import os
from setuptools import find_packages, setup

__copyright__ = ("Flensburg University of Applied Sciences, "
                 "Europa-Universität Flensburg, "
                 "Centre for Sustainable Energy Systems, "
                 "DLR-Institute for Networked Energy Systems")
__license__ = "GNU Affero General Public License Version 3 (AGPL-3.0)"
__author__ = ("ulfmueller, wolfbunke, BartelsJ, ClaraBuettner, gnn, " 
              "simnh, lukasol, s3pp, MGlauer, kimvk, MarlonSchlemminger, " 
              "mariusves")


setup(
    name='eTraGo',
    author='DLR VE, ZNES Flensburg',
    author_email='',
    description="electric transmission grid optimization",
    version='0.7.1',
    url='https://github.com/openego/eTraGo',
    license="GNU Affero General Public License Version 3 (AGPL-3.0)",
    packages=find_packages(),
    include_package_data=True,
    install_requires=['egoio == 0.4.7',
                      'scikit-learn == 0.19.0',
                      'pandas >= 0.19.0, <=0.20.3',
                      'pypsa @ git+https://github.com/openego/PyPSA.git@master#egg=pypsa-0.11.0fork',
                      'sqlalchemy == 1.2.0',
                      'geoalchemy2 >= 0.3.0, <=0.4.0',
                      'matplotlib >= 1.5.3, <=1.5.3',
                      'tsam==0.9.9',
                      'shapely',
<<<<<<< HEAD
                      'oedialect',
                      'pyproj == 2.0.2',
                      'tilemapbase == 0.4.5'],
    dependency_links=[
        ('git+https://git@github.com/openego/PyPSA.git'
         '@master#egg=pypsa-0.11.0fork')],
=======
                      'oedialect'],
>>>>>>> 43aea971
    extras_require={
        'docs': [
            'sphinx >= 1.4',
            'sphinx_rtd_theme']},
    package_data={
        'etrago': [
            os.path.join('tools', '*.json')]
    }
)<|MERGE_RESOLUTION|>--- conflicted
+++ resolved
@@ -24,22 +24,15 @@
     install_requires=['egoio == 0.4.7',
                       'scikit-learn == 0.19.0',
                       'pandas >= 0.19.0, <=0.20.3',
-                      'pypsa @ git+https://github.com/openego/PyPSA.git@master#egg=pypsa-0.11.0fork',
+                      'pypsa @ git+https://github.com/openego/PyPSA.git@6c3a43fac66ccb44ca188df28694093ccd931939',
                       'sqlalchemy == 1.2.0',
                       'geoalchemy2 >= 0.3.0, <=0.4.0',
                       'matplotlib >= 1.5.3, <=1.5.3',
                       'tsam==0.9.9',
                       'shapely',
-<<<<<<< HEAD
                       'oedialect',
                       'pyproj == 2.0.2',
                       'tilemapbase == 0.4.5'],
-    dependency_links=[
-        ('git+https://git@github.com/openego/PyPSA.git'
-         '@master#egg=pypsa-0.11.0fork')],
-=======
-                      'oedialect'],
->>>>>>> 43aea971
     extras_require={
         'docs': [
             'sphinx >= 1.4',
