--- conflicted
+++ resolved
@@ -25,11 +25,7 @@
                       'numpy == 1.16.2',
                       'scikit-learn == 0.19.0',
                       'pandas >= 0.19.0, <=0.20.3',
-<<<<<<< HEAD
                       'pypsa @ git+https://github.com/openego/PyPSA.git@feature/install_requires#egg=pypsa-0.11.0fork',
-=======
-                      'pypsa @ git+https://github.com/openego/PyPSA.git@6c3a43fac66ccb44ca188df28694093ccd931939',
->>>>>>> e61bc477
                       'sqlalchemy == 1.2.0',
                       'geoalchemy2 >= 0.3.0, <=0.4.0',
                       'matplotlib == 3.0.3',
