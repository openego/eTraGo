--- conflicted
+++ resolved
@@ -27,11 +27,7 @@
                       'sqlalchemy == 1.3.16',
                       'geoalchemy2 >= 0.3.0, <=0.4.0',
                       'matplotlib == 3.0.3',
-<<<<<<< HEAD
                       'tsam == 0.9.9',
-=======
-                      'tsam==1.1.0',
->>>>>>> e4a72141
                       'shapely',
                       'oedialect',
                       'pyproj == 2.0.2',
