__copyright__ = "Flensburg University of Applied Sciences, Europa-Universität Flensburg, Centre for Sustainable Energy Systems, DLR-Institute for Networked Energy Systems"
__license__ = "GNU Affero General Public License Version 3 (AGPL-3.0)"
__author__ = "mariusves"


from setuptools import find_packages, setup

setup(name='eTraGo',
      author='DLR VE, ZNES Flensburg',
      author_email='',
      description='electrical Transmission Grid Optimization of flexibility options for transmission grids based on PyPSA',
      version='0.4',
      url='https://github.com/openego/eTraGo',
      license="GNU Affero General Public License Version 3 (AGPL-3.0)",
      packages=find_packages(),
      include_package_data=True,
      install_requires=['egoio == 0.2.11',
                        'scikit-learn == 0.19.0',
		        'pandas >= 0.17.0, <=0.19.1',
                        'pypsa >= 0.8.0, <= 0.8.0',
                        'sqlalchemy >= 1.0.15, <= 1.1.4',
                        'oemof.db >=0.0.4, <=0.0.4',
                        'geoalchemy2 >= 0.3.0, <=0.4.0',
<<<<<<< HEAD
                        'matplotlib >= 1.5.3, <=1.5.3'], 
        dependency_links=['git+ssh://git@github.com/openego/PyPSA.git@features/snapshot_clustering#egg=PyPSA']
=======
                        'matplotlib >= 1.5.3, <=1.5.3'],
	  dependency_links=['git+ssh://git@github.com/openego/PyPSA.git@dev#egg=PyPSA'],
        extras_require={
        'docs': [
            'sphinx >= 1.4',
            'sphinx_rtd_theme']}
>>>>>>> 4500e41b
     )<|MERGE_RESOLUTION|>--- conflicted
+++ resolved
@@ -21,15 +21,10 @@
                         'sqlalchemy >= 1.0.15, <= 1.1.4',
                         'oemof.db >=0.0.4, <=0.0.4',
                         'geoalchemy2 >= 0.3.0, <=0.4.0',
-<<<<<<< HEAD
                         'matplotlib >= 1.5.3, <=1.5.3'], 
-        dependency_links=['git+ssh://git@github.com/openego/PyPSA.git@features/snapshot_clustering#egg=PyPSA']
-=======
-                        'matplotlib >= 1.5.3, <=1.5.3'],
-	  dependency_links=['git+ssh://git@github.com/openego/PyPSA.git@dev#egg=PyPSA'],
+        dependency_links=['git+ssh://git@github.com/openego/PyPSA.git@features/snapshot_clustering#egg=PyPSA'],
         extras_require={
         'docs': [
             'sphinx >= 1.4',
             'sphinx_rtd_theme']}
->>>>>>> 4500e41b
      )