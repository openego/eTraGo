--- conflicted
+++ resolved
@@ -10,29 +10,6 @@
 
 
 setup(
-<<<<<<< HEAD
-      name='eTraGo',
-      author='DLR VE, ZNES Flensburg',
-      author_email='',
-      description='electrical Transmission Grid Optimization of flexibility options for transmission grids based on PyPSA',
-      version='0.6',
-      url='https://github.com/openego/eTraGo',
-      license="GNU Affero General Public License Version 3 (AGPL-3.0)",
-      packages=find_packages(),
-      include_package_data=True,
-      install_requires=['egoio == 0.4.0',
-                        'scikit-learn == 0.19.0',
-		                'pandas == 0.20.3',
-                        'pypsa==0.11.0fork',
-
-                        'sqlalchemy >= 1.0.15, <= 1.1.4',
-                        'geoalchemy2 >= 0.3.0, <=0.4.0',
-                        'matplotlib >= 1.5.3, <=1.5.3',
-                        'tsam==0.9.9',
-                        'shapely'],
-       dependency_links=['git+https://github.com/openego/PyPSA.git@75b81175576e7b3472a6fc95c8842dd42d16954c#egg=pypsa-0.11.0fork'],
-       extras_require={
-=======
     name='eTraGo',
     author='DLR VE, ZNES Flensburg',
     author_email='',
@@ -56,7 +33,6 @@
         ('git+https://git@github.com/openego/PyPSA.git'
          '@dev#egg=pypsa-0.11.0fork')],
     extras_require={
->>>>>>> 2df14224
         'docs': [
             'sphinx >= 1.4',
             'sphinx_rtd_theme']},
