__copyright__ = "Flensburg University of Applied Sciences, Europa-Universität Flensburg, Centre for Sustainable Energy Systems, DLR-Institute for Networked Energy Systems"
__license__ = "GNU Affero General Public License Version 3 (AGPL-3.0)"
__author__ = "mariusves"

from setuptools import find_packages, setup
import os

setup(
      name='eTraGo',
      author='DLR VE, ZNES Flensburg',
      author_email='',
      description='electrical Transmission Grid Optimization of flexibility options for transmission grids based on PyPSA',
      version='0.6',
      url='https://github.com/openego/eTraGo',
      license="GNU Affero General Public License Version 3 (AGPL-3.0)",
      packages=find_packages(),
      include_package_data=True,
      install_requires=['egoio == 0.3.0',
                        'scikit-learn == 0.19.0',
		        'pandas >= 0.19.0, <=0.20.3',
                        'pypsa==0.11.0fork',

                        'sqlalchemy >= 1.0.15, <= 1.1.4',
                        'geoalchemy2 >= 0.3.0, <=0.4.0',
<<<<<<< HEAD
                        'matplotlib >= 1.5.3, <=1.5.3'],
	  dependency_links=['git+https://git@github.com/openego/PyPSA.git@dev#egg=PyPSA'],
        extras_require={
=======
                        'matplotlib >= 1.5.3, <=1.5.3',
                        'shapely'],
       dependency_links=['git+https://github.com/openego/PyPSA.git@75b81175576e7b3472a6fc95c8842dd42d16954c#egg=pypsa-0.11.0fork'],
       extras_require={
>>>>>>> 69742279
        'docs': [
            'sphinx >= 1.4',
            'sphinx_rtd_theme']},
      package_data={
        'etrago': [
                os.path.join('tools', '*.json')]
              }
     )
     
<|MERGE_RESOLUTION|>--- conflicted
+++ resolved
@@ -22,16 +22,10 @@
 
                         'sqlalchemy >= 1.0.15, <= 1.1.4',
                         'geoalchemy2 >= 0.3.0, <=0.4.0',
-<<<<<<< HEAD
-                        'matplotlib >= 1.5.3, <=1.5.3'],
-	  dependency_links=['git+https://git@github.com/openego/PyPSA.git@dev#egg=PyPSA'],
-        extras_require={
-=======
                         'matplotlib >= 1.5.3, <=1.5.3',
                         'shapely'],
        dependency_links=['git+https://github.com/openego/PyPSA.git@75b81175576e7b3472a6fc95c8842dd42d16954c#egg=pypsa-0.11.0fork'],
        extras_require={
->>>>>>> 69742279
         'docs': [
             'sphinx >= 1.4',
             'sphinx_rtd_theme']},
