from os.path import dirname, join
import io
import re

from setuptools import find_packages, setup

__copyright__ = (
    "Flensburg University of Applied Sciences, "
    "Europa-Universität Flensburg, "
    "Centre for Sustainable Energy Systems, "
    "DLR-Institute for Networked Energy Systems"
)
__license__ = "GNU Affero General Public License Version 3 (AGPL-3.0)"
__author__ = (
    "ulfmueller, wolfbunke, BartelsJ, ClaraBuettner, gnn, "
    "simnh, lukasol, s3pp, MGlauer, kimvk, MarlonSchlemminger, "
    "mariusves",
    "CarlosEpia",
    "KathiEsterl",
    "pieterhexen",
    "fwitte",
    "AmeliaNadal",
)


def read(*names, **kwargs):
    with io.open(
        join(dirname(__file__), *names),
        encoding=kwargs.get("encoding", "utf8"),
    ) as fh:
        return fh.read()


setup(
    name="eTraGo",
    author="DLR VE, ZNES Flensburg",
    author_email="",
    description="electric transmission grid optimization",
    long_description="{}".format(
        re.compile("^.. start-badges.*^.. end-header", re.M | re.S).sub(
            "", read("README.rst")
        )
    ),
    long_description_content_type="text/x-rst",
    version="0.8.0",
    url="https://github.com/openego/eTraGo",
    license="GNU Affero General Public License Version 3 (AGPL-3.0)",
    packages=find_packages(),
    include_package_data=True,
    install_requires=[
        "geoalchemy2 >= 0.3.0",
        "geopandas",
<<<<<<< HEAD
        "keyring",
=======
        "loguru",
>>>>>>> 86142b91
        "matplotlib >= 3.0.3",
        "oedialect",
        # Fix upper version limits for pyomo and pandas
        # Related to problems with old pypsa version
        "pandas < 2",
        "pyomo>6.4, <6.6, !=6.4.3",
        "pypsa == 0.20.1",
        "rtree",
        "saio",
        "scikit-learn",
        "setuptools >= 54.2.0",
        "shapely",
        "sqlalchemy < 2",
        "tilemapbase == 0.4.5",
        "tsam",
    ],
    extras_require={
        "docs": [
            "nbsphinx",
            "numpydoc",
            "sphinx >= 1.4",
            "sphinx_rtd_theme",
        ],
        "gurobipy": ["gurobipy"],
        "cartopy": ["cartopy", "requests"],
    },
    package_data={"etrago": [join("tools", "*.json")]},
)<|MERGE_RESOLUTION|>--- conflicted
+++ resolved
@@ -50,11 +50,8 @@
     install_requires=[
         "geoalchemy2 >= 0.3.0",
         "geopandas",
-<<<<<<< HEAD
         "keyring",
-=======
         "loguru",
->>>>>>> 86142b91
         "matplotlib >= 3.0.3",
         "oedialect",
         # Fix upper version limits for pyomo and pandas
