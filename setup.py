__copyright__ = "Flensburg University of Applied Sciences, Europa-Universität Flensburg, Centre for Sustainable Energy Systems, DLR-Institute for Networked Energy Systems"
__license__ = "GNU Affero General Public License Version 3 (AGPL-3.0)"
__author__ = "mariusves"


from setuptools import find_packages, setup

setup(name='eTraGo',
      author='DLR VE, ZNES Flensburg',
      author_email='',
      description='electrical Transmission Grid Optimization of flexibility options for transmission grids based on PyPSA',
      version='0.5',
      url='https://github.com/openego/eTraGo',
      license="GNU Affero General Public License Version 3 (AGPL-3.0)",
      packages=find_packages(),
      include_package_data=True,
      install_requires=['egoio == 0.2.11',
                        'scikit-learn == 0.19.0',
		        'pandas >= 0.19.0, <=0.20.3',
                        'pypsa >= 0.11.0, <= 0.11.0',
                        'sqlalchemy >= 1.0.15, <= 1.1.4',
                        'oemof.db >=0.0.4, <=0.0.4',
                        'geoalchemy2 >= 0.3.0, <=0.4.0',
<<<<<<< HEAD
                        'matplotlib >= 1.5.3, <=1.5.3'], 
        dependency_links=['git+ssh://git@github.com/openego/PyPSA.git@features/snapshot_clustering#egg=PyPSA'],
=======
                        'matplotlib >= 1.5.3, <=1.5.3'],
	  dependency_links=['git+https://git@github.com/openego/PyPSA.git@dev#egg=PyPSA'],
>>>>>>> 8bee6158
        extras_require={
        'docs': [
            'sphinx >= 1.4',
            'sphinx_rtd_theme']}
     )<|MERGE_RESOLUTION|>--- conflicted
+++ resolved
@@ -21,13 +21,8 @@
                         'sqlalchemy >= 1.0.15, <= 1.1.4',
                         'oemof.db >=0.0.4, <=0.0.4',
                         'geoalchemy2 >= 0.3.0, <=0.4.0',
-<<<<<<< HEAD
                         'matplotlib >= 1.5.3, <=1.5.3'], 
         dependency_links=['git+ssh://git@github.com/openego/PyPSA.git@features/snapshot_clustering#egg=PyPSA'],
-=======
-                        'matplotlib >= 1.5.3, <=1.5.3'],
-	  dependency_links=['git+https://git@github.com/openego/PyPSA.git@dev#egg=PyPSA'],
->>>>>>> 8bee6158
         extras_require={
         'docs': [
             'sphinx >= 1.4',
