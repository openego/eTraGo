--- conflicted
+++ resolved
@@ -99,7 +99,6 @@
     import oedialect
     
 
-
 args = {  # Setup and Configuration:
     'db': 'oedb',  # database session
     'gridversion': 'v0.4.5',  # None for model_draft or Version number
@@ -108,11 +107,7 @@
     'start_snapshot': 48,
     'end_snapshot': 72,
     'solver': 'gurobi',  # glpk, cplex or gurobi
-<<<<<<< HEAD
     'solver_options': {'threads':4, 'method':2, 'crossover':0, 'BarConvTol':1.e-5,
-=======
-    'solver_options': {'threads':4, 'method':2, 'crossover':0, 'BarHomogeneous':1, 'NumericFocus': 3,'BarConvTol':1.e-5,
->>>>>>> 305cc282
                         'FeasibilityTol':1.e-5, 
                         'logFile':'gurobi_eTraGo_300ego.log'},  # {} for default or dict of solver options
     'scn_name': 'eGo 100',  # a scenario: Status Quo, NEP 2035, eGo 100
@@ -132,7 +127,7 @@
     'network_clustering_kmeans': 50,  # False or the value k for clustering
     'load_cluster': False,  # False or predefined busmap for k-means
     'network_clustering_ehv': False,  # clustering of HV buses to EHV buses.
-    'disaggregation': None, #'uniform', # or None, 'mini' or 'uniform'
+    'disaggregation': None, # None, 'mini' or 'uniform'
     'snapshot_clustering': False,  # False or the number of 'periods'
     # Simplifications:
     'parallelisation': False,  # run snapshots parallely.
@@ -513,7 +508,7 @@
             network.snapshots,
             solver_name=args['solver'],
             solver_options=args['solver_options'],
-            extra_functionality=None, formulation="angles")
+            extra_functionality=extra_functionality, formulation="angles")
         y = time.time()
         z = (y - x) / 60
         # z is time for lopf in minutes
