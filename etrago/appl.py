"""This is the docstring for the example.py module.  Modules names should
have short, all-lowercase names.  The module name may have underscores if
this improves readability.
Every module should have a docstring at the very top of the file.  The
module's docstring may extend over multiple lines.  If your docstring does
extend over multiple lines, the closing three quotation marks must be on
a line by itself, preferably preceded by a blank line."""

__copyright__ = "tba"
__license__ = "tba"
__author__ = "tba"

# work around set path
#import sys
#sys.path.append('')

import numpy as np
np.random.seed()
from egopowerflow.tools.tools import oedb_session
from egopowerflow.tools.io import NetworkScenario
import time
from egopowerflow.tools.plot import (plot_line_loading, plot_stacked_gen,
                                     add_coordinates, curtailment, gen_dist,
                                     storage_distribution)
from etrago.extras.utilities import load_shedding, data_manipulation_sh, results_to_csv
from etrago.cluster.networkclustering import busmap_from_psql, cluster_on_extra_high_voltage

args = {'network_clustering':False,
        'db': 'oedb', # db session
        'gridversion':None, #None for model_draft or Version number (e.g. v0.2.10) for grid schema
        'method': 'lopf', # lopf or pf
        'start_h': 2320,
        'end_h' : 2321,
        'scn_name': 'SH Status Quo',
        'ormcls_prefix': 'EgoGridPfHv', #if gridversion:'version-number' then 'EgoPfHv', if gridversion:None then 'EgoGridPfHv'
        'lpfile': False, # state if and where you want to save pyomo's lp file: False or '/path/tofolder'
        'results':False , # state if and where you want to save results as csv: False or '/path/tofolder'
        'solver': 'gurobi', #glpk, cplex or gurobi
        'branch_capacity_factor': 1, #to globally extend or lower branch capacities
        'storage_extendable':True,
        'load_shedding':True,
        'generator_noise':False}

def etrago(args):
    session = oedb_session(args['db'])

    # additional arguments cfgpath, version, prefix
    scenario = NetworkScenario(session,
                               version=args['gridversion'],
                               prefix=args['ormcls_prefix'],
                               method=args['method'],
                               start_h=args['start_h'],
                               end_h=args['end_h'],
                               scn_name=args['scn_name'])

    network = scenario.build_network()

    # add coordinates
    network = add_coordinates(network)

    if args['branch_capacity_factor']:
        network.lines.s_nom = network.lines.s_nom*args['branch_capacity_factor']
        network.transformers.s_nom = network.transformers.s_nom*args['branch_capacity_factor']


    if args['generator_noise']:
        # add random noise to all generators with marginal_cost of 0.
        network.generators.marginal_cost[ network.generators.marginal_cost
         == 0] = abs(np.random.normal(0,0.00001,sum(network.generators.marginal_cost == 0)))

    if args['storage_extendable']:
        # set virtual storages to be extendable
        network.storage_units.p_nom_extendable = True
        # set virtual storage costs with regards to snapshot length
        network.storage_units.capital_cost = (network.storage_units.capital_cost /
        (8760//(args['end_h']-args['start_h']+1)))


    # for SH scenario run do data preperation:
    if args['scn_name'] == 'SH Status Quo':
        data_manipulation_sh(network)

    #load shedding in order to hunt infeasibilities
    if args['load_shedding']:
    	load_shedding(network)

    # network clustering
    if args['network_clustering']:
        network.generators.control="PV"
        busmap = busmap_from_psql(network, session, scn_name=args['scn_name'])
        network = cluster_on_extra_high_voltage(network, busmap, with_time=True)

<<<<<<< HEAD
	# start powerflow calculations
	if args['method'] == 'lopf':
        x = time.time()
	    network.lopf(scenario.timeindex, solver_name=args['solver'])
	    y = time.time()
	    z = (y - x) / 60 # z is time for lopf in minutes
	    
	# write lpfile to path    
	if not args['lpfile'] == False:
    	network.model.write(args['lpfile'], 
    	io_options={'symbolic_solver_labels': True})
      # write PyPSA results to csv to path
        results_to_csv(network, args['results'])
   
    
    return network


#network = etrago(args)
=======
    # start powerflow calculations
    if args['method'] == 'lopf':
        x = time.time()
        network.lopf(scenario.timeindex, solver_name=args['solver'])
        y = time.time()
        z = (y - x) / 60 # z is time for lopf in minutes

    return network


network = etrago(args)

# write results
#network.model.write(args['outfile'], io_options={'symbolic_solver_labels':
#                                                      True})
#results_to_csv(network, args['results'])
>>>>>>> b5dd4638

# plots

# make a line loading plot
#plot_line_loading(network)

# plot stacked sum of nominal power for each generator type and timestep
#plot_stacked_gen(network, resolution="MW")

# plot to show extendable storages
#storage_distribution(network)

# close session
#session.close()<|MERGE_RESOLUTION|>--- conflicted
+++ resolved
@@ -90,7 +90,7 @@
         busmap = busmap_from_psql(network, session, scn_name=args['scn_name'])
         network = cluster_on_extra_high_voltage(network, busmap, with_time=True)
 
-<<<<<<< HEAD
+
 	# start powerflow calculations
 	if args['method'] == 'lopf':
         x = time.time()
@@ -104,30 +104,17 @@
     	io_options={'symbolic_solver_labels': True})
       # write PyPSA results to csv to path
         results_to_csv(network, args['results'])
-   
-    
+
     return network
 
 
 #network = etrago(args)
-=======
-    # start powerflow calculations
-    if args['method'] == 'lopf':
-        x = time.time()
-        network.lopf(scenario.timeindex, solver_name=args['solver'])
-        y = time.time()
-        z = (y - x) / 60 # z is time for lopf in minutes
-
-    return network
-
-
-network = etrago(args)
 
 # write results
 #network.model.write(args['outfile'], io_options={'symbolic_solver_labels':
 #                                                      True})
 #results_to_csv(network, args['results'])
->>>>>>> b5dd4638
+
 
 # plots
 
