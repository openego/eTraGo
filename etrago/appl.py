--- conflicted
+++ resolved
@@ -474,11 +474,6 @@
     # Add missing lines in Munich and Stuttgart
     network = add_missing_components(network)
 
-<<<<<<< HEAD
-    # set Branch capacity factor for lines and transformer
-    if args['branch_capacity_factor']:
-        set_branch_capacity(network, args)
-
     from math import sqrt
     def snommax(i=1020, u=380, wires=4, circuits=4):
         if u==380 or u==220:
@@ -488,8 +483,6 @@
         s_nom_max = ((i*u*sqrt(3)*wires*circuits)/1000) *  cap_factor
         return s_nom_max
 
-=======
->>>>>>> 5e143d08
     # investive optimization strategies
     if args['extendable'] != []:
         network = extendable(
@@ -570,14 +563,8 @@
     elif args['method'] == 'lopf':
         iterate_lopf(network,
                      args,
-<<<<<<< HEAD
-                     extra_functionality,
-                     method={'n_iter':5},
-                     delta_s_max=0)
-=======
                      Constraints(args).functionality,
-                     method={'threshold':0.01})
->>>>>>> 5e143d08
+                     method={'n_iter':5})
 
     # start non-linear powerflow simulation
     elif args['method'] == 'pf':
