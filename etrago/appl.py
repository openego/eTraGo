--- conflicted
+++ resolved
@@ -48,24 +48,15 @@
     from sqlalchemy.orm import sessionmaker
 
 args = {# Setup and Configuration:
-<<<<<<< HEAD
-        'db': 'local', # db session
-        'gridversion': None, # None for model_draft or Version number (e.g. v0.2.11) for grid schema
-=======
         'db': 'oedb', # db session
         'gridversion': 'v0.3.0pre1', # None for model_draft or Version number 
                                      #(e.g. v0.2.11) for grid schema
->>>>>>> e498bc8b
         'method': 'lopf', # lopf or pf
         'pf_post_lopf': False, # True to perform a pf after a lopf simulation
         'start_snapshot': 2005,
         'end_snapshot' : 2006,
         'solver': 'gurobi', # glpk, cplex or gurobi
-<<<<<<< HEAD
         'scn_name': 'SH NEP 2035', # state which scenario you want to run: Status Quo, NEP 2035, eGo100
-=======
-        'scn_name': 'NEP 2035', # # choose a scenario: Status Quo, NEP 2035, eGo100
->>>>>>> e498bc8b
             # Scenario variations:
             'scn_extension': None, #'nep2035_b2', # None or name of additional scenario (in extension_tables) e.g. 'nep2035_b2'
             'scn_decommissioning': None, # None or name of decommissioning-scenario (in extension_tables) e.g. 'nep2035_b2'
@@ -75,17 +66,6 @@
         'results': False, # state if and where you want to save results as csv: False or /path/tofolder
         'export': False, # state if you want to export the results back to the database
         # Settings:
-<<<<<<< HEAD
-        'extendable':['network'], # None or array of components you want to optimize (e.g. ['network', 'storages'])
-        'generator_noise':False, # state if you want to apply a small generator noise 
-        'reproduce_noise': True,# state if you want to use a predefined set of random noise for the given scenario. if so, provide path, e.g. 'noise_values.csv'
-        'minimize_loading':False,
-        # Clustering:
-        'k_mean_clustering':100, # state if you want to perform a k-means clustering on the given network. State False or the value k (e.g. 20).
-        'network_clustering': False, # state if you want to perform a clustering of HV buses to EHV buses.
-        'extra_functionality':False,
-        'snapshot_clustering':False, # state if you want to perform snapshot_clustering on the given network. Move to PyPSA branch:features/snapshot_clustering
-=======
         'extendable':['storages'], # None or array of components you want to optimize (e.g. ['network', 'storages'])
         'generator_noise':True, # state if you want to apply a small generator noise 
         'reproduce_noise': False,# state if you want to use a predefined set of random noise for the given scenario. if so, provide path, e.g. 'noise_values.csv'
@@ -94,7 +74,6 @@
         'network_clustering_kmeans':10, # state if you want to perform a k-means clustering on the given network. State False or the value k (e.g. 20).
         'network_clustering_ehv': False, # state if you want to perform a clustering of HV buses to EHV buses.
         'snapshot_clustering':3, # False or the number of 'periods' you want to cluster to. Move to PyPSA branch:features/snapshot_clustering
->>>>>>> e498bc8b
         # Simplifications:
         'parallelisation':False, # state if you want to run snapshots parallely.
         'skip_snapshots':False,
