# -*- coding: utf-8 -*-
# Copyright 2016-2018  Flensburg University of Applied Sciences,
# Europa-Universität Flensburg,
# Centre for Sustainable Energy Systems,
# DLR-Institute for Networked Energy Systems

# This program is free software; you can redistribute it and/or
# modify it under the terms of the GNU Affero General Public License as
# published by the Free Software Foundation; either version 3 of the
# License, or (at your option) any later version.

# This program is distributed in the hope that it will be useful,
# but WITHOUT ANY WARRANTY; without even the implied warranty of
# MERCHANTABILITY or FITNESS FOR A PARTICULAR PURPOSE.  See the
# GNU Affero General Public License for more details.

# You should have received a copy of the GNU Affero General Public License
# along with this program.  If not, see <http://www.gnu.org/licenses/>.

# File description
"""
This is the application file for the tool eTraGo.
Define your connection parameters and power flow settings before executing
the function etrago.
"""


import datetime
import os
import os.path
import time
import numpy as np
import pandas as pd
from etrago.tools.utilities import get_args_setting

__copyright__ = (
    "Flensburg University of Applied Sciences, "
    "Europa-Universität Flensburg, Centre for Sustainable Energy Systems, "
    "DLR-Institute for Networked Energy Systems")
__license__ = "GNU Affero General Public License Version 3 (AGPL-3.0)"
__author__ = "ulfmueller, lukasol, wolfbunke, mariusves, s3pp"


if 'READTHEDOCS' not in os.environ:
    # Sphinx does not run this code.
    # Do not import internal packages directly
    from etrago.cluster.disaggregation import (
            MiniSolverDisaggregation,
            UniformDisaggregation)

    from etrago.cluster.networkclustering import (
        busmap_from_psql,
        cluster_on_extra_high_voltage,
        kmean_clustering)

    from etrago.tools.io import (
        NetworkScenario,
        results_to_oedb,
        extension,
        decommissioning)

    from etrago.tools.plot import (
        plot_line_loading,
        plot_stacked_gen,
        add_coordinates,
        curtailment,
        gen_dist,
        storage_distribution,
        storage_expansion,
        nodal_gen_dispatch,
        network_expansion)

    from etrago.tools.utilities import (
        load_shedding,
        data_manipulation_sh,
        convert_capital_costs,
        results_to_csv,
        parallelisation,
        pf_post_lopf,
        loading_minimization,
        calc_line_losses,
        group_parallel_lines,
        add_missing_components,
        distribute_q,
        set_q_foreign_loads,
        clip_foreign,
        foreign_links,
        crossborder_capacity,
        ramp_limits,
        geolocation_buses,
        get_args_setting,
        set_branch_capacity,
        max_line_ext,
        min_renewable_share,
        iterate_lopf)

    from etrago.tools.extendable import (
            extendable,
            extension_preselection,
            print_expansion_costs)

    from etrago.cluster.snapshot import snapshot_clustering, daily_bounds
    from egoio.tools import db
    from sqlalchemy.orm import sessionmaker
    import oedialect


args = {
    # Setup and Configuration:
    'db': 'oedb',  # database session
    'gridversion': 'v0.4.5',  # None for model_draft or Version number
    'method': 'lopf',  # lopf or pf
    'pf_post_lopf': False,  # perform a pf after a lopf simulation
    'start_snapshot': 12,
    'end_snapshot': 13,
    'solver': 'gurobi',  # glpk, cplex or gurobi
    'solver_options': {'BarConvTol': 1.e-5, 'FeasibilityTol': 1.e-5,
                       'logFile': 'solver.log'},  # {} for default options
    'model_formulation': 'kirchhoff', # angles or kirchhoff
    'scn_name': 'eGo 100',  # a scenario: Status Quo, NEP 2035, eGo 100
    # Scenario variations:
<<<<<<< HEAD
    'scn_extension':['nep2035_b2', 'bugfix_wind_offshore'],  # None or array of extension scenarios
    'scn_decommissioning': ['bugfix_pv_wind_nep', 'nep2035_b2'],  # None or array of decommissioning scenarios
=======
    'scn_extension': None,  # None or array of extension scenarios
    'scn_decommissioning': None,  # None or decommissioning scenario
>>>>>>> 8445df5c
    # Export options:
    'lpfile': False,  # save pyomo's lp file: False or /path/tofolder
    'csv_export': False,  # save results as csv: False or /path/tofolder
    'db_export': False,  # export the results back to the oedb
    # Settings:
    'extendable': ['network', 'storage'],  # Array of components to optimize
    'generator_noise': 789456,  # apply generator noise, False or seed number
    'minimize_loading': False,
    'ramp_limits': False,  # Choose if using ramp limit of generators
    'extra_functionality': None,  # Choose function name or None
    # Clustering:
<<<<<<< HEAD
    'network_clustering_kmeans': 50,  # False or the value k for clustering
    'load_cluster': False, # 'cluster_coord_k_50_result',  # False or predefined busmap for k-means
    'network_clustering_ehv': False,   # clustering of HV buses to EHV buses.
=======
    'network_clustering_kmeans': 300,  # False or the value k for clustering
    'load_cluster': False,  # False or predefined busmap for k-means
    'network_clustering_ehv': False,  # clustering of HV buses to EHV buses.
>>>>>>> 8445df5c
    'disaggregation': None,  # None, 'mini' or 'uniform'
    'snapshot_clustering': False,  # False or the number of 'periods'
    # Simplifications:
    'parallelisation': False,  # run snapshots parallely.
    'skip_snapshots': False,
    'line_grouping': False,  # group lines parallel lines
    'branch_capacity_factor': {'HV': 0.5, 'eHV': 0.7},  # p.u. branch derating
    'load_shedding': False,  # meet the demand at value of loss load cost
    'foreign_lines': {'carrier': 'AC', 'capacity': 'osmTGmod'},
    'comments': None}


args = get_args_setting(args, jsonpath=None)


def etrago(args):
    """The etrago function works with following arguments:


    Parameters
    ----------

    db : str
        ``'oedb'``,
        Name of Database session setting stored in *config.ini* of *.egoio*

    gridversion : NoneType or str
        ``'v0.2.11'``,
        Name of the data version number of oedb: state ``'None'`` for
        model_draft (sand-box) or an explicit version number
        (e.g. 'v0.2.10') for the grid schema.

    method : str
        ``'lopf'``,
        Choose between a non-linear power flow ('pf') or
        a linear optimal power flow ('lopf').

    pf_post_lopf : bool
        False,
        Option to run a non-linear power flow (pf) directly after the
        linear optimal power flow (and thus the dispatch) has finished.

    start_snapshot : int
        1,
        Start hour of the scenario year to be calculated.

    end_snapshot : int
        2,
        End hour of the scenario year to be calculated.

    solver : str
        'glpk',
        Choose your preferred solver. Current options: 'glpk' (open-source),
        'cplex' or 'gurobi'.

    solver_options: dict
        Choose settings of solver to improve simulation time and result. 
        Options are described in documentation of choosen solver.
    
    model_formulation: str
        'angles'
        Choose formulation of pyomo-model.
        Current options: angles, cycles, kirchhoff, ptdf

    scn_name : str
        'Status Quo',
        Choose your scenario. Currently, there are three different
        scenarios: 'Status Quo', 'NEP 2035', 'eGo100'. If you do not
        want to use the full German dataset, you can use the excerpt of
        Schleswig-Holstein by adding the acronym SH to the scenario
        name (e.g. 'SH Status Quo').

   scn_extension : NoneType or list
       None,
       Choose extension-scenarios which will be added to the existing
       network container. Data of the extension scenarios are located in
       extension-tables (e.g. model_draft.ego_grid_pf_hv_extension_bus)
       with the prefix 'extension_'.
       Currently there are three overlay networks:
           'nep2035_confirmed' includes all planed new lines confirmed by the
           Bundesnetzagentur
           'nep2035_b2' includes all new lines planned by the
           Netzentwicklungsplan 2025 in scenario 2035 B2
           'BE_NO_NEP 2035' includes planned lines to Belgium and Norway and
           adds BE and NO as electrical neighbours

    scn_decommissioning : str
        None,
        Choose an extra scenario which includes lines you want to decommise
        from the existing network. Data of the decommissioning scenarios are
        located in extension-tables
        (e.g. model_draft.ego_grid_pf_hv_extension_bus) with the prefix
        'decommissioning_'.
        Currently, there are two decommissioning_scenarios which are linked to
        extension-scenarios:
            'nep2035_confirmed' includes all lines that will be replaced in
            confirmed projects
            'nep2035_b2' includes all lines that will be replaced in
            NEP-scenario 2035 B2

    lpfile : obj
        False,
        State if and where you want to save pyomo's lp file. Options:
        False or '/path/tofolder'.import numpy as np

    csv_export : obj
        False,
        State if and where you want to save results as csv files.Options:
        False or '/path/tofolder'.

    db_export : bool
        False,
        State if you want to export the results of your calculation
        back to the database.

    extendable : list
        ['network', 'storages'],
        Choose components you want to optimize.
        Settings can be added in /tools/extendable.py.
        The most important possibilities:
            'network': set all lines, links and transformers extendable
            'german_network': set lines and transformers in German grid
                            extendable
            'foreign_network': set foreign lines and transformers extendable
            'transformers': set all transformers extendable
            'overlay_network': set all components of the 'scn_extension'
                               extendable
            'storages': allow to install extendable storages
                        (unlimited in size) at each grid node in order to meet
                        the flexibility demand.
            'network_preselection': set only preselected lines extendable,
                                    method is chosen in function call


    generator_noise : bool or int
        State if you want to apply a small random noise to the marginal costs
        of each generator in order to prevent an optima plateau. To reproduce
        a noise, choose the same integer (seed number).

    minimize_loading : bool
        False,
        ...

    ramp_limits : bool
        False,
        State if you want to consider ramp limits of generators.
        Increases time for solving significantly.
        Only works when calculating at least 30 snapshots.

    extra_functionality : str or None
        None,
        Choose name of extra functionality described in etrago/utilities.py
        "min_renewable_share" to set a minimal share of renewable energy or
        "max_line_ext" to set an overall maximum of line expansion.
        When activating snapshot_clustering or minimize_loading these
        extra_funtionalities are overwritten and therefore neglected.

    network_clustering_kmeans : bool or int
        False,
        State if you want to apply a clustering of all network buses down to
        only ``'k'`` buses. The weighting takes place considering generation
        and load
        at each node. If so, state the number of k you want to apply. Otherwise
        put False. This function doesn't work together with
        ``'line_grouping = True'``.

    load_cluster : bool or obj
        state if you want to load cluster coordinates from a previous run:
        False or /path/tofile (filename similar to ./cluster_coord_k_n_result).

    network_clustering_ehv : bool
        False,
        Choose if you want to cluster the full HV/EHV dataset down to only the
        EHV buses. In that case, all HV buses are assigned to their closest EHV
        sub-station, taking into account the shortest distance on power lines.

    snapshot_clustering : bool or int
        False,
        State if you want to cluster the snapshots and run the optimization
        only on a subset of snapshot periods. The int value defines the number
        of periods (i.e. days) which will be clustered to.
        Move to PyPSA branch:features/snapshot_clustering

    parallelisation : bool
        False,
        Choose if you want to calculate a certain number of snapshots in
        parallel. If yes, define the respective amount in the if-clause
        execution below. Otherwise state False here.

    line_grouping : bool
        True,
        State if you want to group lines that connect the same two buses
        into one system.

    branch_capacity_factor : dict
        {'HV': 0.5, 'eHV' : 0.7},
        Add a factor here if you want to globally change line capacities
        (e.g. to "consider" an (n-1) criterion or for debugging purposes).

    load_shedding : bool
        False,
        State here if you want to make use of the load shedding function which
        is helpful when debugging: a very expensive generator is set to each
        bus and meets the demand when regular
        generators cannot do so.

    foreign_lines : dict
        {'carrier':'AC', 'capacity': 'osmTGmod}'
        Choose transmission technology and capacity of foreign lines:
            'carrier': 'AC' or 'DC'
            'capacity': 'osmTGmod', 'ntc_acer' or 'thermal_acer'

    comments : str
        None

    Returns
    -------
    network : `pandas.DataFrame<dataframe>`
        eTraGo result network based on `PyPSA network
        <https://www.pypsa.org/doc/components.html#network>`_
    """
    conn = db.connection(section=args['db'])
    Session = sessionmaker(bind=conn)
    session = Session()

    # additional arguments cfgpath, version, prefix
    if args['gridversion'] is None:
        args['ormcls_prefix'] = 'EgoGridPfHv'
    else:
        args['ormcls_prefix'] = 'EgoPfHv'

    scenario = NetworkScenario(session,
                               version=args['gridversion'],
                               prefix=args['ormcls_prefix'],
                               method=args['method'],
                               start_snapshot=args['start_snapshot'],
                               end_snapshot=args['end_snapshot'],
                               scn_name=args['scn_name'])

    network = scenario.build_network()

    # add coordinates
    network = add_coordinates(network)

    # Set countrytags of buses, lines, links and transformers
    network = geolocation_buses(network, session)

    # Set q_sets of foreign loads
    network = set_q_foreign_loads(network, cos_phi=1)

    # Change transmission technology and/or capacity of foreign lines
    if args['foreign_lines']['carrier'] == 'DC':
        foreign_links(network)
        network = geolocation_buses(network, session)

    if args['foreign_lines']['capacity'] != 'osmTGmod':
        crossborder_capacity(
                network, args['foreign_lines']['capacity'],
                args['branch_capacity_factor'])

    # TEMPORARY vague adjustment due to transformer bug in data processing
    if args['gridversion'] == 'v0.2.11':
        network.transformers.x = network.transformers.x * 0.0001

    # set SOC at the beginning and end of the period to equal values
    network.storage_units.cyclic_state_of_charge = True

    # set extra_functionality
    if args['extra_functionality'] is not None:
        extra_functionality = eval(args['extra_functionality'])
    elif args['extra_functionality'] is None:
        extra_functionality = args['extra_functionality']
        
    # set disaggregated_network to default
    disaggregated_network = None

    # set clustering to default
    clustering = None

    if args['generator_noise'] is not False:
        # add random noise to all generators
        s = np.random.RandomState(args['generator_noise'])
        network.generators.marginal_cost[network.generators.bus.isin(
                network.buses.index[network.buses.country_code == 'DE'])] += \
            abs(s.normal(0, 0.1, len(network.generators.marginal_cost[
                    network.generators.bus.isin(network.buses.index[
                            network.buses.country_code == 'DE'])])))
    # for SH scenario run do data preperation:
    if (args['scn_name'] == 'SH Status Quo' or
            args['scn_name'] == 'SH NEP 2035'):
        data_manipulation_sh(network)

    # grouping of parallel lines
    if args['line_grouping']:
        group_parallel_lines(network)

    # Branch loading minimization
    if args['minimize_loading']:
        extra_functionality = loading_minimization

    # scenario extensions
    if args['scn_extension'] is not None:
        for i in range(len(args['scn_extension'])):
            network = extension(
                    network,
                    session,
                    version=args['gridversion'],
                    scn_extension=args['scn_extension'][i],
                    start_snapshot=args['start_snapshot'],
                    end_snapshot=args['end_snapshot'])
        network = geolocation_buses(network, session)

    # scenario decommissioning
    if args['scn_decommissioning'] is not None:
        for i in range(len(args['scn_decommissioning'])):
            network = decommissioning(
                    network,
                    session,
                    version=args['gridversion'],
                    scn_decommissioning=args['scn_decommissioning'][i],
                    start_snapshot=args['start_snapshot'],
                    end_snapshot=args['end_snapshot'],
                    branch_capacity_factor=args['branch_capacity_factor'])

    # Add missing lines in Munich and Stuttgart
    network = add_missing_components(network)

    # set Branch capacity factor for lines and transformer
    if args['branch_capacity_factor']:
        set_branch_capacity(network, args)

    # investive optimization strategies
    if args['extendable'] != []:
        network = extendable(
                    network,
                    args,
                    line_max=4)
        network = convert_capital_costs(
            network, args['start_snapshot'], args['end_snapshot'])

    # skip snapshots
    if args['skip_snapshots']:
        network.snapshots = network.snapshots[::args['skip_snapshots']]
        network.snapshot_weightings = network.snapshot_weightings[
            ::args['skip_snapshots']] * args['skip_snapshots']

    # snapshot clustering
    if not args['snapshot_clustering'] is False:
        network = snapshot_clustering(
            network, how='daily', clusters=args['snapshot_clustering'])
        extra_functionality = daily_bounds  # daily_bounds or other constraint

    # load shedding in order to hunt infeasibilities
    if args['load_shedding']:
        load_shedding(network)

    # ehv network clustering
    if args['network_clustering_ehv']:
        network.generators.control = "PV"
        busmap = busmap_from_psql(
                network,
                session,
                scn_name=(
                        args['scn_name'] if args['scn_extension']==None
                        else args['scn_name']+'_ext_'+'_'.join(
                                args['scn_extension'])),
                version=args['gridversion'])
        network = cluster_on_extra_high_voltage(
            network, busmap, with_time=True)

    # k-mean clustering
    if not args['network_clustering_kmeans'] == False:
        clustering = kmean_clustering(
                network,
                n_clusters=args['network_clustering_kmeans'],
                load_cluster=args['load_cluster'],
                line_length_factor=1,
                remove_stubs=False,
                use_reduced_coordinates=False,
                bus_weight_tocsv=None,
                bus_weight_fromcsv=None,
                n_init=10,
                max_iter=100,
                tol=1e-6,
                n_jobs=-1)
        disaggregated_network = (
                network.copy() if args.get('disaggregation') else None)
        network = clustering.network.copy()

    if args['ramp_limits']:
        ramp_limits(network)

    # preselection of extendable lines
    if 'network_preselection' in args['extendable']:
        extension_preselection(network, args, 'snapshot_clustering', 2)

    # parallisation
    if args['parallelisation']:
        parallelisation(
            network,
            start_snapshot=args['start_snapshot'],
            end_snapshot=args['end_snapshot'],
            group_size=1,
            solver_name=args['solver'],
            solver_options=args['solver_options'],
            extra_functionality=extra_functionality, 
            formulation=args['model_formulation'])

    # start linear optimal powerflow calculations
    elif args['method'] == 'lopf':
        iterate_lopf(network,
                     args,
                     extra_functionality,
                     method={'threshold':0.01})

    # start non-linear powerflow simulation
    elif args['method'] == 'pf':
        network.pf(scenario.timeindex)
        # calc_line_losses(network)

    if args['pf_post_lopf']:
        x = time.time()
        pf_post_lopf(network,
                     args,
                     add_foreign_lopf=True,
                     q_allocation='p_nom',
                     calc_losses=True)
        y = time.time()
        z = (y - x) / 60
        print("Time for PF [min]:", round(z, 2))
        calc_line_losses(network)
        network = distribute_q(network, allocation='p_nom')

    if not args['extendable'] == []:
        print_expansion_costs(network, args)

    if clustering:
        disagg = args.get('disaggregation')
        skip = () if args['pf_post_lopf'] else ('q',)
        t = time.time()
        if disagg:
            if disagg == 'mini':
                disaggregation = MiniSolverDisaggregation(
                        disaggregated_network,
                        network,
                        clustering,
                        skip=skip)
            elif disagg == 'uniform':
                disaggregation = UniformDisaggregation(disaggregated_network,
                                                       network,
                                                       clustering,
                                                       skip=skip)

            else:
                raise Exception('Invalid disaggregation command: ' + disagg)

            disaggregation.execute(scenario, solver=args['solver'])
            # temporal bug fix for solar generator which ar during night time
            # nan instead of 0
            disaggregated_network.generators_t.p.fillna(0, inplace=True)
            disaggregated_network.generators_t.q.fillna(0, inplace=True)

            disaggregated_network.results = network.results
            print("Time for overall desaggregation [min]: {:.2}"
                .format((time.time() - t) / 60))

    # write lpfile to path
    if not args['lpfile'] is False:
        network.model.write(
            args['lpfile'], io_options={
                'symbolic_solver_labels': True})

    # write PyPSA results back to database
    if args['db_export']:
        username = str(conn.url).split('//')[1].split(':')[0]
        args['user_name'] = username

        results_to_oedb(
            session,
            network,
            dict([("disaggregated_results", False)] + list(args.items())),
            grid='hv',
            safe_results=False)

        if disaggregated_network:
            results_to_oedb(
                session,
                disaggregated_network,
                dict([("disaggregated_results", True)] + list(args.items())),
                grid='hv',
                safe_results=False)

    # close session
    # session.close()

    return network, disaggregated_network


if __name__ == '__main__':
    # execute etrago function
    print(datetime.datetime.now())
    network, disaggregated_network = etrago(args)
    print(datetime.datetime.now())
    # plots
    # make a line loading plot
    # plot_line_loading(network)
    # plot stacked sum of nominal power for each generator type and timestep
    # plot_stacked_gen(network, resolution="MW")
    # plot to show extendable storages
    # storage_distribution(network)
    # extension_overlay_network(network)<|MERGE_RESOLUTION|>--- conflicted
+++ resolved
@@ -119,13 +119,8 @@
     'model_formulation': 'kirchhoff', # angles or kirchhoff
     'scn_name': 'eGo 100',  # a scenario: Status Quo, NEP 2035, eGo 100
     # Scenario variations:
-<<<<<<< HEAD
-    'scn_extension':['nep2035_b2', 'bugfix_wind_offshore'],  # None or array of extension scenarios
-    'scn_decommissioning': ['bugfix_pv_wind_nep', 'nep2035_b2'],  # None or array of decommissioning scenarios
-=======
     'scn_extension': None,  # None or array of extension scenarios
     'scn_decommissioning': None,  # None or decommissioning scenario
->>>>>>> 8445df5c
     # Export options:
     'lpfile': False,  # save pyomo's lp file: False or /path/tofolder
     'csv_export': False,  # save results as csv: False or /path/tofolder
@@ -137,15 +132,9 @@
     'ramp_limits': False,  # Choose if using ramp limit of generators
     'extra_functionality': None,  # Choose function name or None
     # Clustering:
-<<<<<<< HEAD
-    'network_clustering_kmeans': 50,  # False or the value k for clustering
-    'load_cluster': False, # 'cluster_coord_k_50_result',  # False or predefined busmap for k-means
-    'network_clustering_ehv': False,   # clustering of HV buses to EHV buses.
-=======
     'network_clustering_kmeans': 300,  # False or the value k for clustering
     'load_cluster': False,  # False or predefined busmap for k-means
     'network_clustering_ehv': False,  # clustering of HV buses to EHV buses.
->>>>>>> 8445df5c
     'disaggregation': None,  # None, 'mini' or 'uniform'
     'snapshot_clustering': False,  # False or the number of 'periods'
     # Simplifications:
