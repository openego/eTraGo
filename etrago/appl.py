# -*- coding: utf-8 -*-
# Copyright 2016-2023  Flensburg University of Applied Sciences,
# Europa-Universität Flensburg,
# Centre for Sustainable Energy Systems,
# DLR-Institute for Networked Energy Systems

# This program is free software; you can redistribute it and/or
# modify it under the terms of the GNU Affero General Public License as
# published by the Free Software Foundation; either version 3 of the
# License, or (at your option) any later version.

# This program is distributed in the hope that it will be useful,
# but WITHOUT ANY WARRANTY; without even the implied warranty of
# MERCHANTABILITY or FITNESS FOR A PARTICULAR PURPOSE.  See the
# GNU Affero General Public License for more details.

# You should have received a copy of the GNU Affero General Public License
# along with this program.  If not, see <http://www.gnu.org/licenses/>.

# File description
"""
This is the application file for the tool eTraGo.
Define your connection parameters and power flow settings before executing
the function run_etrago.
"""


import datetime
import os
import os.path


__copyright__ = (
    "Flensburg University of Applied Sciences, "
    "Europa-Universität Flensburg, Centre for Sustainable Energy Systems, "
    "DLR-Institute for Networked Energy Systems"
)
__license__ = "GNU Affero General Public License Version 3 (AGPL-3.0)"
__author__ = (
    "ulfmueller, lukasol, wolfbunke, mariusves, s3pp, ClaraBuettner, "
    "CarlosEpia, KathiEsterl, fwitte, gnn, pieterhexen, AmeliaNadal"
)

if "READTHEDOCS" not in os.environ:
    # Sphinx does not run this code.
    # Do not import internal packages directly

    from etrago import Etrago

args = {
    # Setup and Configuration:
    "db": "local2019",  # database session
    "gridversion": None,  # None for model_draft or Version number
    "method": {  # Choose method and settings for optimization
        "type": "market_grid",  # type of optimization, currently only 'lopf'
        "n_iter": 1,  # abort criterion of iterative optimization, 'n_iter' or 'threshold'
        "pyomo": True,  # set if pyomo is used for model building
    },
    "pf_post_lopf": {
        "active": False,  # choose if perform a pf after lopf
        "add_foreign_lopf": True,  # keep results of lopf for foreign DC-links
        "q_allocation": "p_nom",  # allocate reactive power via 'p_nom' or 'p'
    },
    "start_snapshot": 1,
    "end_snapshot": 168,
    "solver": "gurobi",  # glpk, cplex or gurobi
    "solver_options": {
        "BarConvTol": 1.0e-5,
        "FeasibilityTol": 1.0e-5,
        "method": 2,
        "crossover": 0,
        "logFile": "solver_etrago.log",
        "threads": 4,
    },
    "model_formulation": "kirchhoff",  # angles or kirchhoff
    "scn_name": "status2019",  # scenario: eGon2035, eGon100RE or status2019
    # Scenario variations:
    "scn_extension": None,  # None or array of extension scenarios
    "scn_decommissioning": None,  # None or decommissioning scenario
    # Export options:
    "lpfile": False,  # save pyomo's lp file: False or /path/to/lpfile.lp
    "csv_export": "/home/ulf/Documents/PoWErD/AP2etrago_results/consecutive_test_168_51",  # save results as csv: False or /path/tofolder
    # Settings:
    "extendable": {
        "extendable_components": [
            "as_in_db"
        ],  # Array of components to optimize
        "upper_bounds_grid": {  # Set upper bounds for grid expansion
            # lines in Germany
            "grid_max_D": None,  # relative to existing capacity
            "grid_max_abs_D": {  # absolute capacity per voltage level
                "380": {"i": 1020, "wires": 4, "circuits": 8},
                "220": {"i": 1020, "wires": 4, "circuits": 8},
                "110": {"i": 1020, "wires": 4, "circuits": 4},
                "dc": 0,
            },
            # border crossing lines
            "grid_max_foreign": 4,  # relative to existing capacity
            "grid_max_abs_foreign": None,  # absolute capacity per voltage level
        },
    },
    "generator_noise": 789456,  # apply generator noise, False or seed number
    "extra_functionality": {},  # Choose function name or {}
    # Spatial Complexity:
    "delete_dispensable_ac_buses": True, # bool. Find and delete expendable buses
    "network_clustering_ehv": {
        "active": False,  # choose if clustering of HV buses to EHV buses is activated
        "busmap": False, # False or path to stored busmap
    },
    "network_clustering": {
        "active": True,  # choose if clustering is activated
        "method": "kmedoids-dijkstra",  # choose clustering method: kmeans or kmedoids-dijkstra
        "n_clusters_AC": 51,  # total number of resulting AC nodes (DE+foreign)
        "cluster_foreign_AC": False,  # take foreign AC buses into account, True or False
        "method_gas": "kmedoids-dijkstra",  # choose clustering method: kmeans or kmedoids-dijkstra
        "n_clusters_gas": 12,  # total number of resulting CH4 nodes (DE+foreign)
        "cluster_foreign_gas": False,  # take foreign CH4 buses into account, True or False
        "k_elec_busmap": False,  # False or path/to/busmap.csv
        "k_gas_busmap": False,  # False or path/to/ch4_busmap.csv
        "bus_weight_tocsv": None,  # None or path/to/bus_weight.csv
        "bus_weight_fromcsv": None,  # None or path/to/bus_weight.csv
        "gas_weight_tocsv": None,  # None or path/to/gas_bus_weight.csv
        "gas_weight_fromcsv": None,  # None or path/to/gas_bus_weight.csv
        "line_length_factor": 1,  # Factor to multiply distance between new buses for new line lengths
        "remove_stubs": False,  # remove stubs bevore kmeans clustering
        "use_reduced_coordinates": False,  # If True, do not average cluster coordinates
        "random_state": 42,  # random state for replicability of clustering results
        "n_init": 4,  # affects clustering algorithm, only change when neccesary
        "max_iter": 20,  # affects clustering algorithm, only change when neccesary
        "tol": 1e-6,  # affects clustering algorithm, only change when neccesary
        "CPU_cores": 2,  # number of cores used during clustering, "max" for all cores available.
    },
    "sector_coupled_clustering": {
        "active": True,  # choose if clustering is activated
        "carrier_data": {  # select carriers affected by sector coupling
            "central_heat": {
                "base": ["CH4", "AC"],
                "strategy": "simultaneous",  # select strategy to cluster other sectors
            },
        },
    },
    "spatial_disaggregation": None,  # None or 'uniform'
    # Temporal Complexity:
    "snapshot_clustering": {
        "active": False,  # choose if clustering is activated
        "method": "segmentation",  # 'typical_periods' or 'segmentation'
        "extreme_periods": None,  # consideration of extreme timesteps; e.g. 'append'
        "how": "daily",  # type of period - only relevant for 'typical_periods'
        "storage_constraints": "soc_constraints",  # additional constraints for storages  - only relevant for 'typical_periods'
        "n_clusters": 5,  # number of periods - only relevant for 'typical_periods'
        "n_segments": 5,  # number of segments - only relevant for segmentation
    },
    "skip_snapshots": 5,  # False or number of snapshots to skip
    "temporal_disaggregation": {
        "active": False,  # choose if temporally full complex dispatch optimization should be conducted
        "no_slices": 8,  # number of subproblems optimization is divided into
    },
    # Simplifications:
    "branch_capacity_factor": {"HV": 0.5, "eHV": 0.7},  # p.u. branch derating
    "load_shedding": False,  # meet the demand at value of loss load cost
    "foreign_lines": {
        "carrier": "AC",  # 'DC' for modeling foreign lines as links
        "capacity": "osmTGmod",  # 'osmTGmod', 'tyndp2020', 'ntc_acer' or 'thermal_acer'
    },
    "comments": None,
}


def run_etrago(args, json_path):
    """Function to conduct optimization considering the following arguments.

    Parameters
    ----------
    db : str
        Name of Database session setting stored in *config.ini* of *.egoio*,
        e.g. ``'oedb'``.
    gridversion : None or str
        Name of the data version number of oedb: state ``'None'`` for
        model_draft (sand-box) or an explicit version number
        (e.g. 'v0.4.6') for the grid schema.
    method : dict
        Choose method and settings for optimization.
        The provided dictionary can have the following entries:

        * "lopf" : str
            Type of optimization, currently only "lopf". Default: "lopf".
        * "n_iter" : int
            In case of extendable lines, several LOPFs have to be performed.
            You can either set "n_iter" and specify a fixed number of
            iterations or set "threshold" and specify a threshold of the
            objective function as abort criteria of the iterative optimization.
            Default: 4.
        * "threshold" : int
            In case of extendable lines, several LOPFs have to be performed.
            You can either set "n_iter" and specify a fixed number of
            iterations or set "threshold" and specify a threshold of the
            objective function as abort criteria of the iterative optimization.
            Per default, "n_iter" of 4 is set.
        * "pyomo" : bool
            Set to True, if pyomo is used for model building.
            Set to False for big optimization problems - currently only
            possible when solver is "gurobi".

    pf_post_lopf : dict
        Settings for option to run a non-linear power flow (PF) directly after
        the linear optimal power flow (LOPF), and thus the dispatch
        optimisation, has finished.
        The provided dictionary can have the following entries:

        * "active" : bool
            If True, a PF is performed after the LOPF. Default: True.
        * "add_foreign_lopf" : bool
            If foreign lines are modeled as DC-links (see parameter
            `foreign_lines`), results of the LOPF can be added by setting
            "add_foreign_lopf" to True. Default: True.
        * "q_allocation" : bool
            Allocate reactive power to all generators at the same bus either
            by "p_nom" or "p".
            Default: "p_nom".

    start_snapshot : int
        Start hour of the scenario year to be calculated. Default: 1.
    end_snapshot : int
        End hour of the scenario year to be calculated. If snapshot clustering
        is used (see parameter `snapshot_clustering`), the selected snapshots
        should cover the number of periods / segments. Default: 2.
    solver : str
        Choose your preferred solver. Current options: "glpk" (open-source),
        "cplex" or "gurobi". Default: "gurobi".
    solver_options : dict
        Choose settings of solver to improve simulation time and result.
        Options are described in documentation of chosen solver. Per default,
        the following dictionary is set:

        {
            "BarConvTol": 1.0e-5,
            "FeasibilityTol": 1.0e-5,
            "method": 2,
            "crossover": 0,
            "logFile": "solver_etrago.log",
            "threads": 4,
        }

        Make sure to reset or adapt these settings when using another solver!
        Otherwise, you may run into errors.
    model_formulation : str
        Choose formulation of pyomo-model.
        Current options are: "angles", "cycles", "kirchhoff", "ptdf".
        "angels" works best for small networks, while "kirchhoff" works best
        for larger networks.
        Default: "kirchhoff".
    scn_name : str
         Choose your scenario. Currently, there are two different
         scenarios: "eGon2035", "eGon100RE". Default: "eGon2035".
    scn_extension : None or str
        This option does currently not work!

        Choose extension-scenarios which will be added to the existing
        network container. Data of the extension scenarios are located in
        extension-tables (e.g. model_draft.ego_grid_pf_hv_extension_bus)
        with the prefix 'extension\_'.
        There are three overlay networks:

        * 'nep2035_confirmed' includes all planed new lines confirmed by the
          Bundesnetzagentur
        * 'nep2035_b2' includes all new lines planned by the
          Netzentwicklungsplan 2025 in scenario 2035 B2
        * 'BE_NO_NEP 2035' includes planned lines to Belgium and Norway and
          adds BE and NO as electrical neighbours

        Default: None.
    scn_decommissioning : NoneType or str
        This option does currently not work!

        Choose an extra scenario which includes lines you want to decommission
        from the existing network. Data of the decommissioning scenarios are
        located in extension-tables
        (e.g. model_draft.ego_grid_pf_hv_extension_bus) with the prefix
        'decommissioning\_'.
        Currently, there are two decommissioning_scenarios which are linked to
        extension-scenarios:

        * 'nep2035_confirmed' includes all lines that will be replaced in
          confirmed projects
        * 'nep2035_b2' includes all lines that will be replaced in
          NEP-scenario 2035 B2

        Default: None.
    lpfile : bool or str
        State if and where you want to save pyomo's lp file. Options:
        False or '/path/tofile.lp'. Default: False.
    csv_export : bool or str
        State if and where you want to save results as csv files. Options:
        False or '/path/tofolder'. Default: False.

    extendable : dict
        Choose components you want to optimize and set upper bounds for grid
        expansion. The provided dictionary can have the following entries:

        * "extendable_components" : list(str)
            The list defines a set of components to optimize.
            Settings can be added in /tools/extendable.py.
            The most important possibilities:

            * 'as_in_db'
                leaves everything as it is defined in the data coming from the
                database
            * 'network'
                set all lines, links and transformers in electrical grid
                extendable
            * 'german_network'
                set lines and transformers in German electrical grid extendable
            * 'foreign_network'
                set foreign lines and transformers in electrical grid
                extendable
            * 'transformers'
                set all transformers extendable
            * 'storages' / 'stores'
                allow to install extendable storages (unlimited in size) at
                each grid node in order to meet the flexibility demand

            Default: "as_in_db".

        * "upper_bounds_grid" : dict
            Dictionary can have the following entries:

            * 'grid_max_D'
                Upper bounds for electrical grid expansion can be defined for
                lines in Germany relative to the existing capacity.
                Alternatively, 'grid_max_abs_D' can be used. Per default, this
                is set to None and 'grid_max_abs_D' is set.

            * 'grid_max_abs_D'
                Upper bounds for electrical grid expansion can be defined for
                lines in Germany as absolute maximum capacities between two
                electrical buses per voltage level. Per default the following
                dictionary is set:

                {
                    "380": {"i": 1020, "wires": 4, "circuits": 4},
                    "220": {"i": 1020, "wires": 4, "circuits": 4},
                    "110": {"i": 1020, "wires": 4, "circuits": 2},
                    "dc": 0,
                }
            * 'grid_max_foreign'
                Upper bounds for border-crossing electrical lines can be
                defined relative to the existing capacity. Alternatively,
                'grid_max_abs_foreign' can be set.
                Default: 4.
            * 'grid_max_abs_foreign'
                Upper bounds for border-crossing electrical lines can be
                defined equally to 'grid_max_abs_D' as absolute capacity per
                voltage level.
                Default: None.

    generator_noise : bool or int
        State if you want to apply a small random noise to the marginal costs
        of each generator in order to prevent an optima plateau. To reproduce
        a noise, choose the same integer (seed number). Default: 789456.
    extra_functionality : dict or None
        Choose extra functionalities and their parameters.
        Settings can be added in /tools/constraints.py.
        Current options are:

        * 'max_line_ext' : float
            Maximal share of network extension in p.u.
        * 'min_renewable_share' : float
            Minimal share of renewable generation in p.u.
        * 'cross_border_flow' : array of two floats
            Limit AC cross-border-flows between Germany and its neighbouring
            countries. Set values in MWh for all snapshots, e.g. [-x, y]
            (with x Import, y Export, positive: export from Germany).
        * 'cross_border_flows_per_country' : dict of cntr and array of floats
            Limit AC cross-border-flows between Germany and its neighbouring
            countries. Set values in MWh for each country, e.g. [-x, y]
            (with x Import, y Export, positive: export from Germany).
        * 'capacity_factor' : dict of arrays
            Limit overall energy production for each carrier.
            Set upper/lower limit in p.u.
        * 'capacity_factor_per_gen' : dict of arrays
            Limit overall energy production for each generator by carrier.
            Set upper/lower limit in p.u.
        * 'capacity_factor_per_cntr': dict of dict of arrays
            Limit overall energy production country-wise for each carrier.
            Set upper/lower limit in p.u.
        * 'capacity_factor_per_gen_cntr': dict of dict of arrays
            Limit overall energy production country-wise for each generator
            by carrier. Set upper/lower limit in p.u.

    delete_dispensable_ac_buses: bool
        Choose if electrical buses that are only connecting two lines should be
        removed. These buses have no other components attached to them. The
        connected lines are merged. This reduces the spatial complexity without
        losing any accuracy.
        Default: True.
    network_clustering_ehv : dict
        Choose if you want to apply an extra high voltage clustering to the
        electrical network.
        The provided dictionary can have the following entries:

        * "active" : bool
        Choose if you want to cluster the full HV/EHV dataset down to only the
        EHV buses. In that case, all HV buses are assigned to their closest EHV
        substation, taking into account the shortest distance on power lines.
        Default: False.
        * "busmap" : str
        Choose if an stored busmap can be used to make the process quicker, or
        a new busmap must be calculated. False or path to the busmap in csv
        format should be given.
        Default: False

    network_clustering : dict
        Choose if you want to apply a clustering of all network buses and
        specify settings.
        The provided dictionary can have the following entries:

        * "active" : bool
            If True, the AC buses are clustered down to ``'n_clusters_AC'``
            and the gas buses are clustered down to``'n_clusters_gas'``.
            Default: True.
        * "method" : str
            Method used for AC clustering. You can choose between two
            clustering methods:
            * "kmeans": considers geographical locations of buses
            * "kmedoids-dijkstra":  considers electrical distances between
            buses

            Default: "kmedoids-dijkstra".
        * "n_clusters_AC" : int
            Defines total number of resulting AC nodes including DE and foreign
            nodes if `cluster_foreign_AC` is set to True, otherwise only DE
            nodes.
            Default: 30.
        * "cluster_foreign_AC" : bool
            If set to False, the AC buses outside Germany are not clustered
            and the buses inside Germany are clustered to complete
            ``'n_clusters_AC'``. If set to True, foreign AC buses are clustered
            as well and included in number of clusters specified through
            ``'n_clusters_AC'``.
            Default: False.
        * "method_gas" : str
            Method used for gas clustering. You can choose between two
            clustering methods:
            * "kmeans": considers geographical locations of buses
            * "kmedoids-dijkstra":  considers 'electrical' distances between
            buses

            Default: "kmedoids-dijkstra".
        * "n_clusters_gas" : int
            Defines total number of resulting CH4 nodes including DE and
            foreign nodes if `cluster_foreign_gas` is set to True, otherwise
            only DE nodes.
            Default: 17.
        * "cluster_foreign_gas" : bool
            If set to False, the gas buses outside Germany are not clustered
            and the buses inside Germany are clustered to complete
            ``'n_clusters_gas'``. If set to True, foreign gas buses are
            clustered as well and included in number of clusters specified
            through ``'n_clusters_gas'``.
            Default: False.
        * "k_elec_busmap" : bool or str
            With this option you can load cluster coordinates from a previous
            AC clustering run. Options are False, in which case no previous
            busmap is loaded, and path/to/busmap.csv in which case the busmap
            is loaded from the specified file. Please note, that when a path is
            provided, the set number of clusters will be ignored.
            Default: False.
        * "k_gas_busmap" : bool or str
            With this option you can load cluster coordinates from a previous
            gas clustering run. Options are False, in which case no previous
            busmap is loaded, and path/to/busmap.csv in which case the busmap
            is loaded from the specified file. Please note, that when a path is
            provided, the set number of clusters will be ignored.
            Default: False.
        * "bus_weight_fromcsv" : None or str
            In general, the weighting of AC buses takes place considering
            generation and load at each node. With this option, you can load an
            own weighting for the AC buses by providing a path to a csv file.
            If None, weighting is conducted as described above.
            Default: None.
        * "bus_weight_tocsv" : None or str
            Specifies whether to store the weighting of AC buses to csv or not.
            If None, it is not stored. Otherwise, it is stored to the provided
            path/to/bus_weight.csv.
            Default: None.
        * "gas_weight_fromcsv" : None or str
            In general, the weighting of CH4 nodes takes place considering
            generation and load at each node, as well as non-transport
            capacities at each node. With this option, you can load an own
            weighting for the CH4 buses by providing a path to a csv file. If
            None, weighting is conducted as described above.
            Default: None.
        * "gas_weight_tocsv" : None or str
            Specifies whether to store the weighting of gas buses to csv or
            not. If None, it is not stored. Otherwise, it is stored to the
            provided path/to/gas_bus_weight.csv.
            Default: None.
        * "line_length_factor" : float
            Defines the factor to multiply the crow-flies distance
            between new buses by, in order to get new line lengths.
            Default: 1.
        * "remove_stubs" : bool
            If True, remove stubs before k-means clustering, which reduces the
            overestimating of line meshes.
            This option is only used within the k-means clustering.
            Default: False.
        * "use_reduced_coordinates" : bool
            If True, do not average cluster coordinates, but take from busmap.
            This option is only used within the k-means clustering.
            Default: False.
        * "random_state" : int
            Random state for replicability of clustering results. Default: 42.
        * "n_init" : int
            Affects clustering algorithm, only change when necessary!
            Documentation and possible settings are described in
            sklearn-package (sklearn/cluster/kmeans.py).
            Default: 10.
        * "max_iter" : int
            Affects clustering algorithm, only change when necessary!
            Documentation and possible settings are described in
            sklearn-package (sklearn/cluster/kmeans.py).
            Default: 100.
        * "tol" : float
            Affects clustering algorithm, only change when necessary!
            Documentation and possible settings are described in
            sklearn-package (sklearn/cluster/kmeans.py).
            Default: 1e-6.
        * "CPU_cores" : int or str
            Number of cores used in clustering. Specify a concrete number or
            "max" to use all cores available.
            Default: 4.

    sector_coupled_clustering : dict
        Choose if you want to apply a clustering of sector coupled carriers,
        such as central_heat, and specify settings.
        The provided dictionary can have the following entries:

        * "active" : bool
            State if you want to apply clustering of sector coupled carriers,
            such as central_heat.
            Default: True.
        * "carrier_data" : dict[str, dict]
            Keys of the dictionary specify carriers affected by sector
            coupling, e.g. "central_heat". The corresponding dictionaries
            specify, how the carrier should be clustered. This dictionary must
            contain the following entries:

            * "base" : list(str)
                The approach bases on already clustered buses (AC and CH4) and
                builds clusters around the topology of those buses. With this
                option, you can specify the carriers to use as base. See
                `strategy` for more information.
            * "strategy" :  str
                Strategy to use in the clustering. Possible options are:

                * "consecutive"
                    This strategy clusters around the buses of the first
                    carrier in the `'base'`` list. The links to other buses are
                    preserved. All buses, that have no connection to the first
                    carrier will then be clustered around the buses of the
                    second carrier in the list.
                * "simultaneous"
                    This strategy looks for links connecting the buses of the
                    carriers in the ``'base'`` list and aggregates buses in
                    case they have the same set of links connected. For
                    example, a heat bus connected to CH4 via gas boiler and to
                    AC via heat pump will only form a cluster with other buses,
                    if these have the same links to the same clusters of CH4
                    and AC.

            Per default, the following dictionary is set:
            {
                "central_heat": {
                    "base": ["CH4", "AC"],
                    "strategy": "simultaneous",
                },
            }

    disaggregation : None or str
        Specify None, in order to not perform a spatial disaggregation, or the
        method you want to use for the spatial disaggregation. Only possible
        option is currently "uniform".
    snapshot_clustering : dict
        State if you want to apply a temporal clustering and run the
        optimization only on a subset of snapshot periods, and specify
        settings. The provided dictionary can have the following entries:

        * "active" : bool
            Choose, if clustering is activated or not. If True, it is
            activated.
            Default: False.
        * "method" : str
            Method to apply. Possible options are "typical_periods" and
            "segmentation".
            Default: "segmentation".
        * "extreme_periods" : None or str
            Method used to consider extreme snapshots (time steps with extreme
            residual load) in reduced timeseries.
            Possible options are None, "append", "new_cluster_center", and
            "replace_cluster_center". The default is None, in which case
            extreme periods are not considered.
        * "how" : str
            Definition of period in case `method` is set to "typical_periods".
            Possible options are "daily", "weekly", and "monthly".
            Default: "daily".
        * "storage_constraints" : str
            Defines additional constraints for storage units in case `method`
            is set to "typical_periods". Possible options are "daily_bounds",
            "soc_constraints" and "soc_constraints_simplified".
            Default: "soc_constraints".
        * "n_clusters" : int
            Number of clusters in case `method` is set to "typical_periods".
            Default: 5.
        * "n_segments" : int
            Number of segments in case `method` is set to "segmentation".
            Default: 5.

    skip_snapshots : bool or int
        State None, if you want to use all time steps, or provide a number,
        if you only want to consider every n-th timestep to reduce
        temporal complexity. Default: 5.
    temporal_disaggregation : dict
        State if you want to apply a second LOPF considering dispatch only
        (no capacity optimization) to disaggregate the dispatch to the whole
        temporal complexity. Be aware that a load shedding will be applied in
        this optimization. The provided dictionary must have the following
        entries:

        * "active" : bool
            Choose, if temporal disaggregation is activated or not. If True,
            it is activated.
            Default: False.
        * "no_slices" : int
            With "no_slices" the optimization problem will be calculated as a
            given number of sub-problems while using some information on the
            state of charge of storage units and stores from the former
            optimization (at the moment only possible with skip_snapshots and
            extra_functionalities are disregarded).
            Default: 8.

    branch_capacity_factor : dict[str, float]
        Add a factor here if you want to globally change line capacities
        (e.g. to "consider" an (n-1) criterion or for debugging purposes).
        The factor specifies the p.u. branch rating, e.g. 0.5 to allow half the
        line capacity. Per default, it is set to {'HV': 0.5, 'eHV' : 0.7}.
    load_shedding : bool
        State here if you want to make use of the load shedding function which
        is helpful when debugging: a very expensive generator is set to each
        bus and meets the demand when regular generators cannot do so.
        Default: False.
    foreign_lines : dict
        Choose transmission technology and capacity of foreign lines:

        * 'carrier': 'AC' or 'DC'
        * 'capacity': 'osmTGmod', 'tyndp2020', 'ntc_acer' or 'thermal_acer'

        Per default, it is set to {'carrier':'AC', 'capacity': 'osmTGmod'}.

    comments : str
        Can be any comment you wish to make.

    Returns
    -------
    etrago : etrago object
        eTraGo containing all network information and a PyPSA network
        <https://www.pypsa.org/doc/components.html#network>`_

    """
    etrago = Etrago(args, json_path=json_path)

    # import network from database
    etrago.build_network_from_db()
    etrago.network.lines.loc[etrago.network.lines.r == 0, "r"] = 0.0001
    etrago.network.transformers.loc[
        etrago.network.transformers.r == 0, "r"
    ] = 0.0001

    etrago.network.transformers["v_nom"] = etrago.network.buses.loc[
        etrago.network.transformers.bus0.values, "v_nom"
    ].values

    # adjust network regarding eTraGo setting
    etrago.adjust_network()

    if etrago.args["scn_name"] == "status2019": 

        etrago.network.mremove(
            "Link",
            etrago.network.links[
                ~etrago.network.links.bus0.isin(etrago.network.buses.index)
            ].index,
        )
        etrago.network.mremove(
            "Link",
            etrago.network.links[
                ~etrago.network.links.bus1.isin(etrago.network.buses.index)
            ].index,
        )
        etrago.network.lines.loc[etrago.network.lines.r==0.0, 'r']=10
        
        # delete following unconnected CH4 buses. why are they there?
        etrago.network.buses.drop(etrago.network.buses[etrago.network.buses.index.isin(['37865', '37870'])].index, inplace=True)
        
        etrago.network.links.loc[etrago.network.links.carrier.isin(
            ["central_gas_chp",
             "industrial_gas_CHP"]
            ), "p_nom"] *= 1e-3
        etrago.network.generators.loc[etrago.network.generators.carrier.isin(
            ["central_lignite_CHP",
             "industrial_lignite_CHP",
             "central_oil_CHP",
             "industrial_coal_CHP",
             "central_coal_CHP",
             "industrial_oil_CHP"
             "central_others_CHP"
             ]
            ), "p_nom"] *= 1e-3

    

    # ehv network clustering
    etrago.ehv_clustering()

    # spatial clustering
    etrago.spatial_clustering()

    etrago.spatial_clustering_gas()

    # snapshot clustering
    etrago.snapshot_clustering()

    # skip snapshots
    etrago.skip_snapshots()

    # start linear optimal powerflow calculations
    
    etrago.network.storage_units.cyclic_state_of_charge = True
    
    etrago.network.lines.loc[etrago.network.lines.r==0.0, 'r']=10
    
    etrago.optimize()

    # conduct lopf with full complex timeseries for dispatch disaggregation
<<<<<<< HEAD
    #etrago.dispatch_disaggregation()
=======
    etrago.temporal_disaggregation()
>>>>>>> 96c916ca

    # start power flow based on lopf results
    #etrago.pf_post_lopf()

    # spatial disaggregation
    # needs to be adjusted for new sectors
<<<<<<< HEAD
    #etrago.disaggregation()
=======
    etrago.spatial_disaggregation()
>>>>>>> 96c916ca

    # calculate central etrago results
    #etrago.calc_results()

    return etrago


if __name__ == "__main__":
    # execute etrago function
    print(datetime.datetime.now())
    etrago = run_etrago(args, json_path=None)
    print(datetime.datetime.now())
    etrago.session.close()
    # plots: more in tools/plot.py
    # make a line loading plot
    # etrago.plot_grid(
    # line_colors='line_loading', bus_sizes=0.0001, timesteps=range(2))
    # network and storage
    # etrago.plot_grid(
    # line_colors='expansion_abs',
    # bus_colors='storage_expansion',
    # bus_sizes=0.0001)
    # flexibility usage
    # etrago.flexibility_usage('DSM')<|MERGE_RESOLUTION|>--- conflicted
+++ resolved
@@ -49,7 +49,7 @@
 
 args = {
     # Setup and Configuration:
-    "db": "local2019",  # database session
+    "db": "egon-data",  # database session
     "gridversion": None,  # None for model_draft or Version number
     "method": {  # Choose method and settings for optimization
         "type": "market_grid",  # type of optimization, currently only 'lopf'
@@ -73,13 +73,13 @@
         "threads": 4,
     },
     "model_formulation": "kirchhoff",  # angles or kirchhoff
-    "scn_name": "status2019",  # scenario: eGon2035, eGon100RE or status2019
+    "scn_name": "eGon2035",  # scenario: eGon2035, eGon100RE or status2019
     # Scenario variations:
     "scn_extension": None,  # None or array of extension scenarios
     "scn_decommissioning": None,  # None or decommissioning scenario
     # Export options:
     "lpfile": False,  # save pyomo's lp file: False or /path/to/lpfile.lp
-    "csv_export": "/home/ulf/Documents/PoWErD/AP2etrago_results/consecutive_test_168_51",  # save results as csv: False or /path/tofolder
+    "csv_export": "results",  # save results as csv: False or /path/tofolder
     # Settings:
     "extendable": {
         "extendable_components": [
@@ -89,9 +89,9 @@
             # lines in Germany
             "grid_max_D": None,  # relative to existing capacity
             "grid_max_abs_D": {  # absolute capacity per voltage level
-                "380": {"i": 1020, "wires": 4, "circuits": 8},
-                "220": {"i": 1020, "wires": 4, "circuits": 8},
-                "110": {"i": 1020, "wires": 4, "circuits": 4},
+                "380": {"i": 1020, "wires": 4, "circuits": 4},
+                "220": {"i": 1020, "wires": 4, "circuits": 4},
+                "110": {"i": 1020, "wires": 4, "circuits": 2},
                 "dc": 0,
             },
             # border crossing lines
@@ -110,10 +110,10 @@
     "network_clustering": {
         "active": True,  # choose if clustering is activated
         "method": "kmedoids-dijkstra",  # choose clustering method: kmeans or kmedoids-dijkstra
-        "n_clusters_AC": 51,  # total number of resulting AC nodes (DE+foreign)
+        "n_clusters_AC": 30,  # total number of resulting AC nodes (DE+foreign)
         "cluster_foreign_AC": False,  # take foreign AC buses into account, True or False
         "method_gas": "kmedoids-dijkstra",  # choose clustering method: kmeans or kmedoids-dijkstra
-        "n_clusters_gas": 12,  # total number of resulting CH4 nodes (DE+foreign)
+        "n_clusters_gas": 17,  # total number of resulting CH4 nodes (DE+foreign)
         "cluster_foreign_gas": False,  # take foreign CH4 buses into account, True or False
         "k_elec_busmap": False,  # False or path/to/busmap.csv
         "k_gas_busmap": False,  # False or path/to/ch4_busmap.csv
@@ -125,10 +125,10 @@
         "remove_stubs": False,  # remove stubs bevore kmeans clustering
         "use_reduced_coordinates": False,  # If True, do not average cluster coordinates
         "random_state": 42,  # random state for replicability of clustering results
-        "n_init": 4,  # affects clustering algorithm, only change when neccesary
-        "max_iter": 20,  # affects clustering algorithm, only change when neccesary
+        "n_init": 10,  # affects clustering algorithm, only change when neccesary
+        "max_iter": 100,  # affects clustering algorithm, only change when neccesary
         "tol": 1e-6,  # affects clustering algorithm, only change when neccesary
-        "CPU_cores": 2,  # number of cores used during clustering, "max" for all cores available.
+        "CPU_cores": 4,  # number of cores used during clustering, "max" for all cores available.
     },
     "sector_coupled_clustering": {
         "active": True,  # choose if clustering is activated
@@ -157,7 +157,7 @@
     },
     # Simplifications:
     "branch_capacity_factor": {"HV": 0.5, "eHV": 0.7},  # p.u. branch derating
-    "load_shedding": False,  # meet the demand at value of loss load cost
+    "load_shedding": True,  # meet the demand at value of loss load cost
     "foreign_lines": {
         "carrier": "AC",  # 'DC' for modeling foreign lines as links
         "capacity": "osmTGmod",  # 'osmTGmod', 'tyndp2020', 'ntc_acer' or 'thermal_acer'
@@ -741,25 +741,17 @@
     etrago.optimize()
 
     # conduct lopf with full complex timeseries for dispatch disaggregation
-<<<<<<< HEAD
-    #etrago.dispatch_disaggregation()
-=======
     etrago.temporal_disaggregation()
->>>>>>> 96c916ca
 
     # start power flow based on lopf results
-    #etrago.pf_post_lopf()
+    etrago.pf_post_lopf()
 
     # spatial disaggregation
     # needs to be adjusted for new sectors
-<<<<<<< HEAD
-    #etrago.disaggregation()
-=======
     etrago.spatial_disaggregation()
->>>>>>> 96c916ca
 
     # calculate central etrago results
-    #etrago.calc_results()
+    etrago.calc_results()
 
     return etrago
 
