--- conflicted
+++ resolved
@@ -1,4 +1,3 @@
-# -*- coding: utf-8 -*-
 """
 This is the application file for the tool eTraGo. 
 
@@ -39,13 +38,9 @@
     from etrago.tools.utilities import (oedb_session, load_shedding, data_manipulation_sh,
                                     results_to_csv, parallelisation, pf_post_lopf, 
                                     loading_minimization, calc_line_losses, group_parallel_lines)
-<<<<<<< HEAD
-from etrago.cluster.networkclustering import busmap_from_psql, cluster_on_extra_high_voltage, kmean_clustering
-from etrago.cluster.snapshot import snapshot_clustering, daily_bounds
-=======
     from etrago.cluster.networkclustering import busmap_from_psql, cluster_on_extra_high_voltage, kmean_clustering
 
->>>>>>> 8bee6158
+    from etrago.cluster.snapshot import snapshot_clustering, daily_bounds
 
 args = {# Setup and Configuration:
         'db': 'oedb', # db session
@@ -53,20 +48,16 @@
         'method': 'lopf', # lopf or pf
         'pf_post_lopf': False, # state whether you want to perform a pf after a lopf simulation
         'start_snapshot': 1, 
-<<<<<<< HEAD
         'end_snapshot' : 120,
-=======
-        'end_snapshot' : 12,
->>>>>>> 8bee6158
         'scn_name': 'SH NEP 2035', # state which scenario you want to run: Status Quo, NEP 2035, eGo100
         'solver': 'gurobi', # glpk, cplex or gurobi
         # Export options:
         'lpfile': False, # state if and where you want to save pyomo's lp file: False or /path/tofolder
-        'results':False, # state if and where you want to save results as csv: False or /path/tofolder
+        'results': False, # state if and where you want to save results as csv: False or /path/tofolder
         'export': False, # state if you want to export the results back to the database
         # Settings:        
         'storage_extendable':True, # state if you want storages to be installed at each node if necessary.
-        'generator_noise':False, # state if you want to apply a small generator noise 
+        'generator_noise':True, # state if you want to apply a small generator noise 
         'reproduce_noise': False, # state if you want to use a predefined set of random noise for the given scenario. if so, provide path, e.g. 'noise_values.csv'
         'minimize_loading':False,
         # Clustering:
@@ -285,15 +276,7 @@
     if args['minimize_loading']:
         extra_functionality = loading_minimization
     else:
-<<<<<<< HEAD
         extra_functionality = None
-=======
-        extra_functionality=None
-    
-    if args['skip_snapshots']:
-        network.snapshots=network.snapshots[::args['skip_snapshots']]
-        network.snapshot_weightings=network.snapshot_weightings[::args['skip_snapshots']]*args['skip_snapshots']   
->>>>>>> 8bee6158
         
     # snapshot clustering
     if not args['snapshot_clustering']==False:
@@ -303,6 +286,10 @@
         y = time.time()
         z = (y - x) / 60 # z is time for lopf in minutes
     
+    if args['skip_snapshots']:
+        network.snapshots=network.snapshots[::args['skip_snapshots']]
+        network.snapshot_weightings=network.snapshot_weightings[::args['skip_snapshots']]*args['skip_snapshots']   
+        
     # parallisation
     if args['parallelisation']:
         parallelisation(network, start_snapshot=args['start_snapshot'], end_snapshot=args['end_snapshot'],group_size=1, solver_name=args['solver'], extra_functionality=extra_functionality)
@@ -330,8 +317,7 @@
     # write lpfile to path
     if not args['lpfile'] == False:
         network.model.write(args['lpfile'], io_options={'symbolic_solver_labels':
-                                                    True})
-    
+                                                     True})
     # write PyPSA results back to database
     if args['export']:
         results_to_oedb(session, network, args, 'hv')  
@@ -351,10 +337,8 @@
     network = etrago(args)
     # plots
     # make a line loading plot
-    #plot_line_loading(network)
+    plot_line_loading(network)
     # plot stacked sum of nominal power for each generator type and timestep
-    #plot_stacked_gen(network, resolution="MW")
+    plot_stacked_gen(network, resolution="MW")
     # plot to show extendable storages
-    #storage_distribution(network)
-
-   +    storage_distribution(network)