# -*- coding: utf-8 -*-
# Copyright 2016-2023  Flensburg University of Applied Sciences,
# Europa-Universität Flensburg,
# Centre for Sustainable Energy Systems,
# DLR-Institute for Networked Energy Systems

# This program is free software; you can redistribute it and/or
# modify it under the terms of the GNU Affero General Public License as
# published by the Free Software Foundation; either version 3 of the
# License, or (at your option) any later version.

# This program is distributed in the hope that it will be useful,
# but WITHOUT ANY WARRANTY; without even the implied warranty of
# MERCHANTABILITY or FITNESS FOR A PARTICULAR PURPOSE.  See the
# GNU Affero General Public License for more details.

# You should have received a copy of the GNU Affero General Public License
# along with this program.  If not, see <http://www.gnu.org/licenses/>.

# File description
"""
This is the application file for the tool eTraGo.
Define your connection parameters and power flow settings before executing
the function run_etrago.
"""


import datetime
import os
import os.path
import pandas as pd

__copyright__ = (
    "Flensburg University of Applied Sciences, "
    "Europa-Universität Flensburg, Centre for Sustainable Energy Systems, "
    "DLR-Institute for Networked Energy Systems"
)
__license__ = "GNU Affero General Public License Version 3 (AGPL-3.0)"
__author__ = (
    "ulfmueller, lukasol, wolfbunke, mariusves, s3pp, ClaraBuettner, "
    "CarlosEpia, KathiEsterl, fwitte, gnn, pieterhexen, AmeliaNadal"
)

if "READTHEDOCS" not in os.environ:
    # Sphinx does not run this code.
    # Do not import internal packages directly

    from etrago import Etrago

args = {
    # Setup and Configuration:
    "db": "egon-data",  # database session
    "gridversion": None,  # None for model_draft or Version number
    "method": {  # Choose method and settings for optimization
<<<<<<< HEAD
        "type": "lopf",  # type of optimization, 'lopf', 'sclopf' or 'market_grid'
        "n_iter": 1,  # abort criterion of iterative optimization, 'n_iter' or 'threshold'
        "pyomo": True,  # set if pyomo is used for model building
        "formulation": "pyomo",
        "market_zones": "status_quo", # only used if type='market_grid'
        "rolling_horizon": { # Define parameter of market optimization
            "planning_horizon": 72, # number of snapshots in each optimization
            "overlap": 24, # number of overlapping hours
            },
=======
        "type": "lopf",  # type of optimization, 'lopf' or 'sclopf'
        "n_iter": 4,  # abort criterion of iterative optimization, 'n_iter' or 'threshold'
        "formulation": "linopy",
        "market_optimization":
            {
                "active": True,
                "market_zones": "status_quo", # only used if type='market_grid'
                "rolling_horizon": {# Define parameter of market optimization
                    "planning_horizon": 168, # number of snapshots in each optimization
                    "overlap": 120, # number of overlapping hours
                 },
                "redispatch": True,
             }
>>>>>>> 60b51db1
    },
    "pf_post_lopf": {
        "active": False,  # choose if perform a pf after lopf
        "add_foreign_lopf": True,  # keep results of lopf for foreign DC-links
        "q_allocation": "p_nom",  # allocate reactive power via 'p_nom' or 'p'
    },
    "start_snapshot": 1,
    "end_snapshot": 168,
    "solver": "gurobi",  # glpk, cplex or gurobi
    "solver_options": {
        "BarConvTol": 1.0e-5,
        "FeasibilityTol": 1.0e-5,
        "method": 2,
        "crossover": 0,
        "logFile": "solver_etrago.log",
        "threads": 4,
    },
    "model_formulation": "kirchhoff",  # angles or kirchhoff
    "scn_name": "eGon2035",  # scenario: eGon2035, eGon100RE or status2019
    # Scenario variations:
    "scn_extension": None,  # None or array of extension scenarios
    "scn_decommissioning": None,  # None or decommissioning scenario
    # Export options:
    "lpfile": False,  # save pyomo's lp file: False or /path/to/lpfile.lp
    "csv_export": "results",  # save results as csv: False or /path/tofolder
    # Settings:
    "extendable": {
        "extendable_components": [
            "as_in_db"
        ],  # Array of components to optimize
        "upper_bounds_grid": {  # Set upper bounds for grid expansion
            # lines in Germany
            "grid_max_D": None,  # relative to existing capacity
            "grid_max_abs_D": {  # absolute capacity per voltage level
                "380": {"i": 1020, "wires": 4, "circuits": 4},
                "220": {"i": 1020, "wires": 4, "circuits": 4},
                "110": {"i": 1020, "wires": 4, "circuits": 2},
                "dc": 0,
            },
            # border crossing lines
            "grid_max_foreign": 4,  # relative to existing capacity
            "grid_max_abs_foreign": None,  # absolute capacity per voltage level
        },
    },
    "generator_noise": 789456,  # apply generator noise, False or seed number
    "extra_functionality": {},  # Choose function name or {}
    # Spatial Complexity:
    "delete_dispensable_ac_buses": True,  # bool. Find and delete expendable buses
    "interest_area": False,  # False, path to shapefile or list of nuts names of the area that is excluded from the clustering. By default the buses inside remain the same, but the parameter "n_cluster_interest_area" inside "network clustering" defines if it should be clustered to a certain number of buses.
    "network_clustering_ehv": {
        "active": False,  # choose if clustering of HV buses to EHV buses is activated
        "busmap": False,  # False or path to stored busmap
    },
    "network_clustering": {
        "active": True,  # choose if clustering is activated
        "method": "kmedoids-dijkstra",  # choose clustering method: kmeans or kmedoids-dijkstra
        "n_clusters_AC": 30,  # total number of resulting AC nodes (DE+foreign-interest_area)
        "cluster_foreign_AC": False,  # take foreign AC buses into account, True or False
        "n_cluster_interest_area": False, # False or number of buses.
        "method_gas": "kmedoids-dijkstra",  # choose clustering method: kmeans or kmedoids-dijkstra
        "n_clusters_gas": 14,  # total number of resulting CH4 nodes (DE+foreign)
        "cluster_foreign_gas": False,  # take foreign CH4 buses into account, True or False
        "k_elec_busmap": False,  # False or path/to/busmap.csv
        "k_gas_busmap": False,  # False or path/to/ch4_busmap.csv
        "bus_weight_tocsv": None,  # None or path/to/bus_weight.csv
        "bus_weight_fromcsv": None,  # None or path/to/bus_weight.csv
        "gas_weight_tocsv": None,  # None or path/to/gas_bus_weight.csv
        "gas_weight_fromcsv": None,  # None or path/to/gas_bus_weight.csv
        "line_length_factor": 1,  # Factor to multiply distance between new buses for new line lengths
        "remove_stubs": False,  # remove stubs bevore kmeans clustering
        "use_reduced_coordinates": False,  # If True, do not average cluster coordinates
        "random_state": 42,  # random state for replicability of clustering results
        "n_init": 10,  # affects clustering algorithm, only change when neccesary
        "max_iter": 100,  # affects clustering algorithm, only change when neccesary
        "tol": 1e-6,  # affects clustering algorithm, only change when neccesary
        "CPU_cores": 4,  # number of cores used during clustering, "max" for all cores available.
    },
    "sector_coupled_clustering": {
        "active": True,  # choose if clustering is activated
        "carrier_data": {  # select carriers affected by sector coupling
            "central_heat": {
                "base": ["CH4", "AC"],
                "strategy": "simultaneous",  # select strategy to cluster other sectors
            },
        },
    },
    "spatial_disaggregation": None,  # None or 'uniform'
    # Temporal Complexity:
    "snapshot_clustering": {
        "active": False,  # choose if clustering is activated
        "method": "segmentation",  # 'typical_periods' or 'segmentation'
        "extreme_periods": None,  # consideration of extreme timesteps; e.g. 'append'
        "how": "daily",  # type of period - only relevant for 'typical_periods'
        "storage_constraints": "soc_constraints",  # additional constraints for storages  - only relevant for 'typical_periods'
        "n_clusters": 5,  # number of periods - only relevant for 'typical_periods'
        "n_segments": 5,  # number of segments - only relevant for segmentation
    },
    "skip_snapshots": 5,  # False or number of snapshots to skip
    "temporal_disaggregation": {
        "active": False,  # choose if temporally full complex dispatch optimization should be conducted
        "no_slices": 8,  # number of subproblems optimization is divided into
    },
    # Simplifications:
    "branch_capacity_factor": {"HV": 0.5, "eHV": 0.7},  # p.u. branch derating
    "load_shedding": True,  # meet the demand at value of loss load cost
    "foreign_lines": {
        "carrier": "AC",  # 'DC' for modeling foreign lines as links
        "capacity": "osmTGmod",  # 'osmTGmod', 'tyndp2020', 'ntc_acer' or 'thermal_acer'
    },
    "comments": None,
}


def run_etrago(args, json_path):
    """Function to conduct optimization considering the following arguments.

    Parameters
    ----------
    db : str
        Name of Database session setting stored in *config.ini* of *.egoio*,
        e.g. ``'oedb'``.
    gridversion : None or str
        Name of the data version number of oedb: state ``'None'`` for
        model_draft (sand-box) or an explicit version number
        (e.g. 'v0.4.6') for the grid schema.
    method : dict
        Choose method and settings for optimization.
        The provided dictionary can have the following entries:

        * "type" : str
            Choose the type of optimization. Current options: "lopf", "sclopf"
            or "market_grid". Default: "market_grid".
        * "n_iter" : int
            In case of extendable lines, several LOPFs have to be performed.
            You can either set "n_iter" and specify a fixed number of
            iterations or set "threshold" and specify a threshold of the
            objective function as abort criteria of the iterative optimization.
            Default: 4.
        * "threshold" : int
            In case of extendable lines, several LOPFs have to be performed.
            You can either set "n_iter" and specify a fixed number of
            iterations or set "threshold" and specify a threshold of the
            objective function as abort criteria of the iterative optimization.
            Per default, "n_iter" of 4 is set.
        * "pyomo" : bool
            Set to True, if pyomo is used for model building.
            Set to False for big optimization problems - currently only
            possible when solver is "gurobi".

    pf_post_lopf : dict
        Settings for option to run a non-linear power flow (PF) directly after
        the linear optimal power flow (LOPF), and thus the dispatch
        optimisation, has finished.
        The provided dictionary can have the following entries:

        * "active" : bool
            If True, a PF is performed after the LOPF. Default: True.
        * "add_foreign_lopf" : bool
            If foreign lines are modeled as DC-links (see parameter
            `foreign_lines`), results of the LOPF can be added by setting
            "add_foreign_lopf" to True. Default: True.
        * "q_allocation" : bool
            Allocate reactive power to all generators at the same bus either
            by "p_nom" or "p".
            Default: "p_nom".

    start_snapshot : int
        Start hour of the scenario year to be calculated. Default: 1.
    end_snapshot : int
        End hour of the scenario year to be calculated. If snapshot clustering
        is used (see parameter `snapshot_clustering`), the selected snapshots
        should cover the number of periods / segments. Default: 2.
    solver : str
        Choose your preferred solver. Current options: "glpk" (open-source),
        "cplex" or "gurobi". Default: "gurobi".
    solver_options : dict
        Choose settings of solver to improve simulation time and result.
        Options are described in documentation of chosen solver. Per default,
        the following dictionary is set:

        {
            "BarConvTol": 1.0e-5,
            "FeasibilityTol": 1.0e-5,
            "method": 2,
            "crossover": 0,
            "logFile": "solver_etrago.log",
            "threads": 4,
        }

        Make sure to reset or adapt these settings when using another solver!
        Otherwise, you may run into errors.
    model_formulation : str
        Choose formulation of pyomo-model.
        Current options are: "angles", "cycles", "kirchhoff", "ptdf".
        "angels" works best for small networks, while "kirchhoff" works best
        for larger networks.
        Default: "kirchhoff".
    scn_name : str
         Choose your scenario. Currently, there are two different
         scenarios: "eGon2035", "eGon100RE". Default: "eGon2035".
    scn_extension : None or list of str

        Choose extension-scenarios which will be added to the existing
        network container. Data of the extension scenarios are located in
        extension-tables (e.g. grid.egon_etrago_extension_line)
        There are two overlay networks:

        * 'nep2021_confirmed' includes all planed new lines confirmed by the
          Bundesnetzagentur included in the NEP version 2021
        * 'nep2021_c2035' includes all new lines planned by the
          Netzentwicklungsplan 2021 in scenario 2035 C
        Default: None.
    scn_decommissioning : NoneType or str
        This option does currently not work!

        Choose an extra scenario which includes lines you want to decommission
        from the existing network. Data of the decommissioning scenarios are
        located in extension-tables
        (e.g. model_draft.ego_grid_pf_hv_extension_bus) with the prefix
        'decommissioning\_'.
        Currently, there are two decommissioning_scenarios which are linked to
        extension-scenarios:

        * 'nep2035_confirmed' includes all lines that will be replaced in
          confirmed projects
        * 'nep2035_b2' includes all lines that will be replaced in
          NEP-scenario 2035 B2

        Default: None.
    lpfile : bool or str
        State if and where you want to save pyomo's lp file. Options:
        False or '/path/tofile.lp'. Default: False.
    csv_export : bool or str
        State if and where you want to save results as csv files. Options:
        False or '/path/tofolder'. Default: False.

    extendable : dict
        Choose components you want to optimize and set upper bounds for grid
        expansion. The provided dictionary can have the following entries:

        * "extendable_components" : list(str)
            The list defines a set of components to optimize.
            Settings can be added in /tools/extendable.py.
            The most important possibilities:

            * 'as_in_db'
                leaves everything as it is defined in the data coming from the
                database
            * 'network'
                set all lines, links and transformers in electrical grid
                extendable
            * 'german_network'
                set lines and transformers in German electrical grid extendable
            * 'foreign_network'
                set foreign lines and transformers in electrical grid
                extendable
            * 'transformers'
                set all transformers extendable
            * 'storages' / 'stores'
                allow to install extendable storages (unlimited in size) at
                each grid node in order to meet the flexibility demand

            Default: "as_in_db".

        * "upper_bounds_grid" : dict
            Dictionary can have the following entries:

            * 'grid_max_D'
                Upper bounds for electrical grid expansion can be defined for
                lines in Germany relative to the existing capacity.
                Alternatively, 'grid_max_abs_D' can be used. Per default, this
                is set to None and 'grid_max_abs_D' is set.

            * 'grid_max_abs_D'
                Upper bounds for electrical grid expansion can be defined for
                lines in Germany as absolute maximum capacities between two
                electrical buses per voltage level. Per default the following
                dictionary is set:

                {
                    "380": {"i": 1020, "wires": 4, "circuits": 4},
                    "220": {"i": 1020, "wires": 4, "circuits": 4},
                    "110": {"i": 1020, "wires": 4, "circuits": 2},
                    "dc": 0,
                }
            * 'grid_max_foreign'
                Upper bounds for border-crossing electrical lines can be
                defined relative to the existing capacity. Alternatively,
                'grid_max_abs_foreign' can be set.
                Default: 4.
            * 'grid_max_abs_foreign'
                Upper bounds for border-crossing electrical lines can be
                defined equally to 'grid_max_abs_D' as absolute capacity per
                voltage level.
                Default: None.

    generator_noise : bool or int
        State if you want to apply a small random noise to the marginal costs
        of each generator in order to prevent an optima plateau. To reproduce
        a noise, choose the same integer (seed number). Default: 789456.
    extra_functionality : dict or None
        Choose extra functionalities and their parameters.
        Settings can be added in /tools/constraints.py.
        Current options are:

        * 'max_line_ext' : float
            Maximal share of network extension in p.u.
        * 'min_renewable_share' : float
            Minimal share of renewable generation in p.u.
        * 'cross_border_flow' : array of two floats
            Limit AC cross-border-flows between Germany and its neighbouring
            countries. Set values in MWh for all snapshots, e.g. [-x, y]
            (with x Import, y Export, positive: export from Germany).
        * 'cross_border_flows_per_country' : dict of cntr and array of floats
            Limit AC cross-border-flows between Germany and its neighbouring
            countries. Set values in MWh for each country, e.g. [-x, y]
            (with x Import, y Export, positive: export from Germany).
        * 'capacity_factor' : dict of arrays
            Limit overall energy production for each carrier.
            Set upper/lower limit in p.u.
        * 'capacity_factor_per_gen' : dict of arrays
            Limit overall energy production for each generator by carrier.
            Set upper/lower limit in p.u.
        * 'capacity_factor_per_cntr': dict of dict of arrays
            Limit overall energy production country-wise for each carrier.
            Set upper/lower limit in p.u.
        * 'capacity_factor_per_gen_cntr': dict of dict of arrays
            Limit overall energy production country-wise for each generator
            by carrier. Set upper/lower limit in p.u.

    delete_dispensable_ac_buses: bool
        Choose if electrical buses that are only connecting two lines should be
        removed. These buses have no other components attached to them. The
        connected lines are merged. This reduces the spatial complexity without
        losing any accuracy.
        Default: True.

    interest_area: False, list, string
        Area of especial interest that will be not clustered, except when
        n_cluster_interest_area is provided. It is by default set to false.
        When an interest_area is provided, the given value for n_clusters_AC
        will mean the total of AC buses outside the area.The area can be
        provided in two ways: list of nuts names e.G.
        ["Cuxhaven", "Bremerhaven", "Bremen"] or a string with a path to a
        shape file (.shp).
        
    network_clustering_ehv : dict
        Choose if you want to apply an extra high voltage clustering to the
        electrical network.
        The provided dictionary can have the following entries:

        * "active" : bool
        Choose if you want to cluster the full HV/EHV dataset down to only the
        EHV buses. In that case, all HV buses are assigned to their closest EHV
        substation, taking into account the shortest distance on power lines.
        Default: False.
        * "busmap" : str
        Choose if an stored busmap can be used to make the process quicker, or
        a new busmap must be calculated. False or path to the busmap in csv
        format should be given.
        Default: False

    network_clustering : dict
        Choose if you want to apply a clustering of all network buses and
        specify settings.
        The provided dictionary can have the following entries:

        * "active" : bool
            If True, the AC buses are clustered down to ``'n_clusters_AC'``
            and the gas buses are clustered down to``'n_clusters_gas'``.
            Default: True.
        * "method" : str
            Method used for AC clustering. You can choose between two
            clustering methods:
            * "kmeans": considers geographical locations of buses
            * "kmedoids-dijkstra":  considers electrical distances between
            buses
            Default: "kmedoids-dijkstra".
        * "n_clusters_AC" : int, False
            Defines total number of resulting AC nodes including DE and foreign
            nodes if `cluster_foreign_AC` is set to True, otherwise only DE
            nodes. When using the interest_area parameter, n_clusters_AC could
            be set to False, which means that only the buses inside the 
            provided area are clustered.

            Default: 30.
        * "cluster_foreign_AC" : bool
            If set to False, the AC buses outside Germany are not clustered
            and the buses inside Germany are clustered to complete
            ``'n_clusters_AC'``. If set to True, foreign AC buses are clustered
            as well and included in number of clusters specified through
            ``'n_clusters_AC'``.
            Default: False.

        * "n_cluster_interest_area": False, int
            Number of buses to cluster all the electrical buses in the area
            of interest. Method provided in the arg "method" is used. If
            it is set to False, the area of interest is not clustered.
            Default: False.
        * "method_gas" : str
            Method used for gas clustering. You can choose between two
            clustering methods:
            * "kmeans": considers geographical locations of buses
            * "kmedoids-dijkstra":  considers 'electrical' distances between
            buses
            Default: "kmedoids-dijkstra".
        * "n_clusters_gas" : int
            Defines total number of resulting CH4 nodes including DE and
            foreign nodes if `cluster_foreign_gas` is set to True, otherwise
            only DE nodes.
            Default: 17.
        * "cluster_foreign_gas" : bool
            If set to False, the gas buses outside Germany are not clustered
            and the buses inside Germany are clustered to complete
            ``'n_clusters_gas'``. If set to True, foreign gas buses are
            clustered as well and included in number of clusters specified
            through ``'n_clusters_gas'``.
            Default: False.
        * "k_elec_busmap" : bool or str
            With this option you can load cluster coordinates from a previous
            AC clustering run. Options are False, in which case no previous
            busmap is loaded, and path/to/busmap.csv in which case the busmap
            is loaded from the specified file. Please note, that when a path is
            provided, the set number of clusters will be ignored.
            Default: False.
        * "k_gas_busmap" : bool or str
            With this option you can load cluster coordinates from a previous
            gas clustering run. Options are False, in which case no previous
            busmap is loaded, and path/to/busmap.csv in which case the busmap
            is loaded from the specified file. Please note, that when a path is
            provided, the set number of clusters will be ignored.
            Default: False.
        * "bus_weight_fromcsv" : None or str
            In general, the weighting of AC buses takes place considering
            generation and load at each node. With this option, you can load an
            own weighting for the AC buses by providing a path to a csv file.
            If None, weighting is conducted as described above.
            Default: None.
        * "bus_weight_tocsv" : None or str
            Specifies whether to store the weighting of AC buses to csv or not.
            If None, it is not stored. Otherwise, it is stored to the provided
            path/to/bus_weight.csv.
            Default: None.
        * "gas_weight_fromcsv" : None or str
            In general, the weighting of CH4 nodes takes place considering
            generation and load at each node, as well as non-transport
            capacities at each node. With this option, you can load an own
            weighting for the CH4 buses by providing a path to a csv file. If
            None, weighting is conducted as described above.
            Default: None.
        * "gas_weight_tocsv" : None or str
            Specifies whether to store the weighting of gas buses to csv or
            not. If None, it is not stored. Otherwise, it is stored to the
            provided path/to/gas_bus_weight.csv.
            Default: None.
        * "line_length_factor" : float
            Defines the factor to multiply the crow-flies distance
            between new buses by, in order to get new line lengths.
            Default: 1.
        * "remove_stubs" : bool
            If True, remove stubs before k-means clustering, which reduces the
            overestimating of line meshes.
            This option is only used within the k-means clustering.
            Default: False.
        * "use_reduced_coordinates" : bool
            If True, do not average cluster coordinates, but take from busmap.
            This option is only used within the k-means clustering.
            Default: False.
        * "random_state" : int
            Random state for replicability of clustering results. Default: 42.
        * "n_init" : int
            Affects clustering algorithm, only change when necessary!
            Documentation and possible settings are described in
            sklearn-package (sklearn/cluster/kmeans.py).
            Default: 10.
        * "max_iter" : int
            Affects clustering algorithm, only change when necessary!
            Documentation and possible settings are described in
            sklearn-package (sklearn/cluster/kmeans.py).
            Default: 100.
        * "tol" : float
            Affects clustering algorithm, only change when necessary!
            Documentation and possible settings are described in
            sklearn-package (sklearn/cluster/kmeans.py).
            Default: 1e-6.
        * "CPU_cores" : int or str
            Number of cores used in clustering. Specify a concrete number or
            "max" to use all cores available.
            Default: 4.

    sector_coupled_clustering : dict
        Choose if you want to apply a clustering of sector coupled carriers,
        such as central_heat, and specify settings.
        The provided dictionary can have the following entries:

        * "active" : bool
            State if you want to apply clustering of sector coupled carriers,
            such as central_heat.
            Default: True.
        * "carrier_data" : dict[str, dict]
            Keys of the dictionary specify carriers affected by sector
            coupling, e.g. "central_heat". The corresponding dictionaries
            specify, how the carrier should be clustered. This dictionary must
            contain the following entries:

            * "base" : list(str)
                The approach bases on already clustered buses (AC and CH4) and
                builds clusters around the topology of those buses. With this
                option, you can specify the carriers to use as base. See
                `strategy` for more information.
            * "strategy" :  str
                Strategy to use in the clustering. Possible options are:

                * "consecutive"
                    This strategy clusters around the buses of the first
                    carrier in the `'base'`` list. The links to other buses are
                    preserved. All buses, that have no connection to the first
                    carrier will then be clustered around the buses of the
                    second carrier in the list.
                * "simultaneous"
                    This strategy looks for links connecting the buses of the
                    carriers in the ``'base'`` list and aggregates buses in
                    case they have the same set of links connected. For
                    example, a heat bus connected to CH4 via gas boiler and to
                    AC via heat pump will only form a cluster with other buses,
                    if these have the same links to the same clusters of CH4
                    and AC.

            Per default, the following dictionary is set:
            {
                "central_heat": {
                    "base": ["CH4", "AC"],
                    "strategy": "simultaneous",
                },
            }

    disaggregation : None or str
        Specify None, in order to not perform a spatial disaggregation, or the
        method you want to use for the spatial disaggregation. Only possible
        option is currently "uniform".
    snapshot_clustering : dict
        State if you want to apply a temporal clustering and run the
        optimization only on a subset of snapshot periods, and specify
        settings. The provided dictionary can have the following entries:

        * "active" : bool
            Choose, if clustering is activated or not. If True, it is
            activated.
            Default: False.
        * "method" : str
            Method to apply. Possible options are "typical_periods" and
            "segmentation".
            Default: "segmentation".
        * "extreme_periods" : None or str
            Method used to consider extreme snapshots (time steps with extreme
            residual load) in reduced timeseries.
            Possible options are None, "append", "new_cluster_center", and
            "replace_cluster_center". The default is None, in which case
            extreme periods are not considered.
        * "how" : str
            Definition of period in case `method` is set to "typical_periods".
            Possible options are "daily", "weekly", and "monthly".
            Default: "daily".
        * "storage_constraints" : str
            Defines additional constraints for storage units in case `method`
            is set to "typical_periods". Possible options are "daily_bounds",
            "soc_constraints" and "soc_constraints_simplified".
            Default: "soc_constraints".
        * "n_clusters" : int
            Number of clusters in case `method` is set to "typical_periods".
            Default: 5.
        * "n_segments" : int
            Number of segments in case `method` is set to "segmentation".
            Default: 5.

    skip_snapshots : bool or int
        State None, if you want to use all time steps, or provide a number,
        if you only want to consider every n-th timestep to reduce
        temporal complexity. Default: 5.
    temporal_disaggregation : dict
        State if you want to apply a second LOPF considering dispatch only
        (no capacity optimization) to disaggregate the dispatch to the whole
        temporal complexity. Be aware that a load shedding will be applied in
        this optimization. The provided dictionary must have the following
        entries:

        * "active" : bool
            Choose, if temporal disaggregation is activated or not. If True,
            it is activated.
            Default: False.
        * "no_slices" : int
            With "no_slices" the optimization problem will be calculated as a
            given number of sub-problems while using some information on the
            state of charge of storage units and stores from the former
            optimization (at the moment only possible with skip_snapshots and
            extra_functionalities are disregarded).
            Default: 8.

    branch_capacity_factor : dict[str, float]
        Add a factor here if you want to globally change line capacities
        (e.g. to "consider" an (n-1) criterion or for debugging purposes).
        The factor specifies the p.u. branch rating, e.g. 0.5 to allow half the
        line capacity. Per default, it is set to {'HV': 0.5, 'eHV' : 0.7}.
    load_shedding : bool
        State here if you want to make use of the load shedding function which
        is helpful when debugging: a very expensive generator is set to each
        bus and meets the demand when regular generators cannot do so.
        Default: False.
    foreign_lines : dict
        Choose transmission technology and capacity of foreign lines:

        * 'carrier': 'AC' or 'DC'
        * 'capacity': 'osmTGmod', 'tyndp2020', 'ntc_acer' or 'thermal_acer'

        Per default, it is set to {'carrier':'AC', 'capacity': 'osmTGmod'}.

    comments : str
        Can be any comment you wish to make.

    Returns
    -------
    etrago : etrago object
        eTraGo containing all network information and a PyPSA network
        <https://www.pypsa.org/doc/components.html#network>`_

    """
    etrago = Etrago(args, json_path=json_path)

    # import network from database
    etrago.build_network_from_db()

    # drop generators without p_nom
    etrago.network.mremove(
        "Generator",
        etrago.network.generators[
            etrago.network.generators.p_nom==0].index
        )

    # Temporary drop DLR as it is currently not working with sclopf
    if (etrago.args["method"]["type"] == "sclopf") & (
            not etrago.network.lines_t.s_max_pu.empty):
        print("Setting s_max_pu timeseries to 1")
        etrago.network.lines_t.s_max_pu = pd.DataFrame(
            index=etrago.network.snapshots,
        )

    # adjust network regarding eTraGo setting
    etrago.adjust_network()

    # ehv network clustering
    etrago.ehv_clustering()

    # spatial clustering
    etrago.spatial_clustering()

    etrago.spatial_clustering_gas()
    etrago.network.links.loc[etrago.network.links.carrier=="CH4", "p_nom"] *= 100
    etrago.network.generators_t.p_max_pu.where(etrago.network.generators_t.p_max_pu>1e-5, other=0., inplace=True)
    # snapshot clustering
    etrago.snapshot_clustering()

    # skip snapshots
    etrago.skip_snapshots()

    etrago.optimize()

    # conduct lopf with full complex timeseries for dispatch disaggregation
    etrago.temporal_disaggregation()

    # start power flow based on lopf results
    etrago.pf_post_lopf()

    # spatial disaggregation
    # needs to be adjusted for new sectors
    etrago.spatial_disaggregation()

    # calculate central etrago results
    etrago.calc_results()

    return etrago


if __name__ == "__main__":
    # execute etrago function
    print(datetime.datetime.now())
    etrago = run_etrago(args, json_path=None)

    print(datetime.datetime.now())
    etrago.session.close()
    # plots: more in tools/plot.py
    # make a line loading plot
    # etrago.plot_grid(
    # line_colors='line_loading', bus_sizes=0.0001, timesteps=range(2))
    # network and storage
    # etrago.plot_grid(
    # line_colors='expansion_abs',
    # bus_colors='storage_expansion',
    # bus_sizes=0.0001)
    # flexibility usage
    # etrago.flexibility_usage('DSM')<|MERGE_RESOLUTION|>--- conflicted
+++ resolved
@@ -52,17 +52,6 @@
     "db": "egon-data",  # database session
     "gridversion": None,  # None for model_draft or Version number
     "method": {  # Choose method and settings for optimization
-<<<<<<< HEAD
-        "type": "lopf",  # type of optimization, 'lopf', 'sclopf' or 'market_grid'
-        "n_iter": 1,  # abort criterion of iterative optimization, 'n_iter' or 'threshold'
-        "pyomo": True,  # set if pyomo is used for model building
-        "formulation": "pyomo",
-        "market_zones": "status_quo", # only used if type='market_grid'
-        "rolling_horizon": { # Define parameter of market optimization
-            "planning_horizon": 72, # number of snapshots in each optimization
-            "overlap": 24, # number of overlapping hours
-            },
-=======
         "type": "lopf",  # type of optimization, 'lopf' or 'sclopf'
         "n_iter": 4,  # abort criterion of iterative optimization, 'n_iter' or 'threshold'
         "formulation": "linopy",
@@ -76,7 +65,6 @@
                  },
                 "redispatch": True,
              }
->>>>>>> 60b51db1
     },
     "pf_post_lopf": {
         "active": False,  # choose if perform a pf after lopf
