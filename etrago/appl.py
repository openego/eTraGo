"""
This is the application file for the tool eTraGo. 

Define your connection parameters and power flow settings before executing the function etrago.

This program is free software; you can redistribute it and/or
modify it under the terms of the GNU Affero General Public License as
published by the Free Software Foundation; either version 3 of the
License, or (at your option) any later version.

This program is distributed in the hope that it will be useful,
but WITHOUT ANY WARRANTY; without even the implied warranty of
MERCHANTABILITY or FITNESS FOR A PARTICULAR PURPOSE.  See the
GNU Affero General Public License for more details.

You should have received a copy of the GNU Affero General Public License
along with this program.  If not, see <http://www.gnu.org/licenses/>.
"""

__copyright__ = "Flensburg University of Applied Sciences, Europa-Universität Flensburg, Centre for Sustainable Energy Systems, DLR-Institute for Networked Energy Systems"
__license__ = "GNU Affero General Public License Version 3 (AGPL-3.0)"
__author__ = "ulfmueller, lukasol, wolfbunke, mariusves, s3pp"

import numpy as np
from numpy import genfromtxt
np.random.seed()
import time

import os

if not 'READTHEDOCS' in os.environ:
    # Sphinx does not run this code.
    # Do not import internal packages directly  
    from etrago.tools.io import NetworkScenario, results_to_oedb
    from etrago.tools.plot import (plot_line_loading, plot_stacked_gen,
                                     add_coordinates, curtailment, gen_dist,
                                     storage_distribution)
    from etrago.tools.utilities import (load_shedding, data_manipulation_sh,
                                    results_to_csv, parallelisation, pf_post_lopf, 
                                    loading_minimization, calc_line_losses, group_parallel_lines)
    from etrago.cluster.networkclustering import busmap_from_psql, cluster_on_extra_high_voltage, kmean_clustering
<<<<<<< HEAD
    from egoio.tools import db
    from sqlalchemy.orm import sessionmaker

args = {# Setup and Configuration:
        'db': 'ssh', # db session
        'gridversion': None, # None for model_draft or Version number (e.g. v0.2.11) for grid schema
        'method': 'lopf', # lopf or pf
        'pf_post_lopf': True, # state whether you want to perform a pf after a lopf simulation
        'start_snapshot': 3493, 
        'end_snapshot' : 3494,
=======
    from etrago.cluster.snapshot import snapshot_clustering, daily_bounds

args = {# Setup and Configuration:
        'db': 'oedb', # db session
        'gridversion': 'v0.2.11', # None for model_draft or Version number (e.g. v0.2.11) for grid schema
        'method': 'lopf', # lopf or pf
        'pf_post_lopf': False, # state whether you want to perform a pf after a lopf simulation
        'start_snapshot': 1, 
        'end_snapshot' : 8760,
>>>>>>> d8e5c067
        'scn_name': 'NEP 2035', # state which scenario you want to run: Status Quo, NEP 2035, eGo100
        'solver': 'gurobi', # glpk, cplex or gurobi
        # Export options:
        'lpfile': False, # state if and where you want to save pyomo's lp file: False or /path/tofolder
        'results': False, #'/home/ulf/pf_results/110paper/EHVcluster/NEP2035_k500_t5', # state if and where you want to save results as csv: False or /path/tofolder
        'export': False, # state if you want to export the results back to the database
        # Settings:        
<<<<<<< HEAD
        'storage_extendable':False, # state if you want storages to be installed at each node if necessary.
=======
        'storage_extendable':True, # state if you want storages to be installed at each node if necessary.
>>>>>>> d8e5c067
        'generator_noise':True, # state if you want to apply a small generator noise 
        'reproduce_noise': False, # state if you want to use a predefined set of random noise for the given scenario. if so, provide path, e.g. 'noise_values.csv'
        'minimize_loading':False,
        # Clustering:
<<<<<<< HEAD
        'k_mean_clustering': False, # state if you want to perform a k-means clustering on the given network. State False or the value k (e.g. 20).
=======
        'k_mean_clustering': 10, # state if you want to perform a k-means clustering on the given network. State False or the value k (e.g. 20).
>>>>>>> d8e5c067
        'network_clustering': False, # state if you want to perform a clustering of HV buses to EHV buses.
        'extra_functionality':False,
        'snapshot_clustering': True, # state if you want to perform snapshot_clustering on the given network. Move to PyPSA branch:features/snapshot_clustering
        # Simplifications:
        'parallelisation':False, # state if you want to run snapshots parallely.
        'skip_snapshots':False,
        'line_grouping': False, # state if you want to group lines running between the same buses.
        'branch_capacity_factor': 0.7, # globally extend or lower branch capacities
        'load_shedding':True, # meet the demand at very high cost; for debugging purposes.
        'comments':None }


def etrago(args):
    """The etrago function works with following arguments:
    
    
    Parameters
    ----------
           
    db (str): 
    	'oedb', 
        Name of Database session setting stored in config.ini of oemof.db
        
    gridversion (str):
        'v0.2.11', 
        Name of the data version number of oedb: state 'None' for 
        model_draft (sand-box) or an explicit version number 
        (e.g. 'v0.2.10') for the grid schema.
         
    method (str):
        'lopf', 
        Choose between a non-linear power flow ('pf') or
        a linear optimal power flow ('lopf').
        
    pf_post_lopf (bool): 
        False, 
        Option to run a non-linear power flow (pf) directly after the 
        linear optimal power flow (and thus the dispatch) has finished.
                
    start_snapshot (int):
    	1, 
        Start hour of the scenario year to be calculated.
        
    end_snapshot (int) : 
    	2,
        End hour of the scenario year to be calculated.
        
    scn_name (str): 
    	'Status Quo',
	Choose your scenario. Currently, there are three different 
	scenarios: 'Status Quo', 'NEP 2035', 'eGo100'. If you do not 
	want to use the full German dataset, you can use the excerpt of 
	Schleswig-Holstein by adding the acronym SH to the scenario 
	name (e.g. 'SH Status Quo').
        
    solver (str): 
        'glpk', 
        Choose your preferred solver. Current options: 'glpk' (open-source),
        'cplex' or 'gurobi'.
                
    lpfile (obj): 
        False, 
        State if and where you want to save pyomo's lp file. Options:
        False or '/path/tofolder'.
        
    results (obj): 
        False, 
        State if and where you want to save results as csv files.Options: 
        False or '/path/tofolder'.
        
    export (bool): 
        False, 
        State if you want to export the results of your calculation 
        back to the database.
        
    storage_extendable (bool):
        True,
        Choose if you want to allow to install extendable storages 
        (unlimited in size) at each grid node in order to meet the flexibility demand. 
        
    generator_noise (bool):
        True,
        Choose if you want to apply a small random noise to the marginal 
        costs of each generator in order to prevent an optima plateau.
        
    reproduce_noise (obj): 
        False, 
        State if you want to use a predefined set of random noise for 
        the given scenario. If so, provide path to the csv file,
        e.g. 'noise_values.csv'.
        
    minimize_loading (bool):
        False,
        
    k_mean_clustering (bool): 
        False,
        State if you want to apply a clustering of all network buses down to 
        only 'k' buses. The weighting takes place considering generation and load
        at each node. If so, state the number of k you want to apply. Otherwise 
        put False. This function doesn't work together with 'line_grouping = True'
	    or 'network_clustering = True'.
    
    network_clustering (bool):
        False, 
        Choose if you want to cluster the full HV/EHV dataset down to only the EHV 
        buses. In that case, all HV buses are assigned to their closest EHV sub-station, 
        taking into account the shortest distance on power lines.
        
    parallelisation (bool):
        False,
        Choose if you want to calculate a certain number of snapshots in parallel. If
        yes, define the respective amount in the if-clause execution below. Otherwise 
        state False here.
        
    line_grouping (bool): 
        True,
        State if you want to group lines that connect the same two buses into one system.
   
    branch_capacity_factor (numeric): 
        1, 
        Add a factor here if you want to globally change line capacities (e.g. to "consider"
        an (n-1) criterion or for debugging purposes.
           
    load_shedding (bool):
        False,
        State here if you want to make use of the load shedding function which is helpful when
        debugging: a very expensive generator is set to each bus and meets the demand when regular
        generators cannot do so.
        
    comments (str): 
        None
        
    Result:
    -------
        

    """
    conn = db.connection(section=args['db'])
    Session = sessionmaker(bind=conn)
    session = Session()

    # additional arguments cfgpath, version, prefix
    if args['gridversion'] == None:
        args['ormcls_prefix'] = 'EgoGridPfHv'
    else:
        args['ormcls_prefix'] = 'EgoPfHv'
        
    scenario = NetworkScenario(session,
                               version=args['gridversion'],
                               prefix=args['ormcls_prefix'],
                               method=args['method'],
                               start_snapshot=args['start_snapshot'],
                               end_snapshot=args['end_snapshot'],
                               scn_name=args['scn_name'])

    network = scenario.build_network()

    # add coordinates
    network = add_coordinates(network)
<<<<<<< HEAD
	
    # set SOC at the beginning and end of the period to equal values
    network.storage_units.cyclic_state_of_charge = True

    # TEMPORARY vague adjustment due to transformer bug in data processing     
    if args['gridversion'] == 'v0.2.11':
        network.transformers.x=network.transformers.x*0.0001
=======
      
    # TEMPORARY vague adjustment due to transformer bug in data processing
    network.transformers.x=network.transformers.x*0.0001

>>>>>>> d8e5c067

    if args['branch_capacity_factor']:
        network.lines.s_nom = network.lines.s_nom*args['branch_capacity_factor']
        network.transformers.s_nom = network.transformers.s_nom*args['branch_capacity_factor']

    if args['generator_noise']:
        # create or reproduce generator noise 
        if not args['reproduce_noise'] == False:    
            noise_values = genfromtxt('noise_values.csv', delimiter=',')
            # add random noise to all generator
            network.generators.marginal_cost = noise_values
        else:
            noise_values = network.generators.marginal_cost + abs(np.random.normal(0,0.001,len(network.generators.marginal_cost)))
            np.savetxt("noise_values.csv", noise_values, delimiter=",")
            noise_values = genfromtxt('noise_values.csv', delimiter=',')
            # add random noise to all generator
            network.generators.marginal_cost = noise_values
      
      
    if args['storage_extendable']:
        # set virtual storages to be extendable
        if network.storage_units.carrier[network.storage_units.carrier== 'extendable_storage'].any() == 'extendable_storage':
            network.storage_units.loc[network.storage_units.carrier=='extendable_storage','p_nom_extendable'] = True
        # set virtual storage costs with regards to snapshot length
            network.storage_units.capital_cost = (network.storage_units.capital_cost /
            (8760//(args['end_snapshot']-args['start_snapshot']+1)))

    # for SH scenario run do data preperation:
    if args['scn_name'] == 'SH Status Quo' or args['scn_name'] == 'SH NEP 2035':
        data_manipulation_sh(network)
        
    # grouping of parallel lines
    if args['line_grouping']:
        group_parallel_lines(network)

    #load shedding in order to hunt infeasibilities
    if args['load_shedding']:
    	load_shedding(network)

    # network clustering
    if args['network_clustering']:
        network.generators.control="PV"
        busmap = busmap_from_psql(network, session, scn_name=args['scn_name'])
        network = cluster_on_extra_high_voltage(network, busmap, with_time=True)
    
    # k-mean clustering
    if not args['k_mean_clustering'] == False:
        network = kmean_clustering(network, n_clusters=args['k_mean_clustering'])
        
    # Branch loading minimization
    if args['minimize_loading']:
        extra_functionality = loading_minimization
    else:
<<<<<<< HEAD
        extra_functionality=None
    
    if args['skip_snapshots']:
        network.snapshots=network.snapshots[::args['skip_snapshots']]
        network.snapshot_weightings=network.snapshot_weightings[::args['skip_snapshots']]*args['skip_snapshots']   
=======
        extra_functionality = None
>>>>>>> d8e5c067
        
    # snapshot clustering
    if args['snapshot_clustering']:
        # the results will be stored under "snapshot-clustering-results"
        #extra_functionality = daily_bounds
        x = time.time()
<<<<<<< HEAD
        network.lopf(network.snapshots, solver_name=args['solver'], extra_functionality=extra_functionality)#, solver_options={'threads':4, 'method':2, 'crossover':0, 'BarConvTol':1.e-5,'FeasibilityTol':1.e-6})
        y = time.time()
        z = (y - x) / 60 # z is time for lopf in minutes
    # start non-linear powerflow simulation
    elif args['method'] == 'pf':
        network.pf(scenario.timeindex)
       # calc_line_losses(network)
        
    if args['pf_post_lopf']:
        network_pf=pf_post_lopf(network, lpf_or_pf='lpf')
        calc_line_losses(network)
=======
        network = snapshot_clustering(network, how='daily', clusters= [5,10,15,20,25,30,35,40,45,50,100,200,300])
        y = time.time()
        z = (y - x) / 60 # z is time for lopf in minutes
    else:
        # parallisation
        if args['parallelisation']:
            parallelisation(network, start_snapshot=args['start_snapshot'], end_snapshot=args['end_snapshot'],group_size=1, solver_name=args['solver'], extra_functionality=extra_functionality)
        # start linear optimal powerflow calculations
        elif args['method'] == 'lopf':
            x = time.time()
            network.lopf(scenario.timeindex, solver_name=args['solver'], extra_functionality=extra_functionality)
            y = time.time()
            z = (y - x) / 60 # z is time for lopf in minutes
        # start non-linear powerflow simulation
        elif args['method'] == 'pf':
            network.pf(scenario.timeindex)
           # calc_line_losses(network)
            
        if args['pf_post_lopf']:
            pf_post_lopf(network, scenario)
            calc_line_losses(network)
>>>>>>> d8e5c067
    
       # provide storage installation costs
    if sum(network.storage_units.p_nom_opt) != 0:
        installed_storages = network.storage_units[ network.storage_units.p_nom_opt!=0]
        storage_costs = sum(installed_storages.capital_cost * installed_storages.p_nom_opt)
        print("Investment costs for all storages in selected snapshots [EUR]:",round(storage_costs,2))   
        
    # write lpfile to path
    if not args['lpfile'] == False:
        network.model.write(args['lpfile'], io_options={'symbolic_solver_labels':
                                                    True})
    
    # write PyPSA results back to database
    if args['export']:
        username = str(conn.url).split('//')[1].split(':')[0]
        args['user_name'] = username
        safe_results=False #default is False. If it is set to 'True' the result set will be safed 
                           #to the versioned grid schema eventually apart from 
                           #being saved to the model_draft. 
                           #ONLY set to True if you know what you are doing.  
        results_to_oedb(session, network, args, grid='hv', safe_results = safe_results)  
        
    # write PyPSA results to csv to path
    if not args['results'] == False:
        results_to_csv(network, args['results'])

    # close session
    #session.close()

    return network, network_pf
    


if __name__ == '__main__':
    # execute etrago function
    network, network_pf = etrago(args)
    # plots
    # make a line loading plot
<<<<<<< HEAD
    plot_line_loading(network_test, timestep=1, boundaries=[0,100])
    # plot stacked sum of nominal power for each generator type and timestep
    plot_stacked_gen(network=network_pf, resolution="MW")
    # plot to show extendable storages
    storage_distribution(network)
    
    from matplotlib import pyplot as plt
    
    loading_c = (network.lines_t.p0.loc[network.snapshots[0]]/ \
                   (network.lines.s_nom)) * 100    
 
    loading_c_pf = (network_pf.lines_t.p0.loc[network_pf.snapshots[0]]/ \
                   (network_pf.lines.s_nom)) * 100 
    loading110diff = loading_c_pf[network.lines[network.lines.v_nom == 110].index]- loading_c[network.lines[network.lines.v_nom == 110].index]
    cmap = plt.cm.jet
    
    network_110 = network.copy()
    network_110.buses = network_110.buses[network_110.buses.v_nom==110]
    ll = network_110.plot(line_colors=abs(loading110diff), line_cmap=cmap,line_widths=0.55)
    #plt.colorbar(ll[1])
    
    boundaries=[0,50]
    v = np.linspace(boundaries[0], boundaries[1], 101)
    cb = plt.colorbar(ll[1], boundaries=v,
                      ticks=v[0:101:10])
    cb.set_clim(vmin=boundaries[0], vmax=boundaries[1])   
   
    
    ax = plt.axes()
    path = ll[1].get_segments()
    x_coords_lines = np.zeros([len(path)])
    cmap = cmap
    colors = cmap(ll[1].get_array()/100)
    for i in range(0, len(path)):
        x_coords_lines[i] = network.buses.loc[str(network.lines.iloc[i, 2]),'x']
        color = colors[i]
        if (x_coords_lines[i] == path[i][0][0] and loading_c[i] >= 0):
            arrowprops = dict(arrowstyle="->", color=color)
        else:
            arrowprops = dict(arrowstyle="<-", color=color)
        ax.annotate("",
                    xy=abs((path[i][0] - path[i][1]) * 0.51 - path[i][0]),
                    xytext=abs((path[i][0] - path[i][1]) * 0.49 - path[i][0]),
                    arrowprops=arrowprops,
                    size=10
                    )
=======
    #plot_line_loading(network)
    # plot stacked sum of nominal power for each generator type and timestep
    #plot_stacked_gen(network, resolution="MW")
    # plot to show extendable storages
    #storage_distribution(network)
   
>>>>>>> d8e5c067
<|MERGE_RESOLUTION|>--- conflicted
+++ resolved
@@ -1,3 +1,4 @@
+# -*- coding: utf-8 -*-
 """
 This is the application file for the tool eTraGo. 
 
@@ -39,7 +40,7 @@
                                     results_to_csv, parallelisation, pf_post_lopf, 
                                     loading_minimization, calc_line_losses, group_parallel_lines)
     from etrago.cluster.networkclustering import busmap_from_psql, cluster_on_extra_high_voltage, kmean_clustering
-<<<<<<< HEAD
+    from etrago.cluster.snapshot import snapshot_clustering, daily_bounds
     from egoio.tools import db
     from sqlalchemy.orm import sessionmaker
 
@@ -50,17 +51,6 @@
         'pf_post_lopf': True, # state whether you want to perform a pf after a lopf simulation
         'start_snapshot': 3493, 
         'end_snapshot' : 3494,
-=======
-    from etrago.cluster.snapshot import snapshot_clustering, daily_bounds
-
-args = {# Setup and Configuration:
-        'db': 'oedb', # db session
-        'gridversion': 'v0.2.11', # None for model_draft or Version number (e.g. v0.2.11) for grid schema
-        'method': 'lopf', # lopf or pf
-        'pf_post_lopf': False, # state whether you want to perform a pf after a lopf simulation
-        'start_snapshot': 1, 
-        'end_snapshot' : 8760,
->>>>>>> d8e5c067
         'scn_name': 'NEP 2035', # state which scenario you want to run: Status Quo, NEP 2035, eGo100
         'solver': 'gurobi', # glpk, cplex or gurobi
         # Export options:
@@ -68,22 +58,14 @@
         'results': False, #'/home/ulf/pf_results/110paper/EHVcluster/NEP2035_k500_t5', # state if and where you want to save results as csv: False or /path/tofolder
         'export': False, # state if you want to export the results back to the database
         # Settings:        
-<<<<<<< HEAD
         'storage_extendable':False, # state if you want storages to be installed at each node if necessary.
-=======
-        'storage_extendable':True, # state if you want storages to be installed at each node if necessary.
->>>>>>> d8e5c067
         'generator_noise':True, # state if you want to apply a small generator noise 
         'reproduce_noise': False, # state if you want to use a predefined set of random noise for the given scenario. if so, provide path, e.g. 'noise_values.csv'
         'minimize_loading':False,
         # Clustering:
-<<<<<<< HEAD
         'k_mean_clustering': False, # state if you want to perform a k-means clustering on the given network. State False or the value k (e.g. 20).
-=======
-        'k_mean_clustering': 10, # state if you want to perform a k-means clustering on the given network. State False or the value k (e.g. 20).
->>>>>>> d8e5c067
         'network_clustering': False, # state if you want to perform a clustering of HV buses to EHV buses.
-        'extra_functionality':False,
+        'extra_functionality':daily_bounds,
         'snapshot_clustering': True, # state if you want to perform snapshot_clustering on the given network. Move to PyPSA branch:features/snapshot_clustering
         # Simplifications:
         'parallelisation':False, # state if you want to run snapshots parallely.
@@ -241,7 +223,6 @@
 
     # add coordinates
     network = add_coordinates(network)
-<<<<<<< HEAD
 	
     # set SOC at the beginning and end of the period to equal values
     network.storage_units.cyclic_state_of_charge = True
@@ -249,12 +230,6 @@
     # TEMPORARY vague adjustment due to transformer bug in data processing     
     if args['gridversion'] == 'v0.2.11':
         network.transformers.x=network.transformers.x*0.0001
-=======
-      
-    # TEMPORARY vague adjustment due to transformer bug in data processing
-    network.transformers.x=network.transformers.x*0.0001
-
->>>>>>> d8e5c067
 
     if args['branch_capacity_factor']:
         network.lines.s_nom = network.lines.s_nom*args['branch_capacity_factor']
@@ -308,35 +283,18 @@
     if args['minimize_loading']:
         extra_functionality = loading_minimization
     else:
-<<<<<<< HEAD
         extra_functionality=None
     
     if args['skip_snapshots']:
         network.snapshots=network.snapshots[::args['skip_snapshots']]
         network.snapshot_weightings=network.snapshot_weightings[::args['skip_snapshots']]*args['skip_snapshots']   
-=======
-        extra_functionality = None
->>>>>>> d8e5c067
         
     # snapshot clustering
     if args['snapshot_clustering']:
         # the results will be stored under "snapshot-clustering-results"
         #extra_functionality = daily_bounds
         x = time.time()
-<<<<<<< HEAD
-        network.lopf(network.snapshots, solver_name=args['solver'], extra_functionality=extra_functionality)#, solver_options={'threads':4, 'method':2, 'crossover':0, 'BarConvTol':1.e-5,'FeasibilityTol':1.e-6})
-        y = time.time()
-        z = (y - x) / 60 # z is time for lopf in minutes
-    # start non-linear powerflow simulation
-    elif args['method'] == 'pf':
-        network.pf(scenario.timeindex)
-       # calc_line_losses(network)
-        
-    if args['pf_post_lopf']:
-        network_pf=pf_post_lopf(network, lpf_or_pf='lpf')
-        calc_line_losses(network)
-=======
-        network = snapshot_clustering(network, how='daily', clusters= [5,10,15,20,25,30,35,40,45,50,100,200,300])
+        network = snapshot_clustering(network, how='daily', clusters= [5])
         y = time.time()
         z = (y - x) / 60 # z is time for lopf in minutes
     else:
@@ -357,7 +315,6 @@
         if args['pf_post_lopf']:
             pf_post_lopf(network, scenario)
             calc_line_losses(network)
->>>>>>> d8e5c067
     
        # provide storage installation costs
     if sum(network.storage_units.p_nom_opt) != 0:
@@ -396,7 +353,6 @@
     network, network_pf = etrago(args)
     # plots
     # make a line loading plot
-<<<<<<< HEAD
     plot_line_loading(network_test, timestep=1, boundaries=[0,100])
     # plot stacked sum of nominal power for each generator type and timestep
     plot_stacked_gen(network=network_pf, resolution="MW")
@@ -442,12 +398,4 @@
                     xytext=abs((path[i][0] - path[i][1]) * 0.49 - path[i][0]),
                     arrowprops=arrowprops,
                     size=10
-                    )
-=======
-    #plot_line_loading(network)
-    # plot stacked sum of nominal power for each generator type and timestep
-    #plot_stacked_gen(network, resolution="MW")
-    # plot to show extendable storages
-    #storage_distribution(network)
-   
->>>>>>> d8e5c067
+                    )