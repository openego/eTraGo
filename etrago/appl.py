--- conflicted
+++ resolved
@@ -460,13 +460,10 @@
     etrago.network.links.loc[etrago.network.links[
         etrago.network.links.carrier.str.contains('CHP')].index, 'efficiency'] = 0.43
 
-<<<<<<< HEAD
-=======
     etrago.network.links_t.p_min_pu.fillna(0., inplace=True)
     etrago.network.links_t.p_max_pu.fillna(1., inplace=True)
     etrago.network.links_t.efficiency.fillna(1., inplace=True)
 
->>>>>>> fb557c4c
     etrago.adjust_network()
 
     # ehv network clustering
