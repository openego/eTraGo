--- conflicted
+++ resolved
@@ -345,10 +345,7 @@
     # needs to be adjusted for new sectors
     etrago.kmean_clustering()
     breakpoint()
-    # skip snapshots
-    # needs to be adjusted for new sectors
-<<<<<<< HEAD
-    # etrago.skip_snapshots()
+
     orig = {}
     orig['load_P']=etrago.network.loads_t.p_set.sum().sum()
     orig['load_Q']=etrago.network.loads_t.q_set.sum().sum()
@@ -382,11 +379,10 @@
     
     kmean2['load_P_no']= no_elec_network.loads_t.p_set.sum().sum()
     kmean2['load_Q_no']= no_elec_network.loads_t.q_set.sum().sum()
-    
-=======
+
+    # skip snapshots    
     etrago.skip_snapshots()
 
->>>>>>> d721787f
     # snapshot clustering
     # needs to be adjusted for new sectors
     etrago.snapshot_clustering()
