# -*- coding: utf-8 -*-
# Copyright 2016-2018  Flensburg University of Applied Sciences,
# Europa-Universität Flensburg,
# Centre for Sustainable Energy Systems,
# DLR-Institute for Networked Energy Systems

# This program is free software; you can redistribute it and/or
# modify it under the terms of the GNU Affero General Public License as
# published by the Free Software Foundation; either version 3 of the
# License, or (at your option) any later version.

# This program is distributed in the hope that it will be useful,
# but WITHOUT ANY WARRANTY; without even the implied warranty of
# MERCHANTABILITY or FITNESS FOR A PARTICULAR PURPOSE.  See the
# GNU Affero General Public License for more details.

# You should have received a copy of the GNU Affero General Public License
# along with this program.  If not, see <http://www.gnu.org/licenses/>.

# File description
"""
This is the application file for the tool eTraGo.
Define your connection parameters and power flow settings before executing
the function etrago.
"""


import datetime
import os
import os.path
import numpy as np
import sys

__copyright__ = (
    "Flensburg University of Applied Sciences, "
    "Europa-Universität Flensburg, Centre for Sustainable Energy Systems, "
    "DLR-Institute for Networked Energy Systems"
)
__license__ = "GNU Affero General Public License Version 3 (AGPL-3.0)"
__author__ = "ulfmueller, lukasol, wolfbunke, mariusves, s3pp"


if "READTHEDOCS" not in os.environ:
    # Sphinx does not run this code.
    # Do not import internal packages directly

    from etrago import Etrago

args = {
    # Setup and Configuration:
    "db": "egon-data-clara",  # database session
    "gridversion": None,  # None for model_draft or Version number
    "method": {  # Choose method and settings for optimization
        "type": "lopf",  # type of optimization, currently only 'lopf'
        "n_iter": 4,  # abort criterion of iterative optimization, 'n_iter' or 'threshold'
        "pyomo": True,
    },  # set if pyomo is used for model building
    "pf_post_lopf": {
        "active": True,  # choose if perform a pf after a lopf simulation
        "add_foreign_lopf": True,  # keep results of lopf for foreign DC-links
        "q_allocation": "p_nom",
    },  # allocate reactive power via 'p_nom' or 'p'
    "start_snapshot": 1,
    "end_snapshot": 8760,
    "solver": "gurobi",  # glpk, cplex or gurobi
    "solver_options": {
        "BarConvTol": 1.0e-5,
        "FeasibilityTol": 1.0e-5,
        "method": 2,
        "crossover": 0,
        "logFile": "solver_etragos.log",
        "threads": 4,
    },
    "model_formulation": "kirchhoff",  # angles or kirchhoff
    "scn_name": "eGon2035",  # a scenario: eGon2035 or eGon100RE
    # Scenario variations:
    "scn_extension": None,  # None or array of extension scenarios
    "scn_decommissioning": None,  # None or decommissioning scenario
    # Export options:
<<<<<<< HEAD
    "lpfile": 'lp-file.lp',  # save pyomo's lp file: False or /path/tofolder
=======
    "lpfile": False,  # save pyomo's lp file: False or /path/to/lpfile.lp
>>>>>>> 6aaf960c
    "csv_export": "results",  # save results as csv: False or /path/tofolder
    # Settings:
    "extendable": {
        "extendable_components": ["network"],  # Array of components to optimize
        "upper_bounds_grid": {  # Set upper bounds for grid expansion
            # lines in Germany
            "grid_max_D": None,  # relative to existing capacity
            "grid_max_abs_D": {  # absolute capacity per voltage level
                "380": {"i": 1020, "wires": 4, "circuits": 4},
                "220": {"i": 1020, "wires": 4, "circuits": 4},
                "110": {"i": 1020, "wires": 4, "circuits": 2},
                "dc": 0,
            },
            # border crossing lines
            "grid_max_foreign": 2,  # relative to existing capacity
            "grid_max_abs_foreign": None,  # absolute capacity per voltage level
        },
    },
    "generator_noise": 789456,  # apply generator noise, False or seed number
    "extra_functionality": {'min_renewable_share_de':0.73, 'cross_border_flow': [-5e6, 5e6]},  # Choose function name or {} # 'cross_border_flow':[-0.1, 1.0]
    # Spatial Complexity:
    "network_clustering": {
        "random_state": 42,  # random state for replicability of kmeans results
        "active": True,  # choose if clustering is activated
        "method": "kmedoids-dijkstra",  # choose clustering method: kmeans or kmedoids-dijkstra
        "n_clusters_AC": 300,  # total number of resulting AC nodes (DE+foreign)
        "cluster_foreign_AC": False,  # take foreign AC buses into account, True or False
        "method_gas": "kmedoids-dijkstra",  # choose clustering method: kmeans or kmedoids-dijkstra
        "n_clusters_gas": 17,  # total number of resulting CH4 nodes (DE+foreign)
        "cluster_foreign_gas": False,  # take foreign CH4 buses into account, True or False
        "k_busmap": False,  # False or path/to/busmap.csv
        "kmeans_gas_busmap": False,  # False or path/to/ch4_busmap.csv
        "line_length_factor": 1,  #
        "remove_stubs": False,  # remove stubs bevore kmeans clustering
        "use_reduced_coordinates": False,  #
        "bus_weight_tocsv": None,  # None or path/to/bus_weight.csv
        "bus_weight_fromcsv": None,  # None or path/to/bus_weight.csv
        "gas_weight_tocsv": None,  # None or path/to/gas_bus_weight.csv
        "gas_weight_fromcsv": None,  # None or path/to/gas_bus_weight.csv
        "n_init": 10,  # affects clustering algorithm, only change when neccesary
        "max_iter": 100,  # affects clustering algorithm, only change when neccesary
        "tol": 1e-6, # affects clustering algorithm, only change when neccesary
        "CPU_cores": 4, # number of cores used during clustering. "max" for all cores available.
    },
    "sector_coupled_clustering": {
        "active": False,  # choose if clustering is activated
        "carrier_data": {  # select carriers affected by sector coupling
            "central_heat": {"base": ["CH4", "AC"], "strategy": "simultaneous"},
        },
    },
    "network_clustering_ehv": False,  # clustering of HV buses to EHV buses.
    "disaggregation": None,  # None, 'mini' or 'uniform'
    # Temporal Complexity:
    "snapshot_clustering": {
        "active": False,  # choose if clustering is activated
        "method": "segmentation",  # 'typical_periods' or 'segmentation'
        "extreme_periods": None, # consideration of extreme timesteps; e.g. 'append'
        "how": "daily",  # type of period, currently only 'daily' - only relevant for 'typical_periods'
        "storage_constraints": "soc_constraints",  # additional constraints for storages  - only relevant for 'typical_periods'
        "n_clusters": 5,  #  number of periods - only relevant for 'typical_periods'
        "n_segments": 5,
    },  # number of segments - only relevant for segmentation
    "skip_snapshots": 5,  # False or number of snapshots to skip
    "dispatch_disaggregation": False, # choose if full complex dispatch optimization should be conducted
    # Simplifications:
    "branch_capacity_factor": {"HV": 0.5, "eHV": 0.7},  # p.u. branch derating
    "load_shedding": False,  # meet the demand at value of loss load cost
    "foreign_lines": {
        "carrier": "DC",  # 'DC' for modeling foreign lines as links
        "capacity": "tyndp2020",
    },  # 'osmTGmod', 'tyndp2020', 'ntc_acer' or 'thermal_acer'
    "comments": None,
}


def run_etrago(args, json_path):
    """The etrago function works with following arguments:


     Parameters
     ----------

     db : str
         ``'oedb'``,
         Name of Database session setting stored in *config.ini* of *.egoio*

     gridversion : NoneType or str
         ``'v0.4.6'``,
         Name of the data version number of oedb: state ``'None'`` for
         model_draft (sand-box) or an explicit version number
         (e.g. 'v0.4.6') for the grid schema.

     method : dict
         {'type': 'lopf', 'n_iter': 5, 'pyomo': True},
         Choose 'lopf' for 'type'. In case of extendable lines, several lopfs
         have to be performed. Choose either 'n_init' and a fixed number of
         iterations or 'thershold' and a threashold of the objective function as
         abort criteria.
         Set 'pyomo' to False for big optimization problems, currently only
         possible when solver is 'gurobi'.

     pf_post_lopf :dict
         {'active': True, 'add_foreign_lopf': True, 'q_allocation': 'p_nom'},
         Option to run a non-linear power flow (pf) directly after the
         linear optimal power flow (and thus the dispatch) has finished.
         If foreign lines are modeled as DC-links (see foreign_lines), results
         of the lopf can be added by setting 'add_foreign_lopf'.
         Reactive power can be distributed either by 'p_nom' or 'p'.

     start_snapshot : int
         1,
         Start hour of the scenario year to be calculated.

     end_snapshot : int
         2,
         End hour of the scenario year to be calculated.
         If temporal clustering is used, the selected snapshots should cover
         whole days.

     solver : str
         'glpk',
         Choose your preferred solver. Current options: 'glpk' (open-source),
         'cplex' or 'gurobi'.

     solver_options: dict
         Choose settings of solver to improve simulation time and result.
         Options are described in documentation of choosen solver.

     model_formulation: str
         'angles'
         Choose formulation of pyomo-model.
         Current options: angles, cycles, kirchhoff, ptdf

     scn_name : str
         'eGon2035',
         Choose your scenario. Currently, there are two different
         scenarios: 'eGon2035', 'eGon100RE'.

    scn_extension : NoneType or list
        None,
        Choose extension-scenarios which will be added to the existing
        network container. Data of the extension scenarios are located in
        extension-tables (e.g. model_draft.ego_grid_pf_hv_extension_bus)
        with the prefix 'extension_'.
        Currently there are three overlay networks:
            'nep2035_confirmed' includes all planed new lines confirmed by the
            Bundesnetzagentur
            'nep2035_b2' includes all new lines planned by the
            Netzentwicklungsplan 2025 in scenario 2035 B2
            'BE_NO_NEP 2035' includes planned lines to Belgium and Norway and
            adds BE and NO as electrical neighbours

     scn_decommissioning : str
         None,
        Choose an extra scenario which includes lines you want to decommise
        from the existing network. Data of the decommissioning scenarios are
        located in extension-tables
        (e.g. model_draft.ego_grid_pf_hv_extension_bus) with the prefix
        'decommissioning_'.
        Currently, there are two decommissioning_scenarios which are linked to
        extension-scenarios:
            'nep2035_confirmed' includes all lines that will be replaced in
            confirmed projects
            'nep2035_b2' includes all lines that will be replaced in
            NEP-scenario 2035 B2

    lpfile : obj
        False,
        State if and where you want to save pyomo's lp file. Options:
        False or '/path/tofile.lp'

    csv_export : obj
        False,
        State if and where you want to save results as csv files.Options:
        False or '/path/tofolder'.

    extendable : dict
        {'extendable_components': ['as_in_db'],
            'upper_bounds_grid': {
                'grid_max_D': None,
                'grid_max_abs_D': {
                    '380':{'i':1020, 'wires':4, 'circuits':4},
                    '220':{'i':1020, 'wires':4, 'circuits':4},
                    '110':{'i':1020, 'wires':4, 'circuits':2},
                    'dc':0},
                'grid_max_foreign': 4,
                'grid_max_abs_foreign': None}},
        ['network', 'storages'],
        Choose components you want to optimize and set upper bounds for grid expansion.
        The list 'extendable_components' defines a set of components to optimize.
        Settings can be added in /tools/extendable.py.
        The most important possibilities:
            'as_in_db': leaves everything as it is defined in the data coming
                        from the database
            'network': set all lines, links and transformers in electrical
                            grid extendable
            'german_network': set lines and transformers in German electrical
                            grid extendable
            'foreign_network': set foreign lines and transformers in electrical
                            grid extendable
            'transformers': set all transformers extendable
            'storages' / 'stores': allow to install extendable storages
                        (unlimited in size) at each grid node in order to meet
                        the flexibility demand.
            'overlay_network': set all components of the 'scn_extension'
                               extendable
            'network_preselection': set only preselected lines extendable,
                                    method is chosen in function call
        Upper bounds for electrical grid expansion can be defined for lines in
        Germany relative to the existing capacity using 'grid_max_D'.
        Alternatively, absolute maximum capacities between two electrical buses
        can be defined per voltage level using 'grid_max_abs_D'.
        Upper bounds for bordercrossing electrical lines can be defined accrodingly
        using 'grid_max_foreign' or 'grid_max_abs_foreign'.

    generator_noise : bool or int
        State if you want to apply a small random noise to the marginal costs
        of each generator in order to prevent an optima plateau. To reproduce
        a noise, choose the same integer (seed number).

    extra_functionality : dict or None
        None,
        Choose extra functionalities and their parameters for PyPSA-model.
        Settings can be added in /tools/constraints.py.
        Current options are:
            'max_line_ext': float
                Maximal share of network extension in p.u.
            'min_renewable_share': float
                Minimal share of renewable generation in p.u.
            'cross_border_flow': array of two floats
                Limit AC cross-border-flows between Germany and its neigbouring
                countries, set values in MWh for all snapshots, e.g. [-x, y]
                (with x Import, y Export, positiv: export from Germany)
            'cross_border_flows_per_country': dict of cntr and array of floats
                Limit AC cross-border-flows between Germany and its neigbouring
                countries, set values in in MWh for each country, e.g. [-x, y]
                (with x Import, y Export, positiv: export from Germany)
            'capacity_factor': dict of arrays
                Limit overall energy production for each carrier,
                set upper/lower limit in p.u.
            'capacity_factor_per_gen': dict of arrays
                Limit overall energy production for each generator by carrier,
                set upper/lower limit in p.u.
            'capacity_factor_per_cntr': dict of dict of arrays
                Limit overall energy production country-wise for each carrier,
                set upper/lower limit in p.u.
            'capacity_factor_per_gen_cntr': dict of dict of arrays
                Limit overall energy production country-wise for each generator
                by carrier, set upper/lower limit in p.u.

    network_clustering : dict
          {'active': True, method: 'kmedoids-dijkstra', 'n_clusters_AC': 30,
           'cluster_foreign_AC': False, method_gas: 'kmeans',
           'n_clusters_gas': 30, 'cluster_foreign_gas': False,
           'k_busmap': False, 'kmeans_gas_busmap': False, 'line_length_factor': 1,
           'remove_stubs': False, 'use_reduced_coordinates': False,
           'bus_weight_tocsv': None, 'bus_weight_fromcsv': None,
           'gas_weight_tocsv': None, 'gas_weight_fromcsv': None, 'n_init': 10,
           'max_iter': 100, 'tol': 1e-6},
        State if you want to apply a clustering of all network buses.
        When ``'active'`` is set to True, the AC buses are clustered down to
        ``'n_clusters_AC'`` and ``'n_clusters_gas'``buses. If ``'cluster_foreign_AC'`` is set to False,
        the AC buses outside Germany are not clustered, and the buses inside
        Germany are clustered to complete ``'n_clusters'`` buses.
        The weighting takes place considering generation and load at each node. CH-4 nodes also take
        non-transport capacities into account.
        ``'cluster_foreign_gas'`` controls whether gas buses of Germanies
        neighboring countries are considered for clustering.
        With ``'method'`` you can choose between two clustering methods:
        k-means Clustering considering geopraphical locations of buses or
        k-medoids Dijkstra Clustering considering electrical distances between buses.
        With ``'k_busmap'`` you can choose if you want to load cluster
        coordinates from a previous run.
        Option ``'remove_stubs'`` reduces the overestimating of line meshes.
        The other options affect the kmeans algorithm and should only be
        changed carefully, documentation and possible settings are described
        in sklearn-package (sklearn/cluster/k_means_.py).
        This function doesn't work together with
        ``'network_clustering_kmedoids_dijkstra`` and ``'line_grouping = True'``.

    sector_coupled_clustering : nested dict
        {'active': True, 'carrier_data': {
         'central_heat': {'base': ['CH4', 'AC'], 'strategy': "simultaneous"},
        }
        State if you want to apply clustering of sector coupled carriers, such
        as central_heat. The approach builds on already clustered
        buses (e.g. CH4 and AC) and builds clusters around the topology of the
        buses with carrier ``'base'`` for all buses of a specific carrier, e.g.
        ``'central_heat'``. With ``'strategy'`` it is possible to apply either
        ``'consecutive'`` or ``'simultaneous'`` clustering. The consecutive
        strategy clusters around the buses of the first carrier in the list.
        The links to other buses are preserved. All buses, that have no
        connection to the first carrier will then be clustered around the buses
        of the second carrier in the list. The simultanous strategy looks for
        links connecting the buses of the carriers in the list and aggregates
        buses in case they have the same set of links connected. For example,
        a heat bus connected to CH4 via gas boiler and to AC via heat pump will
        only form a cluster with other buses, if these have the same links to
        the same clusters of CH4 and AC.

    network_clustering_ehv : bool
        False,
        Choose if you want to cluster the full HV/EHV dataset down to only the
        EHV buses. In that case, all HV buses are assigned to their closest EHV
        sub-station, taking into account the shortest distance on power lines.

    snapshot_clustering : dict
        {'active': False, 'method':'typical_periods', 'how': 'daily',
         'extreme_periods': None, 'storage_constraints': '', 'n_clusters': 5, 'n_segments': 5},
        State if you want to apply a temporal clustering and run the optimization
        only on a subset of snapshot periods.
        You can choose between a method clustering to typical periods, e.g. days
        or a method clustering to segments of adjacent hours.
        With ``'extreme_periods'`` you define the consideration of timesteps with
        extreme residual load while temporal aggregation.
        With ``'how'``, ``'storage_constraints'`` and ``'n_clusters'`` you choose
        the length of the periods, constraints considering the storages and the number
        of clusters for the usage of the method typical_periods.
        With ``'n_segments'`` you choose the number of segments for the usage of
        the method segmentation.

    skip_snapshots : bool or int
        State if you only want to consider every n-th timestep
        to reduce temporal complexity.

    dispatch_disaggregation : bool
        State if you to apply a second lopf considering dispatch only
        to disaggregate the dispatch to the whole temporal complexity.

    branch_capacity_factor : dict
        {'HV': 0.5, 'eHV' : 0.7},
        Add a factor here if you want to globally change line capacities
        (e.g. to "consider" an (n-1) criterion or for debugging purposes).

    load_shedding : bool
        False,
        State here if you want to make use of the load shedding function which
        is helpful when debugging: a very expensive generator is set to each
        bus and meets the demand when regular
        generators cannot do so.

    foreign_lines : dict
        {'carrier':'AC', 'capacity': 'osmTGmod}'
        Choose transmission technology and capacity of foreign lines:
            'carrier': 'AC' or 'DC'
            'capacity': 'osmTGmod', 'ntc_acer' or 'thermal_acer'

    comments : str
        None

    Returns
    -------
    network : `pandas.DataFrame<dataframe>`
        eTraGo result network based on `PyPSA network
        <https://www.pypsa.org/doc/components.html#network>`_

    """
    etrago = Etrago(args, json_path)

    # import network from database
    etrago.build_network_from_db()

    # manual fixes for database-network from 16th of August

    etrago.network.generators = etrago.network.generators[etrago.network.generators.carrier!='gas']
    etrago.network.lines.type = ""
    etrago.network.buses.v_mag_pu_set.fillna(1.0, inplace=True)
    etrago.network.storage_units.lifetime = 40
    etrago.network.transformers.lifetime = 40
    etrago.network.lines.lifetime = 40
    # only temporal fix until either the
    # PyPSA network clustering function
    # is changed (taking the mean) or our
    # data model is altered, which will
    # happen in the next data creation run
    etrago.network.links_t.p_max_pu.fillna(1.0, inplace=True)
    etrago.network.links_t.efficiency.fillna(1.0, inplace=True)
    etrago.network.links_t.p_max_pu.fillna(0.0, inplace=True)

    etrago.network.lines_t.s_max_pu = (
        etrago.network.lines_t.s_max_pu.transpose()
        [etrago.network.lines_t.s_max_pu.columns.isin(
            etrago.network.lines.index)].transpose())

<<<<<<< HEAD
    for t in etrago.network.iterate_components():
        if "p_min_pu" in t.df:
            t.df["p_min_pu"].fillna(0.0, inplace=True)

    for t in etrago.network.iterate_components():
        if "p_max_pu" in t.df:
            t.df["p_max_pu"].fillna(1., inplace=True)

    # Temporary fix until egon-data issue #815 is solved
    foreign_generators = etrago.network.generators[
        etrago.network.generators.bus.isin(
            etrago.network.buses.index[etrago.network.buses.country!="DE"]) &
        (etrago.network.generators.index.isin(
            etrago.network.generators_t.p_max_pu.columns))].index

    if etrago.args["end_snapshot"] == 8760:
        for i in foreign_generators:
            etrago.network.generators_t.p_max_pu[i] = np.repeat(
                etrago.network.generators_t.p_max_pu[i][:int(8760/3)].values, 3)

    # Temporary fix missing marginal costs of foreign generators
    etrago.network.generators.loc[etrago.network.generators.carrier=='solar', 'marginal_cost']  = 0
    etrago.network.generators.loc[etrago.network.generators.carrier=='solar_rooftop', 'marginal_cost']  = 0
    etrago.network.generators.loc[etrago.network.generators.carrier=='wind_onshore', 'marginal_cost'] = 1.3
    etrago.network.generators.loc[etrago.network.generators.carrier=='wind_offshore', 'marginal_cost'] =2.5
    etrago.network.generators.loc[etrago.network.generators.carrier=='nuclear', 'marginal_cost'] += 1.7
    etrago.network.generators.loc[etrago.network.generators.carrier=='lignite', 'marginal_cost'] += 4 + 0.393* 76.5
    etrago.network.generators.loc[etrago.network.generators.carrier=='coal', 'marginal_cost'] += 20.2 + 0.335 *  76.5

    # only electricity sector, no DSM and no DLR

    etrago.drop_sectors(['CH4', 'H2_saltcavern', 'H2_grid', 'H2_ind_load', 'dsm', 'central_heat',
     'rural_heat', 'central_heat_store', 'rural_heat_store', 'Li ion'])

    # no DLR
    etrago.network.lines_t.s_max_pu[etrago.network.lines_t.s_max_pu != 1] = 1
=======
    # Set gas grid links bidirectional
    etrago.network.links.loc[etrago.network.links[
        etrago.network.links.carrier=='CH4'].index, 'p_min_pu'] = -1.

    # Set efficiences of CHP
    etrago.network.links.loc[etrago.network.links[
        etrago.network.links.carrier.str.contains('CHP')].index, 'efficiency'] = 0.43

    etrago.network.links_t.p_min_pu.fillna(0., inplace=True)
    etrago.network.links_t.p_max_pu.fillna(1., inplace=True)
    etrago.network.links_t.efficiency.fillna(1., inplace=True)
>>>>>>> 6aaf960c

    etrago.adjust_network()
    # 1) includes conversion of foreign-lines to DC-links
    # 2) includes changing parameters according to extendable-settings

    #etrago.network.links.loc[etrago.network.links.p_nom_min==etrago.network.links.p_nom_max,'p_nom_extendable']=False

    '''# Set foreign batteries extendable
    etrago.network.storage_units["country"] = etrago.network.buses.loc[
        etrago.network.storage_units.bus.values, "country"
    ].values
    etrago.network.storage_units[
        (etrago.network.storage_units.country!='DE')&(etrago.network.storage_units.carrier=='battery')
        ].capital_cost = etrago.network.storage_units[(etrago.network.storage_units.country=='DE')&(etrago.network.storage_units.carrier=='battery')
        ].capital_cost.mean()
    etrago.network.storage_units[
        (etrago.network.storage_units.country!='DE')&(etrago.network.storage_units.carrier=='battery')
        ].p_nom_extendable = True'''

    # ehv network clustering
    #etrago.ehv_clustering()

    etrago.export_to_csv("before_spatial")

    print(' ')
    print('start spatial clustering')
    print(datetime.datetime.now())
    print(' ')

    # spatial clustering
    etrago.spatial_clustering()
<<<<<<< HEAD
=======

    etrago.spatial_clustering_gas()
>>>>>>> 6aaf960c

    print(' ')
    print('stop spatial clustering')
    print(datetime.datetime.now())
    print(' ')

    etrago.export_to_csv("after_spatial")

    #etrago.spatial_clustering_gas()

    # avoid usage of cheap storages in foreign countries to provoke network expansion
    aus = etrago.network.buses[etrago.network.buses.country!='DE']
    sto_aus = etrago.network.storage_units[etrago.network.storage_units.bus.isin(aus.index)]
    sto_aus_bat = sto_aus[sto_aus.carrier=='battery']
    etrago.network.storage_units.loc[etrago.network.storage_units.index.isin(sto_aus_bat.index),'p_nom_max'] \
        = etrago.network.storage_units.loc[etrago.network.storage_units.index.isin(sto_aus_bat.index)].p_nom
    etrago.network.storage_units.loc[etrago.network.storage_units.index.isin(sto_aus_bat.index),'p_nom'] = 0
    etrago.network.storage_units.loc[etrago.network.storage_units.index.isin(sto_aus_bat.index),'p_nom_extendable'] = True
    etrago.network.storage_units.loc[etrago.network.storage_units.index.isin(sto_aus_bat.index),'capital_cost'] = 64763.66650832

    # new foreign lines to links
    from etrago.tools.utilities import foreign_links
    etrago.foreign_links()

    # make sure foreign links are NOT extendable
    network=etrago.network
    foreign_buses = network.buses[
        (network.buses.country != "DE") & (network.buses.carrier.isin(["AC", "DC"]))
    ]
    network.links.loc[(network.links.bus0.isin(foreign_buses.index)) |
                              (network.links.bus1.isin(foreign_buses.index)),
                          'p_nom_max'] = 2 * network.links.p_nom
    network.links.loc[(network.links.bus0.isin(foreign_buses.index)) |
                              (network.links.bus1.isin(foreign_buses.index)),
                          'p_nom_min']  = network.links.loc[(network.links.bus0.isin(foreign_buses.index)) |
                              (network.links.bus1.isin(foreign_buses.index)),
                          'p_nom']
    #etrago.network.links.loc[etrago.network.links.p_nom_min==etrago.network.links.p_nom_max,'p_nom_extendable']=False

    etrago.args["load_shedding"] = False
    etrago.load_shedding()
    # load shedding only in foreign countries
    de_buses = network.buses[network.buses.country == "DE"]
    drop = etrago.network.generators[(etrago.network.generators.carrier=='load shedding') & (etrago.network.generators.bus.isin(de_buses.index))].index
    etrago.network.generators.drop(drop, inplace=True)

    # snapshot clustering
    # etrago.snapshot_clustering()

    # skip snapshots
    etrago.skip_snapshots()

    # start linear optimal powerflow calculations
    etrago.lopf()

    etrago.export_to_csv("network_results")

    from etrago.tools.utilities import modular_weight
    print(' ')
    print('Modularity')
    print(modular_weight(etrago.busmap['orig_network'],etrago.busmap['busmap']))
    print(' ')

    # conduct lopf with full complex timeseries for dispatch disaggregation
    # etrago.dispatch_disaggregation()

    # start power flow based on lopf results
    etrago.pf_post_lopf()

    # spatial disaggregation
    # needs to be adjusted for new sectors
    # etrago.disaggregation()

    # calculate central etrago results
    # etrago.calc_results()

    return etrago


if __name__ == "__main__":
    # execute etrago function

    old_stdout = sys.stdout
    log_file = open('console.log',"w")
    sys.stdout = log_file

    print(datetime.datetime.now())
    etrago = run_etrago(args, json_path=None)
    print(datetime.datetime.now())

    sys.stdout = old_stdout
    log_file.close()

    etrago.session.close()
    # plots
    # make a line loading plot
    # plot_line_loading(network)
    # plot stacked sum of nominal power for each generator type and timestep
    # plot_stacked_gen(network, resolution="MW")
    # plot to show extendable storages
    # storage_distribution(network)
    # extension_overlay_network(network)<|MERGE_RESOLUTION|>--- conflicted
+++ resolved
@@ -77,11 +77,7 @@
     "scn_extension": None,  # None or array of extension scenarios
     "scn_decommissioning": None,  # None or decommissioning scenario
     # Export options:
-<<<<<<< HEAD
     "lpfile": 'lp-file.lp',  # save pyomo's lp file: False or /path/tofolder
-=======
-    "lpfile": False,  # save pyomo's lp file: False or /path/to/lpfile.lp
->>>>>>> 6aaf960c
     "csv_export": "results",  # save results as csv: False or /path/tofolder
     # Settings:
     "extendable": {
@@ -446,9 +442,6 @@
 
     # manual fixes for database-network from 16th of August
 
-    etrago.network.generators = etrago.network.generators[etrago.network.generators.carrier!='gas']
-    etrago.network.lines.type = ""
-    etrago.network.buses.v_mag_pu_set.fillna(1.0, inplace=True)
     etrago.network.storage_units.lifetime = 40
     etrago.network.transformers.lifetime = 40
     etrago.network.lines.lifetime = 40
@@ -457,53 +450,12 @@
     # is changed (taking the mean) or our
     # data model is altered, which will
     # happen in the next data creation run
-    etrago.network.links_t.p_max_pu.fillna(1.0, inplace=True)
-    etrago.network.links_t.efficiency.fillna(1.0, inplace=True)
-    etrago.network.links_t.p_max_pu.fillna(0.0, inplace=True)
 
     etrago.network.lines_t.s_max_pu = (
         etrago.network.lines_t.s_max_pu.transpose()
         [etrago.network.lines_t.s_max_pu.columns.isin(
             etrago.network.lines.index)].transpose())
 
-<<<<<<< HEAD
-    for t in etrago.network.iterate_components():
-        if "p_min_pu" in t.df:
-            t.df["p_min_pu"].fillna(0.0, inplace=True)
-
-    for t in etrago.network.iterate_components():
-        if "p_max_pu" in t.df:
-            t.df["p_max_pu"].fillna(1., inplace=True)
-
-    # Temporary fix until egon-data issue #815 is solved
-    foreign_generators = etrago.network.generators[
-        etrago.network.generators.bus.isin(
-            etrago.network.buses.index[etrago.network.buses.country!="DE"]) &
-        (etrago.network.generators.index.isin(
-            etrago.network.generators_t.p_max_pu.columns))].index
-
-    if etrago.args["end_snapshot"] == 8760:
-        for i in foreign_generators:
-            etrago.network.generators_t.p_max_pu[i] = np.repeat(
-                etrago.network.generators_t.p_max_pu[i][:int(8760/3)].values, 3)
-
-    # Temporary fix missing marginal costs of foreign generators
-    etrago.network.generators.loc[etrago.network.generators.carrier=='solar', 'marginal_cost']  = 0
-    etrago.network.generators.loc[etrago.network.generators.carrier=='solar_rooftop', 'marginal_cost']  = 0
-    etrago.network.generators.loc[etrago.network.generators.carrier=='wind_onshore', 'marginal_cost'] = 1.3
-    etrago.network.generators.loc[etrago.network.generators.carrier=='wind_offshore', 'marginal_cost'] =2.5
-    etrago.network.generators.loc[etrago.network.generators.carrier=='nuclear', 'marginal_cost'] += 1.7
-    etrago.network.generators.loc[etrago.network.generators.carrier=='lignite', 'marginal_cost'] += 4 + 0.393* 76.5
-    etrago.network.generators.loc[etrago.network.generators.carrier=='coal', 'marginal_cost'] += 20.2 + 0.335 *  76.5
-
-    # only electricity sector, no DSM and no DLR
-
-    etrago.drop_sectors(['CH4', 'H2_saltcavern', 'H2_grid', 'H2_ind_load', 'dsm', 'central_heat',
-     'rural_heat', 'central_heat_store', 'rural_heat_store', 'Li ion'])
-
-    # no DLR
-    etrago.network.lines_t.s_max_pu[etrago.network.lines_t.s_max_pu != 1] = 1
-=======
     # Set gas grid links bidirectional
     etrago.network.links.loc[etrago.network.links[
         etrago.network.links.carrier=='CH4'].index, 'p_min_pu'] = -1.
@@ -515,7 +467,15 @@
     etrago.network.links_t.p_min_pu.fillna(0., inplace=True)
     etrago.network.links_t.p_max_pu.fillna(1., inplace=True)
     etrago.network.links_t.efficiency.fillna(1., inplace=True)
->>>>>>> 6aaf960c
+
+    # only electricity sector, no DSM and no DLR
+
+    etrago.drop_sectors(['CH4', 'H2_saltcavern', 'H2_grid', 'H2_ind_load', 'dsm', 'central_heat',
+     'rural_heat', 'central_heat_store', 'rural_heat_store', 'Li ion'])
+    ### ch4-constraints in constraint.py!
+
+    # no DLR
+    etrago.network.lines_t.s_max_pu[etrago.network.lines_t.s_max_pu != 1] = 1
 
     etrago.adjust_network()
     # 1) includes conversion of foreign-lines to DC-links
@@ -547,11 +507,8 @@
 
     # spatial clustering
     etrago.spatial_clustering()
-<<<<<<< HEAD
-=======
 
     etrago.spatial_clustering_gas()
->>>>>>> 6aaf960c
 
     print(' ')
     print('stop spatial clustering')
@@ -593,10 +550,10 @@
 
     etrago.args["load_shedding"] = False
     etrago.load_shedding()
-    # load shedding only in foreign countries
+    '''# load shedding only in foreign countries
     de_buses = network.buses[network.buses.country == "DE"]
     drop = etrago.network.generators[(etrago.network.generators.carrier=='load shedding') & (etrago.network.generators.bus.isin(de_buses.index))].index
-    etrago.network.generators.drop(drop, inplace=True)
+    etrago.network.generators.drop(drop, inplace=True)'''
 
     # snapshot clustering
     # etrago.snapshot_clustering()
@@ -619,7 +576,7 @@
     # etrago.dispatch_disaggregation()
 
     # start power flow based on lopf results
-    etrago.pf_post_lopf()
+    # etrago.pf_post_lopf()
 
     # spatial disaggregation
     # needs to be adjusted for new sectors
