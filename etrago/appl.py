--- conflicted
+++ resolved
@@ -90,13 +90,8 @@
     },
     "generator_noise": 789456,  # apply generator noise, False or seed number
     "extra_functionality": {},  # Choose function name or {}
-<<<<<<< HEAD
     # Spatial Complexity:
-    "network_clustering_kmeans": {
-=======
-    # Clustering:
     "network_clustering": {
->>>>>>> 3d0a7f28
         "active": True,  # choose if clustering is activated
         "method": "kmedoids-dijkstra",  # choose clustering method: kmeans or kmedoids-dijkstra
         "n_clusters_AC": 30,  # total number of resulting AC nodes (DE+foreign)
@@ -128,7 +123,7 @@
     "disaggregation": "uniform",  # None, 'mini' or 'uniform'
     # Temporal Complexity:
     "snapshot_clustering": {
-        "active": False,  # choose if clustering is activated
+        "active": True,  # choose if clustering is activated
         "method": "typical_periods",  # 'typical_periods' or 'segmentation'
         "extreme_periods": None, # consideration of extreme timesteps; e.g. 'append'
         "how": "daily",  # type of period, currently only 'daily' - only relevant for 'typical_periods'
@@ -137,7 +132,7 @@
         "n_segments": 5,
     },  # number of segments - only relevant for segmentation
     "skip_snapshots": 3,  # False or number of snapshots to skip
-    "dispatch_disaggregation": True, # choose if full complex dispatch optimization should be conducted
+    "dispatch_disaggregation": False, # choose if full complex dispatch optimization should be conducted
     # Simplifications:
     "branch_capacity_factor": {"HV": 0.5, "eHV": 0.7},  # p.u. branch derating
     "load_shedding": False,  # meet the demand at value of loss load cost
