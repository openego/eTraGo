# -*- coding: utf-8 -*-
# Copyright 2016-2018  Flensburg University of Applied Sciences,
# Europa-Universität Flensburg,
# Centre for Sustainable Energy Systems,
# DLR-Institute for Networked Energy Systems

# This program is free software; you can redistribute it and/or
# modify it under the terms of the GNU Affero General Public License as
# published by the Free Software Foundation; either version 3 of the
# License, or (at your option) any later version.

# This program is distributed in the hope that it will be useful,
# but WITHOUT ANY WARRANTY; without even the implied warranty of
# MERCHANTABILITY or FITNESS FOR A PARTICULAR PURPOSE.  See the
# GNU Affero General Public License for more details.

# You should have received a copy of the GNU Affero General Public License
# along with this program.  If not, see <http://www.gnu.org/licenses/>.

# File description
"""
This is the application file for the tool eTraGo.
Define your connection parameters and power flow settings before executing
the function etrago.
"""


import datetime
import os
import os.path
import numpy as np

__copyright__ = (
    "Flensburg University of Applied Sciences, "
    "Europa-Universität Flensburg, Centre for Sustainable Energy Systems, "
    "DLR-Institute for Networked Energy Systems")
__license__ = "GNU Affero General Public License Version 3 (AGPL-3.0)"
__author__ = "ulfmueller, lukasol, wolfbunke, mariusves, s3pp"


if 'READTHEDOCS' not in os.environ:
    # Sphinx does not run this code.
    # Do not import internal packages directly

    from etrago import Etrago

args = {
    # Setup and Configuration:
    'db': 'egon-data',  # database session
    'gridversion': None,  # None for model_draft or Version number
    'method': { # Choose method and settings for optimization
        'type': 'lopf', # type of optimization, currently only 'lopf'
        'n_iter': 2, # abort criterion of iterative optimization, 'n_iter' or 'threshold'
        'pyomo': True}, # set if pyomo is used for model building
    'pf_post_lopf': {
        'active': False, # choose if perform a pf after a lopf simulation
        'add_foreign_lopf': True, # keep results of lopf for foreign DC-links
        'q_allocation': 'p_nom'}, # allocate reactive power via 'p_nom' or 'p'
    'start_snapshot': 1,
    'end_snapshot': 10,
    'solver': 'gurobi',  # glpk, cplex or gurobi
    'solver_options': {},
    'model_formulation': 'kirchhoff', # angles or kirchhoff
    'scn_name': 'eGon2035',  # a scenario: eGon2035 or eGon100RE
    # Scenario variations:
    'scn_extension': None,  # None or array of extension scenarios
    'scn_decommissioning': None,  # None or decommissioning scenario
    # Export options:
    'lpfile': False,  # save pyomo's lp file: False or /path/tofolder
    'csv_export': 'results',  # save results as csv: False or /path/tofolder
    # Settings:
    'extendable': ['as_in_db'],  # Array of components to optimize
    'generator_noise': 789456,  # apply generator noise, False or seed number
    'extra_functionality':{},  # Choose function name or {}
    # Clustering:
    'network_clustering_kmeans': {
        'active': True, # choose if clustering is activated
        'n_clusters': 30, # number of resulting nodes
        'n_clusters_gas': 5, # number of resulting nodes in Germany
        'kmeans_busmap': False, # False or path/to/busmap.csv
        'kmeans_gas_busmap': False, # False or path/to/ch4_busmap.csv
        'line_length_factor': 1, #
        'remove_stubs': False, # remove stubs bevore kmeans clustering
        'use_reduced_coordinates': False, #
        'bus_weight_tocsv': None, # None or path/to/bus_weight.csv
        'bus_weight_fromcsv': None, # None or path/to/bus_weight.csv
        'n_init': 10, # affects clustering algorithm, only change when neccesary
        'max_iter': 100, # affects clustering algorithm, only change when neccesary
        'tol': 1e-6,}, # affects clustering algorithm, only change when neccesary
<<<<<<< HEAD
    'sector_coupled_clustering': {
        'active': True, # choose if clustering is activated
        'carrier_data': { # select carriers affected by sector coupling
            'H2_ind_load': {
                'base': ['H2_grid'],
                'skip': None,
            },
            'central_heat': {
                'base': ['CH4'],
                'skip': 'central_heat_store'
            },
            'rural_heat': {
                'base': ['CH4'],
                'skip': 'rural_heat_store'
            },
        },
    },
    'network_clustering_ehv': False,  # clustering of HV buses to EHV buses.
=======
    'network_clustering_ehv': True,  # clustering of HV buses to EHV buses.
>>>>>>> 6d5958a1
    'disaggregation': 'uniform',  # None, 'mini' or 'uniform'
    'snapshot_clustering': {
        'active': False, # choose if clustering is activated
        'method':'typical_periods', # 'typical_periods' or 'segmentation'
        'how': 'daily', # type of period, currently only 'daily' - only relevant for 'typical_periods'
        'storage_constraints': '', # additional constraints for storages  - only relevant for 'typical_periods'
        'n_clusters': 5, #  number of periods - only relevant for 'typical_periods'
        'n_segments': 5}, # number of segments - only relevant for segmentation
    # Simplifications:
    'skip_snapshots': False, # False or number of snapshots to skip
    'branch_capacity_factor': {'HV': 0.5, 'eHV': 0.7},  # p.u. branch derating
    'load_shedding': False,  # meet the demand at value of loss load cost
    'foreign_lines': {'carrier': 'AC', # 'DC' for modeling foreign lines as links
                      'capacity': 'osmTGmod'}, # 'osmTGmod', 'ntc_acer' or 'thermal_acer'
    'comments': None}


def run_etrago(args, json_path):
    """The etrago function works with following arguments:


    Parameters
    ----------

    db : str
        ``'oedb'``,
        Name of Database session setting stored in *config.ini* of *.egoio*

    gridversion : NoneType or str
        ``'v0.4.6'``,
        Name of the data version number of oedb: state ``'None'`` for
        model_draft (sand-box) or an explicit version number
        (e.g. 'v0.4.6') for the grid schema.

    method : dict
        {'type': 'lopf', 'n_iter': 5, 'pyomo': True},
        Choose 'lopf' for 'type'. In case of extendable lines, several lopfs
        have to be performed. Choose either 'n_init' and a fixed number of
        iterations or 'thershold' and a threashold of the objective function as
        abort criteria.
        Set 'pyomo' to False for big optimization problems, currently only
        possible when solver is 'gurobi'.

    pf_post_lopf :dict
        {'active': True, 'add_foreign_lopf': True, 'q_allocation': 'p_nom'},
        Option to run a non-linear power flow (pf) directly after the
        linear optimal power flow (and thus the dispatch) has finished.
        If foreign lines are modeled as DC-links (see foreign_lines), results
        of the lopf can be added by setting 'add_foreign_lopf'.
        Reactive power can be distributed either by 'p_nom' or 'p'.

    start_snapshot : int
        1,
        Start hour of the scenario year to be calculated.

    end_snapshot : int
        2,
        End hour of the scenario year to be calculated.
        If temporal clustering is used, the selected snapshots should cover
        whole days.

    solver : str
        'glpk',
        Choose your preferred solver. Current options: 'glpk' (open-source),
        'cplex' or 'gurobi'.

    solver_options: dict
        Choose settings of solver to improve simulation time and result.
        Options are described in documentation of choosen solver.

    model_formulation: str
        'angles'
        Choose formulation of pyomo-model.
        Current options: angles, cycles, kirchhoff, ptdf

    scn_name : str
        'eGon2035',
        Choose your scenario. Currently, there are two different
        scenarios: 'eGon2035', 'eGon100RE'.

   scn_extension : NoneType or list
       None,
       Choose extension-scenarios which will be added to the existing
       network container. Data of the extension scenarios are located in
       extension-tables (e.g. model_draft.ego_grid_pf_hv_extension_bus)
       with the prefix 'extension_'.
       Currently there are three overlay networks:
           'nep2035_confirmed' includes all planed new lines confirmed by the
           Bundesnetzagentur
           'nep2035_b2' includes all new lines planned by the
           Netzentwicklungsplan 2025 in scenario 2035 B2
           'BE_NO_NEP 2035' includes planned lines to Belgium and Norway and
           adds BE and NO as electrical neighbours

    scn_decommissioning : str
        None,
        Choose an extra scenario which includes lines you want to decommise
        from the existing network. Data of the decommissioning scenarios are
        located in extension-tables
        (e.g. model_draft.ego_grid_pf_hv_extension_bus) with the prefix
        'decommissioning_'.
        Currently, there are two decommissioning_scenarios which are linked to
        extension-scenarios:
            'nep2035_confirmed' includes all lines that will be replaced in
            confirmed projects
            'nep2035_b2' includes all lines that will be replaced in
            NEP-scenario 2035 B2

    lpfile : obj
        False,
        State if and where you want to save pyomo's lp file. Options:
        False or '/path/tofolder'.import numpy as np

    csv_export : obj
        False,
        State if and where you want to save results as csv files.Options:
        False or '/path/tofolder'.

    extendable : list
        ['network', 'storages'],
        Choose components you want to optimize.
        Settings can be added in /tools/extendable.py.
        The most important possibilities:
            'as_in_db': leaves everything as it is defined in the data coming
                        from the database
            'network': set all lines, links and transformers extendable
            'german_network': set lines and transformers in German grid
                            extendable
            'foreign_network': set foreign lines and transformers extendable
            'transformers': set all transformers extendable
            'overlay_network': set all components of the 'scn_extension'
                               extendable
            'storages': allow to install extendable storages
                        (unlimited in size) at each grid node in order to meet
                        the flexibility demand.
            'network_preselection': set only preselected lines extendable,
                                    method is chosen in function call

    generator_noise : bool or int
        State if you want to apply a small random noise to the marginal costs
        of each generator in order to prevent an optima plateau. To reproduce
        a noise, choose the same integer (seed number).

    extra_functionality : dict or None
        None,
        Choose extra functionalities and their parameters for PyPSA-model.
        Settings can be added in /tools/constraints.py.
        Current options are:
            'max_line_ext': float
                Maximal share of network extension in p.u.
            'min_renewable_share': float
                Minimal share of renewable generation in p.u.
            'cross_border_flow': array of two floats
                Limit cross-border-flows between Germany and its neigbouring
                countries, set values in p.u. of german loads in snapshots
                for all countries
                (positiv: export from Germany)
            'cross_border_flows_per_country': dict of cntr and array of floats
                Limit cross-border-flows between Germany and its neigbouring
                countries, set values in p.u. of german loads in snapshots
                for each country
                (positiv: export from Germany)
            'max_curtailment_per_gen': float
                Limit curtailment of all wind and solar generators in Germany,
                values set in p.u. of generation potential.
            'max_curtailment_per_gen': float
                Limit curtailment of each wind and solar generator in Germany,
                values set in p.u. of generation potential.
            'capacity_factor': dict of arrays
                Limit overall energy production for each carrier,
                set upper/lower limit in p.u.
            'capacity_factor_per_gen': dict of arrays
                Limit overall energy production for each generator by carrier,
                set upper/lower limit in p.u.
            'capacity_factor_per_cntr': dict of dict of arrays
                Limit overall energy production country-wise for each carrier,
                set upper/lower limit in p.u.
            'capacity_factor_per_gen_cntr': dict of dict of arrays
                Limit overall energy production country-wise for each generator
                by carrier, set upper/lower limit in p.u.

    network_clustering_kmeans : dict
         {'active': True, 'n_clusters': 10, 'kmeans_busmap': False,
          'line_length_factor': 1.25, 'remove_stubs': False,
          'use_reduced_coordinates': False, 'bus_weight_tocsv': None,
          'bus_weight_fromcsv': None, 'n_init': 10, 'max_iter': 300,
          'tol': 1e-4, 'n_jobs': 1},
        State if you want to apply a clustering of all network buses down to
        only ``'n_clusters'`` buses. The weighting takes place considering
        generation and load at each node.
        With ``'kmeans_busmap'`` you can choose if you want to load cluster
        coordinates from a previous run.
        Option ``'remove_stubs'`` reduces the overestimating of line meshes.
        The other options affect the kmeans algorithm and should only be
        changed carefully, documentation and possible settings are described
        in sklearn-package (sklearn/cluster/k_means_.py).
        This function doesn't work together with ``'line_grouping = True'``.

    sector_coupled_clustering : nested dict
        {'active': True, 'carrier_data': {
         'H2_ind_load': {'base': ['H2_grid'], 'skip': None, },
         'central_heat': {'base': ['CH4'], 'skip': 'central_heat_store'},
         'rural_heat': {'base': ['CH4'], 'skip': 'rural_heat_store'}}
        }
        State if you want to apply clustering of sector coupled carriers, such
        as central_heat or rural_heat. The approach builds on already clustered
        buses (e.g. CH4 and AC) and builds clusters around the topology of the
        buses with carrier ``'base'`` for all buses of a specific carrier, e.g.
        ``'H2_ind_load'``. Connections (via links) of the selected buses to
        buses of the carrier specified in ``'skip'`` are ignored in the
        clustering and aggregated based on the newly clustered buses in a
        following step.

    network_clustering_ehv : bool
        False,
        Choose if you want to cluster the full HV/EHV dataset down to only the
        EHV buses. In that case, all HV buses are assigned to their closest EHV
        sub-station, taking into account the shortest distance on power lines.

    snapshot_clustering : dict
        {'active': False, 'method':'typical_periods', 'how': 'daily',
         'storage_constraints': '', 'n_clusters': 5, 'n_segments': 5},
        State if you want to apply a temporal clustering and run the optimization
        only on a subset of snapshot periods.
        You can choose between a method clustering to typical periods, e.g. days
        or a method clustering to segments of adjacent hours.
        With ``'how'``, ``'storage_constraints'`` and ``'n_clusters'`` you choose
        the length of the periods, constraints considering the storages and the number
        of clusters for the usage of the method typical_periods.
        With ``'n_segments'`` you choose the number of segments for the usage of
        the method segmentation.

    branch_capacity_factor : dict
        {'HV': 0.5, 'eHV' : 0.7},
        Add a factor here if you want to globally change line capacities
        (e.g. to "consider" an (n-1) criterion or for debugging purposes).

    load_shedding : bool
        False,
        State here if you want to make use of the load shedding function which
        is helpful when debugging: a very expensive generator is set to each
        bus and meets the demand when regular
        generators cannot do so.

    foreign_lines : dict
        {'carrier':'AC', 'capacity': 'osmTGmod}'
        Choose transmission technology and capacity of foreign lines:
            'carrier': 'AC' or 'DC'
            'capacity': 'osmTGmod', 'ntc_acer' or 'thermal_acer'

    comments : str
        None

    Returns
    -------
    network : `pandas.DataFrame<dataframe>`
        eTraGo result network based on `PyPSA network
        <https://www.pypsa.org/doc/components.html#network>`_
    """
    etrago = Etrago(args, json_path)

    # import network from database
    etrago.build_network_from_db()
<<<<<<< HEAD


=======
    
>>>>>>> 6d5958a1
    etrago.network.lines.type = ''
    etrago.network.lines.carrier.fillna('AC', inplace=True)
    etrago.network.buses.v_mag_pu_set.fillna(1., inplace=True)
    etrago.network.loads.sign = -1
    etrago.network.links.capital_cost.fillna(0, inplace=True)
    etrago.network.links.p_nom_min.fillna(0, inplace=True)
    etrago.network.transformers.tap_ratio.fillna(1., inplace=True)
    etrago.network.stores.e_nom_max.fillna(np.inf, inplace=True)
    etrago.network.links.p_nom_max.fillna(np.inf, inplace=True)
    etrago.network.links.efficiency.fillna(1., inplace=True)
    etrago.network.links.marginal_cost.fillna(0., inplace=True)
    etrago.network.links.p_min_pu.fillna(0., inplace=True)
    etrago.network.links.p_max_pu.fillna(1., inplace=True)
    etrago.network.links.p_nom.fillna(0.1, inplace=True)
    etrago.network.storage_units.p_nom.fillna(0, inplace=True)
    etrago.network.stores.e_nom.fillna(0, inplace=True)
    etrago.network.stores.capital_cost.fillna(0, inplace=True)
    etrago.network.stores.e_nom_max.fillna(np.inf, inplace=True)
    etrago.network.storage_units.efficiency_dispatch.fillna(1., inplace=True)
    etrago.network.storage_units.efficiency_store.fillna(1., inplace=True)
    etrago.network.storage_units.capital_cost.fillna(0., inplace=True)
    etrago.network.storage_units.p_nom_max.fillna(np.inf, inplace=True)
    etrago.network.storage_units.standing_loss.fillna(0., inplace=True)
    etrago.network.storage_units.lifetime = np.inf
    etrago.network.lines.v_ang_min.fillna(0., inplace=True)    
    etrago.network.links.terrain_factor.fillna(1., inplace=True)
    etrago.network.lines.v_ang_max.fillna(1., inplace=True)

    etrago.adjust_network()

    # Set marginal costs for gas feed-in
    etrago.network.generators.marginal_cost[
        etrago.network.generators.carrier=='CH4']+= 25.6+0.201*76.5

    # ehv network clustering
    etrago.ehv_clustering()

    # k-mean clustering
    etrago.kmean_clustering()

    etrago.kmean_clustering_gas()

    etrago.args['load_shedding']=True
    etrago.load_shedding()
<<<<<<< HEAD
    # skip snapshots
=======

    # skip snapshots    
>>>>>>> 6d5958a1
    etrago.skip_snapshots()

    # snapshot clustering
    # needs to be adjusted for new sectors
    etrago.snapshot_clustering()

    # start linear optimal powerflow calculations
    # needs to be adjusted for new sectors
    etrago.lopf()

    # TODO: check if should be combined with etrago.lopf()
    # needs to be adjusted for new sectors
    # etrago.pf_post_lopf()

    # spatial disaggregation
    # needs to be adjusted for new sectors
    # etrago.disaggregation()

    # calculate central etrago results
    # needs to be adjusted for new sectors
    # etrago.calc_results()

    return etrago


if __name__ == '__main__':
    # execute etrago function
    print(datetime.datetime.now())
    etrago = run_etrago(args, json_path=None)
    print(datetime.datetime.now())
    etrago.session.close()
    # plots
    # make a line loading plot
    # plot_line_loading(network)
    # plot stacked sum of nominal power for each generator type and timestep
    # plot_stacked_gen(network, resolution="MW")
    # plot to show extendable storages
    # storage_distribution(network)
    # extension_overlay_network(network)<|MERGE_RESOLUTION|>--- conflicted
+++ resolved
@@ -87,7 +87,6 @@
         'n_init': 10, # affects clustering algorithm, only change when neccesary
         'max_iter': 100, # affects clustering algorithm, only change when neccesary
         'tol': 1e-6,}, # affects clustering algorithm, only change when neccesary
-<<<<<<< HEAD
     'sector_coupled_clustering': {
         'active': True, # choose if clustering is activated
         'carrier_data': { # select carriers affected by sector coupling
@@ -105,10 +104,7 @@
             },
         },
     },
-    'network_clustering_ehv': False,  # clustering of HV buses to EHV buses.
-=======
     'network_clustering_ehv': True,  # clustering of HV buses to EHV buses.
->>>>>>> 6d5958a1
     'disaggregation': 'uniform',  # None, 'mini' or 'uniform'
     'snapshot_clustering': {
         'active': False, # choose if clustering is activated
@@ -372,12 +368,6 @@
 
     # import network from database
     etrago.build_network_from_db()
-<<<<<<< HEAD
-
-
-=======
-    
->>>>>>> 6d5958a1
     etrago.network.lines.type = ''
     etrago.network.lines.carrier.fillna('AC', inplace=True)
     etrago.network.buses.v_mag_pu_set.fillna(1., inplace=True)
@@ -402,7 +392,7 @@
     etrago.network.storage_units.p_nom_max.fillna(np.inf, inplace=True)
     etrago.network.storage_units.standing_loss.fillna(0., inplace=True)
     etrago.network.storage_units.lifetime = np.inf
-    etrago.network.lines.v_ang_min.fillna(0., inplace=True)    
+    etrago.network.lines.v_ang_min.fillna(0., inplace=True)
     etrago.network.links.terrain_factor.fillna(1., inplace=True)
     etrago.network.lines.v_ang_max.fillna(1., inplace=True)
 
@@ -422,12 +412,8 @@
 
     etrago.args['load_shedding']=True
     etrago.load_shedding()
-<<<<<<< HEAD
+
     # skip snapshots
-=======
-
-    # skip snapshots    
->>>>>>> 6d5958a1
     etrago.skip_snapshots()
 
     # snapshot clustering
