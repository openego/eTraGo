--- conflicted
+++ resolved
@@ -66,56 +66,37 @@
         extension_overlay_network,
         nodal_gen_dispatch)
     from etrago.tools.utilities import (
+        add_missing_components,
+        add_single_country,
+        calc_line_losses,
+        clip_foreign,
+        convert_capital_costs,
+        data_manipulation_sh,
+        fix_bugs_for_pf,
+        group_parallel_lines,
         load_shedding,
-        data_manipulation_sh,
-        convert_capital_costs,
-        results_to_csv,
+        loading_minimization,
         parallelisation,
         pf_post_lopf,
-        loading_minimization,
-        calc_line_losses,
-<<<<<<< HEAD
-        group_parallel_lines)
-
-=======
-        group_parallel_lines,
-        add_missing_components,
+        results_to_csv,
         set_line_costs,
-        set_trafo_costs,
-        clip_foreign,
-        fix_bugs_for_pf,
-        add_single_country)
-    from etrago.tools.extendable import extendable
-    from etrago.cluster.networkclustering import (
-        busmap_from_psql, cluster_on_extra_high_voltage, kmean_clustering)
-    from etrago.cluster.snapshot import snapshot_clustering, daily_bounds
->>>>>>> d241e921
+        set_trafo_costs)
+
     from egoio.tools import db
     from sqlalchemy.orm import sessionmaker
 
 
 args = {  # Setup and Configuration:
-<<<<<<< HEAD
     'db': 'oedb',  # database session
-=======
-    'db': 'oedb_clara',  # database session
->>>>>>> d241e921
     'gridversion': 'v0.4.2',  # None for model_draft or Version number
     'method': 'lopf',  # lopf or pf
     'pf_post_lopf':True,  # perform a pf after a lopf simulation
     'start_snapshot': 1,
-<<<<<<< HEAD
     'end_snapshot':8760 ,
-    'solver': 'gurobi',  # glpk, cplex or gurobi
-    'solver_options': {'threads':4, 'method':2, 'crossover':0, 'BarConvTol':1.e-5,'FeasibilityTol':1.e-5},  # {} for default or dict of solver options
-    'scn_name': 'NEP 2035',  # a scenario: Status Quo, NEP 2035, eGo100
-=======
-    'end_snapshot': 8760,
     'solver': 'gurobi',  # glpk, cplex or gurobi
     'solver_options': {'threads':4,
                        'BarConvTol':1.e-5,'FeasibilityTol':1.e-6},  # {} for default or dict of solver options
-    'scn_name': 'Status Quo',  # a scenario: Status Quo, NEP 2035, eGo100
->>>>>>> d241e921
+    'scn_name': 'NEP 2035',  # a scenario: Status Quo, NEP 2035, eGo100
     # Scenario variations:
     'scn_extension': None,  # None or extension scenario
     'scn_decommissioning': None,  # None or decommissioning scenario
@@ -125,20 +106,12 @@
     'results': '/home/openego/pf_results/desagg/nep_k100skip3_storagrid',  # save results as csv: False or /path/tofolder
     'export': False,  # export the results back to the oedb
     # Settings:
-<<<<<<< HEAD
     'extendable': ['network','storages'],  # None or array of components to optimize
     'generator_noise': 789456,  # apply generator noise, False or seed number
+    'reproduce_noise': False,  # predefined set of random noise
     'minimize_loading': False,
     # Clustering:
     'network_clustering_kmeans': 100,  # False or the value k for clustering
-=======
-    'extendable':  None, #['network'],  # None or array of components to optimize
-    'generator_noise': True,  # small generator noise
-    'reproduce_noise': False,  # predefined set of random noise
-    'minimize_loading': False,
-    # Clustering:
-    'network_clustering_kmeans':50,  # False or the value k for clustering
->>>>>>> d241e921
     'load_cluster': False,  # False or predefined busmap for k-means
     'network_clustering_ehv': False,  # clustering of HV buses to EHV buses.
     'disaggregation': 'uniform', # or None, 'mini' or 'uniform'
@@ -348,13 +321,13 @@
                                scn_name=args['scn_name'])
 
     network = scenario.build_network()
-    
+
     # add coordinates
     network = add_coordinates(network)
     #network.generators.control = "PV"
     #network = add_single_country(network)
-    network =fix_bugs_for_pf(network)
-   
+    network = fix_bugs_for_pf(network)
+
     # TEMPORARY vague adjustment due to transformer bug in data processing
     if args['gridversion'] == 'v0.2.11':
         network.transformers.x = network.transformers.x * 0.0001
@@ -381,7 +354,6 @@
     # grouping of parallel lines
     if args['line_grouping']:
         group_parallel_lines(network)
-        
 
     # network clustering
     if args['network_clustering_ehv']:
@@ -390,10 +362,6 @@
         network = cluster_on_extra_high_voltage(
             network, busmap, with_time=True)
 
-<<<<<<< HEAD
-=======
-
->>>>>>> d241e921
 
     # Branch loading minimization
     if args['minimize_loading']:
@@ -436,18 +404,6 @@
             args['scn_extension'])
         network = convert_capital_costs(
             network, args['start_snapshot'], args['end_snapshot'])
-       
-            # k-mean clustering
-    if not args['network_clustering_kmeans'] is False:
-        network = kmean_clustering(
-            network,
-            n_clusters=args['network_clustering_kmeans'],
-            load_cluster=args['load_cluster'],
-            line_length_factor=1,
-            remove_stubs=False,
-            use_reduced_coordinates=False,
-            bus_weight_tocsv=None,
-            bus_weight_fromcsv=None)
 
     if args['branch_capacity_factor']:
         network.lines.s_nom = network.lines.s_nom * \
@@ -458,10 +414,9 @@
     # load shedding in order to hunt infeasibilities
     if args['load_shedding']:
         load_shedding(network)
-        
-    #network.generators.control[network.generators.control == 'PQ']= 'PV'
-
-    
+
+    #network.generators.control[network.generators.control == 'PQ'] = 'PV'
+
     # snapshot clustering
     if not args['snapshot_clustering'] is False:
         network = snapshot_clustering(
@@ -491,21 +446,16 @@
             solver_name=args['solver'],
             solver_options=args['solver_options'],
             extra_functionality=extra_functionality)
-    
-
-    
+
     # start linear optimal powerflow calculations
     elif args['method'] == 'lopf':
-        x = time.time()
+        t = time.time()
         network.lopf(
             network.snapshots,
             solver_name=args['solver'],
             solver_options=args['solver_options'],
             extra_functionality=extra_functionality)
-        y = time.time()
-        z = (y - x) / 60
-        # z is time for lopf in minutes
-        print("Time for LOPF [min]:", round(z, 2))
+        print("Time for LOPF [min]:", round((time.time() - t) / 60, 2))
 
         # start non-linear powerflow simulation
     elif args['method'] is 'pf':
@@ -513,16 +463,17 @@
         # calc_line_losses(network)
 
     if args['pf_post_lopf']:
-        x = time.time()
+        t = time.time()
         pf_post_lopf(network, scenario)
-        y = time.time()
-        z = (y - x) / 60
-        print("Time for PF [min]:", round(z, 2))
+        print("Time for PF [min]:", round((time.time() - t) / 60, 2))
         calc_line_losses(network)
-        network.lines['angle_diff']= (network.buses_t.v_ang.\
-                     loc[network.snapshots[0], network.lines.bus0].values - 
-                     network.buses_t.v_ang.loc[network.snapshots[0],\
-                    network.lines.bus1].values)*180/3.1415
+        network.lines['angle_diff'] = (
+                network.buses_t.v_ang.loc[
+                    network.snapshots[0], network.lines.bus0]
+                .values -
+                network.buses_t.v_ang.loc[
+                    network.snapshots[0], network.lines.bus1]
+                .values) * 180/3.1415
 
     # provide storage installation costs
     if sum(network.storage_units.p_nom_opt) != 0:
