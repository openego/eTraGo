"""This is the docstring for the example.py module.  Modules names should
have short, all-lowercase names.  The module name may have underscores if
this improves readability.
Every module should have a docstring at the very top of the file.  The
module's docstring may extend over multiple lines.  If your docstring does
extend over multiple lines, the closing three quotation marks must be on
a line by itself, preferably preceded by a blank line."""

__copyright__ = "tba"
__license__ = "tba"
__author__ = "tba"

import numpy as np
from numpy import genfromtxt
np.random.seed()
from egopowerflow.tools.tools import oedb_session
from egopowerflow.tools.io import NetworkScenario
import time
from egopowerflow.tools.plot import (plot_line_loading, plot_stacked_gen,
                                     add_coordinates, curtailment, gen_dist,
                                     storage_distribution)
<<<<<<< HEAD
from extras.utilities import load_shedding, data_manipulation_sh, results_to_csv
from cluster.networkclustering import busmap_from_psql, cluster_on_extra_high_voltage
from pypsa.networkclustering import busmap_by_kmeans, get_clustering_from_busmap
import pandas as pd

=======
from etrago.extras.utilities import load_shedding, data_manipulation_sh, results_to_csv, parallelisation, pf_post_lopf
from etrago.cluster.networkclustering import busmap_from_psql, cluster_on_extra_high_voltage
>>>>>>> 7efb2256

args = {'network_clustering':False,
        'db': 'oedb', # db session
        'gridversion': None, #None for model_draft or Version number (e.g. v0.2.10) for grid schema
        'method': 'lopf', # lopf or pf
        'pf_post_lopf':False , #state whether you want to perform a pf after a lopf simulation
        'start_h': 2323,
        'end_h' : 2324,
        'scn_name': 'SH Status Quo',
        'ormcls_prefix': 'EgoGridPfHv', #if gridversion:'version-number' then 'EgoPfHv', if gridversion:None then 'EgoGridPfHv'
        'lpfile': False, # state if and where you want to save pyomo's lp file: False or '/path/tofolder'
        'results': False, # state if and where you want to save results as csv: False or '/path/tofolder'
        'solver': 'gurobi', #glpk, cplex or gurobi
        'branch_capacity_factor': 1, #to globally extend or lower branch capacities
        'storage_extendable':True,
        'load_shedding':True,
        'generator_noise':True,
        'parallelisation':False}

def etrago(args):
    session = oedb_session(args['db'])

    # additional arguments cfgpath, version, prefix
    scenario = NetworkScenario(session,
                               version=args['gridversion'],
                               prefix=args['ormcls_prefix'],
                               method=args['method'],
                               start_h=args['start_h'],
                               end_h=args['end_h'],
                               scn_name=args['scn_name'])

    network = scenario.build_network()

    # add coordinates
    network = add_coordinates(network)
    
    # TEMPORARY vague adjustment due to transformer bug in data processing
    #network.transformers.x=network.transformers.x*0.01


    if args['branch_capacity_factor']:
        network.lines.s_nom = network.lines.s_nom*args['branch_capacity_factor']
        network.transformers.s_nom = network.transformers.s_nom*args['branch_capacity_factor']

    if args['generator_noise']:
        # create generator noise 
        noise_values = network.generators.marginal_cost + abs(np.random.normal(0,0.001,len(network.generators.marginal_cost)))
        np.savetxt("noise_values.csv", noise_values, delimiter=",")
        noise_values = genfromtxt('noise_values.csv', delimiter=',')
        # add random noise to all generator
        network.generators.marginal_cost = noise_values

    if args['storage_extendable']:
        # set virtual storages to be extendable
        if network.storage_units.source.any()=='extendable_storage':
            network.storage_units.p_nom_extendable = True
        # set virtual storage costs with regards to snapshot length
            network.storage_units.capital_cost = (network.storage_units.capital_cost /
            (8760//(args['end_h']-args['start_h']+1)))

    # for SH scenario run do data preperation:
    if args['scn_name'] == 'SH Status Quo':
        data_manipulation_sh(network)

    #load shedding in order to hunt infeasibilities
    if args['load_shedding']:
    	load_shedding(network)

    # network clustering
    if args['network_clustering']:
        network.generators.control="PV"
        busmap = busmap_from_psql(network, session, scn_name=args['scn_name'])
        network = cluster_on_extra_high_voltage(network, busmap, with_time=True)

    # parallisation
    if args['parallelisation']:
        parallelisation(network, start_h=args['start_h'], end_h=args['end_h'],group_size=1, solver_name=args['solver'])
    # start linear optimal powerflow calculations
    elif args['method'] == 'lopf':
        x = time.time()
        network.lopf(scenario.timeindex, solver_name=args['solver'])
        y = time.time()
        z = (y - x) / 60 # z is time for lopf in minutes
    # start non-linear powerflow simulation
    elif args['method'] == 'pf':
        network.pf(scenario.timeindex)
    if args['pf_post_lopf']:
        pf_post_lopf(network, scenario)

    # write lpfile to path
    if not args['lpfile'] == False:
        network.model.write(args['lpfile'], io_options={'symbolic_solver_labels':
                                                     True})
    # write PyPSA results to csv to path
    if not args['results'] == False:
        results_to_csv(network, args['results'])

    return network

<<<<<<< HEAD
# k-means clustering (first try)

network.generators.control="PV"

network.buses['v_nom'] = 380.

#problem our lines have no v_nom. this is implicitly defined by the connected buses:
network.lines["v_nom"] = network.lines.bus0.map(network.buses.v_nom)

# adjust the x of the lines which are not 380. 
lines_v_nom_b = network.lines.v_nom != 380
network.lines.loc[lines_v_nom_b, 'x'] *= (380./network.lines.loc[lines_v_nom_b, 'v_nom'])**2
network.lines.loc[lines_v_nom_b, 'v_nom'] = 380.


trafo_index = network.transformers.index

network.import_components_from_dataframe(
    network.transformers.loc[:,['bus0','bus1','x','s_nom']]
    .assign(x=0.1*380**2/2000)
    .set_index('T' + trafo_index),
    'Line'
)

network.transformers.drop(trafo_index, inplace=True)
for attr in network.transformers_t:
    network.transformers_t[attr] = network.transformers_t[attr].reindex(columns=[])

busmap = busmap_by_kmeans(network, bus_weightings=pd.Series(np.repeat(1, len(network.buses)), index=network.buses.index) , n_clusters= 50)


clustering = get_clustering_from_busmap(network, busmap)
network = clustering.network
#network = cluster_on_extra_high_voltage(network, busmap, with_time=True)


# start powerflow calculations
if args['method'] == 'lopf':
    x = time.time()
    network.lopf(scenario.timeindex, solver_name=args['solver'])
    y = time.time()
    z = (y - x) / 60 # z is time for lopf in minutes
=======
>>>>>>> 7efb2256

# execute etrago function
network = etrago(args)

# plots

# make a line loading plot
plot_line_loading(network)

# plot stacked sum of nominal power for each generator type and timestep
plot_stacked_gen(network, resolution="MW")

# plot to show extendable storages
storage_distribution(network)

# close session
#session.close()
<|MERGE_RESOLUTION|>--- conflicted
+++ resolved
@@ -19,16 +19,11 @@
 from egopowerflow.tools.plot import (plot_line_loading, plot_stacked_gen,
                                      add_coordinates, curtailment, gen_dist,
                                      storage_distribution)
-<<<<<<< HEAD
 from extras.utilities import load_shedding, data_manipulation_sh, results_to_csv
 from cluster.networkclustering import busmap_from_psql, cluster_on_extra_high_voltage
 from pypsa.networkclustering import busmap_by_kmeans, get_clustering_from_busmap
 import pandas as pd
 
-=======
-from etrago.extras.utilities import load_shedding, data_manipulation_sh, results_to_csv, parallelisation, pf_post_lopf
-from etrago.cluster.networkclustering import busmap_from_psql, cluster_on_extra_high_voltage
->>>>>>> 7efb2256
 
 args = {'network_clustering':False,
         'db': 'oedb', # db session
@@ -67,6 +62,7 @@
     
     # TEMPORARY vague adjustment due to transformer bug in data processing
     #network.transformers.x=network.transformers.x*0.01
+
 
 
     if args['branch_capacity_factor']:
@@ -128,8 +124,8 @@
 
     return network
 
-<<<<<<< HEAD
-# k-means clustering (first try)
+# execute etrago function
+network = etrago(args)
 
 network.generators.control="PV"
 
@@ -171,11 +167,11 @@
     network.lopf(scenario.timeindex, solver_name=args['solver'])
     y = time.time()
     z = (y - x) / 60 # z is time for lopf in minutes
-=======
->>>>>>> 7efb2256
 
-# execute etrago function
-network = etrago(args)
+# write results
+network.model.write(args['outfile'], io_options={'symbolic_solver_labels':
+                                                     True})
+results_to_csv(network, args['results'])
 
 # plots
 
@@ -189,4 +185,4 @@
 storage_distribution(network)
 
 # close session
-#session.close()
+session.close()