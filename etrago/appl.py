# -*- coding: utf-8 -*-
# Copyright 2016-2018  Flensburg University of Applied Sciences,
# Europa-Universität Flensburg,
# Centre for Sustainable Energy Systems,
# DLR-Institute for Networked Energy Systems

# This program is free software; you can redistribute it and/or
# modify it under the terms of the GNU Affero General Public License as
# published by the Free Software Foundation; either version 3 of the
# License, or (at your option) any later version.

# This program is distributed in the hope that it will be useful,
# but WITHOUT ANY WARRANTY; without even the implied warranty of
# MERCHANTABILITY or FITNESS FOR A PARTICULAR PURPOSE.  See the
# GNU Affero General Public License for more details.

# You should have received a copy of the GNU Affero General Public License
# along with this program.  If not, see <http://www.gnu.org/licenses/>.

# File description
"""
This is the application file for the tool eTraGo.
Define your connection parameters and power flow settings before executing
the function etrago.
"""


import datetime
import os
import os.path
import numpy as np

__copyright__ = (
    "Flensburg University of Applied Sciences, "
    "Europa-Universität Flensburg, Centre for Sustainable Energy Systems, "
    "DLR-Institute for Networked Energy Systems"
)
__license__ = "GNU Affero General Public License Version 3 (AGPL-3.0)"
__author__ = "ulfmueller, lukasol, wolfbunke, mariusves, s3pp"


if "READTHEDOCS" not in os.environ:
    # Sphinx does not run this code.
    # Do not import internal packages directly

    from etrago import Etrago

args = {
    # Setup and Configuration:
    "db": "egon-data",  # database session
    "gridversion": None,  # None for model_draft or Version number
    "method": {  # Choose method and settings for optimization
        "type": "lopf",  # type of optimization, currently only 'lopf'
        "n_iter": 4,  # abort criterion of iterative optimization, 'n_iter' or 'threshold'
        "pyomo": True,
    },  # set if pyomo is used for model building
    "pf_post_lopf": {
        "active": True,  # choose if perform a pf after a lopf simulation
        "add_foreign_lopf": True,  # keep results of lopf for foreign DC-links
        "q_allocation": "p_nom",
    },  # allocate reactive power via 'p_nom' or 'p'
    "start_snapshot": 1,
    "end_snapshot": 2,
    "solver": "gurobi",  # glpk, cplex or gurobi
    "solver_options": {
        "BarConvTol": 1.0e-5,
        "FeasibilityTol": 1.0e-5,
        "method": 2,
        "crossover": 0,
        "logFile": "solver_etragos.log",
        "threads": 4,
    },
    "model_formulation": "kirchhoff",  # angles or kirchhoff
    "scn_name": "eGon2035",  # a scenario: eGon2035 or eGon100RE
    # Scenario variations:
    "scn_extension": None,  # None or array of extension scenarios
    "scn_decommissioning": None,  # None or decommissioning scenario
    "H2_vol_share": 2,  # in % [20/15/10/5/2/0] allowed H2 volumetric share for feedin
    # Export options:
    "lpfile": False,  # save pyomo's lp file: False or /path/to/lpfile.lp
    "csv_export": "results",  # save results as csv: False or /path/tofolder
    # Settings:
    "extendable": {
        "extendable_components": ["as_in_db"],  # Array of components to optimize
        "upper_bounds_grid": {  # Set upper bounds for grid expansion
            # lines in Germany
            "grid_max_D": None,  # relative to existing capacity
            "grid_max_abs_D": {  # absolute capacity per voltage level
                "380": {"i": 1020, "wires": 4, "circuits": 4},
                "220": {"i": 1020, "wires": 4, "circuits": 4},
                "110": {"i": 1020, "wires": 4, "circuits": 2},
                "dc": 0,
            },
            # border crossing lines
            "grid_max_foreign": 4,  # relative to existing capacity
            "grid_max_abs_foreign": None,  # absolute capacity per voltage level
        },
    },
    "generator_noise": 789456,  # apply generator noise, False or seed number
    "extra_functionality": {},  # Choose function name or {}
    # Spatial Complexity:
    "network_clustering": {
        "random_state": 42,  # random state for replicability of kmeans results
        "active": True,  # choose if clustering is activated
        "method": "kmedoids-dijkstra",  # choose clustering method: kmeans or kmedoids-dijkstra
        "n_clusters_AC": 30,  # total number of resulting AC nodes (DE+foreign)
        "cluster_foreign_AC": False,  # take foreign AC buses into account, True or False
        "method_gas": "kmedoids-dijkstra",  # choose clustering method: kmeans or kmedoids-dijkstra
        "n_clusters_gas": 17,  # total number of resulting CH4 nodes (DE+foreign)
        "cluster_foreign_gas": False,  # take foreign CH4 buses into account, True or False
        "k_busmap": False,  # False or path/to/busmap.csv
        "kmeans_gas_busmap": False,  # False or path/to/ch4_busmap.csv
        "line_length_factor": 1,  #
        "remove_stubs": False,  # remove stubs bevore kmeans clustering
        "use_reduced_coordinates": False,  #
        "bus_weight_tocsv": None,  # None or path/to/bus_weight.csv
        "bus_weight_fromcsv": None,  # None or path/to/bus_weight.csv
        "gas_weight_tocsv": None,  # None or path/to/gas_bus_weight.csv
        "gas_weight_fromcsv": None,  # None or path/to/gas_bus_weight.csv
        "n_init": 10,  # affects clustering algorithm, only change when neccesary
        "max_iter": 100,  # affects clustering algorithm, only change when neccesary
        "tol": 1e-6, # affects clustering algorithm, only change when neccesary
        "CPU_cores": 4, # number of cores used during clustering. "max" for all cores available.
    },
    "sector_coupled_clustering": {
        "active": True,  # choose if clustering is activated
        "carrier_data": {  # select carriers affected by sector coupling
            "central_heat": {"base": ["CH4", "AC"], "strategy": "simultaneous"},
        },
    },
    "network_clustering_ehv": False,  # clustering of HV buses to EHV buses.
    "disaggregation": "uniform",  # None, 'mini' or 'uniform'
    # Temporal Complexity:
    "snapshot_clustering": {
        "active": False,  # choose if clustering is activated
        "method": "segmentation",  # 'typical_periods' or 'segmentation'
        "extreme_periods": None, # consideration of extreme timesteps; e.g. 'append'
        "how": "daily",  # type of period, currently only 'daily' - only relevant for 'typical_periods'
        "storage_constraints": "soc_constraints",  # additional constraints for storages  - only relevant for 'typical_periods'
        "n_clusters": 5,  #  number of periods - only relevant for 'typical_periods'
        "n_segments": 5,
    },  # number of segments - only relevant for segmentation
    "skip_snapshots": 5,  # False or number of snapshots to skip
    "dispatch_disaggregation": False, # choose if full complex dispatch optimization should be conducted
    # Simplifications:
    "branch_capacity_factor": {"HV": 0.5, "eHV": 0.7},  # p.u. branch derating
    "load_shedding": False,  # meet the demand at value of loss load cost
    "foreign_lines": {
        "carrier": "AC",  # 'DC' for modeling foreign lines as links
        "capacity": "osmTGmod",
    },  # 'osmTGmod', 'tyndp2020', 'ntc_acer' or 'thermal_acer'
    "comments": None,
}


def run_etrago(args, json_path):
    """The etrago function works with following arguments:


     Parameters
     ----------

     db : str
         ``'oedb'``,
         Name of Database session setting stored in *config.ini* of *.egoio*

     gridversion : NoneType or str
         ``'v0.4.6'``,
         Name of the data version number of oedb: state ``'None'`` for
         model_draft (sand-box) or an explicit version number
         (e.g. 'v0.4.6') for the grid schema.

     method : dict
         {'type': 'lopf', 'n_iter': 5, 'pyomo': True},
         Choose 'lopf' for 'type'. In case of extendable lines, several lopfs
         have to be performed. Choose either 'n_init' and a fixed number of
         iterations or 'thershold' and a threashold of the objective function as
         abort criteria.
         Set 'pyomo' to False for big optimization problems, currently only
         possible when solver is 'gurobi'.

     pf_post_lopf :dict
         {'active': True, 'add_foreign_lopf': True, 'q_allocation': 'p_nom'},
         Option to run a non-linear power flow (pf) directly after the
         linear optimal power flow (and thus the dispatch) has finished.
         If foreign lines are modeled as DC-links (see foreign_lines), results
         of the lopf can be added by setting 'add_foreign_lopf'.
         Reactive power can be distributed either by 'p_nom' or 'p'.

     start_snapshot : int
         1,
         Start hour of the scenario year to be calculated.

     end_snapshot : int
         2,
         End hour of the scenario year to be calculated.
         If temporal clustering is used, the selected snapshots should cover
         whole days.

     solver : str
         'glpk',
         Choose your preferred solver. Current options: 'glpk' (open-source),
         'cplex' or 'gurobi'.

     solver_options: dict
         Choose settings of solver to improve simulation time and result.
         Options are described in documentation of choosen solver.

     model_formulation: str
         'angles'
         Choose formulation of pyomo-model.
         Current options: angles, cycles, kirchhoff, ptdf

     scn_name : str
         'eGon2035',
         Choose your scenario. Currently, there are two different
         scenarios: 'eGon2035', 'eGon100RE'.

    scn_extension : NoneType or list
        None,
        Choose extension-scenarios which will be added to the existing
        network container. Data of the extension scenarios are located in
        extension-tables (e.g. model_draft.ego_grid_pf_hv_extension_bus)
        with the prefix 'extension_'.
        Currently there are three overlay networks:
            'nep2035_confirmed' includes all planed new lines confirmed by the
            Bundesnetzagentur
            'nep2035_b2' includes all new lines planned by the
            Netzentwicklungsplan 2025 in scenario 2035 B2
            'BE_NO_NEP 2035' includes planned lines to Belgium and Norway and
            adds BE and NO as electrical neighbours

     scn_decommissioning : str
         None,
        Choose an extra scenario which includes lines you want to decommise
        from the existing network. Data of the decommissioning scenarios are
        located in extension-tables
        (e.g. model_draft.ego_grid_pf_hv_extension_bus) with the prefix
        'decommissioning_'.
        Currently, there are two decommissioning_scenarios which are linked to
        extension-scenarios:
            'nep2035_confirmed' includes all lines that will be replaced in
            confirmed projects
            'nep2035_b2' includes all lines that will be replaced in
            NEP-scenario 2035 B2

    lpfile : obj
        False,
        State if and where you want to save pyomo's lp file. Options:
        False or '/path/tofile.lp'

    csv_export : obj
        False,
        State if and where you want to save results as csv files.Options:
        False or '/path/tofolder'.

    extendable : dict
        {'extendable_components': ['as_in_db'],
            'upper_bounds_grid': {
                'grid_max_D': None,
                'grid_max_abs_D': {
                    '380':{'i':1020, 'wires':4, 'circuits':4},
                    '220':{'i':1020, 'wires':4, 'circuits':4},
                    '110':{'i':1020, 'wires':4, 'circuits':2},
                    'dc':0},
                'grid_max_foreign': 4,
                'grid_max_abs_foreign': None}},
        ['network', 'storages'],
        Choose components you want to optimize and set upper bounds for grid expansion.
        The list 'extendable_components' defines a set of components to optimize.
        Settings can be added in /tools/extendable.py.
        The most important possibilities:
            'as_in_db': leaves everything as it is defined in the data coming
                        from the database
            'network': set all lines, links and transformers in electrical
                            grid extendable
            'german_network': set lines and transformers in German electrical
                            grid extendable
            'foreign_network': set foreign lines and transformers in electrical
                            grid extendable
            'transformers': set all transformers extendable
            'storages' / 'stores': allow to install extendable storages
                        (unlimited in size) at each grid node in order to meet
                        the flexibility demand.
            'overlay_network': set all components of the 'scn_extension'
                               extendable
            'network_preselection': set only preselected lines extendable,
                                    method is chosen in function call
        Upper bounds for electrical grid expansion can be defined for lines in
        Germany relative to the existing capacity using 'grid_max_D'.
        Alternatively, absolute maximum capacities between two electrical buses
        can be defined per voltage level using 'grid_max_abs_D'.
        Upper bounds for bordercrossing electrical lines can be defined accrodingly
        using 'grid_max_foreign' or 'grid_max_abs_foreign'.

    generator_noise : bool or int
        State if you want to apply a small random noise to the marginal costs
        of each generator in order to prevent an optima plateau. To reproduce
        a noise, choose the same integer (seed number).

    extra_functionality : dict or None
        None,
        Choose extra functionalities and their parameters for PyPSA-model.
        Settings can be added in /tools/constraints.py.
        Current options are:
            'max_line_ext': float
                Maximal share of network extension in p.u.
            'min_renewable_share': float
                Minimal share of renewable generation in p.u.
            'cross_border_flow': array of two floats
                Limit AC cross-border-flows between Germany and its neigbouring
                countries, set values in MWh for all snapshots, e.g. [-x, y]
                (with x Import, y Export, positiv: export from Germany)
            'cross_border_flows_per_country': dict of cntr and array of floats
                Limit AC cross-border-flows between Germany and its neigbouring
                countries, set values in in MWh for each country, e.g. [-x, y]
                (with x Import, y Export, positiv: export from Germany)
            'capacity_factor': dict of arrays
                Limit overall energy production for each carrier,
                set upper/lower limit in p.u.
            'capacity_factor_per_gen': dict of arrays
                Limit overall energy production for each generator by carrier,
                set upper/lower limit in p.u.
            'capacity_factor_per_cntr': dict of dict of arrays
                Limit overall energy production country-wise for each carrier,
                set upper/lower limit in p.u.
            'capacity_factor_per_gen_cntr': dict of dict of arrays
                Limit overall energy production country-wise for each generator
                by carrier, set upper/lower limit in p.u.

    network_clustering : dict
          {'active': True, method: 'kmedoids-dijkstra', 'n_clusters_AC': 30,
           'cluster_foreign_AC': False, method_gas: 'kmeans',
           'n_clusters_gas': 30, 'cluster_foreign_gas': False,
           'k_busmap': False, 'kmeans_gas_busmap': False, 'line_length_factor': 1,
           'remove_stubs': False, 'use_reduced_coordinates': False,
           'bus_weight_tocsv': None, 'bus_weight_fromcsv': None,
           'gas_weight_tocsv': None, 'gas_weight_fromcsv': None, 'n_init': 10,
           'max_iter': 100, 'tol': 1e-6},
        State if you want to apply a clustering of all network buses.
        When ``'active'`` is set to True, the AC buses are clustered down to
        ``'n_clusters_AC'`` and ``'n_clusters_gas'``buses. If ``'cluster_foreign_AC'`` is set to False,
        the AC buses outside Germany are not clustered, and the buses inside
        Germany are clustered to complete ``'n_clusters'`` buses.
        The weighting takes place considering generation and load at each node. CH-4 nodes also take
        non-transport capacities into account.
        ``'cluster_foreign_gas'`` controls whether gas buses of Germanies
        neighboring countries are considered for clustering.
        With ``'method'`` you can choose between two clustering methods:
        k-means Clustering considering geopraphical locations of buses or
        k-medoids Dijkstra Clustering considering electrical distances between buses.
        With ``'k_busmap'`` you can choose if you want to load cluster
        coordinates from a previous run.
        Option ``'remove_stubs'`` reduces the overestimating of line meshes.
        The other options affect the kmeans algorithm and should only be
        changed carefully, documentation and possible settings are described
        in sklearn-package (sklearn/cluster/k_means_.py).
        This function doesn't work together with
        ``'network_clustering_kmedoids_dijkstra`` and ``'line_grouping = True'``.

    sector_coupled_clustering : nested dict
        {'active': True, 'carrier_data': {
         'central_heat': {'base': ['CH4', 'AC'], 'strategy': "simultaneous"},
        }
        State if you want to apply clustering of sector coupled carriers, such
        as central_heat. The approach builds on already clustered
        buses (e.g. CH4 and AC) and builds clusters around the topology of the
        buses with carrier ``'base'`` for all buses of a specific carrier, e.g.
        ``'central_heat'``. With ``'strategy'`` it is possible to apply either
        ``'consecutive'`` or ``'simultaneous'`` clustering. The consecutive
        strategy clusters around the buses of the first carrier in the list.
        The links to other buses are preserved. All buses, that have no
        connection to the first carrier will then be clustered around the buses
        of the second carrier in the list. The simultanous strategy looks for
        links connecting the buses of the carriers in the list and aggregates
        buses in case they have the same set of links connected. For example,
        a heat bus connected to CH4 via gas boiler and to AC via heat pump will
        only form a cluster with other buses, if these have the same links to
        the same clusters of CH4 and AC.

    network_clustering_ehv : bool
        False,
        Choose if you want to cluster the full HV/EHV dataset down to only the
        EHV buses. In that case, all HV buses are assigned to their closest EHV
        sub-station, taking into account the shortest distance on power lines.

    snapshot_clustering : dict
        {'active': False, 'method':'typical_periods', 'how': 'daily',
         'extreme_periods': None, 'storage_constraints': '', 'n_clusters': 5, 'n_segments': 5},
        State if you want to apply a temporal clustering and run the optimization
        only on a subset of snapshot periods.
        You can choose between a method clustering to typical periods, e.g. days
        or a method clustering to segments of adjacent hours.
        With ``'extreme_periods'`` you define the consideration of timesteps with
        extreme residual load while temporal aggregation.
        With ``'how'``, ``'storage_constraints'`` and ``'n_clusters'`` you choose
        the length of the periods, constraints considering the storages and the number
        of clusters for the usage of the method typical_periods.
        With ``'n_segments'`` you choose the number of segments for the usage of
        the method segmentation.

    skip_snapshots : bool or int
        State if you only want to consider every n-th timestep
        to reduce temporal complexity.

    dispatch_disaggregation : bool
        State if you to apply a second lopf considering dispatch only
        to disaggregate the dispatch to the whole temporal complexity.

    branch_capacity_factor : dict
        {'HV': 0.5, 'eHV' : 0.7},
        Add a factor here if you want to globally change line capacities
        (e.g. to "consider" an (n-1) criterion or for debugging purposes).

    load_shedding : bool
        False,
        State here if you want to make use of the load shedding function which
        is helpful when debugging: a very expensive generator is set to each
        bus and meets the demand when regular
        generators cannot do so.

    foreign_lines : dict
        {'carrier':'AC', 'capacity': 'osmTGmod}'
        Choose transmission technology and capacity of foreign lines:
            'carrier': 'AC' or 'DC'
            'capacity': 'osmTGmod', 'ntc_acer' or 'thermal_acer'

    comments : str
        None

    Returns
    -------
    network : `pandas.DataFrame<dataframe>`
        eTraGo result network based on `PyPSA network
        <https://www.pypsa.org/doc/components.html#network>`_

    """
    etrago = Etrago(args, json_path)

    # import network from database
    etrago.build_network_from_db()

    etrago.network.storage_units.lifetime = np.inf
    etrago.network.transformers.lifetime = 40  # only temporal fix
    etrago.network.lines.lifetime = 40  # only temporal fix until either the
    # PyPSA network clustering function
    # is changed (taking the mean) or our
    # data model is altered, which will
    # happen in the next data creation run

    etrago.network.lines_t.s_max_pu = (
        etrago.network.lines_t.s_max_pu.transpose()
        [etrago.network.lines_t.s_max_pu.columns.isin(
            etrago.network.lines.index)].transpose())

    # Set gas grid links bidirectional
    etrago.network.links.loc[etrago.network.links[
        etrago.network.links.carrier=='CH4'].index, 'p_min_pu'] = -1.

    # Set efficiences of CHP
    etrago.network.links.loc[etrago.network.links[
        etrago.network.links.carrier.str.contains('CHP')].index, 'efficiency'] = 0.43

    etrago.network.links_t.p_min_pu.fillna(0., inplace=True)
    etrago.network.links_t.p_max_pu.fillna(1., inplace=True)
    etrago.network.links_t.efficiency.fillna(1., inplace=True)

<<<<<<< HEAD
    # Adjust e_nom_max and marginal cost for gas generators abroad
    gen_abroad = {
        "BE": {"e_nom_max": 201411182.1, "marginal_cost": 40.5254,},
        "FR": {"e_nom_max": 584000929.8, "marginal_cost": 38.3420,},
        "NL": {"e_nom_max": 213747863.2, "marginal_cost": 39.2452,},
        "PL": {"e_nom_max": 128604090.0, "marginal_cost": 37.8380,},
        "SE": {"e_nom_max": 56214260.5, "marginal_cost": 36.6665,},
        "GB": {"e_nom_max": 976813718.0, "marginal_cost": 40.4031,},
    }
    for key in gen_abroad:
        bus_index = etrago.network.buses[
            (etrago.network.buses.country == key) &
            (etrago.network.buses.carrier == 'CH4')
        ].index
        gen = etrago.network.generators[etrago.network.generators.bus == bus_index[0]].index
        etrago.network.generators.at[gen[0], "e_nom_max"] = gen_abroad[key]["e_nom_max"]
        etrago.network.generators.at[gen[0], "marginal_cost"] = gen_abroad[key]["marginal_cost"]
=======
    # Correct generator in RU and add one in NO
    RU_bus_index = etrago.network.buses[etrago.network.buses.country == 'RU'].index
    RU_gen =  etrago.network.generators[etrago.network.generators.bus == RU_bus_index[0]].index
    etrago.network.generators.at[RU_gen[0], 'e_nom_max'] = 277140951.4
    etrago.network.generators.at[RU_gen[0], 'p_nom'] = 31637.1

    NO_bus_index = etrago.network.buses[
        (etrago.network.buses.country == 'NO') &
        (etrago.network.buses.carrier == 'CH4')
    ].index
    etrago.network.add(
        "Generator",
        name="NO_gen",
        bus=NO_bus_index[0],
        carrier="CH4",
        p_nom=20833.3,
        marginal_cost=40.9765,
    )
    etrago.network.generators.at["NO_gen", 'scn_name'] = "eGon2035"
    etrago.network.generators.at["NO_gen", 'e_nom_max'] = 182500000.0
>>>>>>> 8ca5716e

    etrago.adjust_network()

    # ehv network clustering
    etrago.ehv_clustering()

    # spatial clustering
    etrago.spatial_clustering()

    etrago.spatial_clustering_gas()

    etrago.args["load_shedding"] = True
    etrago.load_shedding()

    # snapshot clustering
    etrago.snapshot_clustering()

    # skip snapshots
    etrago.skip_snapshots()

    # start linear optimal powerflow calculations
    # needs to be adjusted for new sectors
    etrago.lopf()

    # conduct lopf with full complex timeseries for dispatch disaggregation
    etrago.dispatch_disaggregation()

    # start power flow based on lopf results
    etrago.pf_post_lopf()

    # spatial disaggregation
    # needs to be adjusted for new sectors
    # etrago.disaggregation()

    # calculate central etrago results
    etrago.calc_results()

    return etrago


if __name__ == "__main__":
    # execute etrago function
    print(datetime.datetime.now())
    etrago = run_etrago(args, json_path=None)
    print(datetime.datetime.now())
    etrago.session.close()
    # plots
    # make a line loading plot
    # plot_line_loading(network)
    # plot stacked sum of nominal power for each generator type and timestep
    # plot_stacked_gen(network, resolution="MW")
    # plot to show extendable storages
    # storage_distribution(network)
    # extension_overlay_network(network)<|MERGE_RESOLUTION|>--- conflicted
+++ resolved
@@ -465,7 +465,6 @@
     etrago.network.links_t.p_max_pu.fillna(1., inplace=True)
     etrago.network.links_t.efficiency.fillna(1., inplace=True)
 
-<<<<<<< HEAD
     # Adjust e_nom_max and marginal cost for gas generators abroad
     gen_abroad = {
         "BE": {"e_nom_max": 201411182.1, "marginal_cost": 40.5254,},
@@ -483,7 +482,6 @@
         gen = etrago.network.generators[etrago.network.generators.bus == bus_index[0]].index
         etrago.network.generators.at[gen[0], "e_nom_max"] = gen_abroad[key]["e_nom_max"]
         etrago.network.generators.at[gen[0], "marginal_cost"] = gen_abroad[key]["marginal_cost"]
-=======
     # Correct generator in RU and add one in NO
     RU_bus_index = etrago.network.buses[etrago.network.buses.country == 'RU'].index
     RU_gen =  etrago.network.generators[etrago.network.generators.bus == RU_bus_index[0]].index
@@ -504,7 +502,6 @@
     )
     etrago.network.generators.at["NO_gen", 'scn_name'] = "eGon2035"
     etrago.network.generators.at["NO_gen", 'e_nom_max'] = 182500000.0
->>>>>>> 8ca5716e
 
     etrago.adjust_network()
 
