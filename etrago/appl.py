--- conflicted
+++ resolved
@@ -426,26 +426,7 @@
     # set clustering to default
     clustering = None
 
-<<<<<<< HEAD
-    if args['generator_noise'] is not False:
-        # add random noise to all generators
-        s = np.random.RandomState(args['generator_noise'])
-        network.generators.marginal_cost[network.generators.bus.isin(
-                network.buses.index[network.buses.country_code == 'DE'])] += \
-            abs(s.normal(0, 0.01, len(network.generators.marginal_cost[
-                    network.generators.bus.isin(network.buses.index[
-                            network.buses.country_code == 'DE'])])))
-        network.generators.marginal_cost[network.generators.bus.isin(
-                network.buses.index[network.buses.country_code != 'DE'])] += \
-	    abs(s.normal(0, 0.01, len(network.generators.marginal_cost[
-                    network.generators.bus.isin(network.buses.index[
-                            network.buses.country_code == 'DE'])]))).max()
-        
-        
-        # for SH scenario run do data preperation:
-=======
     # for SH scenario run do data preperation:
->>>>>>> 73b4d7d4
     if (args['scn_name'] == 'SH Status Quo' or
             args['scn_name'] == 'SH NEP 2035'):
         data_manipulation_sh(network)
