--- conflicted
+++ resolved
@@ -1,6 +1,6 @@
 # -*- coding: utf-8 -*-
 """
-This is the application file for the tool eTraGo.
+This is the application file for the tool eTraGo. 
 
 Define your connection parameters and power flow settings before executing the function etrago.
 
@@ -26,18 +26,6 @@
 from numpy import genfromtxt
 np.random.seed()
 import time
-<<<<<<< HEAD
-import os
-if not 'READTHEDOCS' in os.environ:
-    from tools.io import NetworkScenario, results_to_oedb
-    from tools.plot import (plot_line_loading, plot_stacked_gen,
-                                     add_coordinates, curtailment, gen_dist,
-                                     storage_distribution)
-    from tools.utilities import (oedb_session, load_shedding, data_manipulation_sh,
-                                    results_to_csv, parallelisation, pf_post_lopf,
-                                    loading_minimization, calc_line_losses, group_parallel_lines)
-    from cluster.networkclustering import busmap_from_psql, cluster_on_extra_high_voltage, kmean_clustering
-=======
 
 import os
 
@@ -53,36 +41,23 @@
                                     loading_minimization, calc_line_losses, group_parallel_lines)
     from etrago.cluster.networkclustering import busmap_from_psql, cluster_on_extra_high_voltage, kmean_clustering
 
->>>>>>> 28c7e3b1
 
 args = {# Setup and Configuration:
-        'db': 'local', # db session
+        'db': 'oedb', # db session
         'gridversion': 'v0.2.11', # None for model_draft or Version number (e.g. v0.2.11) for grid schema
         'method': 'lopf', # lopf or pf
         'pf_post_lopf': False, # state whether you want to perform a pf after a lopf simulation
-<<<<<<< HEAD
-        'start_snapshot': 1,
-        'end_snapshot' : 24,
-        'scn_name': 'SH NEP 2035', # state which scenario you want to run: Status Quo, NEP 2035, eGo100
-=======
         'start_snapshot': 1, 
         'end_snapshot' : 744,
         'scn_name': 'Status Quo', # state which scenario you want to run: Status Quo, NEP 2035, eGo100
->>>>>>> 28c7e3b1
         'solver': 'gurobi', # glpk, cplex or gurobi
         # Export options:
         'lpfile': False, # state if and where you want to save pyomo's lp file: False or /path/tofolder
-        'results': '/home/openego/pf_results/Osna/JanSQ500', # state if and where you want to save results as csv: False or /path/tofolder
+        'results': False, # state if and where you want to save results as csv: False or /path/tofolder
         'export': False, # state if you want to export the results back to the database
-<<<<<<< HEAD
-        # Settings:
-        'storage_extendable':True, # state if you want storages to be installed at each node if necessary.
-        'generator_noise':True, # state if you want to apply a small generator noise
-=======
         # Settings:        
         'storage_extendable':False, # state if you want storages to be installed at each node if necessary.
         'generator_noise':True, # state if you want to apply a small generator noise 
->>>>>>> 28c7e3b1
         'reproduce_noise': False, # state if you want to use a predefined set of random noise for the given scenario. if so, provide path, e.g. 'noise_values.csv'
         'minimize_loading':False,
         # Clustering:
@@ -98,133 +73,127 @@
 
 def etrago(args):
     """The etrago function works with following arguments:
-
-
+    
+    
     Parameters
     ----------
-
-    db (str):
-    	'oedb',
+           
+    db (str): 
+    	'oedb', 
         Name of Database session setting stored in config.ini of oemof.db
-
+        
     gridversion (str):
-        'v0.2.11',
-        Name of the data version number of oedb: state 'None' for
-        model_draft (sand-box) or an explicit version number
+        'v0.2.11', 
+        Name of the data version number of oedb: state 'None' for 
+        model_draft (sand-box) or an explicit version number 
         (e.g. 'v0.2.10') for the grid schema.
-
+         
     method (str):
-        'lopf',
+        'lopf', 
         Choose between a non-linear power flow ('pf') or
         a linear optimal power flow ('lopf').
-
-    pf_post_lopf (bool):
-        False,
-        Option to run a non-linear power flow (pf) directly after the
+        
+    pf_post_lopf (bool): 
+        False, 
+        Option to run a non-linear power flow (pf) directly after the 
         linear optimal power flow (and thus the dispatch) has finished.
-
+                
     start_snapshot (int):
-    	1,
+    	1, 
         Start hour of the scenario year to be calculated.
 
     end_snapshot (int) :
     	2,
         End hour of the scenario year to be calculated.
-
-    scn_name (str):
+        
+    scn_name (str): 
     	'Status Quo',
-	Choose your scenario. Currently, there are three different
-	scenarios: 'Status Quo', 'NEP 2035', 'eGo100'. If you do not
-	want to use the full German dataset, you can use the excerpt of
-	Schleswig-Holstein by adding the acronym SH to the scenario
+	Choose your scenario. Currently, there are three different 
+	scenarios: 'Status Quo', 'NEP 2035', 'eGo100'. If you do not 
+	want to use the full German dataset, you can use the excerpt of 
+	Schleswig-Holstein by adding the acronym SH to the scenario 
 	name (e.g. 'SH Status Quo').
-
-    solver (str):
-        'glpk',
+        
+    solver (str): 
+        'glpk', 
         Choose your preferred solver. Current options: 'glpk' (open-source),
         'cplex' or 'gurobi'.
-
-    lpfile (obj):
-        False,
+                
+    lpfile (obj): 
+        False, 
         State if and where you want to save pyomo's lp file. Options:
         False or '/path/tofolder'.
-
-    results (obj):
-        False,
-        State if and where you want to save results as csv files.Options:
+        
+    results (obj): 
+        False, 
+        State if and where you want to save results as csv files.Options: 
         False or '/path/tofolder'.
-
-    export (bool):
-        False,
-        State if you want to export the results of your calculation
+        
+    export (bool): 
+        False, 
+        State if you want to export the results of your calculation 
         back to the database.
-
+        
     storage_extendable (bool):
         True,
-        Choose if you want to allow to install extendable storages
-        (unlimited in size) at each grid node in order to meet the flexibility demand.
-
+        Choose if you want to allow to install extendable storages 
+        (unlimited in size) at each grid node in order to meet the flexibility demand. 
+        
     generator_noise (bool):
         True,
-        Choose if you want to apply a small random noise to the marginal
+        Choose if you want to apply a small random noise to the marginal 
         costs of each generator in order to prevent an optima plateau.
-
-    reproduce_noise (obj):
-        False,
-        State if you want to use a predefined set of random noise for
+        
+    reproduce_noise (obj): 
+        False, 
+        State if you want to use a predefined set of random noise for 
         the given scenario. If so, provide path to the csv file,
         e.g. 'noise_values.csv'.
-
+        
     minimize_loading (bool):
         False,
-
-    k_mean_clustering (bool):
+        
+    k_mean_clustering (bool): 
         False,
-        State if you want to apply a clustering of all network buses down to
+        State if you want to apply a clustering of all network buses down to 
         only 'k' buses. The weighting takes place considering generation and load
-<<<<<<< HEAD
-        at each node.
-        If so, state the number of k you want to apply. Otherwise put False.
-	    This function doesn't work together with 'line_grouping = True'
-=======
         at each node. If so, state the number of k you want to apply. Otherwise 
         put False. This function doesn't work together with 'line_grouping = True'
->>>>>>> 28c7e3b1
 	    or 'network_clustering = True'.
-
+    
     network_clustering (bool):
-        False,
-        Choose if you want to cluster the full HV/EHV dataset down to only the EHV
-        buses. In that case, all HV buses are assigned to their closest EHV sub-station,
+        False, 
+        Choose if you want to cluster the full HV/EHV dataset down to only the EHV 
+        buses. In that case, all HV buses are assigned to their closest EHV sub-station, 
         taking into account the shortest distance on power lines.
-
+        
     parallelisation (bool):
         False,
         Choose if you want to calculate a certain number of snapshots in parallel. If
-        yes, define the respective amount in the if-clause execution below. Otherwise
+        yes, define the respective amount in the if-clause execution below. Otherwise 
         state False here.
-
-    line_grouping (bool):
+        
+    line_grouping (bool): 
         True,
         State if you want to group lines that connect the same two buses into one system.
-
-    branch_capacity_factor (numeric):
-        1,
+   
+    branch_capacity_factor (numeric): 
+        1, 
         Add a factor here if you want to globally change line capacities (e.g. to "consider"
         an (n-1) criterion or for debugging purposes.
-
+           
     load_shedding (bool):
         False,
         State here if you want to make use of the load shedding function which is helpful when
         debugging: a very expensive generator is set to each bus and meets the demand when regular
         generators cannot do so.
-
-    comments (str):
+        
+    comments (str): 
         None
-
+        
     Result:
     -------
-
+        
 
     """
 
@@ -235,7 +204,7 @@
         args['ormcls_prefix'] = 'EgoGridPfHv'
     else:
         args['ormcls_prefix'] = 'EgoPfHv'
-
+        
     scenario = NetworkScenario(session,
                                version=args['gridversion'],
                                prefix=args['ormcls_prefix'],
@@ -248,12 +217,6 @@
 
     # add coordinates
     network = add_coordinates(network)
-<<<<<<< HEAD
-
-    # TEMPORARY vague adjustment due to transformer bug in data processing
-    network.transformers.x=network.transformers.x*0.0001
-=======
->>>>>>> 28c7e3b1
 
     # TEMPORARY vague adjustment due to transformer bug in data processing     
     if args['gridversion'] == 'v0.2.11':
@@ -264,8 +227,8 @@
         network.transformers.s_nom = network.transformers.s_nom*args['branch_capacity_factor']
 
     if args['generator_noise']:
-        # create or reproduce generator noise
-        if not args['reproduce_noise'] == False:
+        # create or reproduce generator noise 
+        if not args['reproduce_noise'] == False:    
             noise_values = genfromtxt('noise_values.csv', delimiter=',')
             # add random noise to all generator
             network.generators.marginal_cost = noise_values
@@ -275,8 +238,8 @@
             noise_values = genfromtxt('noise_values.csv', delimiter=',')
             # add random noise to all generator
             network.generators.marginal_cost = noise_values
-
-
+      
+      
     if args['storage_extendable']:
         # set virtual storages to be extendable
         if network.storage_units.carrier[network.storage_units.carrier== 'extendable_storage'].any() == 'extendable_storage':
@@ -288,7 +251,7 @@
     # for SH scenario run do data preperation:
     if args['scn_name'] == 'SH Status Quo' or args['scn_name'] == 'SH NEP 2035':
         data_manipulation_sh(network)
-
+        
     # grouping of parallel lines
     if args['line_grouping']:
         group_parallel_lines(network)
@@ -302,17 +265,17 @@
         network.generators.control="PV"
         busmap = busmap_from_psql(network, session, scn_name=args['scn_name'])
         network = cluster_on_extra_high_voltage(network, busmap, with_time=True)
-
+    
     # k-mean clustering
     if not args['k_mean_clustering'] == False:
         network = kmean_clustering(network, n_clusters=args['k_mean_clustering'])
-
+        
     # Branch loading minimization
     if args['minimize_loading']:
         extra_functionality = loading_minimization
     else:
         extra_functionality=None
-
+        
     # parallisation
     if args['parallelisation']:
         parallelisation(network, start_snapshot=args['start_snapshot'], end_snapshot=args['end_snapshot'],group_size=1, solver_name=args['solver'], extra_functionality=extra_functionality)
@@ -326,25 +289,25 @@
     elif args['method'] == 'pf':
         network.pf(scenario.timeindex)
        # calc_line_losses(network)
-
+        
     if args['pf_post_lopf']:
         pf_post_lopf(network, scenario)
         calc_line_losses(network)
-
+    
        # provide storage installation costs
     if sum(network.storage_units.p_nom_opt) != 0:
         installed_storages = network.storage_units[ network.storage_units.p_nom_opt!=0]
         storage_costs = sum(installed_storages.capital_cost * installed_storages.p_nom_opt)
-        print("Investment costs for all storages in selected snapshots [EUR]:",round(storage_costs,2))
-
+        print("Investment costs for all storages in selected snapshots [EUR]:",round(storage_costs,2))   
+        
     # write lpfile to path
     if not args['lpfile'] == False:
         network.model.write(args['lpfile'], io_options={'symbolic_solver_labels':
                                                      True})
     # write PyPSA results back to database
     if args['export']:
-        results_to_oedb(session, network, args, 'hv')
-
+        results_to_oedb(session, network, args, 'hv')  
+        
     # write PyPSA results to csv to path
     if not args['results'] == False:
         results_to_csv(network, args['results'])
