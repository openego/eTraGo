# -*- coding: utf-8 -*-
"""
This is the application file for the tool eTraGo. 

Define your connection parameters and power flow settings before executing the function etrago.

This program is free software; you can redistribute it and/or
modify it under the terms of the GNU Affero General Public License as
published by the Free Software Foundation; either version 3 of the
License, or (at your option) any later version.

This program is distributed in the hope that it will be useful,
but WITHOUT ANY WARRANTY; without even the implied warranty of
MERCHANTABILITY or FITNESS FOR A PARTICULAR PURPOSE.  See the
GNU Affero General Public License for more details.

You should have received a copy of the GNU Affero General Public License
along with this program.  If not, see <http://www.gnu.org/licenses/>.
"""

__copyright__ = "Flensburg University of Applied Sciences, Europa-Universität Flensburg, Centre for Sustainable Energy Systems, DLR-Institute for Networked Energy Systems"
__license__ = "GNU Affero General Public License Version 3 (AGPL-3.0)"
__author__ = "ulfmueller, lukasol, wolfbunke, mariusves, s3pp"

import numpy as np
from numpy import genfromtxt
np.random.seed()
import time

import os

if not 'READTHEDOCS' in os.environ:
    # Sphinx does not run this code.
    # Do not import internal packages directly  
    from etrago.tools.io import NetworkScenario, results_to_oedb
    from etrago.tools.plot import (plot_line_loading, plot_stacked_gen,
                                     add_coordinates, curtailment, gen_dist,
                                     storage_distribution, storage_expansion)
    from etrago.tools.utilities import (oedb_session, load_shedding, data_manipulation_sh,
                                    results_to_csv, parallelisation, pf_post_lopf, 
                                    loading_minimization, calc_line_losses, group_parallel_lines)
    from etrago.cluster.networkclustering import busmap_from_psql, cluster_on_extra_high_voltage, kmean_clustering

from etrago.cluster.disaggregation import MiniSolverDisaggregation

args = {# Setup and Configuration:
        'db': 'oedb', # db session
        'gridversion': None, # None for model_draft or Version number (e.g. v0.2.11) for grid schema
        'method': 'lopf', # lopf or pf
        'pf_post_lopf': False, # state whether you want to perform a pf after a lopf simulation
<<<<<<< HEAD
        'start_snapshot': 1,
        'end_snapshot' : 24,
=======
        'start_snapshot': 1, 
        'end_snapshot' : 12,
>>>>>>> 1a023226
        'scn_name': 'SH NEP 2035', # state which scenario you want to run: Status Quo, NEP 2035, eGo100
        'solver': 'gurobi', # glpk, cplex or gurobi
        # Export options:
        'lpfile': False, # state if and where you want to save pyomo's lp file: False or /path/tofolder
        'results': False, # state if and where you want to save results as csv: False or /path/tofolder
        'export': False, # state if you want to export the results back to the database
        # Settings:        
        'storage_extendable':True, # state if you want storages to be installed at each node if necessary.
        'generator_noise':True, # state if you want to apply a small generator noise 
        'reproduce_noise': False, # state if you want to use a predefined set of random noise for the given scenario. if so, provide path, e.g. 'noise_values.csv'
        'minimize_loading':False,
        # Clustering:
        'k_mean_clustering': 10, # state if you want to perform a k-means clustering on the given network. State False or the value k (e.g. 20).
        'network_clustering': False, # state if you want to perform a clustering of HV buses to EHV buses.
        'disaggregation': 'mini', # or None
        # Simplifications:
        'parallelisation':False, # state if you want to run snapshots parallely.
        'skip_snapshots':4,
        'line_grouping': False, # state if you want to group lines running between the same buses.
        'branch_capacity_factor': 0.7, # globally extend or lower branch capacities
        'load_shedding':False, # meet the demand at very high cost; for debugging purposes.
        'comments':None }


def etrago(args):
    """The etrago function works with following arguments:
    
    
    Parameters
    ----------
           
    db (str): 
    	'oedb', 
        Name of Database session setting stored in config.ini of oemof.db
        
    gridversion (str):
        'v0.2.11', 
        Name of the data version number of oedb: state 'None' for 
        model_draft (sand-box) or an explicit version number 
        (e.g. 'v0.2.10') for the grid schema.
         
    method (str):
        'lopf', 
        Choose between a non-linear power flow ('pf') or
        a linear optimal power flow ('lopf').
        
    pf_post_lopf (bool): 
        False, 
        Option to run a non-linear power flow (pf) directly after the 
        linear optimal power flow (and thus the dispatch) has finished.
                
    start_snapshot (int):
    	1, 
        Start hour of the scenario year to be calculated.
        
    end_snapshot (int) : 
    	2,
        End hour of the scenario year to be calculated.
        
    scn_name (str): 
    	'Status Quo',
	Choose your scenario. Currently, there are three different 
	scenarios: 'Status Quo', 'NEP 2035', 'eGo100'. If you do not 
	want to use the full German dataset, you can use the excerpt of 
	Schleswig-Holstein by adding the acronym SH to the scenario 
	name (e.g. 'SH Status Quo').
        
    solver (str): 
        'glpk', 
        Choose your preferred solver. Current options: 'glpk' (open-source),
        'cplex' or 'gurobi'.
                
    lpfile (obj): 
        False, 
        State if and where you want to save pyomo's lp file. Options:
        False or '/path/tofolder'.
        
    results (obj): 
        False, 
        State if and where you want to save results as csv files.Options: 
        False or '/path/tofolder'.
        
    export (bool): 
        False, 
        State if you want to export the results of your calculation 
        back to the database.
        
    storage_extendable (bool):
        True,
        Choose if you want to allow to install extendable storages 
        (unlimited in size) at each grid node in order to meet the flexibility demand. 
        
    generator_noise (bool):
        True,
        Choose if you want to apply a small random noise to the marginal 
        costs of each generator in order to prevent an optima plateau.
        
    reproduce_noise (obj): 
        False, 
        State if you want to use a predefined set of random noise for 
        the given scenario. If so, provide path to the csv file,
        e.g. 'noise_values.csv'.
        
    minimize_loading (bool):
        False,
        
    k_mean_clustering (bool): 
        False,
        State if you want to apply a clustering of all network buses down to 
        only 'k' buses. The weighting takes place considering generation and load
        at each node. If so, state the number of k you want to apply. Otherwise 
        put False. This function doesn't work together with 'line_grouping = True'
	    or 'network_clustering = True'.
    
    network_clustering (bool):
        False, 
        Choose if you want to cluster the full HV/EHV dataset down to only the EHV 
        buses. In that case, all HV buses are assigned to their closest EHV sub-station, 
        taking into account the shortest distance on power lines.
        
    parallelisation (bool):
        False,
        Choose if you want to calculate a certain number of snapshots in parallel. If
        yes, define the respective amount in the if-clause execution below. Otherwise 
        state False here.
        
    line_grouping (bool): 
        True,
        State if you want to group lines that connect the same two buses into one system.
   
    branch_capacity_factor (numeric): 
        1, 
        Add a factor here if you want to globally change line capacities (e.g. to "consider"
        an (n-1) criterion or for debugging purposes.
           
    load_shedding (bool):
        False,
        State here if you want to make use of the load shedding function which is helpful when
        debugging: a very expensive generator is set to each bus and meets the demand when regular
        generators cannot do so.
        
    comments (str): 
        None
        
    Result:
    -------
        

    """

    session = oedb_session(args['db'])

    # additional arguments cfgpath, version, prefix
    if args['gridversion'] == None:
        args['ormcls_prefix'] = 'EgoGridPfHv'
    else:
        args['ormcls_prefix'] = 'EgoPfHv'
        
    scenario = NetworkScenario(session,
                               version=args['gridversion'],
                               prefix=args['ormcls_prefix'],
                               method=args['method'],
                               start_snapshot=args['start_snapshot'],
                               end_snapshot=args['end_snapshot'],
                               scn_name=args['scn_name'])

    network = scenario.build_network()

    # add coordinates
    network = add_coordinates(network)

    # TEMPORARY vague adjustment due to transformer bug in data processing     
    if args['gridversion'] == 'v0.2.11':
        network.transformers.x=network.transformers.x*0.0001

    clustering = None

    if args['branch_capacity_factor']:
        network.lines.s_nom = network.lines.s_nom*args['branch_capacity_factor']
        network.transformers.s_nom = network.transformers.s_nom*args['branch_capacity_factor']

    if args['generator_noise']:
        # create or reproduce generator noise 
        if not args['reproduce_noise'] == False:    
            noise_values = genfromtxt('noise_values.csv', delimiter=',')
            # add random noise to all generator
            network.generators.marginal_cost = noise_values
        else:
            noise_values = network.generators.marginal_cost + abs(np.random.normal(0,0.001,len(network.generators.marginal_cost)))
            np.savetxt("noise_values.csv", noise_values, delimiter=",")
            noise_values = genfromtxt('noise_values.csv', delimiter=',')
            # add random noise to all generator
            network.generators.marginal_cost = noise_values
      
      
    if args['storage_extendable']:
        # set virtual storages to be extendable
        if network.storage_units.carrier[network.storage_units.carrier== 'extendable_storage'].any() == 'extendable_storage':
            network.storage_units.loc[network.storage_units.carrier=='extendable_storage','p_nom_extendable'] = True
        # set virtual storage costs with regards to snapshot length
            network.storage_units.capital_cost = (network.storage_units.capital_cost /
            (8760//(args['end_snapshot']-args['start_snapshot']+1)))

    # for SH scenario run do data preperation:
    if args['scn_name'] == 'SH Status Quo' or args['scn_name'] == 'SH NEP 2035':
        data_manipulation_sh(network)
        
    # grouping of parallel lines
    if args['line_grouping']:
        group_parallel_lines(network)

    #load shedding in order to hunt infeasibilities
    if args['load_shedding']:
    	load_shedding(network)

    # network clustering
    if args['network_clustering']:
        network.generators.control="PV"
        busmap = busmap_from_psql(network, session, scn_name=args['scn_name'])
        network = cluster_on_extra_high_voltage(network, busmap, with_time=True)
    
    # k-mean clustering
    if not args['k_mean_clustering'] == False:
        clustering = kmean_clustering(network, n_clusters=args['k_mean_clustering'])
        original_network = network.copy()
        network = clustering.network.copy()

    # Branch loading minimization
    if args['minimize_loading']:
        extra_functionality = loading_minimization
    else:
        extra_functionality=None
    
    if args['skip_snapshots']:
        network.snapshots=network.snapshots[::args['skip_snapshots']]
        network.snapshot_weightings=network.snapshot_weightings[::args['skip_snapshots']]*args['skip_snapshots']   
        
    # parallisation
    if args['parallelisation']:
        parallelisation(network, start_snapshot=args['start_snapshot'], end_snapshot=args['end_snapshot'],group_size=1, solver_name=args['solver'], extra_functionality=extra_functionality)
    # start linear optimal powerflow calculations
    elif args['method'] == 'lopf':
        x = time.time()
        network.lopf(network.snapshots, solver_name=args['solver'], extra_functionality=extra_functionality)
        y = time.time()
        z = (y - x) / 60 # z is time for lopf in minutes
    # start non-linear powerflow simulation
    elif args['method'] == 'pf':
        network.pf(scenario.timeindex)
       # calc_line_losses(network)
        
    if args['pf_post_lopf']:
        pf_post_lopf(network, scenario)
        calc_line_losses(network)
    
       # provide storage installation costs
    if sum(network.storage_units.p_nom_opt) != 0:
        installed_storages = network.storage_units[ network.storage_units.p_nom_opt!=0]
        storage_costs = sum(installed_storages.capital_cost * installed_storages.p_nom_opt)
        print("Investment costs for all storages in selected snapshots [EUR]:",round(storage_costs,2))   

    if clustering:
        disagg = args.get('disaggregation')
        if disagg:
            if disagg == 'mini':
                disaggreagation = MiniSolverDisaggregation(original_network, network, clustering)
            else:
                raise Exception('Invalid disaggregation command: ' + disagg)

            disaggreagation.execute(scenario, solver=args['solver'])

    # write lpfile to path
    if not args['lpfile'] == False:
        network.model.write(args['lpfile'], io_options={'symbolic_solver_labels':
                                                     True})
    # write PyPSA results back to database
    if args['export']:
        results_to_oedb(session, network, args, 'hv')  
        
    # write PyPSA results to csv to path
    if not args['results'] == False:
        results_to_csv(network, args['results'])

    # close session
    session.close()

    return network

  
# execute etrago function
network = etrago(args)

if __name__ == '__main__':
    # execute etrago function
    network = etrago(args)
    # plots
    # make a line loading plot
    plot_line_loading(network)
    # plot stacked sum of nominal power for each generator type and timestep
    plot_stacked_gen(network, resolution="MW")
    # plot to show extendable storages
    storage_distribution(network)<|MERGE_RESOLUTION|>--- conflicted
+++ resolved
@@ -48,13 +48,8 @@
         'gridversion': None, # None for model_draft or Version number (e.g. v0.2.11) for grid schema
         'method': 'lopf', # lopf or pf
         'pf_post_lopf': False, # state whether you want to perform a pf after a lopf simulation
-<<<<<<< HEAD
-        'start_snapshot': 1,
-        'end_snapshot' : 24,
-=======
         'start_snapshot': 1, 
         'end_snapshot' : 12,
->>>>>>> 1a023226
         'scn_name': 'SH NEP 2035', # state which scenario you want to run: Status Quo, NEP 2035, eGo100
         'solver': 'gurobi', # glpk, cplex or gurobi
         # Export options:
