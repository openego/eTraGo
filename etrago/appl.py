--- conflicted
+++ resolved
@@ -45,11 +45,7 @@
 
 args = {
     # Setup and Configuration:
-<<<<<<< HEAD
     'db': 'egon-data_db',  # database session
-=======
-    'db': 'egon-data4',  # database session
->>>>>>> 671fec64
     'gridversion': None,  # None for model_draft or Version number
     'method': { # Choose method and settings for optimization
         'type': 'lopf', # type of optimization, currently only 'lopf'
@@ -78,12 +74,8 @@
     # Clustering:
     'network_clustering_kmeans': {
         'active': True, # choose if clustering is activated
-<<<<<<< HEAD
         'n_clusters': 10, # number of resulting nodes
         'n_clusters_gas': 5, # number of resulting nodes
-=======
-        'n_clusters': 25, # number of resulting nodes
->>>>>>> 671fec64
         'kmeans_busmap': False, # False or path/to/busmap.csv
         'line_length_factor': 1, #
         'remove_stubs': False, # remove stubs bevore kmeans clustering
@@ -94,11 +86,7 @@
         'max_iter': 100, # affects clustering algorithm, only change when neccesary
         'tol': 1e-6, # affects clustering algorithm, only change when neccesary
         'n_jobs': -1}, # affects clustering algorithm, only change when neccesary
-<<<<<<< HEAD
-    'network_clustering_ehv': True, #False,  # clustering of HV buses to EHV buses.
-=======
     'network_clustering_ehv': True,  # clustering of HV buses to EHV buses.
->>>>>>> 671fec64
     'disaggregation': 'uniform',  # None, 'mini' or 'uniform'
     'snapshot_clustering': { 
         'active': False, # choose if clustering is activated
@@ -345,8 +333,6 @@
  
     # import network from database
     etrago.build_network_from_db()
-    
-    #etrago = Etrago(csv_folder_name='etrago_CI')
 
     etrago.network.loads.sign = -1
     etrago.adjust_network()
@@ -355,29 +341,15 @@
     etrago.ehv_clustering()
 
     # k-mean clustering
-<<<<<<< HEAD
-    # needs to be adjusted for new sectors
-
     etrago.kmean_clustering()
     etrago.kmean_clustering_gas()
 
-    # skip snapshots
-    # needs to be adjusted for new sectors
-    # etrago.skip_snapshots()
-
-    # snapshot clustering
-    # needs to be adjusted for new sectors
-    # etrago.snapshot_clustering()
-=======
-    etrago.kmean_clustering()
-
     # skip snapshots    
     #etrago.skip_snapshots()
 
     # snapshot clustering
     # needs to be adjusted for new sectors
     #etrago.snapshot_clustering()
->>>>>>> 671fec64
 
     # start linear optimal powerflow calculations
     # needs to be adjusted for new sectors
