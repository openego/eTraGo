--- conflicted
+++ resolved
@@ -52,14 +52,10 @@
         'gridversion': 'v0.3.0pre1', # None for model_draft or Version number (e.g. v0.2.11) for grid schema
         'method': 'lopf', # lopf or pf
         'pf_post_lopf': False, # state whether you want to perform a pf after a lopf simulation
-        'start_snapshot': 1, 
-<<<<<<< HEAD
-        'end_snapshot' : 2,
-=======
-        'end_snapshot' : 192,
->>>>>>> 05861f18
+        'start_snapshot': 2005, 
+        'end_snapshot' : 2006,
         'solver': 'gurobi', # glpk, cplex or gurobi
-        'scn_name': 'Status Quo', # state which scenario you want to run: Status Quo, NEP 2035, eGo100
+        'scn_name': 'NEP 2035', # state which scenario you want to run: Status Quo, NEP 2035, eGo100
             # Scenario variations:
             'scn_extension': None, # None or name of additional scenario (in extension_tables) e.g. 'nep2035_b2'
             'scn_decommissioning': None, # None or name of decommissioning-scenario (in extension_tables) e.g. 'nep2035_b2'
