--- conflicted
+++ resolved
@@ -41,17 +41,6 @@
 
 if 'READTHEDOCS' not in os.environ:
     # Sphinx does not run this code.
-<<<<<<< HEAD
-    # Do not import internal packages directly  
-    from etrago.tools.io import NetworkScenario, results_to_oedb, extension, decommissioning
-    from etrago.tools.plot import (plot_line_loading, plot_stacked_gen,
-                                     add_coordinates, curtailment, gen_dist,
-                                     storage_distribution, storage_expansion, extension_overlay_network)
-
-    from etrago.tools.utilities import (load_shedding, data_manipulation_sh, convert_capital_costs,
-                                    results_to_csv, parallelisation, pf_post_lopf, 
-                                    loading_minimization, calc_line_losses, group_parallel_lines, add_missing_components)
-=======
     # Do not import internal packages directly
     from etrago.cluster.disaggregation import (
             MiniSolverDisaggregation,
@@ -93,48 +82,11 @@
         distribute_q,
         set_q_foreign_loads)
     
->>>>>>> e0e73029
     from etrago.tools.extendable import extendable
     from etrago.cluster.snapshot import snapshot_clustering, daily_bounds
     from egoio.tools import db
     from sqlalchemy.orm import sessionmaker
 
-<<<<<<< HEAD
-args = {# Setup and Configuration:
-        'db': 'oedb', # db session
-        'gridversion': 'v0.3.2', # None for model_draft or Version number (e.g. v0.2.11) for grid schema
-        'method': 'lopf', # lopf or pf
-        'pf_post_lopf': False, # state whether you want to perform a pf after a lopf simulation
-        'start_snapshot': 1,
-        'end_snapshot' : 8760, #3624,
-        'solver': 'gurobi', # glpk, cplex or gurobi
-        'scn_name': 'NEP 2035', # # choose a scenario: Status Quo, NEP 2035, eGo100
-            # Scenario variations:
-            'scn_extension': None, # None or name of additional scenario (in extension_tables) e.g. 'nep2035_b2'
-            'scn_decommissioning': None, # None or name of decommissioning-scenario (in extension_tables) e.g. 'nep2035_b2'
-            'add_Belgium_Norway': False,  # state if you want to add Belgium and Norway as electrical neighbours, timeseries from scenario NEP 2035!
-        # Export options:
-        'lpfile': False, # state if and where you want to save pyomo's lp file: False or /path/tofolder
-        'results': '/home/lukas_wienholt/results/nep-3-400m',# state if and where you want to save results as csv: False or /path/tofolder
-        'export': False, # state if you want to export the results back to the database
-        # Settings:
-        'extendable':['storages'], # None or array of components you want to optimize (e.g. ['network', 'storages'])
-        'generator_noise': True, # state if you want to apply a small generator noise 
-        'reproduce_noise': './eTraGo/noise_values_nep.csv',# or for status quo: './eTraGo/noise_values_sq.csv' # state if you want to use a predefined set of random noise for the given scenario. if so, provide path, e.g. 'noise_values.csv'
-        'minimize_loading': False,
-        # Clustering:
-        'network_clustering_kmeans': 400, # state if you want to perform a k-means clustering on the given network. State False or the value k (e.g. 20).
-        'load_cluster': './eTraGo/cluster_coord_k_400_result', #change to respective k accordingly. set False if no cluster there yet.  # state if you want to load cluster coordinates from a previous run: False or /path/tofile (filename similar to ./cluster_coord_k_n_result)
-        'network_clustering_ehv': False, # state if you want to perform a clustering of HV buses to EHV buses.
-        'snapshot_clustering': False, # False or the number of 'periods' you want to cluster to. Move to PyPSA branch:features/snapshot_clustering
-        # Simplifications:
-        'parallelisation': False, # state if you want to run snapshots parallely.
-        'skip_snapshots': 3,
-        'line_grouping': False, # state if you want to group lines running between the same buses.
-        'branch_capacity_factor': 0.7, # globally extend or lower branch capacities
-        'load_shedding': False, # meet the demand at very high cost; for debugging purposes.
-        'comments':None }
-=======
 args = {  # Setup and Configuration:
     'db': 'oedb',  # database session
     'gridversion': 'v0.4.3',  # None for model_draft or Version number
@@ -170,7 +122,6 @@
     'branch_capacity_factor': 0.7,  # factor to change branch capacities
     'load_shedding': True,  # meet the demand at very high cost
     'comments': None}
->>>>>>> e0e73029
 
 
 def etrago(args):
@@ -403,26 +354,6 @@
 #    network.generators.ramp_limit_up[ network.generators.carrier == 'uranium']=0.4
 
     # set extra_functionality to default
-<<<<<<< HEAD
-    extra_functionality=None
-
-    if args['generator_noise']:
-        # create or reproduce generator noise
-        if not args['reproduce_noise'] == False:
-            noise_values = genfromtxt(args['reproduce_noise'], delimiter=',')
-            # add random noise to all generator
-            network.generators.marginal_cost = noise_values
-        else:
-            noise_values = network.generators.marginal_cost + abs(np.random.normal(0,0.001,len(network.generators.marginal_cost)))
-            np.savetxt("noise_values.csv", noise_values, delimiter=",")
-            noise_values = genfromtxt('noise_values.csv', delimiter=',')
-            # add random noise to all generator
-            network.generators.marginal_cost = noise_values
-    
-    # dirty implementation of noise for storages:
-    #network.storage_units.marginal_cost = network.storage_units.marginal_cost + abs(np.random.normal(0,0.001,len(network.storage_units.marginal_cost)))
-  
-=======
     extra_functionality = None
     
     # set disaggregated_network to default
@@ -437,7 +368,6 @@
         network.generators.marginal_cost += \
             abs(s.normal(0, 0.001, len(network.generators.marginal_cost)))
 
->>>>>>> e0e73029
     # for SH scenario run do data preperation:
     if (args['scn_name'] == 'SH Status Quo' or
             args['scn_name'] == 'SH NEP 2035'):
@@ -449,23 +379,6 @@
     if args['line_grouping']:
         group_parallel_lines(network)
 
-<<<<<<< HEAD
-    # network clustering
-    if args['network_clustering_ehv']:
-        network.generators.control="PV"
-        busmap = busmap_from_psql(network, session, scn_name=args['scn_name'])
-        network = cluster_on_extra_high_voltage(network, busmap, with_time=True)
-
-    # k-mean clustering
-    if not args['network_clustering_kmeans'] == False:
-        network = kmean_clustering(network, n_clusters=args['network_clustering_kmeans'],
-                                   load_cluster=args['load_cluster'],
-                                   line_length_factor= 1, remove_stubs=False, 
-                                   use_reduced_coordinates=False, bus_weight_tocsv=False, 
-                                   bus_weight_fromcsv='./eTraGo/bus_weight_nep.csv') # in case of status quo change to '.eTraGo/bus_weight_sq.csv'
-
-=======
->>>>>>> e0e73029
     # Branch loading minimization
     if args['minimize_loading']:
         extra_functionality = loading_minimization
@@ -559,20 +472,11 @@
     # start linear optimal powerflow calculations
     elif args['method'] == 'lopf':
         x = time.time()
-<<<<<<< HEAD
-
-        #network.lopf(network.snapshots, solver_name=args['solver'], extra_functionality=extra_functionality, solver_options={'threads':4, 'lpmethod':0, 'solutiontype':2, 'barrier convergetol':1.e-5,'network tolerances feasibility':1.e-6}, keep_files=True)
-        #CPLEX 
-        #network.lopf(network.snapshots, solver_name=args['solver'], formulation='kirchhoff', extra_functionality=extra_functionality, solver_options={'threads':4, 'lpmethod':4, 'solutiontype':2, 'barrier convergetol':1.e-5,'network tolerances feasibility':1.e-6}, keep_files=True)
-        #Gurobi
-        network.lopf(network.snapshots, solver_name=args['solver'], extra_functionality=extra_functionality, solver_options={'threads':4, 'method':2, 'crossover':0, 'BarConvTol':1.e-5,'FeasibilityTol':1.e-5}, keep_files=True)
-=======
         network.lopf(
             network.snapshots,
             solver_name=args['solver'],
             solver_options=args['solver_options'],
             extra_functionality=extra_functionality)
->>>>>>> e0e73029
         y = time.time()
         z = (y - x) / 60
         # z is time for lopf in minutes
