# -*- coding: utf-8 -*-
# Copyright 2016-2018  Flensburg University of Applied Sciences,
# Europa-Universität Flensburg,
# Centre for Sustainable Energy Systems,
# DLR-Institute for Networked Energy Systems

# This program is free software; you can redistribute it and/or
# modify it under the terms of the GNU Affero General Public License as
# published by the Free Software Foundation; either version 3 of the
# License, or (at your option) any later version.

# This program is distributed in the hope that it will be useful,
# but WITHOUT ANY WARRANTY; without even the implied warranty of
# MERCHANTABILITY or FITNESS FOR A PARTICULAR PURPOSE.  See the
# GNU Affero General Public License for more details.

# You should have received a copy of the GNU Affero General Public License
# along with this program.  If not, see <http://www.gnu.org/licenses/>.

# File description
"""
This is the application file for the tool eTraGo.
Define your connection parameters and power flow settings before executing
the function etrago.
"""


import datetime
import os
import os.path

__copyright__ = (
    "Flensburg University of Applied Sciences, "
    "Europa-Universität Flensburg, Centre for Sustainable Energy Systems, "
    "DLR-Institute for Networked Energy Systems")
__license__ = "GNU Affero General Public License Version 3 (AGPL-3.0)"
__author__ = "ulfmueller, lukasol, wolfbunke, mariusves, s3pp"


if 'READTHEDOCS' not in os.environ:
    # Sphinx does not run this code.
    # Do not import internal packages directly

    from etrago import Etrago

args = {
    # Setup and Configuration:
    'db': 'egon-data',  # database session
    'gridversion': None,  # None for model_draft or Version number
    'method': { # Choose method and settings for optimization
        'type': 'lopf', # type of optimization, currently only 'lopf'
        'n_iter': 2, # abort criterion of iterative optimization, 'n_iter' or 'threshold'
        'pyomo': True}, # set if pyomo is used for model building
    'pf_post_lopf': {
        'active': False, # choose if perform a pf after a lopf simulation
        'add_foreign_lopf': True, # keep results of lopf for foreign DC-links
        'q_allocation': 'p_nom'}, # allocate reactive power via 'p_nom' or 'p'
    'start_snapshot': 1,
    'end_snapshot': 3,
    'solver': 'gurobi',  # glpk, cplex or gurobi
    'solver_options': { # {} for default options, specific for solver
        'BarConvTol': 1.e-5,
        'FeasibilityTol': 1.e-5,
        'method':2,
        'crossover':0,
        'logFile': 'solver.log'},
    'model_formulation': 'kirchhoff', # angles or kirchhoff
    'scn_name': 'eGon2035',  # a scenario: eGon2035 or eGon100RE
    # Scenario variations:
    'scn_extension': None,  # None or array of extension scenarios
    'scn_decommissioning': None,  # None or decommissioning scenario
    # Export options:
    'lpfile': False,  # save pyomo's lp file: False or /path/tofolder
    'csv_export': 'results',  # save results as csv: False or /path/tofolder
    # Settings:
    'extendable': ['network', 'storage'],  # Array of components to optimize
    'generator_noise': 789456,  # apply generator noise, False or seed number
    'extra_functionality':{},  # Choose function name or {}
    # Clustering:
    'network_clustering': {
        'active': True, # choose if clustering is activated
        'method': 'kmedoids-dijkstra', # choose clustering method: kmeans or kmedoids-dijkstra
        'n_clusters': 100, # number of resulting nodes
        'busmap': False, # False or path/to/busmap.csv
        'line_length_factor': 1, #
        'remove_stubs': False, # remove stubs before kmeans clustering
        'use_reduced_coordinates': False, #
        'bus_weight_tocsv': None, # None or path/to/bus_weight.csv
        'bus_weight_fromcsv': None, # None or path/to/bus_weight.csv
        'n_init': 10, # affects clustering algorithm, only change when neccesary
        'max_iter': 100, # affects clustering algorithm, only change when neccesary
        'tol': 1e-6, # affects clustering algorithm, only change when neccesary
        'n_jobs': -1}, # affects clustering algorithm, only change when neccesary
    'network_clustering_ehv': True,  # clustering of HV buses to EHV buses.
    'disaggregation': None,  # None, 'mini' or 'uniform'
    'snapshot_clustering': {
        'active': False, # choose if clustering is activated
        'n_clusters': 2, # number of periods
        'how': 'daily', # type of period, currently only 'daily'
        'storage_constraints': 'soc_constraints'}, # additional constraints for storages
    # Simplifications:
    'skip_snapshots': False, # False or number of snapshots to skip
    'branch_capacity_factor': {'HV': 0.5, 'eHV': 0.7},  # p.u. branch derating
    'load_shedding': False,  # meet the demand at value of loss load cost
    'foreign_lines': {'carrier': 'AC', # 'DC' for modeling foreign lines as links
                      'capacity': 'osmTGmod'}, # 'osmTGmod', 'ntc_acer' or 'thermal_acer'
    'comments': None}


def run_etrago(args, json_path):
    """The etrago function works with following arguments:


    Parameters
    ----------

    db : str
        ``'oedb'``,
        Name of Database session setting stored in *config.ini* of *.egoio*

    gridversion : NoneType or str
        ``'v0.4.6'``,
        Name of the data version number of oedb: state ``'None'`` for
        model_draft (sand-box) or an explicit version number
        (e.g. 'v0.4.6') for the grid schema.

    method : dict
        {'type': 'lopf', 'n_iter': 5, 'pyomo': True},
        Choose 'lopf' for 'type'. In case of extendable lines, several lopfs
        have to be performed. Choose either 'n_init' and a fixed number of
        iterations or 'thershold' and a threashold of the objective function as
        abort criteria.
        Set 'pyomo' to False for big optimization problems, currently only
        possible when solver is 'gurobi'.

    pf_post_lopf :dict
        {'active': True, 'add_foreign_lopf': True, 'q_allocation': 'p_nom'},
        Option to run a non-linear power flow (pf) directly after the
        linear optimal power flow (and thus the dispatch) has finished.
        If foreign lines are modeled as DC-links (see foreign_lines), results
        of the lopf can be added by setting 'add_foreign_lopf'.
        Reactive power can be distributed either by 'p_nom' or 'p'.

    start_snapshot : int
        1,
        Start hour of the scenario year to be calculated.

    end_snapshot : int
        2,
        End hour of the scenario year to be calculated.

    solver : str
        'glpk',
        Choose your preferred solver. Current options: 'glpk' (open-source),
        'cplex' or 'gurobi'.

    solver_options: dict
        Choose settings of solver to improve simulation time and result.
        Options are described in documentation of choosen solver.

    model_formulation: str
        'angles'
        Choose formulation of pyomo-model.
        Current options: angles, cycles, kirchhoff, ptdf

    scn_name : str
        'eGon2035',
        Choose your scenario. Currently, there are two different
        scenarios: 'eGon2035', 'eGon100RE'.

   scn_extension : NoneType or list
       None,
       Choose extension-scenarios which will be added to the existing
       network container. Data of the extension scenarios are located in
       extension-tables (e.g. model_draft.ego_grid_pf_hv_extension_bus)
       with the prefix 'extension_'.
       Currently there are three overlay networks:
           'nep2035_confirmed' includes all planed new lines confirmed by the
           Bundesnetzagentur
           'nep2035_b2' includes all new lines planned by the
           Netzentwicklungsplan 2025 in scenario 2035 B2
           'BE_NO_NEP 2035' includes planned lines to Belgium and Norway and
           adds BE and NO as electrical neighbours

    scn_decommissioning : str
        None,
        Choose an extra scenario which includes lines you want to decommise
        from the existing network. Data of the decommissioning scenarios are
        located in extension-tables
        (e.g. model_draft.ego_grid_pf_hv_extension_bus) with the prefix
        'decommissioning_'.
        Currently, there are two decommissioning_scenarios which are linked to
        extension-scenarios:
            'nep2035_confirmed' includes all lines that will be replaced in
            confirmed projects
            'nep2035_b2' includes all lines that will be replaced in
            NEP-scenario 2035 B2

    lpfile : obj
        False,
        State if and where you want to save pyomo's lp file. Options:
        False or '/path/tofolder'.import numpy as np

    csv_export : obj
        False,
        State if and where you want to save results as csv files.Options:
        False or '/path/tofolder'.

    extendable : list
        ['network', 'storages'],
        Choose components you want to optimize.
        Settings can be added in /tools/extendable.py.
        The most important possibilities:
            'network': set all lines, links and transformers extendable
            'german_network': set lines and transformers in German grid
                            extendable
            'foreign_network': set foreign lines and transformers extendable
            'transformers': set all transformers extendable
            'overlay_network': set all components of the 'scn_extension'
                               extendable
            'storages': allow to install extendable storages
                        (unlimited in size) at each grid node in order to meet
                        the flexibility demand.
            'network_preselection': set only preselected lines extendable,
                                    method is chosen in function call


    generator_noise : bool or int
        State if you want to apply a small random noise to the marginal costs
        of each generator in order to prevent an optima plateau. To reproduce
        a noise, choose the same integer (seed number).

    extra_functionality : dict or None
        None,
        Choose extra functionalities and their parameters for PyPSA-model.
        Settings can be added in /tools/constraints.py.
        Current options are:
            'max_line_ext': float
                Maximal share of network extension in p.u.
            'min_renewable_share': float
                Minimal share of renewable generation in p.u.
            'cross_border_flow': array of two floats
                Limit cross-border-flows between Germany and its neigbouring
                countries, set values in p.u. of german loads in snapshots
                for all countries
                (positiv: export from Germany)
            'cross_border_flows_per_country': dict of cntr and array of floats
                Limit cross-border-flows between Germany and its neigbouring
                countries, set values in p.u. of german loads in snapshots
                for each country
                (positiv: export from Germany)
            'max_curtailment_per_gen': float
                Limit curtailment of all wind and solar generators in Germany,
                values set in p.u. of generation potential.
            'max_curtailment_per_gen': float
                Limit curtailment of each wind and solar generator in Germany,
                values set in p.u. of generation potential.
            'capacity_factor': dict of arrays
                Limit overall energy production for each carrier,
                set upper/lower limit in p.u.
            'capacity_factor_per_gen': dict of arrays
                Limit overall energy production for each generator by carrier,
                set upper/lower limit in p.u.
            'capacity_factor_per_cntr': dict of dict of arrays
                Limit overall energy production country-wise for each carrier,
                set upper/lower limit in p.u.
            'capacity_factor_per_gen_cntr': dict of dict of arrays
                Limit overall energy production country-wise for each generator
                by carrier, set upper/lower limit in p.u.

    network_clustering :dict
         {'active': True, method: 'kmedoids-dijkstra', 'n_clusters': 10, 
          'kmeans_busmap': False,'line_length_factor': 1.25, 
          'remove_stubs': False, 'use_reduced_coordinates': False, 
          'bus_weight_tocsv': None,'bus_weight_fromcsv': None, 
          'n_init': 10, 'max_iter': 300, 'tol': 1e-4, 'n_jobs': 1},
        State if you want to apply a clustering of all network buses down to
        only ``'n_clusters'`` buses. The weighting takes place considering
        generation and load at each node.
        With ``'method'`` you can choose between two clustering methods: 
        k-means Clustering considering geopraphical locations of buses or 
        k-medoids Dijkstra Clustering considering electrical distances between buses.
        With ``'kmeans_busmap'`` you can choose if you want to load cluster
        coordinates from a previous run.
        Option ``'remove_stubs'`` reduces the overestimating of line meshes
        and is only reasonable with k-means Clustering.
        The other options affect the kmeans algorithm and should only be
        changed carefully, documentation and possible settings are described
        in sklearn-package (sklearn/cluster/k_means_.py).
        This function doesn't work together with ``'line_grouping = True'``.

    network_clustering_ehv : bool
        False,
        Choose if you want to cluster the full HV/EHV dataset down to only the
        EHV buses. In that case, all HV buses are assigned to their closest EHV
        sub-station, taking into account the shortest distance on power lines.

    snapshot_clustering : dict
        {'active': True, 'n_clusters': 2, 'how': 'daily',
         'storage_constraints': 'soc_constraints'},
        State if you want to cluster the snapshots and run the optimization
        only on a subset of snapshot periods. The 'n_clusters' value defines
        the number of periods which will be clustered to.
        With 'how' you can choose the period, currently 'daily' is the only
        option. Choose 'daily_bounds' or 'soc_constraints' to add extra
        contraints for the SOC of storage units.

    branch_capacity_factor : dict
        {'HV': 0.5, 'eHV' : 0.7},
        Add a factor here if you want to globally change line capacities
        (e.g. to "consider" an (n-1) criterion or for debugging purposes).

    load_shedding : bool
        False,
        State here if you want to make use of the load shedding function which
        is helpful when debugging: a very expensive generator is set to each
        bus and meets the demand when regular
        generators cannot do so.

    foreign_lines : dict
        {'carrier':'AC', 'capacity': 'osmTGmod}'
        Choose transmission technology and capacity of foreign lines:
            'carrier': 'AC' or 'DC'
            'capacity': 'osmTGmod', 'ntc_acer' or 'thermal_acer'

    comments : str
        None

    Returns
    -------
    network : `pandas.DataFrame<dataframe>`
        eTraGo result network based on `PyPSA network
        <https://www.pypsa.org/doc/components.html#network>`_
    """
    etrago = Etrago(args, json_path)

    # import network from database
    etrago.build_network_from_db()

    # adjust network, e.g. set (n-1)-security factor
    etrago.adjust_network()

    etrago.network.generators = etrago.network.generators[etrago.network.generators.bus.isin(etrago.network.buses.index)]

    # # ehv network clustering
    etrago.ehv_clustering()

<<<<<<< HEAD
    # spatial clustering
    etrago.spatial_clustering()
=======
    # # k-mean clustering
    # etrago.kmean_clustering()
>>>>>>> 4756e83f

    # # skip snapshots
    # etrago.skip_snapshots()

    # # snapshot clustering
    # etrago.snapshot_clustering()

    # # start linear optimal powerflow calculations
    # etrago.lopf()

    # # TODO: check if should be combined with etrago.lopf()
    # etrago.pf_post_lopf()

    # # spaital disaggregation
    # etrago.disaggregation()

    # calculate central etrago results
    # etrago.calc_results()

    return etrago


if __name__ == '__main__':
    # execute etrago function
    print(datetime.datetime.now())
    etrago = run_etrago(args, json_path=None)
    print(datetime.datetime.now())
    etrago.session.close()
    # plots
    # make a line loading plot
    # plot_line_loading(network)
    # plot stacked sum of nominal power for each generator type and timestep
    # plot_stacked_gen(network, resolution="MW")
    # plot to show extendable storages
    # storage_distribution(network)
    # extension_overlay_network(network)
    
    ### 
    etrago.plot_grid('line_loading',filename='ehv_dijkstra_100')<|MERGE_RESOLUTION|>--- conflicted
+++ resolved
@@ -345,13 +345,8 @@
     # # ehv network clustering
     etrago.ehv_clustering()
 
-<<<<<<< HEAD
     # spatial clustering
     etrago.spatial_clustering()
-=======
-    # # k-mean clustering
-    # etrago.kmean_clustering()
->>>>>>> 4756e83f
 
     # # skip snapshots
     # etrago.skip_snapshots()
