--- conflicted
+++ resolved
@@ -1,6 +1,6 @@
 # -*- coding: utf-8 -*-
 """
-This is the application file for the tool eTraGo.
+This is the application file for the tool eTraGo. 
 
 Define your connection parameters and power flow settings before executing the function etrago.
 
@@ -41,7 +41,6 @@
                                     loading_minimization, calc_line_losses, group_parallel_lines)
     from etrago.cluster.networkclustering import busmap_from_psql, cluster_on_extra_high_voltage, kmean_clustering
 
-
 from etrago.cluster.disaggregation import MiniSolverDisaggregation
 
 args = {# Setup and Configuration:
@@ -49,15 +48,9 @@
         'gridversion': None, # None for model_draft or Version number (e.g. v0.2.11) for grid schema
         'method': 'lopf', # lopf or pf
         'pf_post_lopf': False, # state whether you want to perform a pf after a lopf simulation
-<<<<<<< HEAD
-        'start_snapshot': 1,
-        'end_snapshot' : 8760,
-        'scn_name': 'NEP 2035', # state which scenario you want to run: Status Quo, NEP 2035, eGo100
-=======
         'start_snapshot': 1, 
         'end_snapshot' : 12,
         'scn_name': 'SH NEP 2035', # state which scenario you want to run: Status Quo, NEP 2035, eGo100
->>>>>>> 8bee6158
         'solver': 'gurobi', # glpk, cplex or gurobi
         # Export options:
         'lpfile': False, # state if and where you want to save pyomo's lp file: False or /path/tofolder
@@ -165,34 +158,28 @@
         
     k_mean_clustering (bool): 
         False,
-        State if you want to apply a clustering of all network buses down to
+        State if you want to apply a clustering of all network buses down to 
         only 'k' buses. The weighting takes place considering generation and load
-<<<<<<< HEAD
-        at each node.
-        If so, state the number of k you want to apply. Otherwise put False.
-	    This function doesn't work together with 'line_grouping = True'
-=======
         at each node. If so, state the number of k you want to apply. Otherwise 
         put False. This function doesn't work together with 'line_grouping = True'
->>>>>>> 8bee6158
 	    or 'network_clustering = True'.
-
+    
     network_clustering (bool):
         False, 
-        Choose if you want to cluster the full HV/EHV dataset down to only the EHV
-        buses. In that case, all HV buses are assigned to their closest EHV sub-station,
+        Choose if you want to cluster the full HV/EHV dataset down to only the EHV 
+        buses. In that case, all HV buses are assigned to their closest EHV sub-station, 
         taking into account the shortest distance on power lines.
         
     parallelisation (bool):
         False,
         Choose if you want to calculate a certain number of snapshots in parallel. If
-        yes, define the respective amount in the if-clause execution below. Otherwise
+        yes, define the respective amount in the if-clause execution below. Otherwise 
         state False here.
-
+        
     line_grouping (bool): 
         True,
         State if you want to group lines that connect the same two buses into one system.
-
+   
     branch_capacity_factor (numeric): 
         1, 
         Add a factor here if you want to globally change line capacities (e.g. to "consider"
@@ -203,7 +190,7 @@
         State here if you want to make use of the load shedding function which is helpful when
         debugging: a very expensive generator is set to each bus and meets the demand when regular
         generators cannot do so.
-
+        
     comments (str): 
         None
         
@@ -234,13 +221,11 @@
     # add coordinates
     network = add_coordinates(network)
 
-<<<<<<< HEAD
-    clustering = None
-=======
     # TEMPORARY vague adjustment due to transformer bug in data processing     
     if args['gridversion'] == 'v0.2.11':
         network.transformers.x=network.transformers.x*0.0001
->>>>>>> 8bee6158
+
+    clustering = None
 
     if args['branch_capacity_factor']:
         network.lines.s_nom = network.lines.s_nom*args['branch_capacity_factor']
@@ -342,7 +327,7 @@
                                                      True})
     # write PyPSA results back to database
     if args['export']:
-        results_to_oedb(session, network, args, 'hv')
+        results_to_oedb(session, network, args, 'hv')  
         
     # write PyPSA results to csv to path
     if not args['results'] == False:
@@ -353,6 +338,9 @@
 
     return network
 
+  
+# execute etrago function
+network = etrago(args)
 
 if __name__ == '__main__':
     # execute etrago function
