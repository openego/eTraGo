--- conflicted
+++ resolved
@@ -101,17 +101,10 @@
     "network_clustering": {
         "random_state": 42,  # random state for replicability of kmeans results
         "active": True,  # choose if clustering is activated
-<<<<<<< HEAD
-        "method": "kmeans",  # choose clustering method: kmeans or kmedoids-dijkstra or hac
-        "n_clusters_AC": 300,  # total number of resulting AC nodes (DE+foreign)
-        "cluster_foreign_AC": False,  # take foreign AC buses into account, True or False
-        "method_gas": "kmeans",  # choose clustering method: kmeans, kmedoids-dijkstra or hac
-=======
         "method": "hac",  # choose clustering method: kmeans or kmedoids-dijkstra or hac
         "n_clusters_AC": 170,  # total number of resulting AC nodes (DE+foreign)
         "cluster_foreign_AC": False,  # take foreign AC buses into account, True or False
         "method_gas": "kmedoids-dijkstra",  # choose clustering method: kmeans, kmedoids-dijkstra or hac
->>>>>>> 56430e6e
         "n_clusters_gas": 43,  # total n    umber of resulting CH4 nodes (DE+foreign)
         "cluster_foreign_gas": False,  # take foreign CH4 buses into account, True or False
         "k_busmap": 'HAC_AC_300_busmap.csv',#'kmeans_elec_busmap_150_result.csv',  # False or path/to/busmap.csv
@@ -557,21 +550,13 @@
     # etrago.plot_clusters(save_path="final_ci_dump_HAC_AC_30_10_snapshots")
     # etrago.export_to_csv("asdf_hac_clustered_300_43_40ss_after_ac")
     #etrago = Etrago(csv_folder_name='asdf_bug_test2')
-<<<<<<< HEAD
-    #etrago.export_to_csv("asdf_hac_clustered_300_43_40ss_yiha1")
-=======
->>>>>>> 56430e6e
 
     etrago.spatial_clustering_gas()
     # etrago.plot_clusters(
     #     carrier="CH4", save_path="final_ci_dump_HAC_CH4_30_10_snapshots"
     # )
 
-<<<<<<< HEAD
-    etrago.export_to_csv("asdf_300_43_1_40_bla_with_busmap")
-=======
     etrago.export_to_csv("qwertz_hac_dijkstra_clustered_170_43_1_40")
->>>>>>> 56430e6e
 
     etrago.args["load_shedding"] = True
     etrago.load_shedding()
