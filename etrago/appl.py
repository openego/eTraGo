# -*- coding: utf-8 -*-
# Copyright 2016-2018  Flensburg University of Applied Sciences,
# Europa-Universität Flensburg,
# Centre for Sustainable Energy Systems,
# DLR-Institute for Networked Energy Systems

# This program is free software; you can redistribute it and/or
# modify it under the terms of the GNU Affero General Public License as
# published by the Free Software Foundation; either version 3 of the
# License, or (at your option) any later version.

# This program is distributed in the hope that it will be useful,
# but WITHOUT ANY WARRANTY; without even the implied warranty of
# MERCHANTABILITY or FITNESS FOR A PARTICULAR PURPOSE.  See the
# GNU Affero General Public License for more details.

# You should have received a copy of the GNU Affero General Public License
# along with this program.  If not, see <http://www.gnu.org/licenses/>.

# File description
"""
This is the application file for the tool eTraGo.
Define your connection parameters and power flow settings before executing
the function etrago.
"""


from numpy import genfromtxt

import datetime
import os
import os.path
import time

import numpy as np

__copyright__ = (
    "Flensburg University of Applied Sciences, "
    "Europa-Universität Flensburg, Centre for Sustainable Energy Systems, "
    "DLR-Institute for Networked Energy Systems")
__license__ = "GNU Affero General Public License Version 3 (AGPL-3.0)"
__author__ = "ulfmueller, lukasol, wolfbunke, mariusves, s3pp"


if 'READTHEDOCS' not in os.environ:
    # Sphinx does not run this code.
    # Do not import internal packages directly
    from etrago.cluster.disaggregation import (
            MiniSolverDisaggregation,
            UniformDisaggregation)
    from etrago.cluster.networkclustering import (
        busmap_from_psql,
        cluster_on_extra_high_voltage,
        kmean_clustering)
   
    
    from etrago.tools.io import (
        NetworkScenario,
        results_to_oedb,
        extension,
        decommissioning)
    from etrago.tools.plot import (
        plot_line_loading,
        plot_stacked_gen,
        add_coordinates,
        curtailment,
        gen_dist,
        storage_distribution,
        storage_expansion,
        extension_overlay_network,
        nodal_gen_dispatch)

    from etrago.tools.utilities import (
        load_shedding,
        data_manipulation_sh,
        convert_capital_costs,
        results_to_csv,
        parallelisation,
        pf_post_lopf,
        loading_minimization,
        calc_line_losses,
        group_parallel_lines,
        add_missing_components,
        set_line_costs,
        set_trafo_costs,
        clip_foreign,
        fix_bugs_for_pf,
        distribute_q,
        set_q_foreign_loads)
    
    from etrago.tools.extendable import extendable
    from etrago.cluster.networkclustering import (
        busmap_from_psql, cluster_on_extra_high_voltage, kmean_clustering)
    from etrago.cluster.snapshot import snapshot_clustering, daily_bounds
    from egoio.tools import db
    from sqlalchemy.orm import sessionmaker


args = {  # Setup and Configuration:
    'db': 'oedb',  # database session
    'gridversion':  'v0.4.3',  # None for model_draft or Version number
    'method': 'lopf',  # lopf or pf
    'pf_post_lopf':True,  # perform a pf after a lopf simulation
    'start_snapshot': 1,
<<<<<<< HEAD
    'end_snapshot': 8760 ,
    'solver': 'gurobi',  # glpk, cplex or gurobi
    'solver_options': {'threads':4, 'method':2, 'crossover':0, 'BarHomogeneous':1,
         'NumericFocus': 3, 'BarConvTol':1.e-5,'FeasibilityTol':1.e-6, 'logFile':'gurobi_eTraGo.log'},  # {} for default or dict of solver options
=======
    'end_snapshot': 1,
    'solver': 'gurobi',  # glpk, cplex or gurobi
    'solver_options': {'threads':4, 'method':2, 'crossover':0, 'BarConvTol':1.e-5,'FeasibilityTol':1.e-6},  # {} for default or dict of solver options
>>>>>>> 13cd9dba
    'scn_name': 'NEP 2035',  # a scenario: Status Quo, NEP 2035, eGo100
    # Scenario variations:
    'scn_extension': ['nep2035_b2', 'BE_NO_NEP 2035'],  # None or array of extension scenarios
    'scn_decommissioning':'nep2035_b2',  # None or decommissioning scenario
    # Export options:
    'lpfile': False,  # save pyomo's lp file: False or /path/tofolder
    'results': './results',  # save results as csv: False or /path/tofolder
    'export': False,  # export the results back to the oedb
    # Settings:
<<<<<<< HEAD
    'extendable': ['network','storages'],  # None or array of components to optimize
=======
    'extendable': ['network'],  # None or array of components to optimize
>>>>>>> 13cd9dba
    'generator_noise': 789456,  # apply generator noise, False or seed number
    'minimize_loading': False,
    # Clustering:
    'network_clustering_kmeans':10,  # False or the value k for clustering
    'load_cluster': False,  # False or predefined busmap for k-means
    'network_clustering_ehv': False,  # clustering of HV buses to EHV buses.
    'disaggregation': 'uniform', # or None, 'mini' or 'uniform'
    'snapshot_clustering': False,  # False or the number of 'periods'
    # Simplifications:
    'parallelisation': False,  # run snapshots parallely.
    'skip_snapshots': 3,
    'line_grouping': False,  # group lines parallel lines
    'branch_capacity_factor': 0.7,  # factor to change branch capacities
    'load_shedding': True,  # meet the demand at very high cost
    'comments': None}


def etrago(args):
    """The etrago function works with following arguments:


    Parameters
    ----------

    db : str
        ``'oedb'``,
        Name of Database session setting stored in *config.ini* of *.egoio*

    gridversion : NoneType or str
        ``'v0.2.11'``,
        Name of the data version number of oedb: state ``'None'`` for
        model_draft (sand-box) or an explicit version number
        (e.g. 'v0.2.10') for the grid schema.

    method : str
        ``'lopf'``,
        Choose between a non-linear power flow ('pf') or
        a linear optimal power flow ('lopf').

    pf_post_lopf : bool
        False,
        Option to run a non-linear power flow (pf) directly after the
        linear optimal power flow (and thus the dispatch) has finished.

    start_snapshot : int
        1,
        Start hour of the scenario year to be calculated.

    end_snapshot : int
        2,
        End hour of the scenario year to be calculated.

    solver : str
        'glpk',
        Choose your preferred solver. Current options: 'glpk' (open-source),
        'cplex' or 'gurobi'.

    scn_name : str
        'Status Quo',
        Choose your scenario. Currently, there are three different
        scenarios: 'Status Quo', 'NEP 2035', 'eGo100'. If you do not
        want to use the full German dataset, you can use the excerpt of
        Schleswig-Holstein by adding the acronym SH to the scenario
        name (e.g. 'SH Status Quo').

   scn_extension : NoneType or list
       None,
       Choose extension-scenarios which will be added to the existing
       network container. Data of the extension scenarios are located in
       extension-tables (e.g. model_draft.ego_grid_pf_hv_extension_bus)
       with the prefix 'extension_'.
       Currently there are three overlay networks:
           'nep2035_confirmed' includes all planed new lines confirmed by the
           Bundesnetzagentur
           'nep2035_b2' includes all new lines planned by the
           Netzentwicklungsplan 2025 in scenario 2035 B2
           'BE_NO_NEP 2035' includes planned lines to Belgium and Norway and adds
                           BE and NO as electrical neighbours

    scn_decommissioning : str
        None,
        Choose an extra scenario which includes lines you want to decommise
        from the existing network. Data of the decommissioning scenarios are
        located in extension-tables
        (e.g. model_draft.ego_grid_pf_hv_extension_bus) with the prefix
        'decommissioning_'.
        Currently, there are two decommissioning_scenarios which are linked to
        extension-scenarios:
            'nep2035_confirmed' includes all lines that will be replaced in
            confirmed projects
            'nep2035_b2' includes all lines that will be replaced in
            NEP-scenario 2035 B2



    lpfile : obj
        False,
        State if and where you want to save pyomo's lp file. Options:
        False or '/path/tofolder'.import numpy as np

    results : obj
        False,
        State if and where you want to save results as csv files.Options:
        False or '/path/tofolder'.

    export : bool
        False,
        State if you want to export the results of your calculation
        back to the database.

    extendable : NoneType or list
        ['network', 'storages'],
        Choose None or which components you want to optimize.
        Settings can be added in /tools/extendable.py.
        The most important possibilities:
            'network': set all lines, links and transformers extendable
            'transformers': set all transformers extendable
            'overlay_network': set all components of the 'scn_extension'
                               extendable
            'storages': allow to install extendable storages
                        (unlimited in size) at each grid node in order to meet
                        the flexibility demand.


    generator_noise : bool or int
        State if you want to apply a small random noise to the marginal costs
        of each generator in order to prevent an optima plateau. To reproduce
        a noise, choose the same integer (seed number).

    minimize_loading : bool
        False,
        ...

    network_clustering_kmeans : bool or int
        False,
        State if you want to apply a clustering of all network buses down to
        only ``'k'`` buses. The weighting takes place considering generation
        and load
        at each node. If so, state the number of k you want to apply. Otherwise
        put False. This function doesn't work together with
        ``'line_grouping = True'``.

    load_cluster : bool or obj
        state if you want to load cluster coordinates from a previous run:
        False or /path/tofile (filename similar to ./cluster_coord_k_n_result).

    network_clustering_ehv : bool
        False,
        Choose if you want to cluster the full HV/EHV dataset down to only the
        EHV buses. In that case, all HV buses are assigned to their closest EHV
        sub-station, taking into account the shortest distance on power lines.

    snapshot_clustering : bool or int
        False,
        State if you want to cluster the snapshots and run the optimization
        only on a subset of snapshot periods. The int value defines the number
        of periods (i.e. days) which will be clustered to.
        Move to PyPSA branch:features/snapshot_clustering

    parallelisation : bool
        False,
        Choose if you want to calculate a certain number of snapshots in
        parallel. If yes, define the respective amount in the if-clause
        execution below. Otherwise state False here.

    line_grouping : bool
        True,
        State if you want to group lines that connect the same two buses
        into one system.

    branch_capacity_factor : numeric
        1,
        Add a factor here if you want to globally change line capacities
        (e.g. to "consider" an (n-1) criterion or for debugging purposes).

    load_shedding : bool
        False,
        State here if you want to make use of the load shedding function which
        is helpful when debugging: a very expensive generator is set to each
        bus and meets the demand when regular
        generators cannot do so.

    comments : str
        None

    Returns
    -------
    network : `pandas.DataFrame<dataframe>`
        eTraGo result network based on `PyPSA network
        <https://www.pypsa.org/doc/components.html#network>`_


    """
    conn = db.connection(section=args['db'])
    Session = sessionmaker(bind=conn)
    session = Session()

    # additional arguments cfgpath, version, prefix
    if args['gridversion'] is None:
        args['ormcls_prefix'] = 'EgoGridPfHv'
    else:
        args['ormcls_prefix'] = 'EgoPfHv'

    scenario = NetworkScenario(session,
                               version=args['gridversion'],
                               prefix=args['ormcls_prefix'],
                               method=args['method'],
                               start_snapshot=args['start_snapshot'],
                               end_snapshot=args['end_snapshot'],
                               scn_name=args['scn_name'])

    network = scenario.build_network()
    
    # add coordinates
    network = add_coordinates(network)

    network =  set_q_foreign_loads(network, cos_phi = 1)
    network = add_missing_components(network)
    # TEMPORARY vague adjustment due to transformer bug in data processing
    if args['gridversion'] == 'v0.2.11':
        network.transformers.x = network.transformers.x * 0.0001

    # set SOC at the beginning and end of the period to equal values
    network.storage_units.cyclic_state_of_charge = True

    # set extra_functionality to default
    extra_functionality = None

    clustering = None
    
    if args['generator_noise'] is not False:
        # add random noise to all generators
        s = np.random.RandomState(args['generator_noise'])
        network.generators.marginal_cost += \
            abs(s.normal(0, 0.001, len(network.generators.marginal_cost)))

    # for SH scenario run do data preperation:
    if (args['scn_name'] == 'SH Status Quo' or
            args['scn_name'] == 'SH NEP 2035'):
        data_manipulation_sh(network)

    # grouping of parallel lines
    if args['line_grouping']:
        group_parallel_lines(network)
<<<<<<< HEAD
   
    # network clustering
    if args['network_clustering_ehv']:
        network.generators.control = "PV"
        busmap = busmap_from_psql(network, session, scn_name=args['scn_name'])
        network = cluster_on_extra_high_voltage(
            network, busmap, with_time=True)

=======
>>>>>>> 13cd9dba

    # Branch loading minimization
    if args['minimize_loading']:
        extra_functionality = loading_minimization
    
    # scenario extensions 
    if args['scn_extension'] is not None:
        for i in range(len(args['scn_extension'])):
            network = extension(
                    network,
                    session,
                    version = args['gridversion'],
                    scn_extension=args['scn_extension'][i],
                    start_snapshot=args['start_snapshot'],
                    end_snapshot=args['end_snapshot'])
            
    # scenario decommissioning
    if args['scn_decommissioning'] is not None:
        network = decommissioning(
            network,
            session,
            version = args['gridversion'],
            scn_decommissioning=args['scn_decommissioning'])
                        
    # investive optimization strategies 
    if args['extendable'] is not None:
        network = extendable(
                    network,
                    args['extendable'],
                    args['scn_extension'])
        network = convert_capital_costs(
            network, args['start_snapshot'], args['end_snapshot'])
    
<<<<<<< HEAD

=======
    # skip snapshots
    if args['skip_snapshots']:
        network.snapshots = network.snapshots[::args['skip_snapshots']]
        network.snapshot_weightings = network.snapshot_weightings[
            ::args['skip_snapshots']] * args['skip_snapshots']
            
    # snapshot clustering
    if not args['snapshot_clustering'] is False:
        network = snapshot_clustering(
            network, how='daily', clusters=args['snapshot_clustering'])
        extra_functionality = daily_bounds  # daily_bounds or other constraint
        
    # set Branch capacity factor for lines and transformer
>>>>>>> 13cd9dba
    if args['branch_capacity_factor']:
        network.lines.s_nom = network.lines.s_nom * \
            args['branch_capacity_factor']
        network.transformers.s_nom = network.transformers.s_nom * \
            args['branch_capacity_factor']

    # load shedding in order to hunt infeasibilities
    if args['load_shedding']:
        load_shedding(network)
<<<<<<< HEAD
        
    
    # snapshot clustering
    if not args['snapshot_clustering'] is False:
        network = snapshot_clustering(
            network, how='daily', clusters=args['snapshot_clustering'])
        extra_functionality = daily_bounds  # daily_bounds or other constraint
=======

    # ehv network clustering
    if args['network_clustering_ehv']:
        network.generators.control = "PV"
        busmap = busmap_from_psql(network, session, scn_name=args['scn_name'])
        network = cluster_on_extra_high_voltage(
            network, busmap, with_time=True)

    # k-mean clustering
    if not args['network_clustering_kmeans'] is False:
        network = kmean_clustering(
            network,
            n_clusters=args['network_clustering_kmeans'],
            load_cluster=args['load_cluster'],
            line_length_factor=1,
            remove_stubs=False,
            use_reduced_coordinates=False,
            bus_weight_tocsv=None,
            bus_weight_fromcsv=None)
>>>>>>> 13cd9dba

    # k-mean clustering
    if not args['network_clustering_kmeans'] == False:
        clustering = kmean_clustering(network,
                n_clusters=args['network_clustering_kmeans'],
                load_cluster=args['load_cluster'],
                line_length_factor= 1,
                remove_stubs=False,
                use_reduced_coordinates=False,
                bus_weight_tocsv=None,
                bus_weight_fromcsv=None)
        disaggregated_network = (
                network.copy() if args.get('disaggregation') else None)
        network = clustering.network.copy()

    # parallisation
    if args['parallelisation']:
        parallelisation(
            network,
            start_snapshot=args['start_snapshot'],
            end_snapshot=args['end_snapshot'],
            group_size=1,
            solver_name=args['solver'],
            solver_options=args['solver_options'],
            extra_functionality=extra_functionality)
    
    # start linear optimal powerflow calculations
    elif args['method'] == 'lopf':
        x = time.time()
        network.lopf(
            network.snapshots,
            solver_name=args['solver'],
            solver_options=args['solver_options'],
            extra_functionality=extra_functionality)
        y = time.time()
        z = (y - x) / 60
        # z is time for lopf in minutes
        print("Time for LOPF [min]:", round(z, 2))

        # start non-linear powerflow simulation
    elif args['method'] is 'pf':
        network.pf(scenario.timeindex)
        # calc_line_losses(network)

    if args['pf_post_lopf']:
        x = time.time()
        pf_solution = pf_post_lopf(network)
        y = time.time()
        z = (y - x) / 60
        print("Time for PF [min]:", round(z, 2))
        calc_line_losses(network)
        network.lines['angle_diff']= (network.buses_t.v_ang.\
                     loc[network.snapshots[0], network.lines.bus0].values - 
                     network.buses_t.v_ang.loc[network.snapshots[0],\
                    network.lines.bus1].values)*180/3.1415
        network = distribute_q(network, allocation = 'p_nom')
        

    # provide storage installation costs
    if sum(network.storage_units.p_nom_opt) != 0:
        installed_storages = \
            network.storage_units[network.storage_units.p_nom_opt != 0]
        storage_costs = sum(
            installed_storages.capital_cost *
            installed_storages.p_nom_opt)
        print(
            "Investment costs for all storages in selected snapshots [EUR]:",
            round(
                storage_costs,
                2))

    if clustering:
        disagg = args.get('disaggregation')
        skip = () if args['pf_post_lopf'] else ('q',)
        t = time.time()
        if disagg:
            if disagg == 'mini':
                disaggregation = MiniSolverDisaggregation(
                        disaggregated_network,
                        network,
                        clustering,
                        skip=skip)
            elif disagg == 'uniform':
                disaggregation = UniformDisaggregation(disaggregated_network,
                                                       network,
                                                       clustering,
                                                       skip=skip)

            else:
                raise Exception('Invalid disaggregation command: ' + disagg)

            disaggregation.execute(scenario, solver=args['solver'])
            disaggregated_network.results = network.results
        print("Time for overall desaggregation [min]: {:.2}"
                .format((time.time() - t) / 60))

    # write lpfile to path
    if not args['lpfile'] is False:
        network.model.write(
            args['lpfile'], io_options={
                'symbolic_solver_labels': True})

    # write PyPSA results back to database
    if args['export']:
        username = str(conn.url).split('//')[1].split(':')[0]
        args['user_name'] = username
        safe_results = False  # default is False.
        # If it is set to 'True' the result set will be saved
        # to the versioned grid schema eventually apart from
        # being saved to the model_draft.
        # ONLY set to True if you know what you are doing.
        results_to_oedb(
            session,
            network,
            dict([("disaggregated_results", False)] + list(args.items())),
            grid='hv',
            safe_results=safe_results)
        if disaggregated_network:
            results_to_oedb(
                session,
                disaggregated_network,
                dict([("disaggregated_results", True)] + list(args.items())),
                grid='hv',
                safe_results=safe_results)

    # write PyPSA results to csv to path
    if not args['results'] is False:
        if not args['pf_post_lopf']:
            results_to_csv(network, args)
        else:
            results_to_csv(network, args,pf_solution = pf_solution)

        if disaggregated_network:
            results_to_csv(
                    disaggregated_network,
                    {k: os.path.join(v, 'disaggregated')
                        if k == 'results' else v
                        for k, v in args.items()})

    # close session
    session.close()

    return network, disaggregated_network


if __name__ == '__main__':
    # execute etrago function
    print(datetime.datetime.now())
    network, disaggregated_network = etrago(args)
    print(datetime.datetime.now())
    # plots
    # make a line loading plot
    # plot_line_loading(network)
    # plot stacked sum of nominal power for each generator type and timestep
    # plot_stacked_gen(network, resolution="MW")
    # plot to show extendable storages
    # storage_distribution(network)
    # extension_overlay_network(network)<|MERGE_RESOLUTION|>--- conflicted
+++ resolved
@@ -25,13 +25,10 @@
 """
 
 
-from numpy import genfromtxt
-
 import datetime
 import os
 import os.path
 import time
-
 import numpy as np
 
 __copyright__ = (
@@ -48,17 +45,18 @@
     from etrago.cluster.disaggregation import (
             MiniSolverDisaggregation,
             UniformDisaggregation)
+    
     from etrago.cluster.networkclustering import (
         busmap_from_psql,
         cluster_on_extra_high_voltage,
         kmean_clustering)
-   
     
     from etrago.tools.io import (
         NetworkScenario,
         results_to_oedb,
         extension,
         decommissioning)
+    
     from etrago.tools.plot import (
         plot_line_loading,
         plot_stacked_gen,
@@ -81,55 +79,38 @@
         calc_line_losses,
         group_parallel_lines,
         add_missing_components,
-        set_line_costs,
-        set_trafo_costs,
-        clip_foreign,
-        fix_bugs_for_pf,
         distribute_q,
         set_q_foreign_loads)
     
     from etrago.tools.extendable import extendable
-    from etrago.cluster.networkclustering import (
-        busmap_from_psql, cluster_on_extra_high_voltage, kmean_clustering)
     from etrago.cluster.snapshot import snapshot_clustering, daily_bounds
     from egoio.tools import db
     from sqlalchemy.orm import sessionmaker
 
-
 args = {  # Setup and Configuration:
     'db': 'oedb',  # database session
-    'gridversion':  'v0.4.3',  # None for model_draft or Version number
+    'gridversion': 'v0.4.2',  # None for model_draft or Version number
     'method': 'lopf',  # lopf or pf
-    'pf_post_lopf':True,  # perform a pf after a lopf simulation
+    'pf_post_lopf': False,  # perform a pf after a lopf simulation
     'start_snapshot': 1,
-<<<<<<< HEAD
     'end_snapshot': 8760 ,
     'solver': 'gurobi',  # glpk, cplex or gurobi
     'solver_options': {'threads':4, 'method':2, 'crossover':0, 'BarHomogeneous':1,
          'NumericFocus': 3, 'BarConvTol':1.e-5,'FeasibilityTol':1.e-6, 'logFile':'gurobi_eTraGo.log'},  # {} for default or dict of solver options
-=======
-    'end_snapshot': 1,
-    'solver': 'gurobi',  # glpk, cplex or gurobi
-    'solver_options': {'threads':4, 'method':2, 'crossover':0, 'BarConvTol':1.e-5,'FeasibilityTol':1.e-6},  # {} for default or dict of solver options
->>>>>>> 13cd9dba
     'scn_name': 'NEP 2035',  # a scenario: Status Quo, NEP 2035, eGo100
     # Scenario variations:
-    'scn_extension': ['nep2035_b2', 'BE_NO_NEP 2035'],  # None or array of extension scenarios
-    'scn_decommissioning':'nep2035_b2',  # None or decommissioning scenario
+    'scn_extension': None,  # None or array of extension scenarios
+    'scn_decommissioning':None, # None or decommissioning scenario
     # Export options:
     'lpfile': False,  # save pyomo's lp file: False or /path/tofolder
     'results': './results',  # save results as csv: False or /path/tofolder
     'export': False,  # export the results back to the oedb
     # Settings:
-<<<<<<< HEAD
     'extendable': ['network','storages'],  # None or array of components to optimize
-=======
-    'extendable': ['network'],  # None or array of components to optimize
->>>>>>> 13cd9dba
     'generator_noise': 789456,  # apply generator noise, False or seed number
     'minimize_loading': False,
     # Clustering:
-    'network_clustering_kmeans':10,  # False or the value k for clustering
+    'network_clustering_kmeans': 10,  # False or the value k for clustering
     'load_cluster': False,  # False or predefined busmap for k-means
     'network_clustering_ehv': False,  # clustering of HV buses to EHV buses.
     'disaggregation': 'uniform', # or None, 'mini' or 'uniform'
@@ -203,7 +184,7 @@
            'nep2035_b2' includes all new lines planned by the
            Netzentwicklungsplan 2025 in scenario 2035 B2
            'BE_NO_NEP 2035' includes planned lines to Belgium and Norway and adds
-                           BE and NO as electrical neighbours
+           BE and NO as electrical neighbours
 
     scn_decommissioning : str
         None,
@@ -218,9 +199,7 @@
             confirmed projects
             'nep2035_b2' includes all lines that will be replaced in
             NEP-scenario 2035 B2
-
-
-
+    
     lpfile : obj
         False,
         State if and where you want to save pyomo's lp file. Options:
@@ -338,12 +317,16 @@
                                scn_name=args['scn_name'])
 
     network = scenario.build_network()
-    
+
     # add coordinates
     network = add_coordinates(network)
-
+    
+    # Set q_sets of foreign loads
     network =  set_q_foreign_loads(network, cos_phi = 1)
-    network = add_missing_components(network)
+    
+    # Add missing lines in Munich and Stuttgart
+    network =  add_missing_components(network)
+    
     # TEMPORARY vague adjustment due to transformer bug in data processing
     if args['gridversion'] == 'v0.2.11':
         network.transformers.x = network.transformers.x * 0.0001
@@ -370,17 +353,6 @@
     # grouping of parallel lines
     if args['line_grouping']:
         group_parallel_lines(network)
-<<<<<<< HEAD
-   
-    # network clustering
-    if args['network_clustering_ehv']:
-        network.generators.control = "PV"
-        busmap = busmap_from_psql(network, session, scn_name=args['scn_name'])
-        network = cluster_on_extra_high_voltage(
-            network, busmap, with_time=True)
-
-=======
->>>>>>> 13cd9dba
 
     # Branch loading minimization
     if args['minimize_loading']:
@@ -414,9 +386,6 @@
         network = convert_capital_costs(
             network, args['start_snapshot'], args['end_snapshot'])
     
-<<<<<<< HEAD
-
-=======
     # skip snapshots
     if args['skip_snapshots']:
         network.snapshots = network.snapshots[::args['skip_snapshots']]
@@ -430,7 +399,6 @@
         extra_functionality = daily_bounds  # daily_bounds or other constraint
         
     # set Branch capacity factor for lines and transformer
->>>>>>> 13cd9dba
     if args['branch_capacity_factor']:
         network.lines.s_nom = network.lines.s_nom * \
             args['branch_capacity_factor']
@@ -440,15 +408,6 @@
     # load shedding in order to hunt infeasibilities
     if args['load_shedding']:
         load_shedding(network)
-<<<<<<< HEAD
-        
-    
-    # snapshot clustering
-    if not args['snapshot_clustering'] is False:
-        network = snapshot_clustering(
-            network, how='daily', clusters=args['snapshot_clustering'])
-        extra_functionality = daily_bounds  # daily_bounds or other constraint
-=======
 
     # ehv network clustering
     if args['network_clustering_ehv']:
@@ -456,19 +415,6 @@
         busmap = busmap_from_psql(network, session, scn_name=args['scn_name'])
         network = cluster_on_extra_high_voltage(
             network, busmap, with_time=True)
-
-    # k-mean clustering
-    if not args['network_clustering_kmeans'] is False:
-        network = kmean_clustering(
-            network,
-            n_clusters=args['network_clustering_kmeans'],
-            load_cluster=args['load_cluster'],
-            line_length_factor=1,
-            remove_stubs=False,
-            use_reduced_coordinates=False,
-            bus_weight_tocsv=None,
-            bus_weight_fromcsv=None)
->>>>>>> 13cd9dba
 
     # k-mean clustering
     if not args['network_clustering_kmeans'] == False:
@@ -526,7 +472,6 @@
                     network.lines.bus1].values)*180/3.1415
         network = distribute_q(network, allocation = 'p_nom')
         
-
     # provide storage installation costs
     if sum(network.storage_units.p_nom_opt) != 0:
         installed_storages = \
@@ -609,7 +554,7 @@
                         for k, v in args.items()})
 
     # close session
-    session.close()
+    # session.close()
 
     return network, disaggregated_network
 
