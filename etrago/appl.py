--- conflicted
+++ resolved
@@ -83,12 +83,9 @@
         add_missing_components,
         distribute_q,
         set_q_foreign_loads,
-<<<<<<< HEAD
-        min_renewable_share)
-=======
+        min_renewable_share,
         clip_foreign,
         re_share)
->>>>>>> 5a1c398f
     
     from etrago.tools.extendable import extendable
     from etrago.cluster.snapshot import snapshot_clustering, daily_bounds
@@ -118,13 +115,8 @@
     'generator_noise': 789456,  # apply generator noise, False or seed number
     'minimize_loading': False,
     # Clustering:
-<<<<<<< HEAD
-    'network_clustering_kmeans': 2,  # False or the value k for clustering
-    'load_cluster': False,  # False or predefined busmap for k-means
-=======
     'network_clustering_kmeans': 500,  # False or the value k for clustering
     'load_cluster': False,#'/home/lukas_wienholt/eTraGo/cluster_coord_k_500_result',  # False or predefined busmap for k-means
->>>>>>> 5a1c398f
     'network_clustering_ehv': False,  # clustering of HV buses to EHV buses.
     'disaggregation': None, # or None, 'mini' or 'uniform'
     'snapshot_clustering': False,  # False or the number of 'periods'
@@ -398,16 +390,13 @@
                     args['scn_extension'])
         network = convert_capital_costs(
             network, args['start_snapshot'], args['end_snapshot'])
-<<<<<<< HEAD
-    
+
     # skip snapshots
     if args['skip_snapshots']:
         network.snapshots=network.snapshots[::args['skip_snapshots']]
         network.snapshot_weightings=network.snapshot_weightings[::args['skip_snapshots']]*args['skip_snapshots'] 
             
-=======
-             
->>>>>>> 5a1c398f
+
     # snapshot clustering
     if not args['snapshot_clustering'] is False:
         network = snapshot_clustering(
@@ -445,21 +434,11 @@
         disaggregated_network = (
                 network.copy() if args.get('disaggregation') else None)
         network = clustering.network.copy()
-<<<<<<< HEAD
-        
+       
     # skip snapshots
     if args['skip_snapshots']:
-        network.snapshot_weightings=network.snapshot_weightings*args['skip_snapshots']         
-        
-=======
-    
-    # skip snapshots
-    if args['skip_snapshots']:
-        network.snapshots = network.snapshots[::args['skip_snapshots']]
-        network.snapshot_weightings = network.snapshot_weightings[
-            ::args['skip_snapshots']] * args['skip_snapshots']
-
->>>>>>> 5a1c398f
+        network.snapshot_weightings=network.snapshot_weightings*args['skip_snapshots']                 
+
     # parallisation
     if args['parallelisation']:
         parallelisation(
