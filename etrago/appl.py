# -*- coding: utf-8 -*-
# Copyright 2016-2023  Flensburg University of Applied Sciences,
# Europa-Universität Flensburg,
# Centre for Sustainable Energy Systems,
# DLR-Institute for Networked Energy Systems

# This program is free software; you can redistribute it and/or
# modify it under the terms of the GNU Affero General Public License as
# published by the Free Software Foundation; either version 3 of the
# License, or (at your option) any later version.

# This program is distributed in the hope that it will be useful,
# but WITHOUT ANY WARRANTY; without even the implied warranty of
# MERCHANTABILITY or FITNESS FOR A PARTICULAR PURPOSE.  See the
# GNU Affero General Public License for more details.

# You should have received a copy of the GNU Affero General Public License
# along with this program.  If not, see <http://www.gnu.org/licenses/>.

# File description
"""
This is the application file for the tool eTraGo.
Define your connection parameters and power flow settings before executing
the function run_etrago.
"""


import datetime
import os
import os.path


__copyright__ = (
    "Flensburg University of Applied Sciences, "
    "Europa-Universität Flensburg, Centre for Sustainable Energy Systems, "
    "DLR-Institute for Networked Energy Systems"
)
__license__ = "GNU Affero General Public License Version 3 (AGPL-3.0)"
__author__ = (
    "ulfmueller, lukasol, wolfbunke, mariusves, s3pp, ClaraBuettner, "
    "CarlosEpia, KathiEsterl, fwitte, gnn, pieterhexen, AmeliaNadal"
)

if "READTHEDOCS" not in os.environ:
    # Sphinx does not run this code.
    # Do not import internal packages directly

    from etrago import Etrago

args = {
    # Setup and Configuration:
    "db": "local2035",  # database session
    "gridversion": None,  # None for model_draft or Version number
    "method": {  # Choose method and settings for optimization
        "type": "market_grid",  # type of optimization, currently only 'lopf'
        "n_iter": 1,  # abort criterion of iterative optimization, 'n_iter' or 'threshold'
        "pyomo": True,  # set if pyomo is used for model building
    },
    "pf_post_lopf": {
        "active": False,  # choose if perform a pf after lopf
        "add_foreign_lopf": True,  # keep results of lopf for foreign DC-links
        "q_allocation": "p_nom",  # allocate reactive power via 'p_nom' or 'p'
    },
    "start_snapshot": 1,
    "end_snapshot": 10,
    "solver": "gurobi",  # glpk, cplex or gurobi
    "solver_options": {
        "BarConvTol": 1.0e-5,
        "FeasibilityTol": 1.0e-5,
        "method": 2,
        "crossover": 0,
        "logFile": "solver_etrago.log",
        "threads": 4,
    },
    "model_formulation": "kirchhoff",  # angles or kirchhoff
<<<<<<< HEAD
    "scn_name": "eGon2035_lowflex",  # scenario: eGon2035, eGon100RE or status2019
=======
    "scn_name": "eGon2035",  # scenario: eGon2035, eGon100RE or status2019
>>>>>>> 85e8a938
    # Scenario variations:
    "scn_extension": None,  # None or array of extension scenarios
    "scn_decommissioning": None,  # None or decommissioning scenario
    # Export options:
    "lpfile": False,  # save pyomo's lp file: False or /path/to/lpfile.lp
<<<<<<< HEAD
    "csv_export": "test",  # save results as csv: False or /path/tofolder
=======
    "csv_export": "results",  # save results as csv: False or /path/tofolder
>>>>>>> 85e8a938
    # Settings:
    "extendable": {
        "extendable_components": [
            "as_in_db"
        ],  # Array of components to optimize
        "upper_bounds_grid": {  # Set upper bounds for grid expansion
            # lines in Germany
            "grid_max_D": None,  # relative to existing capacity
            "grid_max_abs_D": {  # absolute capacity per voltage level
                "380": {"i": 1020, "wires": 4, "circuits": 4},
                "220": {"i": 1020, "wires": 4, "circuits": 4},
                "110": {"i": 1020, "wires": 4, "circuits": 2},
                "dc": 0,
            },
            # border crossing lines
            "grid_max_foreign": 4,  # relative to existing capacity
            "grid_max_abs_foreign": None,  # absolute capacity per voltage level
        },
    },
    "generator_noise": 789456,  # apply generator noise, False or seed number
    "extra_functionality": {},  # Choose function name or {}
    # Spatial Complexity:
    "delete_dispensable_ac_buses": True, # bool. Find and delete expendable buses
    "network_clustering_ehv": {
        "active": False,  # choose if clustering of HV buses to EHV buses is activated
        "busmap": False, # False or path to stored busmap
    },
    "network_clustering": {
        "active": True,  # choose if clustering is activated
        "method": "kmedoids-dijkstra",  # choose clustering method: kmeans or kmedoids-dijkstra
        "n_clusters_AC": 30,  # total number of resulting AC nodes (DE+foreign)
        "cluster_foreign_AC": False,  # take foreign AC buses into account, True or False
        "method_gas": "kmedoids-dijkstra",  # choose clustering method: kmeans or kmedoids-dijkstra
        "n_clusters_gas": 14,  # total number of resulting CH4 nodes (DE+foreign)
        "cluster_foreign_gas": False,  # take foreign CH4 buses into account, True or False
        "k_elec_busmap": False,  # False or path/to/busmap.csv
        "k_gas_busmap": False,  # False or path/to/ch4_busmap.csv
        "bus_weight_tocsv": None,  # None or path/to/bus_weight.csv
        "bus_weight_fromcsv": None,  # None or path/to/bus_weight.csv
        "gas_weight_tocsv": None,  # None or path/to/gas_bus_weight.csv
        "gas_weight_fromcsv": None,  # None or path/to/gas_bus_weight.csv
        "line_length_factor": 1,  # Factor to multiply distance between new buses for new line lengths
        "remove_stubs": False,  # remove stubs bevore kmeans clustering
        "use_reduced_coordinates": False,  # If True, do not average cluster coordinates
        "random_state": 42,  # random state for replicability of clustering results
        "n_init": 10,  # affects clustering algorithm, only change when neccesary
        "max_iter": 100,  # affects clustering algorithm, only change when neccesary
        "tol": 1e-6,  # affects clustering algorithm, only change when neccesary
        "CPU_cores": 4,  # number of cores used during clustering, "max" for all cores available.
    },
    "sector_coupled_clustering": {
        "active": True,  # choose if clustering is activated
        "carrier_data": {  # select carriers affected by sector coupling
            "central_heat": {
                "base": ["CH4", "AC"],
                "strategy": "simultaneous",  # select strategy to cluster other sectors
            },
        },
    },
    "spatial_disaggregation": None,  # None or 'uniform'
    # Temporal Complexity:
    "snapshot_clustering": {
        "active": False,  # choose if clustering is activated
        "method": "segmentation",  # 'typical_periods' or 'segmentation'
        "extreme_periods": None,  # consideration of extreme timesteps; e.g. 'append'
        "how": "daily",  # type of period - only relevant for 'typical_periods'
        "storage_constraints": "soc_constraints",  # additional constraints for storages  - only relevant for 'typical_periods'
        "n_clusters": 5,  # number of periods - only relevant for 'typical_periods'
        "n_segments": 5,  # number of segments - only relevant for segmentation
    },
    "skip_snapshots": 5,  # False or number of snapshots to skip
    "temporal_disaggregation": {
        "active": False,  # choose if temporally full complex dispatch optimization should be conducted
        "no_slices": 8,  # number of subproblems optimization is divided into
    },
    # Simplifications:
    "branch_capacity_factor": {"HV": 0.5, "eHV": 0.7},  # p.u. branch derating
    "load_shedding": True,  # meet the demand at value of loss load cost
    "foreign_lines": {
        "carrier": "AC",  # 'DC' for modeling foreign lines as links
        "capacity": "osmTGmod",  # 'osmTGmod', 'tyndp2020', 'ntc_acer' or 'thermal_acer'
    },
    "comments": None,
}


def run_etrago(args, json_path):
    """Function to conduct optimization considering the following arguments.

    Parameters
    ----------
    db : str
        Name of Database session setting stored in *config.ini* of *.egoio*,
        e.g. ``'oedb'``.
    gridversion : None or str
        Name of the data version number of oedb: state ``'None'`` for
        model_draft (sand-box) or an explicit version number
        (e.g. 'v0.4.6') for the grid schema.
    method : dict
        Choose method and settings for optimization.
        The provided dictionary can have the following entries:

        * "lopf" : str
            Type of optimization, currently only "lopf". Default: "lopf".
        * "n_iter" : int
            In case of extendable lines, several LOPFs have to be performed.
            You can either set "n_iter" and specify a fixed number of
            iterations or set "threshold" and specify a threshold of the
            objective function as abort criteria of the iterative optimization.
            Default: 4.
        * "threshold" : int
            In case of extendable lines, several LOPFs have to be performed.
            You can either set "n_iter" and specify a fixed number of
            iterations or set "threshold" and specify a threshold of the
            objective function as abort criteria of the iterative optimization.
            Per default, "n_iter" of 4 is set.
        * "pyomo" : bool
            Set to True, if pyomo is used for model building.
            Set to False for big optimization problems - currently only
            possible when solver is "gurobi".

    pf_post_lopf : dict
        Settings for option to run a non-linear power flow (PF) directly after
        the linear optimal power flow (LOPF), and thus the dispatch
        optimisation, has finished.
        The provided dictionary can have the following entries:

        * "active" : bool
            If True, a PF is performed after the LOPF. Default: True.
        * "add_foreign_lopf" : bool
            If foreign lines are modeled as DC-links (see parameter
            `foreign_lines`), results of the LOPF can be added by setting
            "add_foreign_lopf" to True. Default: True.
        * "q_allocation" : bool
            Allocate reactive power to all generators at the same bus either
            by "p_nom" or "p".
            Default: "p_nom".

    start_snapshot : int
        Start hour of the scenario year to be calculated. Default: 1.
    end_snapshot : int
        End hour of the scenario year to be calculated. If snapshot clustering
        is used (see parameter `snapshot_clustering`), the selected snapshots
        should cover the number of periods / segments. Default: 2.
    solver : str
        Choose your preferred solver. Current options: "glpk" (open-source),
        "cplex" or "gurobi". Default: "gurobi".
    solver_options : dict
        Choose settings of solver to improve simulation time and result.
        Options are described in documentation of chosen solver. Per default,
        the following dictionary is set:

        {
            "BarConvTol": 1.0e-5,
            "FeasibilityTol": 1.0e-5,
            "method": 2,
            "crossover": 0,
            "logFile": "solver_etrago.log",
            "threads": 4,
        }

        Make sure to reset or adapt these settings when using another solver!
        Otherwise, you may run into errors.
    model_formulation : str
        Choose formulation of pyomo-model.
        Current options are: "angles", "cycles", "kirchhoff", "ptdf".
        "angels" works best for small networks, while "kirchhoff" works best
        for larger networks.
        Default: "kirchhoff".
    scn_name : str
         Choose your scenario. Currently, there are two different
         scenarios: "eGon2035", "eGon100RE". Default: "eGon2035".
    scn_extension : None or str
        This option does currently not work!

        Choose extension-scenarios which will be added to the existing
        network container. Data of the extension scenarios are located in
        extension-tables (e.g. model_draft.ego_grid_pf_hv_extension_bus)
        with the prefix 'extension\_'.
        There are three overlay networks:

        * 'nep2035_confirmed' includes all planed new lines confirmed by the
          Bundesnetzagentur
        * 'nep2035_b2' includes all new lines planned by the
          Netzentwicklungsplan 2025 in scenario 2035 B2
        * 'BE_NO_NEP 2035' includes planned lines to Belgium and Norway and
          adds BE and NO as electrical neighbours

        Default: None.
    scn_decommissioning : NoneType or str
        This option does currently not work!

        Choose an extra scenario which includes lines you want to decommission
        from the existing network. Data of the decommissioning scenarios are
        located in extension-tables
        (e.g. model_draft.ego_grid_pf_hv_extension_bus) with the prefix
        'decommissioning\_'.
        Currently, there are two decommissioning_scenarios which are linked to
        extension-scenarios:

        * 'nep2035_confirmed' includes all lines that will be replaced in
          confirmed projects
        * 'nep2035_b2' includes all lines that will be replaced in
          NEP-scenario 2035 B2

        Default: None.
    lpfile : bool or str
        State if and where you want to save pyomo's lp file. Options:
        False or '/path/tofile.lp'. Default: False.
    csv_export : bool or str
        State if and where you want to save results as csv files. Options:
        False or '/path/tofolder'. Default: False.

    extendable : dict
        Choose components you want to optimize and set upper bounds for grid
        expansion. The provided dictionary can have the following entries:

        * "extendable_components" : list(str)
            The list defines a set of components to optimize.
            Settings can be added in /tools/extendable.py.
            The most important possibilities:

            * 'as_in_db'
                leaves everything as it is defined in the data coming from the
                database
            * 'network'
                set all lines, links and transformers in electrical grid
                extendable
            * 'german_network'
                set lines and transformers in German electrical grid extendable
            * 'foreign_network'
                set foreign lines and transformers in electrical grid
                extendable
            * 'transformers'
                set all transformers extendable
            * 'storages' / 'stores'
                allow to install extendable storages (unlimited in size) at
                each grid node in order to meet the flexibility demand

            Default: "as_in_db".

        * "upper_bounds_grid" : dict
            Dictionary can have the following entries:

            * 'grid_max_D'
                Upper bounds for electrical grid expansion can be defined for
                lines in Germany relative to the existing capacity.
                Alternatively, 'grid_max_abs_D' can be used. Per default, this
                is set to None and 'grid_max_abs_D' is set.

            * 'grid_max_abs_D'
                Upper bounds for electrical grid expansion can be defined for
                lines in Germany as absolute maximum capacities between two
                electrical buses per voltage level. Per default the following
                dictionary is set:

                {
                    "380": {"i": 1020, "wires": 4, "circuits": 4},
                    "220": {"i": 1020, "wires": 4, "circuits": 4},
                    "110": {"i": 1020, "wires": 4, "circuits": 2},
                    "dc": 0,
                }
            * 'grid_max_foreign'
                Upper bounds for border-crossing electrical lines can be
                defined relative to the existing capacity. Alternatively,
                'grid_max_abs_foreign' can be set.
                Default: 4.
            * 'grid_max_abs_foreign'
                Upper bounds for border-crossing electrical lines can be
                defined equally to 'grid_max_abs_D' as absolute capacity per
                voltage level.
                Default: None.

    generator_noise : bool or int
        State if you want to apply a small random noise to the marginal costs
        of each generator in order to prevent an optima plateau. To reproduce
        a noise, choose the same integer (seed number). Default: 789456.
    extra_functionality : dict or None
        Choose extra functionalities and their parameters.
        Settings can be added in /tools/constraints.py.
        Current options are:

        * 'max_line_ext' : float
            Maximal share of network extension in p.u.
        * 'min_renewable_share' : float
            Minimal share of renewable generation in p.u.
        * 'cross_border_flow' : array of two floats
            Limit AC cross-border-flows between Germany and its neighbouring
            countries. Set values in MWh for all snapshots, e.g. [-x, y]
            (with x Import, y Export, positive: export from Germany).
        * 'cross_border_flows_per_country' : dict of cntr and array of floats
            Limit AC cross-border-flows between Germany and its neighbouring
            countries. Set values in MWh for each country, e.g. [-x, y]
            (with x Import, y Export, positive: export from Germany).
        * 'capacity_factor' : dict of arrays
            Limit overall energy production for each carrier.
            Set upper/lower limit in p.u.
        * 'capacity_factor_per_gen' : dict of arrays
            Limit overall energy production for each generator by carrier.
            Set upper/lower limit in p.u.
        * 'capacity_factor_per_cntr': dict of dict of arrays
            Limit overall energy production country-wise for each carrier.
            Set upper/lower limit in p.u.
        * 'capacity_factor_per_gen_cntr': dict of dict of arrays
            Limit overall energy production country-wise for each generator
            by carrier. Set upper/lower limit in p.u.

    delete_dispensable_ac_buses: bool
        Choose if electrical buses that are only connecting two lines should be
        removed. These buses have no other components attached to them. The
        connected lines are merged. This reduces the spatial complexity without
        losing any accuracy.
        Default: True.
    network_clustering_ehv : dict
        Choose if you want to apply an extra high voltage clustering to the
        electrical network.
        The provided dictionary can have the following entries:

        * "active" : bool
        Choose if you want to cluster the full HV/EHV dataset down to only the
        EHV buses. In that case, all HV buses are assigned to their closest EHV
        substation, taking into account the shortest distance on power lines.
        Default: False.
        * "busmap" : str
        Choose if an stored busmap can be used to make the process quicker, or
        a new busmap must be calculated. False or path to the busmap in csv
        format should be given.
        Default: False

    network_clustering : dict
        Choose if you want to apply a clustering of all network buses and
        specify settings.
        The provided dictionary can have the following entries:

        * "active" : bool
            If True, the AC buses are clustered down to ``'n_clusters_AC'``
            and the gas buses are clustered down to``'n_clusters_gas'``.
            Default: True.
        * "method" : str
            Method used for AC clustering. You can choose between two
            clustering methods:
            * "kmeans": considers geographical locations of buses
            * "kmedoids-dijkstra":  considers electrical distances between
            buses

            Default: "kmedoids-dijkstra".
        * "n_clusters_AC" : int
            Defines total number of resulting AC nodes including DE and foreign
            nodes if `cluster_foreign_AC` is set to True, otherwise only DE
            nodes.
            Default: 30.
        * "cluster_foreign_AC" : bool
            If set to False, the AC buses outside Germany are not clustered
            and the buses inside Germany are clustered to complete
            ``'n_clusters_AC'``. If set to True, foreign AC buses are clustered
            as well and included in number of clusters specified through
            ``'n_clusters_AC'``.
            Default: False.
        * "method_gas" : str
            Method used for gas clustering. You can choose between two
            clustering methods:
            * "kmeans": considers geographical locations of buses
            * "kmedoids-dijkstra":  considers 'electrical' distances between
            buses

            Default: "kmedoids-dijkstra".
        * "n_clusters_gas" : int
            Defines total number of resulting CH4 nodes including DE and
            foreign nodes if `cluster_foreign_gas` is set to True, otherwise
            only DE nodes.
            Default: 17.
        * "cluster_foreign_gas" : bool
            If set to False, the gas buses outside Germany are not clustered
            and the buses inside Germany are clustered to complete
            ``'n_clusters_gas'``. If set to True, foreign gas buses are
            clustered as well and included in number of clusters specified
            through ``'n_clusters_gas'``.
            Default: False.
        * "k_elec_busmap" : bool or str
            With this option you can load cluster coordinates from a previous
            AC clustering run. Options are False, in which case no previous
            busmap is loaded, and path/to/busmap.csv in which case the busmap
            is loaded from the specified file. Please note, that when a path is
            provided, the set number of clusters will be ignored.
            Default: False.
        * "k_gas_busmap" : bool or str
            With this option you can load cluster coordinates from a previous
            gas clustering run. Options are False, in which case no previous
            busmap is loaded, and path/to/busmap.csv in which case the busmap
            is loaded from the specified file. Please note, that when a path is
            provided, the set number of clusters will be ignored.
            Default: False.
        * "bus_weight_fromcsv" : None or str
            In general, the weighting of AC buses takes place considering
            generation and load at each node. With this option, you can load an
            own weighting for the AC buses by providing a path to a csv file.
            If None, weighting is conducted as described above.
            Default: None.
        * "bus_weight_tocsv" : None or str
            Specifies whether to store the weighting of AC buses to csv or not.
            If None, it is not stored. Otherwise, it is stored to the provided
            path/to/bus_weight.csv.
            Default: None.
        * "gas_weight_fromcsv" : None or str
            In general, the weighting of CH4 nodes takes place considering
            generation and load at each node, as well as non-transport
            capacities at each node. With this option, you can load an own
            weighting for the CH4 buses by providing a path to a csv file. If
            None, weighting is conducted as described above.
            Default: None.
        * "gas_weight_tocsv" : None or str
            Specifies whether to store the weighting of gas buses to csv or
            not. If None, it is not stored. Otherwise, it is stored to the
            provided path/to/gas_bus_weight.csv.
            Default: None.
        * "line_length_factor" : float
            Defines the factor to multiply the crow-flies distance
            between new buses by, in order to get new line lengths.
            Default: 1.
        * "remove_stubs" : bool
            If True, remove stubs before k-means clustering, which reduces the
            overestimating of line meshes.
            This option is only used within the k-means clustering.
            Default: False.
        * "use_reduced_coordinates" : bool
            If True, do not average cluster coordinates, but take from busmap.
            This option is only used within the k-means clustering.
            Default: False.
        * "random_state" : int
            Random state for replicability of clustering results. Default: 42.
        * "n_init" : int
            Affects clustering algorithm, only change when necessary!
            Documentation and possible settings are described in
            sklearn-package (sklearn/cluster/kmeans.py).
            Default: 10.
        * "max_iter" : int
            Affects clustering algorithm, only change when necessary!
            Documentation and possible settings are described in
            sklearn-package (sklearn/cluster/kmeans.py).
            Default: 100.
        * "tol" : float
            Affects clustering algorithm, only change when necessary!
            Documentation and possible settings are described in
            sklearn-package (sklearn/cluster/kmeans.py).
            Default: 1e-6.
        * "CPU_cores" : int or str
            Number of cores used in clustering. Specify a concrete number or
            "max" to use all cores available.
            Default: 4.

    sector_coupled_clustering : dict
        Choose if you want to apply a clustering of sector coupled carriers,
        such as central_heat, and specify settings.
        The provided dictionary can have the following entries:

        * "active" : bool
            State if you want to apply clustering of sector coupled carriers,
            such as central_heat.
            Default: True.
        * "carrier_data" : dict[str, dict]
            Keys of the dictionary specify carriers affected by sector
            coupling, e.g. "central_heat". The corresponding dictionaries
            specify, how the carrier should be clustered. This dictionary must
            contain the following entries:

            * "base" : list(str)
                The approach bases on already clustered buses (AC and CH4) and
                builds clusters around the topology of those buses. With this
                option, you can specify the carriers to use as base. See
                `strategy` for more information.
            * "strategy" :  str
                Strategy to use in the clustering. Possible options are:

                * "consecutive"
                    This strategy clusters around the buses of the first
                    carrier in the `'base'`` list. The links to other buses are
                    preserved. All buses, that have no connection to the first
                    carrier will then be clustered around the buses of the
                    second carrier in the list.
                * "simultaneous"
                    This strategy looks for links connecting the buses of the
                    carriers in the ``'base'`` list and aggregates buses in
                    case they have the same set of links connected. For
                    example, a heat bus connected to CH4 via gas boiler and to
                    AC via heat pump will only form a cluster with other buses,
                    if these have the same links to the same clusters of CH4
                    and AC.

            Per default, the following dictionary is set:
            {
                "central_heat": {
                    "base": ["CH4", "AC"],
                    "strategy": "simultaneous",
                },
            }

    disaggregation : None or str
        Specify None, in order to not perform a spatial disaggregation, or the
        method you want to use for the spatial disaggregation. Only possible
        option is currently "uniform".
    snapshot_clustering : dict
        State if you want to apply a temporal clustering and run the
        optimization only on a subset of snapshot periods, and specify
        settings. The provided dictionary can have the following entries:

        * "active" : bool
            Choose, if clustering is activated or not. If True, it is
            activated.
            Default: False.
        * "method" : str
            Method to apply. Possible options are "typical_periods" and
            "segmentation".
            Default: "segmentation".
        * "extreme_periods" : None or str
            Method used to consider extreme snapshots (time steps with extreme
            residual load) in reduced timeseries.
            Possible options are None, "append", "new_cluster_center", and
            "replace_cluster_center". The default is None, in which case
            extreme periods are not considered.
        * "how" : str
            Definition of period in case `method` is set to "typical_periods".
            Possible options are "daily", "weekly", and "monthly".
            Default: "daily".
        * "storage_constraints" : str
            Defines additional constraints for storage units in case `method`
            is set to "typical_periods". Possible options are "daily_bounds",
            "soc_constraints" and "soc_constraints_simplified".
            Default: "soc_constraints".
        * "n_clusters" : int
            Number of clusters in case `method` is set to "typical_periods".
            Default: 5.
        * "n_segments" : int
            Number of segments in case `method` is set to "segmentation".
            Default: 5.

    skip_snapshots : bool or int
        State None, if you want to use all time steps, or provide a number,
        if you only want to consider every n-th timestep to reduce
        temporal complexity. Default: 5.
    temporal_disaggregation : dict
        State if you want to apply a second LOPF considering dispatch only
        (no capacity optimization) to disaggregate the dispatch to the whole
        temporal complexity. Be aware that a load shedding will be applied in
        this optimization. The provided dictionary must have the following
        entries:

        * "active" : bool
            Choose, if temporal disaggregation is activated or not. If True,
            it is activated.
            Default: False.
        * "no_slices" : int
            With "no_slices" the optimization problem will be calculated as a
            given number of sub-problems while using some information on the
            state of charge of storage units and stores from the former
            optimization (at the moment only possible with skip_snapshots and
            extra_functionalities are disregarded).
            Default: 8.

    branch_capacity_factor : dict[str, float]
        Add a factor here if you want to globally change line capacities
        (e.g. to "consider" an (n-1) criterion or for debugging purposes).
        The factor specifies the p.u. branch rating, e.g. 0.5 to allow half the
        line capacity. Per default, it is set to {'HV': 0.5, 'eHV' : 0.7}.
    load_shedding : bool
        State here if you want to make use of the load shedding function which
        is helpful when debugging: a very expensive generator is set to each
        bus and meets the demand when regular generators cannot do so.
        Default: False.
    foreign_lines : dict
        Choose transmission technology and capacity of foreign lines:

        * 'carrier': 'AC' or 'DC'
        * 'capacity': 'osmTGmod', 'tyndp2020', 'ntc_acer' or 'thermal_acer'

        Per default, it is set to {'carrier':'AC', 'capacity': 'osmTGmod'}.

    comments : str
        Can be any comment you wish to make.

    Returns
    -------
    etrago : etrago object
        eTraGo containing all network information and a PyPSA network
        <https://www.pypsa.org/doc/components.html#network>`_

    """
    etrago = Etrago(args, json_path=json_path)

    # import network from database
    etrago.build_network_from_db()

    # adjust network regarding eTraGo setting
    etrago.adjust_network()

    if etrago.args["scn_name"] == "status2019":
        etrago.network.mremove(
            "Link",
            etrago.network.links[
                ~etrago.network.links.bus0.isin(etrago.network.buses.index)
            ].index,
        )
        etrago.network.mremove(
            "Link",
            etrago.network.links[
                ~etrago.network.links.bus1.isin(etrago.network.buses.index)
            ].index,
        )
        etrago.network.lines.loc[etrago.network.lines.r == 0.0, "r"] = 10

        # delete following unconnected CH4 buses. why are they there?
        etrago.network.buses.drop(
            etrago.network.buses[
                etrago.network.buses.index.isin(["37865", "37870"])
            ].index,
            inplace=True,
        )

        etrago.network.links.loc[
            etrago.network.links.carrier.isin(
                ["central_gas_chp", "industrial_gas_CHP"]
            ),
            "p_nom",
        ] *= 1e-3
        etrago.network.generators.loc[
            etrago.network.generators.carrier.isin(
                [
                    "central_lignite_CHP",
                    "industrial_lignite_CHP",
                    "central_oil_CHP",
                    "industrial_coal_CHP",
                    "central_coal_CHP",
                    "industrial_oil_CHP" "central_others_CHP",
                ]
            ),
            "p_nom",
        ] *= 1e-3

    fix_electrolysis_expansion = True

    if fix_electrolysis_expansion:
        etrago.network.links.loc[
            etrago.network.links.carrier == "power_to_H2", "p_nom_extendable"
        ] = False
        etrago.network.links.loc[
            etrago.network.links.carrier == "power_to_H2", "p_nom"
        ] = (5 * 1e3)

    # ehv network clustering
    etrago.ehv_clustering()

    # spatial clustering
    etrago.spatial_clustering()

    etrago.spatial_clustering_gas()

    # snapshot clustering
    etrago.snapshot_clustering()

    # skip snapshots
    etrago.skip_snapshots()

    # start linear optimal powerflow calculations
    
    etrago.network.storage_units.cyclic_state_of_charge = True
    
    etrago.network.lines.loc[etrago.network.lines.r==0.0, 'r']=10
    
    etrago.optimize()

    # conduct lopf with full complex timeseries for dispatch disaggregation
    etrago.temporal_disaggregation()

    # start power flow based on lopf results
    etrago.pf_post_lopf()

    # spatial disaggregation
    # needs to be adjusted for new sectors
    etrago.spatial_disaggregation()

    # calculate central etrago results
    etrago.calc_results()

    return etrago


if __name__ == "__main__":
    # execute etrago function
    print(datetime.datetime.now())
    etrago = run_etrago(args, json_path=None)
    print(datetime.datetime.now())
    etrago.session.close()
    # plots: more in tools/plot.py
    # make a line loading plot
    # etrago.plot_grid(
    # line_colors='line_loading', bus_sizes=0.0001, timesteps=range(2))
    # network and storage
    # etrago.plot_grid(
    # line_colors='expansion_abs',
    # bus_colors='storage_expansion',
    # bus_sizes=0.0001)
    # flexibility usage
    # etrago.flexibility_usage('DSM')<|MERGE_RESOLUTION|>--- conflicted
+++ resolved
@@ -73,21 +73,13 @@
         "threads": 4,
     },
     "model_formulation": "kirchhoff",  # angles or kirchhoff
-<<<<<<< HEAD
-    "scn_name": "eGon2035_lowflex",  # scenario: eGon2035, eGon100RE or status2019
-=======
     "scn_name": "eGon2035",  # scenario: eGon2035, eGon100RE or status2019
->>>>>>> 85e8a938
     # Scenario variations:
     "scn_extension": None,  # None or array of extension scenarios
     "scn_decommissioning": None,  # None or decommissioning scenario
     # Export options:
     "lpfile": False,  # save pyomo's lp file: False or /path/to/lpfile.lp
-<<<<<<< HEAD
-    "csv_export": "test",  # save results as csv: False or /path/tofolder
-=======
     "csv_export": "results",  # save results as csv: False or /path/tofolder
->>>>>>> 85e8a938
     # Settings:
     "extendable": {
         "extendable_components": [
@@ -97,9 +89,9 @@
             # lines in Germany
             "grid_max_D": None,  # relative to existing capacity
             "grid_max_abs_D": {  # absolute capacity per voltage level
-                "380": {"i": 1020, "wires": 4, "circuits": 4},
-                "220": {"i": 1020, "wires": 4, "circuits": 4},
-                "110": {"i": 1020, "wires": 4, "circuits": 2},
+                "380": {"i": 1020, "wires": 4, "circuits": 8},
+                "220": {"i": 1020, "wires": 4, "circuits": 8},
+                "110": {"i": 1020, "wires": 4, "circuits": 4},
                 "dc": 0,
             },
             # border crossing lines
@@ -682,7 +674,8 @@
     # adjust network regarding eTraGo setting
     etrago.adjust_network()
 
-    if etrago.args["scn_name"] == "status2019":
+    if etrago.args["scn_name"] == "status2019": 
+
         etrago.network.mremove(
             "Link",
             etrago.network.links[
@@ -695,35 +688,25 @@
                 ~etrago.network.links.bus1.isin(etrago.network.buses.index)
             ].index,
         )
-        etrago.network.lines.loc[etrago.network.lines.r == 0.0, "r"] = 10
-
+        etrago.network.lines.loc[etrago.network.lines.r==0.0, 'r']=10
+        
         # delete following unconnected CH4 buses. why are they there?
-        etrago.network.buses.drop(
-            etrago.network.buses[
-                etrago.network.buses.index.isin(["37865", "37870"])
-            ].index,
-            inplace=True,
-        )
-
-        etrago.network.links.loc[
-            etrago.network.links.carrier.isin(
-                ["central_gas_chp", "industrial_gas_CHP"]
-            ),
-            "p_nom",
-        ] *= 1e-3
-        etrago.network.generators.loc[
-            etrago.network.generators.carrier.isin(
-                [
-                    "central_lignite_CHP",
-                    "industrial_lignite_CHP",
-                    "central_oil_CHP",
-                    "industrial_coal_CHP",
-                    "central_coal_CHP",
-                    "industrial_oil_CHP" "central_others_CHP",
-                ]
-            ),
-            "p_nom",
-        ] *= 1e-3
+        etrago.network.buses.drop(etrago.network.buses[etrago.network.buses.index.isin(['37865', '37870'])].index, inplace=True)
+        
+        etrago.network.links.loc[etrago.network.links.carrier.isin(
+            ["central_gas_chp",
+             "industrial_gas_CHP"]
+            ), "p_nom"] *= 1e-3
+        etrago.network.generators.loc[etrago.network.generators.carrier.isin(
+            ["central_lignite_CHP",
+             "industrial_lignite_CHP",
+             "central_oil_CHP",
+             "industrial_coal_CHP",
+             "central_coal_CHP",
+             "industrial_oil_CHP"
+             "central_others_CHP"
+             ]
+            ), "p_nom"] *= 1e-3
 
     fix_electrolysis_expansion = True
 
