# -*- coding: utf-8 -*-
# Copyright 2016-2018  Flensburg University of Applied Sciences,
# Europa-Universität Flensburg,
# Centre for Sustainable Energy Systems,
# DLR-Institute for Networked Energy Systems

# This program is free software; you can redistribute it and/or
# modify it under the terms of the GNU Affero General Public License as
# published by the Free Software Foundation; either version 3 of the
# License, or (at your option) any later version.

# This program is distributed in the hope that it will be useful,
# but WITHOUT ANY WARRANTY; without even the implied warranty of
# MERCHANTABILITY or FITNESS FOR A PARTICULAR PURPOSE.  See the
# GNU Affero General Public License for more details.

# You should have received a copy of the GNU Affero General Public License
# along with this program.  If not, see <http://www.gnu.org/licenses/>.

# File description
"""
This is the application file for the tool eTraGo.
Define your connection parameters and power flow settings before executing
the function etrago.
"""


import datetime
import os
import os.path
import numpy as np

__copyright__ = (
    "Flensburg University of Applied Sciences, "
    "Europa-Universität Flensburg, Centre for Sustainable Energy Systems, "
    "DLR-Institute for Networked Energy Systems"
)
__license__ = "GNU Affero General Public License Version 3 (AGPL-3.0)"
__author__ = "ulfmueller, lukasol, wolfbunke, mariusves, s3pp"


if "READTHEDOCS" not in os.environ:
    # Sphinx does not run this code.
    # Do not import internal packages directly

    from etrago import Etrago

args = {
    # Setup and Configuration:
    "db": "egon-data",  # database session
    "gridversion": None,  # None for model_draft or Version number
    "method": {  # Choose method and settings for optimization
        "type": "lopf",  # type of optimization, currently only 'lopf'
        "n_iter": 4,  # abort criterion of iterative optimization, 'n_iter' or 'threshold'
        "pyomo": True,
    },  # set if pyomo is used for model building
    "pf_post_lopf": {
        "active": True,  # choose if perform a pf after a lopf simulation
        "add_foreign_lopf": True,  # keep results of lopf for foreign DC-links
        "q_allocation": "p_nom",
    },  # allocate reactive power via 'p_nom' or 'p'
    "start_snapshot": 1,
    "end_snapshot": 2,
    "solver": "gurobi",  # glpk, cplex or gurobi
    "solver_options": {
        "BarConvTol": 1.0e-5,
        "FeasibilityTol": 1.0e-5,
        "method": 2,
        "crossover": 0,
        "logFile": "solver_etragos.log",
        "threads": 4,
    },
    "model_formulation": "kirchhoff",  # angles or kirchhoff
    "scn_name": "eGon2035",  # a scenario: eGon2035 or eGon100RE
    # Scenario variations:
    "scn_extension": None,  # None or array of extension scenarios
    "scn_decommissioning": None,  # None or decommissioning scenario
    "H2_vol_share": 15,  # in % [50/20/15/10/5/2/1/0] allowed H2 volumetric share for feedin
    # Export options:
    "lpfile": False,  # save pyomo's lp file: False or /path/to/lpfile.lp
    "csv_export": "results",  # save results as csv: False or /path/tofolder
    # Settings:
    "extendable": {
        "extendable_components": ["as_in_db"],  # Array of components to optimize
        "upper_bounds_grid": {  # Set upper bounds for grid expansion
            # lines in Germany
            "grid_max_D": None,  # relative to existing capacity
            "grid_max_abs_D": {  # absolute capacity per voltage level
                "380": {"i": 1020, "wires": 4, "circuits": 4},
                "220": {"i": 1020, "wires": 4, "circuits": 4},
                "110": {"i": 1020, "wires": 4, "circuits": 2},
                "dc": 0,
            },
            # border crossing lines
            "grid_max_foreign": 4,  # relative to existing capacity
            "grid_max_abs_foreign": None,  # absolute capacity per voltage level
        },
    },
    "generator_noise": 789456,  # apply generator noise, False or seed number
    "extra_functionality": {},  # Choose function name or {}
    # Spatial Complexity:
    "network_clustering": {
        "random_state": 42,  # random state for replicability of kmeans results
        "active": True,  # choose if clustering is activated
        "method": "kmedoids-dijkstra",  # choose clustering method: kmeans or kmedoids-dijkstra
        "n_clusters_AC": 30,  # total number of resulting AC nodes (DE+foreign)
        "cluster_foreign_AC": False,  # take foreign AC buses into account, True or False
        "method_gas": "kmedoids-dijkstra",  # choose clustering method: kmeans or kmedoids-dijkstra
        "n_clusters_gas": 17,  # total number of resulting CH4 nodes (DE+foreign)
        "cluster_foreign_gas": False,  # take foreign CH4 buses into account, True or False
        "k_elec_busmap": False,  # False or path/to/busmap.csv
        "k_gas_busmap": False,  # False or path/to/ch4_busmap.csv
        "line_length_factor": 1,  #
        "remove_stubs": False,  # remove stubs bevore kmeans clustering
        "use_reduced_coordinates": False,  #
        "bus_weight_tocsv": None,  # None or path/to/bus_weight.csv
        "bus_weight_fromcsv": None,  # None or path/to/bus_weight.csv
        "gas_weight_tocsv": None,  # None or path/to/gas_bus_weight.csv
        "gas_weight_fromcsv": None,  # None or path/to/gas_bus_weight.csv
        "n_init": 10,  # affects clustering algorithm, only change when neccesary
        "max_iter": 100,  # affects clustering algorithm, only change when neccesary
        "tol": 1e-6,  # affects clustering algorithm, only change when neccesary
        "CPU_cores": 4,  # number of cores used during clustering. "max" for all cores available.
    },
    "sector_coupled_clustering": {
        "active": True,  # choose if clustering is activated
        "carrier_data": {  # select carriers affected by sector coupling
            "central_heat": {"base": ["CH4", "AC"], "strategy": "simultaneous"},
        },
    },
    "network_clustering_ehv": False,  # clustering of HV buses to EHV buses.
    "disaggregation": "uniform",  # None, 'mini' or 'uniform'
    # Temporal Complexity:
    "snapshot_clustering": {
        "active": False,  # choose if clustering is activated
        "method": "segmentation",  # 'typical_periods' or 'segmentation'
        "extreme_periods": None,  # consideration of extreme timesteps; e.g. 'append'
        "how": "daily",  # type of period, currently only 'daily' - only relevant for 'typical_periods'
        "storage_constraints": "soc_constraints",  # additional constraints for storages  - only relevant for 'typical_periods'
        "n_clusters": 5,  #  number of periods - only relevant for 'typical_periods'
        "n_segments": 5,
    },  # number of segments - only relevant for segmentation
    "skip_snapshots": 5,  # False or number of snapshots to skip
    "dispatch_disaggregation": False,  # choose if full complex dispatch optimization should be conducted
    # Simplifications:
    "branch_capacity_factor": {"HV": 0.5, "eHV": 0.7},  # p.u. branch derating
    "load_shedding": False,  # meet the demand at value of loss load cost
    "foreign_lines": {
        "carrier": "AC",  # 'DC' for modeling foreign lines as links
        "capacity": "osmTGmod",
    },  # 'osmTGmod', 'tyndp2020', 'ntc_acer' or 'thermal_acer'
    "comments": None,
}


def run_etrago(args, json_path):
    """The etrago function works with following arguments:


     Parameters
     ----------

     db : str
         ``'oedb'``,
         Name of Database session setting stored in *config.ini* of *.egoio*

     gridversion : NoneType or str
         ``'v0.4.6'``,
         Name of the data version number of oedb: state ``'None'`` for
         model_draft (sand-box) or an explicit version number
         (e.g. 'v0.4.6') for the grid schema.

     method : dict
         {'type': 'lopf', 'n_iter': 5, 'pyomo': True},
         Choose 'lopf' for 'type'. In case of extendable lines, several lopfs
         have to be performed. Choose either 'n_init' and a fixed number of
         iterations or 'thershold' and a threashold of the objective function as
         abort criteria.
         Set 'pyomo' to False for big optimization problems, currently only
         possible when solver is 'gurobi'.

     pf_post_lopf :dict
         {'active': True, 'add_foreign_lopf': True, 'q_allocation': 'p_nom'},
         Option to run a non-linear power flow (pf) directly after the
         linear optimal power flow (and thus the dispatch) has finished.
         If foreign lines are modeled as DC-links (see foreign_lines), results
         of the lopf can be added by setting 'add_foreign_lopf'.
         Reactive power can be distributed either by 'p_nom' or 'p'.

     start_snapshot : int
         1,
         Start hour of the scenario year to be calculated.

     end_snapshot : int
         2,
         End hour of the scenario year to be calculated.
         If temporal clustering is used, the selected snapshots should cover
         whole days.

     solver : str
         'glpk',
         Choose your preferred solver. Current options: 'glpk' (open-source),
         'cplex' or 'gurobi'.

     solver_options: dict
         Choose settings of solver to improve simulation time and result.
         Options are described in documentation of choosen solver.

     model_formulation: str
         'angles'
         Choose formulation of pyomo-model.
         Current options: angles, cycles, kirchhoff, ptdf

     scn_name : str
         'eGon2035',
         Choose your scenario. Currently, there are two different
         scenarios: 'eGon2035', 'eGon100RE'.

    scn_extension : NoneType or list
        None,
        Choose extension-scenarios which will be added to the existing
        network container. Data of the extension scenarios are located in
        extension-tables (e.g. model_draft.ego_grid_pf_hv_extension_bus)
        with the prefix 'extension_'.
        Currently there are three overlay networks:
            'nep2035_confirmed' includes all planed new lines confirmed by the
            Bundesnetzagentur
            'nep2035_b2' includes all new lines planned by the
            Netzentwicklungsplan 2025 in scenario 2035 B2
            'BE_NO_NEP 2035' includes planned lines to Belgium and Norway and
            adds BE and NO as electrical neighbours

     scn_decommissioning : str
         None,
        Choose an extra scenario which includes lines you want to decommise
        from the existing network. Data of the decommissioning scenarios are
        located in extension-tables
        (e.g. model_draft.ego_grid_pf_hv_extension_bus) with the prefix
        'decommissioning_'.
        Currently, there are two decommissioning_scenarios which are linked to
        extension-scenarios:
            'nep2035_confirmed' includes all lines that will be replaced in
            confirmed projects
            'nep2035_b2' includes all lines that will be replaced in
            NEP-scenario 2035 B2

    H2_vol_share : int
        15,
        Allowed H2 volumetric share of the CH4 loads that could be fed
        into the CH4 grid if H2_feedin links are present in the network
        Possible values are: [50/20/15/10/5/2/1/0]
        If 0 is set, the H2_feedin links are deleted of the network.

    lpfile : obj
        False,
        State if and where you want to save pyomo's lp file. Options:
        False or '/path/tofile.lp'

    csv_export : obj
        False,
        State if and where you want to save results as csv files.Options:
        False or '/path/tofolder'.

    extendable : dict
        {'extendable_components': ['as_in_db'],
            'upper_bounds_grid': {
                'grid_max_D': None,
                'grid_max_abs_D': {
                    '380':{'i':1020, 'wires':4, 'circuits':4},
                    '220':{'i':1020, 'wires':4, 'circuits':4},
                    '110':{'i':1020, 'wires':4, 'circuits':2},
                    'dc':0},
                'grid_max_foreign': 4,
                'grid_max_abs_foreign': None}},
        ['network', 'storages'],
        Choose components you want to optimize and set upper bounds for grid expansion.
        The list 'extendable_components' defines a set of components to optimize.
        Settings can be added in /tools/extendable.py.
        The most important possibilities:
            'as_in_db': leaves everything as it is defined in the data coming
                        from the database
            'network': set all lines, links and transformers in electrical
                            grid extendable
            'german_network': set lines and transformers in German electrical
                            grid extendable
            'foreign_network': set foreign lines and transformers in electrical
                            grid extendable
            'transformers': set all transformers extendable
            'storages' / 'stores': allow to install extendable storages
                        (unlimited in size) at each grid node in order to meet
                        the flexibility demand.
            'overlay_network': set all components of the 'scn_extension'
                               extendable
            'network_preselection': set only preselected lines extendable,
                                    method is chosen in function call
        Upper bounds for electrical grid expansion can be defined for lines in
        Germany relative to the existing capacity using 'grid_max_D'.
        Alternatively, absolute maximum capacities between two electrical buses
        can be defined per voltage level using 'grid_max_abs_D'.
        Upper bounds for bordercrossing electrical lines can be defined accrodingly
        using 'grid_max_foreign' or 'grid_max_abs_foreign'.

    generator_noise : bool or int
        State if you want to apply a small random noise to the marginal costs
        of each generator in order to prevent an optima plateau. To reproduce
        a noise, choose the same integer (seed number).

    extra_functionality : dict or None
        None,
        Choose extra functionalities and their parameters for PyPSA-model.
        Settings can be added in /tools/constraints.py.
        Current options are:
            'max_line_ext': float
                Maximal share of network extension in p.u.
            'min_renewable_share': float
                Minimal share of renewable generation in p.u.
            'cross_border_flow': array of two floats
                Limit AC cross-border-flows between Germany and its neigbouring
                countries, set values in MWh for all snapshots, e.g. [-x, y]
                (with x Import, y Export, positiv: export from Germany)
            'cross_border_flows_per_country': dict of cntr and array of floats
                Limit AC cross-border-flows between Germany and its neigbouring
                countries, set values in in MWh for each country, e.g. [-x, y]
                (with x Import, y Export, positiv: export from Germany)
            'capacity_factor': dict of arrays
                Limit overall energy production for each carrier,
                set upper/lower limit in p.u.
            'capacity_factor_per_gen': dict of arrays
                Limit overall energy production for each generator by carrier,
                set upper/lower limit in p.u.
            'capacity_factor_per_cntr': dict of dict of arrays
                Limit overall energy production country-wise for each carrier,
                set upper/lower limit in p.u.
            'capacity_factor_per_gen_cntr': dict of dict of arrays
                Limit overall energy production country-wise for each generator
                by carrier, set upper/lower limit in p.u.

    network_clustering : dict
          {'active': True, method: 'kmedoids-dijkstra', 'n_clusters_AC': 30,
           'cluster_foreign_AC': False, method_gas: 'kmeans',
           'n_clusters_gas': 30, 'cluster_foreign_gas': False,
           'k_elec_busmap': False, 'k_ch4_busmap': False, 'line_length_factor': 1,
           'remove_stubs': False, 'use_reduced_coordinates': False,
           'bus_weight_tocsv': None, 'bus_weight_fromcsv': None,
           'gas_weight_tocsv': None, 'gas_weight_fromcsv': None, 'n_init': 10,
           'max_iter': 100, 'tol': 1e-6},
        State if you want to apply a clustering of all network buses.
        When ``'active'`` is set to True, the AC buses are clustered down to
        ``'n_clusters_AC'`` and ``'n_clusters_gas'``buses. If ``'cluster_foreign_AC'`` is set to False,
        the AC buses outside Germany are not clustered, and the buses inside
        Germany are clustered to complete ``'n_clusters'`` buses.
        The weighting takes place considering generation and load at each node. CH-4 nodes also take
        non-transport capacities into account.
        ``'cluster_foreign_gas'`` controls whether gas buses of Germanies
        neighboring countries are considered for clustering.
        With ``'method'`` you can choose between two clustering methods:
        k-means Clustering considering geopraphical locations of buses or
        k-medoids Dijkstra Clustering considering electrical distances between buses.
        With ``'k_elec_busmap'`` or ``'k_ch4_busmap'``you can choose if you
        want to load cluster coordinates from a previous run for the respecting carrier.
        It should be considered that once this option is set to True, the
        provided number of clusters will be ignored.
        Option ``'remove_stubs'`` reduces the overestimating of line meshes.
        The other options affect the kmeans algorithm and should only be
        changed carefully, documentation and possible settings are described
        in sklearn-package (sklearn/cluster/k_means_.py).
        This function doesn't work together with
        ``'network_clustering_kmedoids_dijkstra`` and ``'line_grouping = True'``.

    sector_coupled_clustering : nested dict
        {'active': True, 'carrier_data': {
         'central_heat': {'base': ['CH4', 'AC'], 'strategy': "simultaneous"},
        }
        State if you want to apply clustering of sector coupled carriers, such
        as central_heat. The approach builds on already clustered
        buses (e.g. CH4 and AC) and builds clusters around the topology of the
        buses with carrier ``'base'`` for all buses of a specific carrier, e.g.
        ``'central_heat'``. With ``'strategy'`` it is possible to apply either
        ``'consecutive'`` or ``'simultaneous'`` clustering. The consecutive
        strategy clusters around the buses of the first carrier in the list.
        The links to other buses are preserved. All buses, that have no
        connection to the first carrier will then be clustered around the buses
        of the second carrier in the list. The simultanous strategy looks for
        links connecting the buses of the carriers in the list and aggregates
        buses in case they have the same set of links connected. For example,
        a heat bus connected to CH4 via gas boiler and to AC via heat pump will
        only form a cluster with other buses, if these have the same links to
        the same clusters of CH4 and AC.

    network_clustering_ehv : bool
        False,
        Choose if you want to cluster the full HV/EHV dataset down to only the
        EHV buses. In that case, all HV buses are assigned to their closest EHV
        sub-station, taking into account the shortest distance on power lines.

    snapshot_clustering : dict
        {'active': False, 'method':'typical_periods', 'how': 'daily',
         'extreme_periods': None, 'storage_constraints': '', 'n_clusters': 5, 'n_segments': 5},
        State if you want to apply a temporal clustering and run the optimization
        only on a subset of snapshot periods.
        You can choose between a method clustering to typical periods, e.g. days
        or a method clustering to segments of adjacent hours.
        With ``'extreme_periods'`` you define the consideration of timesteps with
        extreme residual load while temporal aggregation.
        With ``'how'``, ``'storage_constraints'`` and ``'n_clusters'`` you choose
        the length of the periods, constraints considering the storages and the number
        of clusters for the usage of the method typical_periods.
        With ``'n_segments'`` you choose the number of segments for the usage of
        the method segmentation.

    skip_snapshots : bool or int
        State if you only want to consider every n-th timestep
        to reduce temporal complexity.

    dispatch_disaggregation : bool
        State if you to apply a second lopf considering dispatch only
        to disaggregate the dispatch to the whole temporal complexity.

    branch_capacity_factor : dict
        {'HV': 0.5, 'eHV' : 0.7},
        Add a factor here if you want to globally change line capacities
        (e.g. to "consider" an (n-1) criterion or for debugging purposes).

    load_shedding : bool
        False,
        State here if you want to make use of the load shedding function which
        is helpful when debugging: a very expensive generator is set to each
        bus and meets the demand when regular
        generators cannot do so.

    foreign_lines : dict
        {'carrier':'AC', 'capacity': 'osmTGmod}'
        Choose transmission technology and capacity of foreign lines:
            'carrier': 'AC' or 'DC'
            'capacity': 'osmTGmod', 'ntc_acer' or 'thermal_acer'

    comments : str
        None

    Returns
    -------
    network : `pandas.DataFrame<dataframe>`
        eTraGo result network based on `PyPSA network
        <https://www.pypsa.org/doc/components.html#network>`_

    """
    etrago = Etrago(args, json_path=json_path)
<<<<<<< HEAD

    medium_flex = False

    if etrago.args["scn_name"] == "eGon2035_mediumflex":
        etrago.args["scn_name"] = "eGon2035"
        medium_flex = True
=======
>>>>>>> 775d1f60

    # import network from database
    etrago.build_network_from_db()

<<<<<<< HEAD
    if medium_flex:
        etrago.drop_sectors(
        drop_carriers = ["H2_saltcavern", "central_heat_store", "rural_heat_store"]
            )

=======
    etrago.network.lines.type = ""
>>>>>>> 775d1f60
    etrago.network.storage_units.lifetime = np.inf
    etrago.network.transformers.lifetime = 40  # only temporal fix
    etrago.network.lines.lifetime = 40  # only temporal fix until either the
    # PyPSA network clustering function
    # is changed (taking the mean) or our
    # data model is altered, which will
    # happen in the next data creation run

<<<<<<< HEAD
    # Adjust e_nom_max and marginal cost for gas generators abroad
    gen_abroad = {
        "BE": {"e_nom_max": 201411182.1, "marginal_cost": 52.4578,},
        "FR": {"e_nom_max": 584000929.8, "marginal_cost": 48.5288,},
        "NL": {"e_nom_max": 213747863.2, "marginal_cost": 48.8340,},
        "PL": {"e_nom_max": 128604090.0, "marginal_cost": 43.5067,},
        "SE": {"e_nom_max": 56214260.5, "marginal_cost": 45.5137,},
        "GB": {"e_nom_max": 976813718.0, "marginal_cost": 50.9111,},
    }
    for key in gen_abroad:
        bus_index = etrago.network.buses[
            (etrago.network.buses.country == key) &
            (etrago.network.buses.carrier == 'CH4')
        ].index
        gen = etrago.network.generators[etrago.network.generators.bus == bus_index[0]].index
        etrago.network.generators.at[gen[0], "e_nom_max"] = gen_abroad[key]["e_nom_max"]
        etrago.network.generators.at[gen[0], "marginal_cost"] = gen_abroad[key]["marginal_cost"]

    # Correct generator in RU and add one in NO
    RU_bus_index = etrago.network.buses[etrago.network.buses.country == 'RU'].index
    RU_gen =  etrago.network.generators[etrago.network.generators.bus == RU_bus_index[0]].index
    etrago.network.generators.at[RU_gen[0], 'e_nom_max'] = 277140951.4
    etrago.network.generators.at[RU_gen[0], 'p_nom'] = 31637.1
    etrago.network.generators.at[RU_gen[0], 'marginal_cost'] *= 1.3

    NO_bus_index = etrago.network.buses[
        (etrago.network.buses.country == 'NO') &
        (etrago.network.buses.carrier == 'CH4')
    ].index
    etrago.network.add(
        "Generator",
        name="NO_gen",
        bus=NO_bus_index[0],
        carrier="CH4",
        p_nom=20833.3,
        marginal_cost=40.9765,
    )
    etrago.network.generators.at["NO_gen", 'scn_name'] = "eGon2035"
    etrago.network.generators.at["NO_gen", 'e_nom_max'] = 182500000.0

    # Add missing foreign gas turbines
    capacities = {
        "AT": 2519.349998,
        "BE": 8685.600013,
        "CZ": 1349.700001,
        "DK": 950.000000,
        "FR": 7313.000003,
        "NL": 9295.299998,
        "PL" : 7501.000000,
        "SE": 377.789001,
    }

    for c in capacities:   
        bus0 = etrago.network.buses[
            (etrago.network.buses.country == c) &
            (etrago.network.buses.carrier == 'CH4')
        ]
        etrago.network.add(
            "Link",
            etrago.network.links.index.max()+'1',
            bus0 = bus0.index.values[0],
            bus1 = etrago.network.buses[
                (etrago.network.buses.country == c) &
                (etrago.network.buses.carrier == 'AC') & 
                (etrago.network.buses.v_nom == 380) &
                (etrago.network.buses.x==bus0.x.values[0])
            ].index.values[0], 
            efficiency = etrago.network.links[etrago.network.links.carrier=='OCGT' ].efficiency.mean(),
            p_nom = capacities[c]/etrago.network.links[etrago.network.links.carrier=='OCGT' ].efficiency.mean(),
            marginal_cost = etrago.network.links[etrago.network.links.carrier=='OCGT' ].marginal_cost.mean(),
            carrier = 'OCGT'
            )

    # GBNI
    bus0 = etrago.network.buses[
        (etrago.network.buses.country == 'GB') &
        (etrago.network.buses.carrier == 'CH4') & 
        (etrago.network.buses.x == -6.097540942585511)]

    etrago.network.add(
        "Link",
        etrago.network.links.index.max()+'1',
        bus0 = bus0.index.values[0],
        bus1 = etrago.network.buses[
            (etrago.network.buses.carrier == 'AC') & 
            (etrago.network.buses.v_nom == 380) &
            (etrago.network.buses.x==bus0.x.values[0])
        ].index.values[0], 
        efficiency = etrago.network.links[etrago.network.links.carrier=='OCGT' ].efficiency.mean(),
        p_nom = 1513.000000/etrago.network.links[etrago.network.links.carrier=='OCGT' ].efficiency.mean(),
        marginal_cost = etrago.network.links[etrago.network.links.carrier=='OCGT' ].marginal_cost.mean(),
        carrier = 'OCGT'
        )

    # GB Festland
    bus1_gb = etrago.network.buses[
        (etrago.network.buses.carrier == 'AC') & 
        (etrago.network.buses.v_nom == 380) &
        (etrago.network.buses.country == 'GB') & 
        (etrago.network.buses.x != -6.097540942585511
)
    ]
    etrago.network.add(
        "Link",
        etrago.network.links.index.max()+'1',
        bus0 = bus0.index.values[0],
        bus1 = bus1_gb.index.values[0], 
        efficiency = etrago.network.links[etrago.network.links.carrier=='OCGT' ].efficiency.mean(),
        p_nom = 37172.100038/etrago.network.links[etrago.network.links.carrier=='OCGT' ].efficiency.mean(),
        marginal_cost = etrago.network.links[etrago.network.links.carrier=='OCGT' ].marginal_cost.mean(),
        carrier = 'OCGT'
        )

    etrago.network.lines_t.s_max_pu = (
        etrago.network.lines_t.s_max_pu.transpose()
        [etrago.network.lines_t.s_max_pu.columns.isin(
            etrago.network.lines.index)].transpose())
=======
    etrago.network.lines_t.s_max_pu = etrago.network.lines_t.s_max_pu.transpose()[
        etrago.network.lines_t.s_max_pu.columns.isin(etrago.network.lines.index)
    ].transpose()
>>>>>>> 775d1f60

    # Set gas grid links bidirectional
    etrago.network.links.loc[
        etrago.network.links[etrago.network.links.carrier == "CH4"].index, "p_min_pu"
    ] = -1.0

    # Set efficiences of CHP
<<<<<<< HEAD
    etrago.network.links.loc[etrago.network.links[
        etrago.network.links.carrier.str.contains('CHP')].index, 'efficiency'] = 0.43
    # Enlarge gas boilers as backup heat supply
    etrago.network.links.loc[etrago.network.links[
    etrago.network.links.carrier.str.contains('gas_boiler')].index, 'p_nom'] *= 1000

    etrago.network.links_t.p_min_pu.fillna(0., inplace=True)
    etrago.network.links_t.p_max_pu.fillna(1., inplace=True)
    etrago.network.links_t.efficiency.fillna(1., inplace=True)
=======
    etrago.network.links.loc[
        etrago.network.links[etrago.network.links.carrier.str.contains("CHP")].index,
        "efficiency",
    ] = 0.43

    etrago.network.links_t.p_min_pu.fillna(0.0, inplace=True)
    etrago.network.links_t.p_max_pu.fillna(1.0, inplace=True)
    etrago.network.links_t.efficiency.fillna(1.0, inplace=True)
>>>>>>> 775d1f60

    # Set p_max_pu for run of river and reservoir
    etrago.network.generators.loc[etrago.network.generators[
        etrago.network.generators.carrier.isin(["run_of_river", "reservoir"])].index, 'p_max_pu'] = 0.65

    etrago.adjust_network()

    # ehv network clustering
    etrago.ehv_clustering()

    # spatial clustering
    etrago.spatial_clustering()

    etrago.spatial_clustering_gas()

    #etrago.args["load_shedding"] = True
    #etrago.load_shedding()

    etrago.network.stores.e_cyclic = True
    etrago.network.storage_units.cyclic_state_of_charge = True

    # snapshot clustering
    etrago.snapshot_clustering()

    # skip snapshots
    etrago.skip_snapshots()

    etrago.network.generators_t.p_max_pu.where(etrago.network.generators_t.p_max_pu>1e-7, other=0., inplace=True)

    # start linear optimal powerflow calculations
    # needs to be adjusted for new sectors
    etrago.lopf()

    # conduct lopf with full complex timeseries for dispatch disaggregation
    etrago.dispatch_disaggregation()

    # start power flow based on lopf results
    etrago.pf_post_lopf()

    # spatial disaggregation
    # needs to be adjusted for new sectors
    # etrago.disaggregation()

    # calculate central etrago results
    etrago.calc_results()

    return etrago


if __name__ == "__main__":
    # execute etrago function
    print(datetime.datetime.now())
    etrago = run_etrago(args, json_path=None)
    print(datetime.datetime.now())
    etrago.session.close()
    # plots
    # make a line loading plot
    # plot_line_loading(network)
    # plot stacked sum of nominal power for each generator type and timestep
    # plot_stacked_gen(network, resolution="MW")
    # plot to show extendable storages
    # storage_distribution(network)
    # extension_overlay_network(network)<|MERGE_RESOLUTION|>--- conflicted
+++ resolved
@@ -445,28 +445,22 @@
 
     """
     etrago = Etrago(args, json_path=json_path)
-<<<<<<< HEAD
 
     medium_flex = False
 
     if etrago.args["scn_name"] == "eGon2035_mediumflex":
         etrago.args["scn_name"] = "eGon2035"
         medium_flex = True
-=======
->>>>>>> 775d1f60
 
     # import network from database
     etrago.build_network_from_db()
 
-<<<<<<< HEAD
     if medium_flex:
         etrago.drop_sectors(
         drop_carriers = ["H2_saltcavern", "central_heat_store", "rural_heat_store"]
             )
 
-=======
     etrago.network.lines.type = ""
->>>>>>> 775d1f60
     etrago.network.storage_units.lifetime = np.inf
     etrago.network.transformers.lifetime = 40  # only temporal fix
     etrago.network.lines.lifetime = 40  # only temporal fix until either the
@@ -475,7 +469,6 @@
     # data model is altered, which will
     # happen in the next data creation run
 
-<<<<<<< HEAD
     # Adjust e_nom_max and marginal cost for gas generators abroad
     gen_abroad = {
         "BE": {"e_nom_max": 201411182.1, "marginal_cost": 52.4578,},
@@ -593,11 +586,6 @@
         etrago.network.lines_t.s_max_pu.transpose()
         [etrago.network.lines_t.s_max_pu.columns.isin(
             etrago.network.lines.index)].transpose())
-=======
-    etrago.network.lines_t.s_max_pu = etrago.network.lines_t.s_max_pu.transpose()[
-        etrago.network.lines_t.s_max_pu.columns.isin(etrago.network.lines.index)
-    ].transpose()
->>>>>>> 775d1f60
 
     # Set gas grid links bidirectional
     etrago.network.links.loc[
@@ -605,26 +593,15 @@
     ] = -1.0
 
     # Set efficiences of CHP
-<<<<<<< HEAD
     etrago.network.links.loc[etrago.network.links[
         etrago.network.links.carrier.str.contains('CHP')].index, 'efficiency'] = 0.43
     # Enlarge gas boilers as backup heat supply
     etrago.network.links.loc[etrago.network.links[
     etrago.network.links.carrier.str.contains('gas_boiler')].index, 'p_nom'] *= 1000
 
-    etrago.network.links_t.p_min_pu.fillna(0., inplace=True)
-    etrago.network.links_t.p_max_pu.fillna(1., inplace=True)
-    etrago.network.links_t.efficiency.fillna(1., inplace=True)
-=======
-    etrago.network.links.loc[
-        etrago.network.links[etrago.network.links.carrier.str.contains("CHP")].index,
-        "efficiency",
-    ] = 0.43
-
     etrago.network.links_t.p_min_pu.fillna(0.0, inplace=True)
     etrago.network.links_t.p_max_pu.fillna(1.0, inplace=True)
     etrago.network.links_t.efficiency.fillna(1.0, inplace=True)
->>>>>>> 775d1f60
 
     # Set p_max_pu for run of river and reservoir
     etrago.network.generators.loc[etrago.network.generators[
