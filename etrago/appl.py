# -*- coding: utf-8 -*-
"""
This is the application file for the tool eTraGo.

Define your connection parameters and power flow settings before executing the function etrago.

This program is free software; you can redistribute it and/or
modify it under the terms of the GNU Affero General Public License as
published by the Free Software Foundation; either version 3 of the
License, or (at your option) any later version.

This program is distributed in the hope that it will be useful,
but WITHOUT ANY WARRANTY; without even the implied warranty of
MERCHANTABILITY or FITNESS FOR A PARTICULAR PURPOSE.  See the
GNU Affero General Public License for more details.

You should have received a copy of the GNU Affero General Public License
along with this program.  If not, see <http://www.gnu.org/licenses/>.


__copyright__ = "Flensburg University of Applied Sciences, Europa-Universität Flensburg, Centre for Sustainable Energy Systems, DLR-Institute for Networked Energy Systems"
__license__ = "GNU Affero General Public License Version 3 (AGPL-3.0)"
__author__ = "ulfmueller, lukasol, wolfbunke, mariusves, s3pp"
"""
import numpy as np
from numpy import genfromtxt
np.random.seed()
import time
import datetime
import os


if not 'READTHEDOCS' in os.environ:
    # Sphinx does not run this code.
    # Do not import internal packages directly  
    from etrago.tools.io import NetworkScenario, results_to_oedb, extension, decommissioning
    from etrago.tools.plot import (plot_line_loading, plot_stacked_gen,
                                     add_coordinates, curtailment, gen_dist,
                                     storage_distribution, storage_expansion, extension_overlay_network)

    from etrago.tools.utilities import (load_shedding, data_manipulation_sh, convert_capital_costs,
                                    results_to_csv, parallelisation, pf_post_lopf, 
                                    loading_minimization, calc_line_losses, group_parallel_lines)
    from etrago.tools.extendable import extendable
    from etrago.cluster.networkclustering import busmap_from_psql, cluster_on_extra_high_voltage, kmean_clustering
    from etrago.cluster.snapshot import snapshot_clustering, daily_bounds
    from egoio.tools import db
    from sqlalchemy.orm import sessionmaker

args = {# Setup and Configuration:
        'db': 'oedb', # db session
<<<<<<< HEAD
        'gridversion': 'v0.3.0', #0c1? None for model_draft or Version number (e.g. v0.2.11) for grid schema
=======
        'gridversion': 'v0.3.0pre1', # None for model_draft or Version number (e.g. v0.2.11) for grid schema
>>>>>>> b9f677a4
        'method': 'lopf', # lopf or pf
        'pf_post_lopf': False, # state whether you want to perform a pf after a lopf simulation
        'start_snapshot': 2880,
        'end_snapshot' : 2881, #3624,
        'solver': 'gurobi', # glpk, cplex or gurobi
        'scn_name': 'NEP 2035', # # choose a scenario: Status Quo, NEP 2035, eGo100
            # Scenario variations:
            'scn_extension': None, # None or name of additional scenario (in extension_tables) e.g. 'nep2035_b2'
            'scn_decommissioning': None, # None or name of decommissioning-scenario (in extension_tables) e.g. 'nep2035_b2'
            'add_Belgium_Norway': False,  # state if you want to add Belgium and Norway as electrical neighbours, timeseries from scenario NEP 2035!
        # Export options:
        'lpfile': False, # state if and where you want to save pyomo's lp file: False or /path/tofolder
<<<<<<< HEAD
        'results': False,# state if and where you want to save results as csv: False or /path/tofolder
        'export': False, # state if you want to export the results back to the database
        # Settings:
        'extendable':['storages'], # None or array of components you want to optimize (e.g. ['network', 'storages'])
        'generator_noise':True, # state if you want to apply a small generator noise 
        'reproduce_noise': False,# state if you want to use a predefined set of random noise for the given scenario. if so, provide path, e.g. 'noise_values.csv'
        'minimize_loading':False,
        # Clustering:
        'network_clustering_kmeans':10, # state if you want to perform a k-means clustering on the given network. State False or the value k (e.g. 20).
        'load_cluster': False, # state if you want to load cluster coordinates from a previous run: False or /path/tofile (filename similar to ./cluster_coord_k_n_result)
        'network_clustering_ehv': False, # state if you want to perform a clustering of HV buses to EHV buses.
        'snapshot_clustering':3, # False or the number of 'periods' you want to cluster to. Move to PyPSA branch:features/snapshot_clustering
        # Simplifications:
        'parallelisation':False, # state if you want to run snapshots parallely.
        'skip_snapshots':False,
=======
        'results': '/home/openego/pf_results/storage_paper/NEP2035_k600_t3_gurobi_noise', # state if and where you want to save results as csv: False or /path/tofolder
        'export': False, # state if you want to export the results back to the database
        # Settings:        
        'storage_extendable':True, # state if you want storages to be installed at each node if necessary.
        'generator_noise':True, # state if you want to apply a small generator noise 
        'reproduce_noise': '/home/openego/noise_values_lukastorage.csv', # state if you want to use a predefined set of random noise for the given scenario. if so, provide path, e.g. 'noise_values.csv'
        'minimize_loading':False,
        # Clustering:
        'k_mean_clustering': 600, # state if you want to perform a k-means clustering on the given network. State False or the value k (e.g. 20).
        'network_clustering': False, # state if you want to perform a clustering of HV buses to EHV buses.
        # Simplifications:
        'parallelisation':False, # state if you want to run snapshots parallely.
        'skip_snapshots':3,
>>>>>>> b9f677a4
        'line_grouping': False, # state if you want to group lines running between the same buses.
        'branch_capacity_factor': 0.7, # globally extend or lower branch capacities
        'load_shedding':False, # meet the demand at very high cost; for debugging purposes.
        'comments':None }


def etrago(args):
    """The etrago function works with following arguments:


    Parameters
    ----------

    db : str
        ``'oedb'``,
        Name of Database session setting stored in *config.ini* of *.egoio*

    gridversion : NoneType or str
        ``'v0.2.11'``,
        Name of the data version number of oedb: state ``'None'`` for
        model_draft (sand-box) or an explicit version number
        (e.g. 'v0.2.10') for the grid schema.

    method : str
        ``'lopf'``,
        Choose between a non-linear power flow ('pf') or
        a linear optimal power flow ('lopf').

    pf_post_lopf : bool
        False,
        Option to run a non-linear power flow (pf) directly after the
        linear optimal power flow (and thus the dispatch) has finished.

    start_snapshot : int
        1,
        Start hour of the scenario year to be calculated.

    end_snapshot : int
        2,
        End hour of the scenario year to be calculated.
        
    solver : str
        'glpk', 
        Choose your preferred solver. Current options: 'glpk' (open-source),
        'cplex' or 'gurobi'.
                
    scn_name : str
    	'Status Quo',
	Choose your scenario. Currently, there are three different 
	scenarios: 'Status Quo', 'NEP 2035', 'eGo100'. If you do not 
	want to use the full German dataset, you can use the excerpt of 
	Schleswig-Holstein by adding the acronym SH to the scenario 
	name (e.g. 'SH Status Quo').
        
   scn_extension : str
       None,
       Choose an extension-scenario which will be added to the existing
       network container. Data of the extension scenarios are located in extension-tables
       (e.g. model_draft.ego_grid_pf_hv_extension_bus) with the prefix 'extension_'.
       Currently there are two overlay networks:
           'nep2035_confirmed' includes all planed new lines confirmed by the Bundesnetzagentur
           'nep2035_b2' includes alles new lines planned by the Netzentwicklungsplan 2025 in scenario 2035 B2
           
    scn_decommissioning : str
        None, 
        Choose an extra scenario which includes lines you want to decommise from the 
        existing network. Data of the decommissioning scenarios are located in extension-tables 
        (e.g. model_draft.ego_grid_pf_hv_extension_bus) with the prefix 'decommissioning_'.
        Currently, there are two decommissioning_scenarios which are linked to extension-scenarios:   
            'nep2035_confirmed' includes all lines that will be replaced in confirmed projects
            'nep2035_b2' includes all lines that will be replaced in NEP-scenario 2035 B2
            
    add_Belgium_Norway : bool
        False, 
        State if you want to add Belgium and Norway as electrical neighbours.
        Currently, generation and load always refer to scenario 'NEP 2035'.
            
    lpfile : obj
        False, 
        State if and where you want to save pyomo's lp file. Options:
        False or '/path/tofolder'.import numpy as np
        
    results : obj
        False, 
        State if and where you want to save results as csv files.Options: 
        False or '/path/tofolder'.
        
    export : bool
        False, 
        State if you want to export the results of your calculation 
        back to the database.
        
    extendable : NoneType or list
        ['network', 'storages'],
        Choose None or which components you want to optimize.
        Settings can be added in /tools/extendable.py. 
        The most important possibilities:
            'network': set all lines, links and transformers extendable
            'transformers': set all transformers extendable
            'overlay_network': set all components of the 'scn_extension' extendable
            'storages': allow to install extendable storages (unlimited in size) 
                        at each grid node in order to meet the flexibility demand. 
      
        
    generator_noise : bool
        True,
        Choose if you want to apply a small random noise to the marginal
        costs of each generator in order to prevent an optima plateau.

    reproduce_noise : bool or obj
        False,
        State if you want to use a predefined set of random noise for
        the given scenario. If so, provide path to the csv file,
        e.g. ``'noise_values.csv'``.

    minimize_loading : bool
        False,
        ...

    network_clustering_kmeans : bool or int
        False,
        State if you want to apply a clustering of all network buses down to
        only ``'k'`` buses. The weighting takes place considering generation and load
        at each node. If so, state the number of k you want to apply. Otherwise
        put False. This function doesn't work together with
        ``'line_grouping = True'``.

    network_clustering_ehv : bool
        False,
        Choose if you want to cluster the full HV/EHV dataset down to only the EHV
        buses. In that case, all HV buses are assigned to their closest EHV sub-station,
        taking into account the shortest distance on power lines.
	
    snapshot_clustering : bool or int
    	False,
	State if you want to cluster the snapshots and run the optimization only on a
	subset of snapshot periods. The int value defines the number of periods (i.e. days)
	wich will be clustered to. 

    parallelisation : bool
        False,
        Choose if you want to calculate a certain number of snapshots in parallel. If
        yes, define the respective amount in the if-clause execution below. Otherwise
        state False here.

    line_grouping : bool
        True,
        State if you want to group lines that connect the same two buses into one system.

    branch_capacity_factor : numeric
        1,
        Add a factor here if you want to globally change line capacities (e.g. to "consider"
        an (n-1) criterion or for debugging purposes.

    load_shedding : bool
        False,
        State here if you want to make use of the load shedding function which is helpful when
        debugging: a very expensive generator is set to each bus and meets the demand when regular
        generators cannot do so.

    comments : str
        None

    Returns
    -------
    network : `pandas.DataFrame<dataframe>`
        eTraGo result network based on `PyPSA network <https://www.pypsa.org/doc/components.html#network>`_


    """
    conn = db.connection(section=args['db'])
    Session = sessionmaker(bind=conn)
    session = Session()

    # additional arguments cfgpath, version, prefix
    if args['gridversion'] == None:
        args['ormcls_prefix'] = 'EgoGridPfHv'
    else:
        args['ormcls_prefix'] = 'EgoPfHv'

    scenario = NetworkScenario(session,
                               version=args['gridversion'],
                               prefix=args['ormcls_prefix'],
                               method=args['method'],
                               start_snapshot=args['start_snapshot'],
                               end_snapshot=args['end_snapshot'],
                               scn_name=args['scn_name'])

    network = scenario.build_network()

    # add coordinates
    network = add_coordinates(network)
      
    # TEMPORARY vague adjustment due to transformer bug in data processing     
    if args['gridversion'] == 'v0.2.11':
        network.transformers.x=network.transformers.x*0.0001

    # set SOC at the beginning and end of the period to equal values
    network.storage_units.cyclic_state_of_charge = True

    # set extra_functionality to default
    extra_functionality=None

    if args['generator_noise']:
        # create or reproduce generator noise
        if not args['reproduce_noise'] == False:
            noise_values = genfromtxt('noise_values.csv', delimiter=',')
            # add random noise to all generator
            network.generators.marginal_cost = noise_values
        else:
            noise_values = network.generators.marginal_cost + abs(np.random.normal(0,0.001,len(network.generators.marginal_cost)))
            np.savetxt("noise_values.csv", noise_values, delimiter=",")
            noise_values = genfromtxt('noise_values.csv', delimiter=',')
            # add random noise to all generator
            network.generators.marginal_cost = noise_values

   
    # for SH scenario run do data preperation:
    if args['scn_name'] == 'SH Status Quo' or args['scn_name'] == 'SH NEP 2035':
        data_manipulation_sh(network)

    # grouping of parallel lines
    if args['line_grouping']:
        group_parallel_lines(network)

    # network clustering
    if args['network_clustering_ehv']:
        network.generators.control="PV"
        busmap = busmap_from_psql(network, session, scn_name=args['scn_name'])
        network = cluster_on_extra_high_voltage(network, busmap, with_time=True)

    # k-mean clustering
    if not args['network_clustering_kmeans'] == False:
        network = kmean_clustering(network, n_clusters=args['network_clustering_kmeans'],
                                   load_cluster=args['load_cluster'],
                                   line_length_factor= 1.25, remove_stubs=True, 
                                   use_reduced_coordinates=False, bus_weight_tocsv=None, 
                                   bus_weight_fromcsv=None)

    # Branch loading minimization
    if args['minimize_loading']:
        extra_functionality = loading_minimization
    
    if args['skip_snapshots']:
        network.snapshots=network.snapshots[::args['skip_snapshots']]
        network.snapshot_weightings=network.snapshot_weightings[::args['skip_snapshots']]*args['skip_snapshots']   
        
    if args ['scn_extension'] != None:
         network = extension(network, session, scn_extension = args ['scn_extension'],start_snapshot=args['start_snapshot'], end_snapshot=args['end_snapshot'], k_mean_clustering = args['network_clustering_kmeans'])
    
    if args ['scn_decommissioning'] != None:
         network = decommissioning(network, session, scn_decommissioning = args ['scn_decommissioning'],k_mean_clustering = args['network_clustering_kmeans'])

    if args ['add_Belgium_Norway']:
         network = extension(network, session, scn_extension = 'BE_NO_NEP 2035', start_snapshot=args['start_snapshot'], end_snapshot=args['end_snapshot'], k_mean_clustering = args['network_clustering_kmeans'])
        
    if args ['extendable'] != None:
        network = extendable(network, args['extendable'], args ['scn_extension'])
        network = convert_capital_costs(network, args['start_snapshot'], args['end_snapshot'])
    
    if args['branch_capacity_factor']:
        network.lines.s_nom = network.lines.s_nom*args['branch_capacity_factor']
        network.transformers.s_nom = network.transformers.s_nom*args['branch_capacity_factor']
        
     #load shedding in order to hunt infeasibilities
    if args['load_shedding']:
        load_shedding(network)
        
    # snapshot clustering
    if not args['snapshot_clustering']== False:
        network = snapshot_clustering(network, how='daily', clusters= args['snapshot_clustering'])
        extra_functionality = daily_bounds # daily_bounds or other constraint

    # parallisation
    if args['parallelisation']:
        parallelisation(network, start_snapshot=args['start_snapshot'], 
                        end_snapshot=args['end_snapshot'],group_size=1, 
                        solver_name=args['solver'], 
                        extra_functionality=extra_functionality)
    # start linear optimal powerflow calculations
    elif args['method'] == 'lopf':
        x = time.time()
<<<<<<< HEAD

        #network.lopf(network.snapshots, solver_name=args['solver'], extra_functionality=extra_functionality, solver_options={'threads':4, 'lpmethod':0, 'solutiontype':2, 'barrier convergetol':1.e-5,'network tolerances feasibility':1.e-6}, keep_files=True)
        #CPLEX 
        #network.lopf(network.snapshots, solver_name=args['solver'], formulation='kirchhoff', extra_functionality=extra_functionality, solver_options={'threads':4, 'lpmethod':4, 'solutiontype':2, 'barrier convergetol':1.e-5,'network tolerances feasibility':1.e-6}, keep_files=True)
        #Gurobi
        network.lopf(network.snapshots, solver_name=args['solver'], extra_functionality=extra_functionality, solver_options={'threads':4, 'method':2, 'crossover':0, 'BarConvTol':1.e-5,'FeasibilityTol':1.e-6}, keep_files=True)
=======
        network.lopf(network.snapshots, solver_name=args['solver'], extra_functionality=extra_functionality, solver_options={'threads':4, 'method':2, 'crossover':0, 'BarConvTol':1.e-5,'FeasibilityTol':1.e-5})
>>>>>>> b9f677a4
        y = time.time()
        z = (y - x) / 60 
        print("Time for LOPF [min]:",round(z,2))# z is time for lopf in minutes

            # start non-linear powerflow simulation
    elif args['method'] == 'pf':
            network.pf(scenario.timeindex)
            # calc_line_losses(network)
        
    if args['pf_post_lopf']:
        pf_post_lopf(network, scenario)
        calc_line_losses(network)
    

       # provide storage installation costs
    if sum(network.storage_units.p_nom_opt) != 0:
        installed_storages = network.storage_units[ network.storage_units.p_nom_opt!=0]
        storage_costs = sum(installed_storages.capital_cost * installed_storages.p_nom_opt)
        print("Investment costs for all storages in selected snapshots [EUR]:",round(storage_costs,2))

    # write lpfile to path
    if not args['lpfile'] == False:
        network.model.write(args['lpfile'], io_options={'symbolic_solver_labels':
                                                     True})
    # write PyPSA results back to database
    if args['export']:
        username = str(conn.url).split('//')[1].split(':')[0]
        args['user_name'] = username
        safe_results=False #default is False. If it is set to 'True' the result set will be safed
                           #to the versioned grid schema eventually apart from
                           #being saved to the model_draft.
                           #ONLY set to True if you know what you are doing.
        results_to_oedb(session, network, args, grid='hv', safe_results = safe_results)

    # write PyPSA results to csv to path
    if not args['results'] == False:
        results_to_csv(network, args['results'])

    # close session
    #session.close()

    return network


if __name__ == '__main__':
    # execute etrago function
    print(datetime.datetime.now())
    network = etrago(args)
    print(datetime.datetime.now())
    # plots
    # make a line loading plot
    #plot_line_loading(network)
    # plot stacked sum of nominal power for each generator type and timestep
    #plot_stacked_gen(network, resolution="MW")
    # plot to show extendable storages
<<<<<<< HEAD
    #storage_distribution(network)
    #extension_overlay_network(network)
=======
    #storage_distribution(network)
>>>>>>> b9f677a4
<|MERGE_RESOLUTION|>--- conflicted
+++ resolved
@@ -49,11 +49,7 @@
 
 args = {# Setup and Configuration:
         'db': 'oedb', # db session
-<<<<<<< HEAD
-        'gridversion': 'v0.3.0', #0c1? None for model_draft or Version number (e.g. v0.2.11) for grid schema
-=======
         'gridversion': 'v0.3.0pre1', # None for model_draft or Version number (e.g. v0.2.11) for grid schema
->>>>>>> b9f677a4
         'method': 'lopf', # lopf or pf
         'pf_post_lopf': False, # state whether you want to perform a pf after a lopf simulation
         'start_snapshot': 2880,
@@ -66,7 +62,6 @@
             'add_Belgium_Norway': False,  # state if you want to add Belgium and Norway as electrical neighbours, timeseries from scenario NEP 2035!
         # Export options:
         'lpfile': False, # state if and where you want to save pyomo's lp file: False or /path/tofolder
-<<<<<<< HEAD
         'results': False,# state if and where you want to save results as csv: False or /path/tofolder
         'export': False, # state if you want to export the results back to the database
         # Settings:
@@ -82,21 +77,6 @@
         # Simplifications:
         'parallelisation':False, # state if you want to run snapshots parallely.
         'skip_snapshots':False,
-=======
-        'results': '/home/openego/pf_results/storage_paper/NEP2035_k600_t3_gurobi_noise', # state if and where you want to save results as csv: False or /path/tofolder
-        'export': False, # state if you want to export the results back to the database
-        # Settings:        
-        'storage_extendable':True, # state if you want storages to be installed at each node if necessary.
-        'generator_noise':True, # state if you want to apply a small generator noise 
-        'reproduce_noise': '/home/openego/noise_values_lukastorage.csv', # state if you want to use a predefined set of random noise for the given scenario. if so, provide path, e.g. 'noise_values.csv'
-        'minimize_loading':False,
-        # Clustering:
-        'k_mean_clustering': 600, # state if you want to perform a k-means clustering on the given network. State False or the value k (e.g. 20).
-        'network_clustering': False, # state if you want to perform a clustering of HV buses to EHV buses.
-        # Simplifications:
-        'parallelisation':False, # state if you want to run snapshots parallely.
-        'skip_snapshots':3,
->>>>>>> b9f677a4
         'line_grouping': False, # state if you want to group lines running between the same buses.
         'branch_capacity_factor': 0.7, # globally extend or lower branch capacities
         'load_shedding':False, # meet the demand at very high cost; for debugging purposes.
@@ -379,16 +359,12 @@
     # start linear optimal powerflow calculations
     elif args['method'] == 'lopf':
         x = time.time()
-<<<<<<< HEAD
 
         #network.lopf(network.snapshots, solver_name=args['solver'], extra_functionality=extra_functionality, solver_options={'threads':4, 'lpmethod':0, 'solutiontype':2, 'barrier convergetol':1.e-5,'network tolerances feasibility':1.e-6}, keep_files=True)
         #CPLEX 
         #network.lopf(network.snapshots, solver_name=args['solver'], formulation='kirchhoff', extra_functionality=extra_functionality, solver_options={'threads':4, 'lpmethod':4, 'solutiontype':2, 'barrier convergetol':1.e-5,'network tolerances feasibility':1.e-6}, keep_files=True)
         #Gurobi
         network.lopf(network.snapshots, solver_name=args['solver'], extra_functionality=extra_functionality, solver_options={'threads':4, 'method':2, 'crossover':0, 'BarConvTol':1.e-5,'FeasibilityTol':1.e-6}, keep_files=True)
-=======
-        network.lopf(network.snapshots, solver_name=args['solver'], extra_functionality=extra_functionality, solver_options={'threads':4, 'method':2, 'crossover':0, 'BarConvTol':1.e-5,'FeasibilityTol':1.e-5})
->>>>>>> b9f677a4
         y = time.time()
         z = (y - x) / 60 
         print("Time for LOPF [min]:",round(z,2))# z is time for lopf in minutes
@@ -444,9 +420,5 @@
     # plot stacked sum of nominal power for each generator type and timestep
     #plot_stacked_gen(network, resolution="MW")
     # plot to show extendable storages
-<<<<<<< HEAD
     #storage_distribution(network)
     #extension_overlay_network(network)
-=======
-    #storage_distribution(network)
->>>>>>> b9f677a4
