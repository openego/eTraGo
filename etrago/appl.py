# -*- coding: utf-8 -*-
# Copyright 2016-2018  Flensburg University of Applied Sciences,
# Europa-Universität Flensburg,
# Centre for Sustainable Energy Systems,
# DLR-Institute for Networked Energy Systems

# This program is free software; you can redistribute it and/or
# modify it under the terms of the GNU Affero General Public License as
# published by the Free Software Foundation; either version 3 of the
# License, or (at your option) any later version.

# This program is distributed in the hope that it will be useful,
# but WITHOUT ANY WARRANTY; without even the implied warranty of
# MERCHANTABILITY or FITNESS FOR A PARTICULAR PURPOSE.  See the
# GNU Affero General Public License for more details.

# You should have received a copy of the GNU Affero General Public License
# along with this program.  If not, see <http://www.gnu.org/licenses/>.

# File description
"""
This is the application file for the tool eTraGo.
Define your connection parameters and power flow settings before executing
the function etrago.
"""


import datetime
import os
import os.path
import time
import numpy as np
import pandas as pd

__copyright__ = (
    "Flensburg University of Applied Sciences, "
    "Europa-Universität Flensburg, Centre for Sustainable Energy Systems, "
    "DLR-Institute for Networked Energy Systems")
__license__ = "GNU Affero General Public License Version 3 (AGPL-3.0)"
__author__ = "ulfmueller, lukasol, wolfbunke, mariusves, s3pp"


if 'READTHEDOCS' not in os.environ:
    # Sphinx does not run this code.
    # Do not import internal packages directly
    from etrago.cluster.disaggregation import (
            MiniSolverDisaggregation,
            UniformDisaggregation)
    
    from etrago.cluster.networkclustering import (
        busmap_from_psql,
        cluster_on_extra_high_voltage,
        kmean_clustering)
    
    from etrago.tools.io import (
        NetworkScenario,
        results_to_oedb,
        extension,
        decommissioning)
    
    from etrago.tools.plot import (
        plot_line_loading,
        plot_stacked_gen,
        add_coordinates,
        curtailment,
        gen_dist,
        storage_distribution,
        storage_expansion,
        nodal_gen_dispatch,
        network_extension)

    from etrago.tools.utilities import (
        load_shedding,
        data_manipulation_sh,
        convert_capital_costs,
        results_to_csv,
        parallelisation,
        pf_post_lopf,
        loading_minimization,
        calc_line_losses,
        group_parallel_lines,
        add_missing_components,
        distribute_q,
        set_q_foreign_loads,
<<<<<<< HEAD
        foreign_links,
        crossborder_capacity,
        ramp_limits,
        geolocation_buses)
=======
        clip_foreign,
        foreign_links,
        get_args_setting)
>>>>>>> 3366f49f
    
    from etrago.tools.extendable import extendable, extension_preselection
    from etrago.cluster.snapshot import snapshot_clustering, daily_bounds
    from egoio.tools import db
    from sqlalchemy.orm import sessionmaker
    

args = {  # Setup and Configuration:
    'db': 'oedb',  # database session
    'gridversion': 'v0.4.5',  # None for model_draft or Version number
    'method': 'lopf',  # lopf or pf
    'pf_post_lopf': True,  # perform a pf after a lopf simulation
    'start_snapshot': 1,
    'end_snapshot': 30,
    'solver': 'gurobi',  # glpk, cplex or gurobi
    'solver_options': {'threads':4, 'method':2, 'BarHomogeneous':1,
                         'NumericFocus': 3, 'BarConvTol':1.e-5,
                         'FeasibilityTol':1.e-6, 
                         'logFile':'gurobi_eTraGo.log'},  # {} for default or dict of solver options
    'scn_name': 'NEP 2035',  # a scenario: Status Quo, NEP 2035, eGo 100
    # Scenario variations:
    'scn_extension': None,  # None or array of extension scenarios
    'scn_decommissioning':None, # None or decommissioning scenario
    # Export options:
    'lpfile': False,  # save pyomo's lp file: False or /path/tofolder
<<<<<<< HEAD
    'results': False, #' ./results',  # save results as csv: False or /path/tofolder
=======
    'results': './results',  # save results as csv: False or /path/tofolder
>>>>>>> 3366f49f
    'export': False,  # export the results back to the oedb
    # Settings:
    'extendable': [],  # Array of components to optimize
    'generator_noise': 789456,  # apply generator noise, False or seed number
    'minimize_loading': False,
    'ramp_limits': False, # Choose if using ramp limit of generators
    # Clustering:
    'network_clustering_kmeans': 10,  # False or the value k for clustering
    'load_cluster': False,  # False or predefined busmap for k-means
    'network_clustering_ehv': False,  # clustering of HV buses to EHV buses.
    'disaggregation': None, # or None, 'mini' or 'uniform'
    'snapshot_clustering': False,  # False or the number of 'periods'
    # Simplifications:
    'parallelisation': False,  # run snapshots parallely.
    'skip_snapshots': False,
    'line_grouping': False,  # group lines parallel lines
    'branch_capacity_factor': 0.7,  # factor to change branch capacities
    'load_shedding': True, # meet the demand at very high cost
    'foreign_lines' : {'carrier': 'AC', 'capacity': 'osmTGmod'}, # dict containing carrier and capacity settings of foreign lines
    'comments': None}


args = get_args_setting(args, jsonpath = None)


def etrago(args):
    """The etrago function works with following arguments:


    Parameters
    ----------

    db : str
        ``'oedb'``,
        Name of Database session setting stored in *config.ini* of *.egoio*

    gridversion : NoneType or str
        ``'v0.2.11'``,
        Name of the data version number of oedb: state ``'None'`` for
        model_draft (sand-box) or an explicit version number
        (e.g. 'v0.2.10') for the grid schema.

    method : str
        ``'lopf'``,
        Choose between a non-linear power flow ('pf') or
        a linear optimal power flow ('lopf').

    pf_post_lopf : bool
        False,
        Option to run a non-linear power flow (pf) directly after the
        linear optimal power flow (and thus the dispatch) has finished.

    start_snapshot : int
        1,
        Start hour of the scenario year to be calculated.

    end_snapshot : int
        2,
        End hour of the scenario year to be calculated.

    solver : str
        'glpk',
        Choose your preferred solver. Current options: 'glpk' (open-source),
        'cplex' or 'gurobi'.

    scn_name : str
        'Status Quo',
        Choose your scenario. Currently, there are three different
        scenarios: 'Status Quo', 'NEP 2035', 'eGo100'. If you do not
        want to use the full German dataset, you can use the excerpt of
        Schleswig-Holstein by adding the acronym SH to the scenario
        name (e.g. 'SH Status Quo').

   scn_extension : NoneType or list
       None,
       Choose extension-scenarios which will be added to the existing
       network container. Data of the extension scenarios are located in
       extension-tables (e.g. model_draft.ego_grid_pf_hv_extension_bus)
       with the prefix 'extension_'.
       Currently there are three overlay networks:
           'nep2035_confirmed' includes all planed new lines confirmed by the
           Bundesnetzagentur
           'nep2035_b2' includes all new lines planned by the
           Netzentwicklungsplan 2025 in scenario 2035 B2
           'BE_NO_NEP 2035' includes planned lines to Belgium and Norway and adds
           BE and NO as electrical neighbours

    scn_decommissioning : str
        None,
        Choose an extra scenario which includes lines you want to decommise
        from the existing network. Data of the decommissioning scenarios are
        located in extension-tables
        (e.g. model_draft.ego_grid_pf_hv_extension_bus) with the prefix
        'decommissioning_'.
        Currently, there are two decommissioning_scenarios which are linked to
        extension-scenarios:
            'nep2035_confirmed' includes all lines that will be replaced in
            confirmed projects
            'nep2035_b2' includes all lines that will be replaced in
            NEP-scenario 2035 B2
    
    lpfile : obj
        False,
        State if and where you want to save pyomo's lp file. Options:
        False or '/path/tofolder'.import numpy as np

    results : obj
        False,
        State if and where you want to save results as csv files.Options:
        False or '/path/tofolder'.

    export : bool
        False,
        State if you want to export the results of your calculation
        back to the database.

    extendable : list
        ['network', 'storages'],
        Choose components you want to optimize.
        Settings can be added in /tools/extendable.py.
        The most important possibilities:
            'network': set all lines, links and transformers extendable
            'german_grid': set lines and transformers in German grid extendable
            'foreign_grid': set foreign lines and transformers extendable
            'transformers': set all transformers extendable
            'overlay_network': set all components of the 'scn_extension'
                               extendable
            'storages': allow to install extendable storages
                        (unlimited in size) at each grid node in order to meet
                        the flexibility demand.
            'network_preselection': set only preselected lines extendable,
                                    method is chosen in funcion call


    generator_noise : bool or int
        State if you want to apply a small random noise to the marginal costs
        of each generator in order to prevent an optima plateau. To reproduce
        a noise, choose the same integer (seed number).

    minimize_loading : bool
        False,
        ...
    ramp_limits : bool
        False,
        State if you want to consider ramp limits of generators. 
        Increases time for solving significantly.
        Only works when calculating at least 30 snapshots.

    network_clustering_kmeans : bool or int
        False,
        State if you want to apply a clustering of all network buses down to
        only ``'k'`` buses. The weighting takes place considering generation
        and load
        at each node. If so, state the number of k you want to apply. Otherwise
        put False. This function doesn't work together with
        ``'line_grouping = True'``.

    load_cluster : bool or obj
        state if you want to load cluster coordinates from a previous run:
        False or /path/tofile (filename similar to ./cluster_coord_k_n_result).

    network_clustering_ehv : bool
        False,
        Choose if you want to cluster the full HV/EHV dataset down to only the
        EHV buses. In that case, all HV buses are assigned to their closest EHV
        sub-station, taking into account the shortest distance on power lines.

    snapshot_clustering : bool or int
        False,
        State if you want to cluster the snapshots and run the optimization
        only on a subset of snapshot periods. The int value defines the number
        of periods (i.e. days) which will be clustered to.
        Move to PyPSA branch:features/snapshot_clustering

    parallelisation : bool
        False,
        Choose if you want to calculate a certain number of snapshots in
        parallel. If yes, define the respective amount in the if-clause
        execution below. Otherwise state False here.

    line_grouping : bool
        True,
        State if you want to group lines that connect the same two buses
        into one system.

    branch_capacity_factor : numeric
        1,
        Add a factor here if you want to globally change line capacities
        (e.g. to "consider" an (n-1) criterion or for debugging purposes).

    load_shedding : bool
        False,
        State here if you want to make use of the load shedding function which
        is helpful when debugging: a very expensive generator is set to each
        bus and meets the demand when regular
        generators cannot do so.
    
    foreign_lines : dict
        {'carrier':'AC', 'capacity': 'osm_tGmod}'
        Choose transmission technology and capacity of foreign lines: 
            'carrier': 'AC' or 'DC'
            'capacity': 'osm_tGmod', 'ntc_acer' or 'thermal_acer'

    comments : str
        None

    Returns
    -------
    network : `pandas.DataFrame<dataframe>`
        eTraGo result network based on `PyPSA network
        <https://www.pypsa.org/doc/components.html#network>`_


    """
    conn = db.connection(section=args['db'])
    Session = sessionmaker(bind=conn)
    session = Session()

    # additional arguments cfgpath, version, prefix
    if args['gridversion'] is None:
        args['ormcls_prefix'] = 'EgoGridPfHv'
    else:
        args['ormcls_prefix'] = 'EgoPfHv'

    scenario = NetworkScenario(session,
                               version=args['gridversion'],
                               prefix=args['ormcls_prefix'],
                               method=args['method'],
                               start_snapshot=args['start_snapshot'],
                               end_snapshot=args['end_snapshot'],
                               scn_name=args['scn_name'])

    network = scenario.build_network()

    # add coordinates
    network = add_coordinates(network)
    
    # Set countrytags of buses, lines, links and transformers
    network = geolocation_buses(network, session)
    
    # Set q_sets of foreign loads
    network =  set_q_foreign_loads(network, cos_phi = 1)
    
    # Change transmission technology and/or capacity of foreign lines
    if args['foreign_lines']['carrier'] == 'DC':
        foreign_links(network)
        network = geolocation_buses(network, session)
        
    if args['foreign_lines']['capacity'] != 'osmTGmod':
        crossborder_capacity(network, args['foreign_lines']['capacity'],
                               args['branch_capacity_factor'])

    # TEMPORARY vague adjustment due to transformer bug in data processing
    if args['gridversion'] == 'v0.2.11':
        network.transformers.x = network.transformers.x * 0.0001

    # set SOC at the beginning and end of the period to equal values
    network.storage_units.cyclic_state_of_charge = True

    # set extra_functionality to default
    extra_functionality = None
    
    # set disaggregated_network to default
    disaggregated_network = None

    # set clustering to default
    clustering = None
    
    if args['generator_noise'] is not False:
        # add random noise to all generators
        s = np.random.RandomState(args['generator_noise'])
        network.generators.marginal_cost += \
            abs(s.normal(0, 0.001, len(network.generators.marginal_cost)))

    # for SH scenario run do data preperation:
    if (args['scn_name'] == 'SH Status Quo' or
            args['scn_name'] == 'SH NEP 2035'):
        data_manipulation_sh(network)

    # grouping of parallel lines
    if args['line_grouping']:
        group_parallel_lines(network)

    # Branch loading minimization
    if args['minimize_loading']:
        extra_functionality = loading_minimization
    
    # scenario extensions 
    if args['scn_extension'] is not None:
        for i in range(len(args['scn_extension'])):
            network = extension(
                    network,
                    session,
                    version = args['gridversion'],
                    scn_extension=args['scn_extension'][i],
                    start_snapshot=args['start_snapshot'],
                    end_snapshot=args['end_snapshot'])
        network = geolocation_buses(network, session)
            
    # scenario decommissioning
    if args['scn_decommissioning'] is not None:
        network = decommissioning(
            network,
            session,
            version = args['gridversion'],
            scn_decommissioning=args['scn_decommissioning'])

    # Add missing lines in Munich and Stuttgart
    network =  add_missing_components(network)

    # investive optimization strategies 
    if args['extendable'] != []:
        network = extendable(
                    network,
                    args)
        network = convert_capital_costs(
            network, args['start_snapshot'], args['end_snapshot'])
    
    # skip snapshots
    if args['skip_snapshots']:
        network.snapshots = network.snapshots[::args['skip_snapshots']]
        network.snapshot_weightings = network.snapshot_weightings[
            ::args['skip_snapshots']] * args['skip_snapshots']
            
    # snapshot clustering
    if not args['snapshot_clustering'] is False:
        network = snapshot_clustering(
            network, how='daily', clusters=args['snapshot_clustering'])
        extra_functionality = daily_bounds  # daily_bounds or other constraint
        
    # set Branch capacity factor for lines and transformer
    if args['branch_capacity_factor']:
        network.lines.s_nom = network.lines.s_nom * \
            args['branch_capacity_factor']
        network.transformers.s_nom = network.transformers.s_nom * \
            args['branch_capacity_factor']

    # load shedding in order to hunt infeasibilities
    if args['load_shedding']:
        load_shedding(network)

    # ehv network clustering
    if args['network_clustering_ehv']:
        network.generators.control = "PV"
        busmap = busmap_from_psql(network, session, scn_name=args['scn_name'])
        network = cluster_on_extra_high_voltage(
            network, busmap, with_time=True)

    # k-mean clustering
    if not args['network_clustering_kmeans'] == False:
        clustering = kmean_clustering(network,
                n_clusters=args['network_clustering_kmeans'],
                load_cluster=args['load_cluster'],
                line_length_factor= 1,
                remove_stubs=False,
                use_reduced_coordinates=False,
                bus_weight_tocsv=None,
                bus_weight_fromcsv=None,
                n_init=100,
                max_iter=1000,
                tol=1e-8,
                n_jobs=-2)
        disaggregated_network = (
                network.copy() if args.get('disaggregation') else None)
        network = clustering.network.copy()
        
    if args['ramp_limits']:
        ramp_limits(network)  
        
    # preselection of extendable lines
    if 'network_preselection' in args['extendable']:
        extension_preselection(network, args, 'snapshot_clustering', 2)
        
    # skip snapshots
    if args['skip_snapshots']:
        network.snapshot_weightings=network.snapshot_weightings*args['skip_snapshots']

    # parallisation
    if args['parallelisation']:
        parallelisation(
            network,
            start_snapshot=args['start_snapshot'],
            end_snapshot=args['end_snapshot'],
            group_size=1,
            solver_name=args['solver'],
            solver_options=args['solver_options'],
            extra_functionality=extra_functionality)

    # start linear optimal powerflow calculations
    elif args['method'] == 'lopf':
        x = time.time()
        network.lopf(
            network.snapshots,
            solver_name=args['solver'],
            solver_options=args['solver_options'],
            extra_functionality=extra_functionality)
        y = time.time()
        z = (y - x) / 60
        # z is time for lopf in minutes
        print("Time for LOPF [min]:", round(z, 2))

        # start non-linear powerflow simulation
    elif args['method'] is 'pf':
        network.pf(scenario.timeindex)
        # calc_line_losses(network)

    if args['pf_post_lopf']:
        x = time.time()
        pf_solution = pf_post_lopf(network,
                                   args,
                                   extra_functionality,
                                   add_foreign_lopf=True)
        y = time.time()
        z = (y - x) / 60
        print("Time for PF [min]:", round(z, 2))
        calc_line_losses(network)
        network = distribute_q(network, allocation = 'p_nom')
        
    # provide storage installation costs
    if sum(network.storage_units.p_nom_opt) != 0:
        installed_storages = \
            network.storage_units[network.storage_units.p_nom_opt != 0]
        storage_costs = sum(
            installed_storages.capital_cost *
            installed_storages.p_nom_opt)
        print(
            "Investment costs for all storages in selected snapshots [EUR]:",
            round(
                storage_costs,
                2))

    if clustering:
        disagg = args.get('disaggregation')
        skip = () if args['pf_post_lopf'] else ('q',)
        t = time.time()
        if disagg:
            if disagg == 'mini':
                disaggregation = MiniSolverDisaggregation(
                        disaggregated_network,
                        network,
                        clustering,
                        skip=skip)
            elif disagg == 'uniform':
                disaggregation = UniformDisaggregation(disaggregated_network,
                                                       network,
                                                       clustering,
                                                       skip=skip)

            else:
                raise Exception('Invalid disaggregation command: ' + disagg)

            disaggregation.execute(scenario, solver=args['solver'])
            # temporal bug fix for solar generator which ar during night time
            # nan instead of 0            
            disaggregated_network.generators_t.p.fillna(0, inplace=True)
            disaggregated_network.generators_t.q.fillna(0, inplace=True)
            
            disaggregated_network.results = network.results
            print("Time for overall desaggregation [min]: {:.2}"
                .format((time.time() - t) / 60))

    # write lpfile to path
    if not args['lpfile'] is False:
        network.model.write(
            args['lpfile'], io_options={
                'symbolic_solver_labels': True})

    # write PyPSA results back to database
    if args['export']:
        username = str(conn.url).split('//')[1].split(':')[0]
        args['user_name'] = username
        safe_results = False  # default is False.
        # If it is set to 'True' the result set will be saved
        # to the versioned grid schema eventually apart from
        # being saved to the model_draft.
        # ONLY set to True if you know what you are doing.
        results_to_oedb(
            session,
            network,
            dict([("disaggregated_results", False)] + list(args.items())),
            grid='hv',
            safe_results=safe_results)
        if disaggregated_network:
            results_to_oedb(
                session,
                disaggregated_network,
                dict([("disaggregated_results", True)] + list(args.items())),
                grid='hv',
                safe_results=safe_results)

    # write PyPSA results to csv to path
    if not args['results'] is False:
        if not args['pf_post_lopf']:
            results_to_csv(network, args)
        else:
            results_to_csv(network, args,pf_solution = pf_solution)

        if disaggregated_network:
            results_to_csv(
                    disaggregated_network,
                    {k: os.path.join(v, 'disaggregated')
                        if k == 'results' else v
                        for k, v in args.items()})

    # close session
    # session.close()

    return network, disaggregated_network


if __name__ == '__main__':
    # execute etrago function
    print(datetime.datetime.now())
    network, disaggregated_network = etrago(args)
    print(datetime.datetime.now())
    # plots
    # make a line loading plot
    # plot_line_loading(network)
    # plot stacked sum of nominal power for each generator type and timestep
    # plot_stacked_gen(network, resolution="MW")
    # plot to show extendable storages
    # storage_distribution(network)
    # extension_overlay_network(network)<|MERGE_RESOLUTION|>--- conflicted
+++ resolved
@@ -82,16 +82,12 @@
         add_missing_components,
         distribute_q,
         set_q_foreign_loads,
-<<<<<<< HEAD
+        clip_foreign,
         foreign_links,
         crossborder_capacity,
         ramp_limits,
-        geolocation_buses)
-=======
-        clip_foreign,
-        foreign_links,
-        get_args_setting)
->>>>>>> 3366f49f
+        geolocation_buses
+	get_args_setting)
     
     from etrago.tools.extendable import extendable, extension_preselection
     from etrago.cluster.snapshot import snapshot_clustering, daily_bounds
@@ -103,9 +99,9 @@
     'db': 'oedb',  # database session
     'gridversion': 'v0.4.5',  # None for model_draft or Version number
     'method': 'lopf',  # lopf or pf
-    'pf_post_lopf': True,  # perform a pf after a lopf simulation
+    'pf_post_lopf': False,  # perform a pf after a lopf simulation
     'start_snapshot': 1,
-    'end_snapshot': 30,
+    'end_snapshot': 2,
     'solver': 'gurobi',  # glpk, cplex or gurobi
     'solver_options': {'threads':4, 'method':2, 'BarHomogeneous':1,
                          'NumericFocus': 3, 'BarConvTol':1.e-5,
@@ -117,11 +113,7 @@
     'scn_decommissioning':None, # None or decommissioning scenario
     # Export options:
     'lpfile': False,  # save pyomo's lp file: False or /path/tofolder
-<<<<<<< HEAD
-    'results': False, #' ./results',  # save results as csv: False or /path/tofolder
-=======
     'results': './results',  # save results as csv: False or /path/tofolder
->>>>>>> 3366f49f
     'export': False,  # export the results back to the oedb
     # Settings:
     'extendable': [],  # Array of components to optimize
