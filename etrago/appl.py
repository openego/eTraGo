--- conflicted
+++ resolved
@@ -52,11 +52,7 @@
     "db": "egon-data",  # database session
     "gridversion": None,  # None for model_draft or Version number
     "method": {  # Choose method and settings for optimization
-<<<<<<< HEAD
         "type": "market_grid",  # type of optimization, 'lopf', 'sclopf or 'market_grid'
-=======
-        "type": "market_grid",  # type of optimization, 'lopf' or 'market_grid'
->>>>>>> 81810ae6
         "n_iter": 1,  # abort criterion of iterative optimization, 'n_iter' or 'threshold'
         "pyomo": True,  # set if pyomo is used for model building
         "formulation": "pyomo",
