# -*- coding: utf-8 -*-
# Copyright 2016-2018  Flensburg University of Applied Sciences,
# Europa-Universität Flensburg,
# Centre for Sustainable Energy Systems,
# DLR-Institute for Networked Energy Systems

# This program is free software; you can redistribute it and/or
# modify it under the terms of the GNU Affero General Public License as
# published by the Free Software Foundation; either version 3 of the
# License, or (at your option) any later version.

# This program is distributed in the hope that it will be useful,
# but WITHOUT ANY WARRANTY; without even the implied warranty of
# MERCHANTABILITY or FITNESS FOR A PARTICULAR PURPOSE.  See the
# GNU Affero General Public License for more details.

# You should have received a copy of the GNU Affero General Public License
# along with this program.  If not, see <http://www.gnu.org/licenses/>.

# File description
"""
This is the application file for the tool eTraGo.
Define your connection parameters and power flow settings before executing
the function etrago.
"""


import datetime
import os
import os.path
import numpy as np

__copyright__ = (
    "Flensburg University of Applied Sciences, "
    "Europa-Universität Flensburg, Centre for Sustainable Energy Systems, "
    "DLR-Institute for Networked Energy Systems")
__license__ = "GNU Affero General Public License Version 3 (AGPL-3.0)"
__author__ = "ulfmueller, lukasol, wolfbunke, mariusves, s3pp"


if 'READTHEDOCS' not in os.environ:
    # Sphinx does not run this code.
    # Do not import internal packages directly

    from etrago import Etrago

args = {
    # Setup and Configuration:
    'db': 'egon-data',  # database session
    'gridversion': None,  # None for model_draft or Version number
    'method': { # Choose method and settings for optimization
        'type': 'lopf', # type of optimization, currently only 'lopf'
        'n_iter': 4, # abort criterion of iterative optimization, 'n_iter' or 'threshold'
        'pyomo': True}, # set if pyomo is used for model building
    'pf_post_lopf': {
        'active': False, # choose if perform a pf after a lopf simulation
        'add_foreign_lopf': True, # keep results of lopf for foreign DC-links
        'q_allocation': 'p_nom'}, # allocate reactive power via 'p_nom' or 'p'
    'start_snapshot': 1,
    'end_snapshot': 2,
    'solver': 'gurobi',  # glpk, cplex or gurobi
    'solver_options': {},
    'model_formulation': 'kirchhoff', # angles or kirchhoff
    'scn_name': 'eGon2035',  # a scenario: eGon2035 or eGon100RE
    # Scenario variations:
    'scn_extension': None,  # None or array of extension scenarios
    'scn_decommissioning': None,  # None or decommissioning scenario
    # Export options:
    'lpfile': False,  # save pyomo's lp file: False or /path/tofolder
<<<<<<< HEAD
    'csv_export': 'results/foreignDC_200_12052022_skip3',  # save results as csv: False or /path/tofolder
=======
    'csv_export': 'results',  # save results as csv: False or /path/tofolder
>>>>>>> 11bb10ba
    # Settings:
    'extendable': {
        'extendable_components': ['as_in_db'],  # Array of components to optimize
        'upper_bounds_grid': {
            'grid_max_D': None, 
            'grid_max_abs_D': {'380':{'i':1020, 'wires':4, 'circuits':4}, 
                               '220':{'i':1020, 'wires':4, 'circuits':4}, 
                               '110':{'i':1020, 'wires':4, 'circuits':2}, 
                               'dc':0}, 
            'grid_max_foreign': 4, 
            'grid_max_abs_foreign': None}},
    'generator_noise': 789456,  # apply generator noise, False or seed number
    'extra_functionality':{},  # Choose function name or {}
    # Clustering:
    'network_clustering_kmeans': {
        'active': True, # choose if clustering is activated
<<<<<<< HEAD
        'n_clusters': 200, # number of resulting nodes
        'n_clusters_gas': 30, # number of resulting nodes
=======
        'n_clusters': 70, # number of resulting nodes
        'n_clusters_gas': 15, # number of resulting nodes
>>>>>>> 11bb10ba
        'kmeans_busmap': False, # False or path/to/busmap.csv
        'kmeans_gas_busmap': False, # False or path/to/ch4_busmap.csv
        'line_length_factor': 1, #
        'remove_stubs': False, # remove stubs bevore kmeans clustering
        'use_reduced_coordinates': False, #
        'bus_weight_tocsv': None, # None or path/to/bus_weight.csv
        'bus_weight_fromcsv': None, # None or path/to/bus_weight.csv
        'n_init': 10, # affects clustering algorithm, only change when neccesary
        'max_iter': 100, # affects clustering algorithm, only change when neccesary
        'tol': 1e-6,}, # affects clustering algorithm, only change when neccesary
    'sector_coupled_clustering': {
        'active': True, # choose if clustering is activated
        'carrier_data': { # select carriers affected by sector coupling
            'H2_ind_load': {
                'base': ['H2_grid'],
                'strategy': 'consecutive'
            },
            'central_heat': {
                'base': ['CH4', 'AC'],
                'strategy': 'consecutive'
            },
            'rural_heat': {
                'base': ['CH4', 'AC'],
                'strategy': 'consecutive'
            },
        },
    },
    'network_clustering_ehv': False,  # clustering of HV buses to EHV buses.
    'disaggregation': 'uniform',  # None, 'mini' or 'uniform'
    'snapshot_clustering': {
        'active': False, # choose if clustering is activated
        'method':'typical_periods', # 'typical_periods' or 'segmentation'
        'how': 'daily', # type of period, currently only 'daily' - only relevant for 'typical_periods'
        'storage_constraints': '', # additional constraints for storages  - only relevant for 'typical_periods'
        'n_clusters': 5, #  number of periods - only relevant for 'typical_periods'
        'n_segments': 5}, # number of segments - only relevant for segmentation
    # Simplifications:
    'skip_snapshots': 3, # False or number of snapshots to skip
    'branch_capacity_factor': {'HV': 0.5, 'eHV': 0.7},  # p.u. branch derating
    'load_shedding': False,  # meet the demand at value of loss load cost
    'foreign_lines': {'carrier': 'DC', # 'DC' for modeling foreign lines as links
                      'capacity': 'tyndp2020'}, # 'osmTGmod', 'tyndp2020', 'ntc_acer' or 'thermal_acer'
    'comments': None}


def run_etrago(args, json_path):
    """The etrago function works with following arguments:


    Parameters
    ----------

    db : str
        ``'oedb'``,
        Name of Database session setting stored in *config.ini* of *.egoio*

    gridversion : NoneType or str
        ``'v0.4.6'``,
        Name of the data version number of oedb: state ``'None'`` for
        model_draft (sand-box) or an explicit version number
        (e.g. 'v0.4.6') for the grid schema.

    method : dict
        {'type': 'lopf', 'n_iter': 5, 'pyomo': True},
        Choose 'lopf' for 'type'. In case of extendable lines, several lopfs
        have to be performed. Choose either 'n_init' and a fixed number of
        iterations or 'thershold' and a threashold of the objective function as
        abort criteria.
        Set 'pyomo' to False for big optimization problems, currently only
        possible when solver is 'gurobi'.

    pf_post_lopf :dict
        {'active': True, 'add_foreign_lopf': True, 'q_allocation': 'p_nom'},
        Option to run a non-linear power flow (pf) directly after the
        linear optimal power flow (and thus the dispatch) has finished.
        If foreign lines are modeled as DC-links (see foreign_lines), results
        of the lopf can be added by setting 'add_foreign_lopf'.
        Reactive power can be distributed either by 'p_nom' or 'p'.

    start_snapshot : int
        1,
        Start hour of the scenario year to be calculated.

    end_snapshot : int
        2,
        End hour of the scenario year to be calculated.
        If temporal clustering is used, the selected snapshots should cover
        whole days.

    solver : str
        'glpk',
        Choose your preferred solver. Current options: 'glpk' (open-source),
        'cplex' or 'gurobi'.

    solver_options: dict
        Choose settings of solver to improve simulation time and result.
        Options are described in documentation of choosen solver.

    model_formulation: str
        'angles'
        Choose formulation of pyomo-model.
        Current options: angles, cycles, kirchhoff, ptdf

    scn_name : str
        'eGon2035',
        Choose your scenario. Currently, there are two different
        scenarios: 'eGon2035', 'eGon100RE'.

   scn_extension : NoneType or list
       None,
       Choose extension-scenarios which will be added to the existing
       network container. Data of the extension scenarios are located in
       extension-tables (e.g. model_draft.ego_grid_pf_hv_extension_bus)
       with the prefix 'extension_'.
       Currently there are three overlay networks:
           'nep2035_confirmed' includes all planed new lines confirmed by the
           Bundesnetzagentur
           'nep2035_b2' includes all new lines planned by the
           Netzentwicklungsplan 2025 in scenario 2035 B2
           'BE_NO_NEP 2035' includes planned lines to Belgium and Norway and
           adds BE and NO as electrical neighbours

    scn_decommissioning : str
        None,
        Choose an extra scenario which includes lines you want to decommise
        from the existing network. Data of the decommissioning scenarios are
        located in extension-tables
        (e.g. model_draft.ego_grid_pf_hv_extension_bus) with the prefix
        'decommissioning_'.
        Currently, there are two decommissioning_scenarios which are linked to
        extension-scenarios:
            'nep2035_confirmed' includes all lines that will be replaced in
            confirmed projects
            'nep2035_b2' includes all lines that will be replaced in
            NEP-scenario 2035 B2

    lpfile : obj
        False,
        State if and where you want to save pyomo's lp file. Options:
        False or '/path/tofolder'.import numpy as np

    csv_export : obj
        False,
        State if and where you want to save results as csv files.Options:
        False or '/path/tofolder'.

    extendable : list
        ['network', 'storages'],
        Choose components you want to optimize.
        Settings can be added in /tools/extendable.py.
        The most important possibilities:
            'as_in_db': leaves everything as it is defined in the data coming
                        from the database
            'network': set all lines, links and transformers extendable
            'german_network': set lines and transformers in German grid
                            extendable
            'foreign_network': set foreign lines and transformers extendable
            'transformers': set all transformers extendable
            'overlay_network': set all components of the 'scn_extension'
                               extendable
            'storages': allow to install extendable storages
                        (unlimited in size) at each grid node in order to meet
                        the flexibility demand.
            'network_preselection': set only preselected lines extendable,
                                    method is chosen in function call

    generator_noise : bool or int
        State if you want to apply a small random noise to the marginal costs
        of each generator in order to prevent an optima plateau. To reproduce
        a noise, choose the same integer (seed number).

    extra_functionality : dict or None
        None,
        Choose extra functionalities and their parameters for PyPSA-model.
        Settings can be added in /tools/constraints.py.
        Current options are:
            'max_line_ext': float
                Maximal share of network extension in p.u.
            'min_renewable_share': float
                Minimal share of renewable generation in p.u.
            'cross_border_flow': array of two floats
                Limit cross-border-flows between Germany and its neigbouring
                countries, set values in p.u. of german loads in snapshots
                for all countries
                (positiv: export from Germany)
            'cross_border_flows_per_country': dict of cntr and array of floats
                Limit cross-border-flows between Germany and its neigbouring
                countries, set values in p.u. of german loads in snapshots
                for each country
                (positiv: export from Germany)
            'max_curtailment_per_gen': float
                Limit curtailment of all wind and solar generators in Germany,
                values set in p.u. of generation potential.
            'max_curtailment_per_gen': float
                Limit curtailment of each wind and solar generator in Germany,
                values set in p.u. of generation potential.
            'capacity_factor': dict of arrays
                Limit overall energy production for each carrier,
                set upper/lower limit in p.u.
            'capacity_factor_per_gen': dict of arrays
                Limit overall energy production for each generator by carrier,
                set upper/lower limit in p.u.
            'capacity_factor_per_cntr': dict of dict of arrays
                Limit overall energy production country-wise for each carrier,
                set upper/lower limit in p.u.
            'capacity_factor_per_gen_cntr': dict of dict of arrays
                Limit overall energy production country-wise for each generator
                by carrier, set upper/lower limit in p.u.

    network_clustering_kmeans : dict
         {'active': True, 'n_clusters': 30, 'n_clusters_gas': 30,
          'kmeans_busmap': False, 'line_length_factor': 1.25,
          'remove_stubs': False, 'use_reduced_coordinates': False,
          'bus_weight_tocsv': None, 'bus_weight_fromcsv': None, 'n_init': 10,
          'max_iter': 300, 'tol': 1e-4, 'n_jobs': 1},
        State if you want to apply a clustering of all network buses down to
        only ``'n_clusters'`` buses. The weighting takes place considering
        generation and load at each node. ``'n_clusters_gas'`` refers to the
        total amount of gas buses after clustering. Note, that the number of
        gas buses of Germanies neighboring countries is not modified. in this
        process.
        With ``'kmeans_busmap'`` you can choose if you want to load cluster
        coordinates from a previous run.
        Option ``'remove_stubs'`` reduces the overestimating of line meshes.
        The other options affect the kmeans algorithm and should only be
        changed carefully, documentation and possible settings are described
        in sklearn-package (sklearn/cluster/k_means_.py).
        This function doesn't work together with ``'line_grouping = True'``.

    sector_coupled_clustering : nested dict
        {'active': True, 'carrier_data': {
         'H2_ind_load': {'base': ['H2_grid']},
         'central_heat': {'base': ['CH4']},
         'rural_heat': {'base': ['CH4']}}
        }
        State if you want to apply clustering of sector coupled carriers, such
        as central_heat or rural_heat. The approach builds on already clustered
        buses (e.g. CH4 and AC) and builds clusters around the topology of the
        buses with carrier ``'base'`` for all buses of a specific carrier, e.g.
        ``'H2_ind_load'``.

    network_clustering_ehv : bool
        False,
        Choose if you want to cluster the full HV/EHV dataset down to only the
        EHV buses. In that case, all HV buses are assigned to their closest EHV
        sub-station, taking into account the shortest distance on power lines.

    snapshot_clustering : dict
        {'active': False, 'method':'typical_periods', 'how': 'daily',
         'storage_constraints': '', 'n_clusters': 5, 'n_segments': 5},
        State if you want to apply a temporal clustering and run the optimization
        only on a subset of snapshot periods.
        You can choose between a method clustering to typical periods, e.g. days
        or a method clustering to segments of adjacent hours.
        With ``'how'``, ``'storage_constraints'`` and ``'n_clusters'`` you choose
        the length of the periods, constraints considering the storages and the number
        of clusters for the usage of the method typical_periods.
        With ``'n_segments'`` you choose the number of segments for the usage of
        the method segmentation.

    branch_capacity_factor : dict
        {'HV': 0.5, 'eHV' : 0.7},
        Add a factor here if you want to globally change line capacities
        (e.g. to "consider" an (n-1) criterion or for debugging purposes).

    load_shedding : bool
        False,
        State here if you want to make use of the load shedding function which
        is helpful when debugging: a very expensive generator is set to each
        bus and meets the demand when regular
        generators cannot do so.

    foreign_lines : dict
        {'carrier':'AC', 'capacity': 'osmTGmod}'
        Choose transmission technology and capacity of foreign lines:
            'carrier': 'AC' or 'DC'
            'capacity': 'osmTGmod', 'ntc_acer' or 'thermal_acer'

    comments : str
        None

    Returns
    -------
    network : `pandas.DataFrame<dataframe>`
        eTraGo result network based on `PyPSA network
        <https://www.pypsa.org/doc/components.html#network>`_
    """
    etrago = Etrago(args, json_path)

    # import network from database
    etrago.build_network_from_db()
    etrago.network.lines.type = ''
    etrago.network.lines.carrier.fillna('AC', inplace=True)
    etrago.network.buses.v_mag_pu_set.fillna(1., inplace=True)
    etrago.network.loads.sign = -1
    etrago.network.links.capital_cost.fillna(0, inplace=True) 
    etrago.network.links.p_nom_min.fillna(0, inplace=True) 
    etrago.network.transformers.tap_ratio.fillna(1., inplace=True) 
    etrago.network.stores.e_nom_max.fillna(np.inf, inplace=True) 
    etrago.network.links.p_nom_max.fillna(np.inf, inplace=True) 
    etrago.network.links.efficiency.fillna(1., inplace=True)
    etrago.network.links.marginal_cost.fillna(0., inplace=True) 
    etrago.network.links.p_min_pu.fillna(0., inplace=True)
    etrago.network.links.p_max_pu.fillna(1., inplace=True)
    etrago.network.links.p_nom.fillna(0.1, inplace=True)
    etrago.network.storage_units.p_nom.fillna(0, inplace=True)
    etrago.network.stores.e_nom.fillna(0, inplace=True)
    etrago.network.stores.capital_cost.fillna(0, inplace=True) 
    etrago.network.stores.e_nom_max.fillna(np.inf, inplace=True)
    etrago.network.storage_units.efficiency_dispatch.fillna(1., inplace=True)
    etrago.network.storage_units.efficiency_store.fillna(1., inplace=True)
    etrago.network.storage_units.capital_cost.fillna(0., inplace=True)
    etrago.network.storage_units.p_nom_max.fillna(np.inf, inplace=True)
    etrago.network.storage_units.standing_loss.fillna(0., inplace=True)
    etrago.network.storage_units.lifetime = np.inf
    etrago.network.lines.v_ang_min.fillna(0., inplace=True)
    etrago.network.links.terrain_factor.fillna(1., inplace=True)
    etrago.network.lines.v_ang_max.fillna(1., inplace=True)
    etrago.network.lines.lifetime = 40 # only temporal fix until either the 
                                       # PyPSA network clustering function 
                                       # is changed (taking the mean) or our 
                                       # data model is altered, which will 
                                       # happen in the next data creation run
 
    for t in etrago.network.iterate_components():
        if 'p_nom_max' in t.df:
            t.df['p_nom_max'].fillna(np.inf, inplace=True)
    
    for t in etrago.network.iterate_components():
        if 'p_nom_min' in t.df:
                        t.df['p_nom_min'].fillna(0., inplace=True)

    etrago.adjust_network()
<<<<<<< HEAD

    etrago.network.generators_t.p_max_pu = etrago.network.generators_t.p_max_pu.transpose()[etrago.network.generators_t.p_max_pu.columns.isin(etrago.network.generators.index)].transpose() 
    # scale down generation facilities with respect to dropping additional loads
    scale_down = 518.2/633.8

    gens_to_scale = ['solar', 'wind_offshore', 'wind_onshore', 'solar_rooftop', 'biomass']

    foreign_index = etrago.network.buses[etrago.network.buses.country !='DE'].index
    etrago.network.generators.p_nom[~etrago.network.generators.index.isin(foreign_index)] *= scale_down

    #etrago.network.lines.x /= (etrago.network.lines.v_nom*1000)**2 / (100 * 10e6)
    #etrago.network.lines.loc[etrago.network.lines.country == 'DE', 'x'] = etrago.network.lines.loc[etrago.network.lines.country == 'DE', 'x']/100


    from etrago.tools.utilities import drop_sectors
    
    to_drop = etrago.network.buses.carrier.unique()
    
    # drop_sectors(etrago, drop_carriers=['CH4', 'H2_grid', 'central_heat', 
    #                                   'rural_heat', 'central_heat_store', 
    #                                   'rural_heat_store'])
    
    drop_sectors(etrago, drop_carriers=['CH4', 'H2_grid', 'H2_ind_load', 'H2_saltcavern',
                                      'central_heat', 
                                      'central_heat_store', 'Li ion',
                                      'rural_heat_store', 'rural_heat',
                                      'dsm'])

=======
    
>>>>>>> 11bb10ba
    # ehv network clustering
    etrago.ehv_clustering()

    # k-mean clustering
    
    etrago.kmean_clustering()

    etrago.kmean_clustering_gas()
    

    etrago.args['load_shedding']=True
    etrago.load_shedding()

    # skip snapshots
    etrago.skip_snapshots()

    # snapshot clustering
    # needs to be adjusted for new sectors
    etrago.snapshot_clustering()

    # start linear optimal powerflow calculations
    # needs to be adjusted for new sectors
    etrago.lopf()

    # TODO: check if should be combined with etrago.lopf()
    # needs to be adjusted for new sectors
    # etrago.pf_post_lopf()

    # spatial disaggregation
    # needs to be adjusted for new sectors
    # etrago.disaggregation()

    # calculate central etrago results
    # needs to be adjusted for new sectors
    # etrago.calc_results()

    return etrago


if __name__ == '__main__':
    # execute etrago function
    print(datetime.datetime.now())
    etrago = run_etrago(args, json_path=None)
    print(datetime.datetime.now())
    etrago.session.close()
    # plots
    # make a line loading plot
    # plot_line_loading(network)
    # plot stacked sum of nominal power for each generator type and timestep
    # plot_stacked_gen(network, resolution="MW")
    # plot to show extendable storages
    # storage_distribution(network)
    # extension_overlay_network(network)<|MERGE_RESOLUTION|>--- conflicted
+++ resolved
@@ -46,7 +46,7 @@
 
 args = {
     # Setup and Configuration:
-    'db': 'egon-data',  # database session
+    'db': 'egon-data-local',  # database session
     'gridversion': None,  # None for model_draft or Version number
     'method': { # Choose method and settings for optimization
         'type': 'lopf', # type of optimization, currently only 'lopf'
@@ -57,9 +57,9 @@
         'add_foreign_lopf': True, # keep results of lopf for foreign DC-links
         'q_allocation': 'p_nom'}, # allocate reactive power via 'p_nom' or 'p'
     'start_snapshot': 1,
-    'end_snapshot': 2,
+    'end_snapshot': 8760,
     'solver': 'gurobi',  # glpk, cplex or gurobi
-    'solver_options': {},
+    'solver_options': {'BarConvTol':1.e-5,'FeasibilityTol':1.e-5,'logFile':'solver.log','threads':4, 'method':2, 'crossover':0}, # 'BarHomogeneous': 1},#'NumericFocus':2
     'model_formulation': 'kirchhoff', # angles or kirchhoff
     'scn_name': 'eGon2035',  # a scenario: eGon2035 or eGon100RE
     # Scenario variations:
@@ -67,11 +67,7 @@
     'scn_decommissioning': None,  # None or decommissioning scenario
     # Export options:
     'lpfile': False,  # save pyomo's lp file: False or /path/tofolder
-<<<<<<< HEAD
-    'csv_export': 'results/foreignDC_200_12052022_skip3',  # save results as csv: False or /path/tofolder
-=======
-    'csv_export': 'results',  # save results as csv: False or /path/tofolder
->>>>>>> 11bb10ba
+    'csv_export': 'results/foreignDC_200_13052022_skip3',  # save results as csv: False or /path/tofolder
     # Settings:
     'extendable': {
         'extendable_components': ['as_in_db'],  # Array of components to optimize
@@ -88,13 +84,8 @@
     # Clustering:
     'network_clustering_kmeans': {
         'active': True, # choose if clustering is activated
-<<<<<<< HEAD
         'n_clusters': 200, # number of resulting nodes
         'n_clusters_gas': 30, # number of resulting nodes
-=======
-        'n_clusters': 70, # number of resulting nodes
-        'n_clusters_gas': 15, # number of resulting nodes
->>>>>>> 11bb10ba
         'kmeans_busmap': False, # False or path/to/busmap.csv
         'kmeans_gas_busmap': False, # False or path/to/ch4_busmap.csv
         'line_length_factor': 1, #
@@ -390,8 +381,8 @@
     etrago.network.lines.carrier.fillna('AC', inplace=True)
     etrago.network.buses.v_mag_pu_set.fillna(1., inplace=True)
     etrago.network.loads.sign = -1
-    etrago.network.links.capital_cost.fillna(0, inplace=True) 
-    etrago.network.links.p_nom_min.fillna(0, inplace=True) 
+    etrago.network.links.capital_cost.fillna(0, inplace=True) # 0 capital_cost does not make a lot of sense
+    etrago.network.links.p_nom_min.fillna(0, inplace=True) # rather try to set p_nom and then 0
     etrago.network.transformers.tap_ratio.fillna(1., inplace=True) 
     etrago.network.stores.e_nom_max.fillna(np.inf, inplace=True) 
     etrago.network.links.p_nom_max.fillna(np.inf, inplace=True) 
@@ -402,14 +393,14 @@
     etrago.network.links.p_nom.fillna(0.1, inplace=True)
     etrago.network.storage_units.p_nom.fillna(0, inplace=True)
     etrago.network.stores.e_nom.fillna(0, inplace=True)
-    etrago.network.stores.capital_cost.fillna(0, inplace=True) 
+    etrago.network.stores.capital_cost.fillna(0, inplace=True) # not a very good value
     etrago.network.stores.e_nom_max.fillna(np.inf, inplace=True)
     etrago.network.storage_units.efficiency_dispatch.fillna(1., inplace=True)
     etrago.network.storage_units.efficiency_store.fillna(1., inplace=True)
-    etrago.network.storage_units.capital_cost.fillna(0., inplace=True)
+    etrago.network.storage_units.capital_cost.fillna(0., inplace=True) # not a god value
     etrago.network.storage_units.p_nom_max.fillna(np.inf, inplace=True)
     etrago.network.storage_units.standing_loss.fillna(0., inplace=True)
-    etrago.network.storage_units.lifetime = np.inf
+    etrago.network.storage_units.lifetime = np.inf # not a good value
     etrago.network.lines.v_ang_min.fillna(0., inplace=True)
     etrago.network.links.terrain_factor.fillna(1., inplace=True)
     etrago.network.lines.v_ang_max.fillna(1., inplace=True)
@@ -428,20 +419,8 @@
                         t.df['p_nom_min'].fillna(0., inplace=True)
 
     etrago.adjust_network()
-<<<<<<< HEAD
-
-    etrago.network.generators_t.p_max_pu = etrago.network.generators_t.p_max_pu.transpose()[etrago.network.generators_t.p_max_pu.columns.isin(etrago.network.generators.index)].transpose() 
-    # scale down generation facilities with respect to dropping additional loads
-    scale_down = 518.2/633.8
-
-    gens_to_scale = ['solar', 'wind_offshore', 'wind_onshore', 'solar_rooftop', 'biomass']
-
-    foreign_index = etrago.network.buses[etrago.network.buses.country !='DE'].index
-    etrago.network.generators.p_nom[~etrago.network.generators.index.isin(foreign_index)] *= scale_down
-
-    #etrago.network.lines.x /= (etrago.network.lines.v_nom*1000)**2 / (100 * 10e6)
-    #etrago.network.lines.loc[etrago.network.lines.country == 'DE', 'x'] = etrago.network.lines.loc[etrago.network.lines.country == 'DE', 'x']/100
-
+    
+    etrago.network.lines_t.s_max_pu.drop(etrago.network.lines_t.s_max_pu.iloc[:,:], axis=1, inplace=True)
 
     from etrago.tools.utilities import drop_sectors
     
@@ -457,9 +436,6 @@
                                       'rural_heat_store', 'rural_heat',
                                       'dsm'])
 
-=======
-    
->>>>>>> 11bb10ba
     # ehv network clustering
     etrago.ehv_clustering()
 
@@ -467,7 +443,12 @@
     
     etrago.kmean_clustering()
 
-    etrago.kmean_clustering_gas()
+    #etrago.kmean_clustering_gas()
+    
+    
+    etrago.network.storage_units.loc[(etrago.network.storage_units.carrier == 'battery') &(etrago.network.storage_units.p_nom_extendable == False), 'p_nom_max'] = etrago.network.storage_units.loc[(etrago.network.storage_units.carrier == 'battery') &(etrago.network.storage_units.p_nom_extendable == False), 'p_nom']
+    etrago.network.storage_units.loc[(etrago.network.storage_units.carrier == 'battery') &(etrago.network.storage_units.p_nom_extendable == False), 'capital_cost'] = 64763.666508
+    etrago.network.storage_units.loc[(etrago.network.storage_units.carrier == 'battery'), 'p_nom_extendable'] = True
     
 
     etrago.args['load_shedding']=True
@@ -478,7 +459,7 @@
 
     # snapshot clustering
     # needs to be adjusted for new sectors
-    etrago.snapshot_clustering()
+    #etrago.snapshot_clustering()
 
     # start linear optimal powerflow calculations
     # needs to be adjusted for new sectors
