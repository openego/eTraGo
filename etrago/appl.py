--- conflicted
+++ resolved
@@ -36,16 +36,12 @@
     from etrago.tools.io import NetworkScenario, results_to_oedb, extension, decommissioning
     from etrago.tools.plot import (plot_line_loading, plot_stacked_gen,
                                      add_coordinates, curtailment, gen_dist,
-<<<<<<< HEAD
                                      storage_distribution, storage_expansion, 
                                      extension_overlay_network, nodal_gen_dispatch)
 
-=======
-                                     storage_distribution, storage_expansion, extension_overlay_network)
->>>>>>> bbf0475b
     from etrago.tools.utilities import (load_shedding, data_manipulation_sh, convert_capital_costs,
-                                     results_to_csv, parallelisation, pf_post_lopf, 
-                                     loading_minimization, calc_line_losses, group_parallel_lines)
+                                    results_to_csv, parallelisation, pf_post_lopf, 
+                                    loading_minimization, calc_line_losses, group_parallel_lines)
     from etrago.tools.extendable import extendable
     from etrago.cluster.networkclustering import busmap_from_psql, cluster_on_extra_high_voltage, kmean_clustering
     from etrago.cluster.snapshot import snapshot_clustering, daily_bounds
@@ -274,9 +270,6 @@
 
     # add coordinates
     network = add_coordinates(network)
-	
-    # set SOC at the beginning and end of the period to equal values
-    network.storage_units.cyclic_state_of_charge = True
 
     # TEMPORARY vague adjustment due to transformer bug in data processing
     if args['gridversion'] == 'v0.2.11':
@@ -369,7 +362,6 @@
         x = time.time()
 
         network.lopf(network.snapshots, solver_name=args['solver'], extra_functionality=extra_functionality)
-
         y = time.time()
         z = (y - x) / 60 
         print("Time for LOPF [min]:",round(z,2))# z is time for lopf in minutes
