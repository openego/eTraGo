# -*- coding: utf-8 -*-
# Copyright 2016-2018  Flensburg University of Applied Sciences,
# Europa-Universität Flensburg,
# Centre for Sustainable Energy Systems,
# DLR-Institute for Networked Energy Systems

# This program is free software; you can redistribute it and/or
# modify it under the terms of the GNU Affero General Public License as
# published by the Free Software Foundation; either version 3 of the
# License, or (at your option) any later version.

# This program is distributed in the hope that it will be useful,
# but WITHOUT ANY WARRANTY; without even the implied warranty of
# MERCHANTABILITY or FITNESS FOR A PARTICULAR PURPOSE.  See the
# GNU Affero General Public License for more details.

# You should have received a copy of the GNU Affero General Public License
# along with this program.  If not, see <http://www.gnu.org/licenses/>.

# File description
"""
This is the application file for the tool eTraGo.
Define your connection parameters and power flow settings before executing
the function etrago.
"""


import datetime
import os
import os.path
import time
import numpy as np

__copyright__ = (
    "Flensburg University of Applied Sciences, "
    "Europa-Universität Flensburg, Centre for Sustainable Energy Systems, "
    "DLR-Institute for Networked Energy Systems")
__license__ = "GNU Affero General Public License Version 3 (AGPL-3.0)"
__author__ = "ulfmueller, lukasol, wolfbunke, mariusves, s3pp"


if 'READTHEDOCS' not in os.environ:
    # Sphinx does not run this code.
    # Do not import internal packages directly
    from etrago.cluster.disaggregation import (
            MiniSolverDisaggregation,
            UniformDisaggregation)
    
    from etrago.cluster.networkclustering import (
        busmap_from_psql,
        cluster_on_extra_high_voltage,
        kmean_clustering)
    
    from etrago.tools.io import (
        NetworkScenario,
        results_to_oedb,
        extension,
        decommissioning)
    
    from etrago.tools.plot import (
        plot_line_loading,
        plot_stacked_gen,
        add_coordinates,
        curtailment,
        gen_dist,
        storage_distribution,
        storage_expansion,
        nodal_gen_dispatch,
        network_extension)

    from etrago.tools.utilities import (
        load_shedding,
        data_manipulation_sh,
        convert_capital_costs,
        results_to_csv,
        parallelisation,
        pf_post_lopf,
        loading_minimization,
        calc_line_losses,
        group_parallel_lines,
        add_missing_components,
        distribute_q,
        set_q_foreign_loads,
        clip_foreign,
        foreign_links,
        crossborder_capacity,
        ramp_limits,
        geolocation_buses
	get_args_setting)
    
    from etrago.tools.extendable import extendable, extension_preselection
    from etrago.cluster.snapshot import snapshot_clustering, daily_bounds
    from egoio.tools import db
    from sqlalchemy.orm import sessionmaker
    

args = {  # Setup and Configuration:
    'db': 'oedb',  # database session
    'gridversion': 'v0.4.5',  # None for model_draft or Version number
    'method': 'lopf',  # lopf or pf
    'pf_post_lopf': False,  # perform a pf after a lopf simulation
    'start_snapshot': 1,
    'end_snapshot': 2,
    'solver': 'gurobi',  # glpk, cplex or gurobi
    'solver_options': {'threads':4, 'method':2, 'BarHomogeneous':1,
                         'NumericFocus': 3, 'BarConvTol':1.e-5,
                         'FeasibilityTol':1.e-6, 
                         'logFile':'gurobi_eTraGo.log'},  # {} for default or dict of solver options
    'scn_name': 'NEP 2035',  # a scenario: Status Quo, NEP 2035, eGo 100
    # Scenario variations:
    'scn_extension': None,  # None or array of extension scenarios
    'scn_decommissioning':None, # None or decommissioning scenario
    # Export options:
    'lpfile': False,  # save pyomo's lp file: False or /path/tofolder
    'results': './results',  # save results as csv: False or /path/tofolder
    'export': False,  # export the results back to the oedb
    # Settings:
<<<<<<< HEAD
    'extendable': [],  # Array of components to optimize
=======
    'extendable': ['german_network', 'storages'],  # Array of components to optimize
>>>>>>> 3361310f
    'generator_noise': 789456,  # apply generator noise, False or seed number
    'minimize_loading': False,
    'ramp_limits': False, # Choose if using ramp limit of generators
    # Clustering:
    'network_clustering_kmeans': 10,  # False or the value k for clustering
    'load_cluster': False,  # False or predefined busmap for k-means
    'network_clustering_ehv': False,  # clustering of HV buses to EHV buses.
    'disaggregation': None, # or None, 'mini' or 'uniform'
    'snapshot_clustering': False,  # False or the number of 'periods'
    # Simplifications:
    'parallelisation': False,  # run snapshots parallely.
    'skip_snapshots': False,
    'line_grouping': False,  # group lines parallel lines
    'branch_capacity_factor': 0.7,  # factor to change branch capacities
    'load_shedding': True, # meet the demand at very high cost
    'foreign_lines' : {'carrier': 'AC', 'capacity': 'osmTGmod'}, # dict containing carrier and capacity settings of foreign lines
    'comments': None}


args = get_args_setting(args, jsonpath = None)


def etrago(args):
    """The etrago function works with following arguments:


    Parameters
    ----------

    db : str
        ``'oedb'``,
        Name of Database session setting stored in *config.ini* of *.egoio*

    gridversion : NoneType or str
        ``'v0.2.11'``,
        Name of the data version number of oedb: state ``'None'`` for
        model_draft (sand-box) or an explicit version number
        (e.g. 'v0.2.10') for the grid schema.

    method : str
        ``'lopf'``,
        Choose between a non-linear power flow ('pf') or
        a linear optimal power flow ('lopf').

    pf_post_lopf : bool
        False,
        Option to run a non-linear power flow (pf) directly after the
        linear optimal power flow (and thus the dispatch) has finished.

    start_snapshot : int
        1,
        Start hour of the scenario year to be calculated.

    end_snapshot : int
        2,
        End hour of the scenario year to be calculated.

    solver : str
        'glpk',
        Choose your preferred solver. Current options: 'glpk' (open-source),
        'cplex' or 'gurobi'.

    scn_name : str
        'Status Quo',
        Choose your scenario. Currently, there are three different
        scenarios: 'Status Quo', 'NEP 2035', 'eGo100'. If you do not
        want to use the full German dataset, you can use the excerpt of
        Schleswig-Holstein by adding the acronym SH to the scenario
        name (e.g. 'SH Status Quo').

   scn_extension : NoneType or list
       None,
       Choose extension-scenarios which will be added to the existing
       network container. Data of the extension scenarios are located in
       extension-tables (e.g. model_draft.ego_grid_pf_hv_extension_bus)
       with the prefix 'extension_'.
       Currently there are three overlay networks:
           'nep2035_confirmed' includes all planed new lines confirmed by the
           Bundesnetzagentur
           'nep2035_b2' includes all new lines planned by the
           Netzentwicklungsplan 2025 in scenario 2035 B2
           'BE_NO_NEP 2035' includes planned lines to Belgium and Norway and adds
           BE and NO as electrical neighbours

    scn_decommissioning : str
        None,
        Choose an extra scenario which includes lines you want to decommise
        from the existing network. Data of the decommissioning scenarios are
        located in extension-tables
        (e.g. model_draft.ego_grid_pf_hv_extension_bus) with the prefix
        'decommissioning_'.
        Currently, there are two decommissioning_scenarios which are linked to
        extension-scenarios:
            'nep2035_confirmed' includes all lines that will be replaced in
            confirmed projects
            'nep2035_b2' includes all lines that will be replaced in
            NEP-scenario 2035 B2
    
    lpfile : obj
        False,
        State if and where you want to save pyomo's lp file. Options:
        False or '/path/tofolder'.import numpy as np

    results : obj
        False,
        State if and where you want to save results as csv files.Options:
        False or '/path/tofolder'.

    export : bool
        False,
        State if you want to export the results of your calculation
        back to the database.

    extendable : list
        ['network', 'storages'],
        Choose components you want to optimize.
        Settings can be added in /tools/extendable.py.
        The most important possibilities:
            'network': set all lines, links and transformers extendable
            'german_network': set lines and transformers in German grid 
                            extendable
            'foreign_network': set foreign lines and transformers extendable
            'transformers': set all transformers extendable
            'overlay_network': set all components of the 'scn_extension'
                               extendable
            'storages': allow to install extendable storages
                        (unlimited in size) at each grid node in order to meet
                        the flexibility demand.
            'network_preselection': set only preselected lines extendable,
                                    method is chosen in funcion call


    generator_noise : bool or int
        State if you want to apply a small random noise to the marginal costs
        of each generator in order to prevent an optima plateau. To reproduce
        a noise, choose the same integer (seed number).

    minimize_loading : bool
        False,
        ...
    ramp_limits : bool
        False,
        State if you want to consider ramp limits of generators. 
        Increases time for solving significantly.
        Only works when calculating at least 30 snapshots.

    network_clustering_kmeans : bool or int
        False,
        State if you want to apply a clustering of all network buses down to
        only ``'k'`` buses. The weighting takes place considering generation
        and load
        at each node. If so, state the number of k you want to apply. Otherwise
        put False. This function doesn't work together with
        ``'line_grouping = True'``.

    load_cluster : bool or obj
        state if you want to load cluster coordinates from a previous run:
        False or /path/tofile (filename similar to ./cluster_coord_k_n_result).

    network_clustering_ehv : bool
        False,
        Choose if you want to cluster the full HV/EHV dataset down to only the
        EHV buses. In that case, all HV buses are assigned to their closest EHV
        sub-station, taking into account the shortest distance on power lines.

    snapshot_clustering : bool or int
        False,
        State if you want to cluster the snapshots and run the optimization
        only on a subset of snapshot periods. The int value defines the number
        of periods (i.e. days) which will be clustered to.
        Move to PyPSA branch:features/snapshot_clustering

    parallelisation : bool
        False,
        Choose if you want to calculate a certain number of snapshots in
        parallel. If yes, define the respective amount in the if-clause
        execution below. Otherwise state False here.

    line_grouping : bool
        True,
        State if you want to group lines that connect the same two buses
        into one system.

    branch_capacity_factor : numeric
        1,
        Add a factor here if you want to globally change line capacities
        (e.g. to "consider" an (n-1) criterion or for debugging purposes).

    load_shedding : bool
        False,
        State here if you want to make use of the load shedding function which
        is helpful when debugging: a very expensive generator is set to each
        bus and meets the demand when regular
        generators cannot do so.
    
    foreign_lines : dict
        {'carrier':'AC', 'capacity': 'osm_tGmod}'
        Choose transmission technology and capacity of foreign lines: 
            'carrier': 'AC' or 'DC'
            'capacity': 'osm_tGmod', 'ntc_acer' or 'thermal_acer'

    comments : str
        None

    Returns
    -------
    network : `pandas.DataFrame<dataframe>`
        eTraGo result network based on `PyPSA network
        <https://www.pypsa.org/doc/components.html#network>`_


    """
    conn = db.connection(section=args['db'])
    Session = sessionmaker(bind=conn)
    session = Session()

    # additional arguments cfgpath, version, prefix
    if args['gridversion'] is None:
        args['ormcls_prefix'] = 'EgoGridPfHv'
    else:
        args['ormcls_prefix'] = 'EgoPfHv'

    scenario = NetworkScenario(session,
                               version=args['gridversion'],
                               prefix=args['ormcls_prefix'],
                               method=args['method'],
                               start_snapshot=args['start_snapshot'],
                               end_snapshot=args['end_snapshot'],
                               scn_name=args['scn_name'])

    network = scenario.build_network()

    # add coordinates
    network = add_coordinates(network)
    
    # Set countrytags of buses, lines, links and transformers
    network = geolocation_buses(network, session)
    
    # Set q_sets of foreign loads
    network =  set_q_foreign_loads(network, cos_phi = 1)
    
    # Change transmission technology and/or capacity of foreign lines
    if args['foreign_lines']['carrier'] == 'DC':
        foreign_links(network)
        network = geolocation_buses(network, session)
        
    if args['foreign_lines']['capacity'] != 'osmTGmod':
        crossborder_capacity(network, args['foreign_lines']['capacity'],
                               args['branch_capacity_factor'])

    # TEMPORARY vague adjustment due to transformer bug in data processing
    if args['gridversion'] == 'v0.2.11':
        network.transformers.x = network.transformers.x * 0.0001

    # set SOC at the beginning and end of the period to equal values
    network.storage_units.cyclic_state_of_charge = True

    # set extra_functionality to default
    extra_functionality = None
    
    # set disaggregated_network to default
    disaggregated_network = None

    # set clustering to default
    clustering = None
    
    if args['generator_noise'] is not False:
        # add random noise to all generators
        s = np.random.RandomState(args['generator_noise'])
        network.generators.marginal_cost += \
            abs(s.normal(0, 0.001, len(network.generators.marginal_cost)))

    # for SH scenario run do data preperation:
    if (args['scn_name'] == 'SH Status Quo' or
            args['scn_name'] == 'SH NEP 2035'):
        data_manipulation_sh(network)

    # grouping of parallel lines
    if args['line_grouping']:
        group_parallel_lines(network)

    # Branch loading minimization
    if args['minimize_loading']:
        extra_functionality = loading_minimization
    
    # scenario extensions 
    if args['scn_extension'] is not None:
        for i in range(len(args['scn_extension'])):
            network = extension(
                    network,
                    session,
                    version = args['gridversion'],
                    scn_extension=args['scn_extension'][i],
                    start_snapshot=args['start_snapshot'],
                    end_snapshot=args['end_snapshot'])
        network = geolocation_buses(network, session)
            
    # scenario decommissioning
    if args['scn_decommissioning'] is not None:
        network = decommissioning(
            network,
            session,
            version = args['gridversion'],
            scn_decommissioning=args['scn_decommissioning'])

    # Add missing lines in Munich and Stuttgart
    network =  add_missing_components(network)

    # investive optimization strategies 
    if args['extendable'] != []:
        network = extendable(
                    network,
                    args)
        network = convert_capital_costs(
            network, args['start_snapshot'], args['end_snapshot'])
    
    # skip snapshots
    if args['skip_snapshots']:
        network.snapshots = network.snapshots[::args['skip_snapshots']]
        network.snapshot_weightings = network.snapshot_weightings[
            ::args['skip_snapshots']] * args['skip_snapshots']
            
    # snapshot clustering
    if not args['snapshot_clustering'] is False:
        network = snapshot_clustering(
            network, how='daily', clusters=args['snapshot_clustering'])
        extra_functionality = daily_bounds  # daily_bounds or other constraint
        
    # set Branch capacity factor for lines and transformer
    if args['branch_capacity_factor']:
        network.lines.s_nom = network.lines.s_nom * \
            args['branch_capacity_factor']
        network.transformers.s_nom = network.transformers.s_nom * \
            args['branch_capacity_factor']

    # load shedding in order to hunt infeasibilities
    if args['load_shedding']:
        load_shedding(network)

    # ehv network clustering
    if args['network_clustering_ehv']:
        network.generators.control = "PV"
        busmap = busmap_from_psql(network, session, scn_name=args['scn_name'])
        network = cluster_on_extra_high_voltage(
            network, busmap, with_time=True)

    # k-mean clustering
    if not args['network_clustering_kmeans'] == False:
        clustering = kmean_clustering(network,
                n_clusters=args['network_clustering_kmeans'],
                load_cluster=args['load_cluster'],
                line_length_factor= 1,
                remove_stubs=False,
                use_reduced_coordinates=False,
                bus_weight_tocsv=None,
                bus_weight_fromcsv=None,
                n_init=100,
                max_iter=1000,
                tol=1e-8,
                n_jobs=-2)
        disaggregated_network = (
                network.copy() if args.get('disaggregation') else None)
        network = clustering.network.copy()
        
    if args['ramp_limits']:
        ramp_limits(network)  
        
    # preselection of extendable lines
    if 'network_preselection' in args['extendable']:
<<<<<<< HEAD
        extension_preselection(network, args, 'snapshot_clustering', 2)
        
    # skip snapshots
    if args['skip_snapshots']:
        network.snapshot_weightings=network.snapshot_weightings*args['skip_snapshots']
=======
        extension_preselection(network, args, 'snapshot_clustering', 2)      
>>>>>>> 3361310f

    # parallisation
    if args['parallelisation']:
        parallelisation(
            network,
            start_snapshot=args['start_snapshot'],
            end_snapshot=args['end_snapshot'],
            group_size=1,
            solver_name=args['solver'],
            solver_options=args['solver_options'],
            extra_functionality=extra_functionality)

    # start linear optimal powerflow calculations
    elif args['method'] == 'lopf':
        x = time.time()
        network.lopf(
            network.snapshots,
            solver_name=args['solver'],
            solver_options=args['solver_options'],
            extra_functionality=extra_functionality)
        y = time.time()
        z = (y - x) / 60
        # z is time for lopf in minutes
        print("Time for LOPF [min]:", round(z, 2))

        # start non-linear powerflow simulation
    elif args['method'] is 'pf':
        network.pf(scenario.timeindex)
        # calc_line_losses(network)

    if args['pf_post_lopf']:
        x = time.time()
        pf_solution = pf_post_lopf(network,
                                   args,
                                   extra_functionality,
                                   add_foreign_lopf=True)
        y = time.time()
        z = (y - x) / 60
        print("Time for PF [min]:", round(z, 2))
        calc_line_losses(network)
        network = distribute_q(network, allocation = 'p_nom')
        
    # provide storage installation costs
    if sum(network.storage_units.p_nom_opt) != 0:
        installed_storages = \
            network.storage_units[network.storage_units.p_nom_opt != 0]
        storage_costs = sum(
            installed_storages.capital_cost *
            installed_storages.p_nom_opt)
        print(
            "Investment costs for all storages in selected snapshots [EUR]:",
            round(
                storage_costs,
                2))

    if clustering:
        disagg = args.get('disaggregation')
        skip = () if args['pf_post_lopf'] else ('q',)
        t = time.time()
        if disagg:
            if disagg == 'mini':
                disaggregation = MiniSolverDisaggregation(
                        disaggregated_network,
                        network,
                        clustering,
                        skip=skip)
            elif disagg == 'uniform':
                disaggregation = UniformDisaggregation(disaggregated_network,
                                                       network,
                                                       clustering,
                                                       skip=skip)

            else:
                raise Exception('Invalid disaggregation command: ' + disagg)

            disaggregation.execute(scenario, solver=args['solver'])
            # temporal bug fix for solar generator which ar during night time
            # nan instead of 0            
            disaggregated_network.generators_t.p.fillna(0, inplace=True)
            disaggregated_network.generators_t.q.fillna(0, inplace=True)
            
            disaggregated_network.results = network.results
            print("Time for overall desaggregation [min]: {:.2}"
                .format((time.time() - t) / 60))

    # write lpfile to path
    if not args['lpfile'] is False:
        network.model.write(
            args['lpfile'], io_options={
                'symbolic_solver_labels': True})

    # write PyPSA results back to database
    if args['export']:
        username = str(conn.url).split('//')[1].split(':')[0]
        args['user_name'] = username
        safe_results = False  # default is False.
        # If it is set to 'True' the result set will be saved
        # to the versioned grid schema eventually apart from
        # being saved to the model_draft.
        # ONLY set to True if you know what you are doing.
        results_to_oedb(
            session,
            network,
            dict([("disaggregated_results", False)] + list(args.items())),
            grid='hv',
            safe_results=safe_results)
        if disaggregated_network:
            results_to_oedb(
                session,
                disaggregated_network,
                dict([("disaggregated_results", True)] + list(args.items())),
                grid='hv',
                safe_results=safe_results)

    # write PyPSA results to csv to path
    if not args['results'] is False:
        if not args['pf_post_lopf']:
            results_to_csv(network, args)
        else:
            results_to_csv(network, args,pf_solution = pf_solution)

        if disaggregated_network:
            results_to_csv(
                    disaggregated_network,
                    {k: os.path.join(v, 'disaggregated')
                        if k == 'results' else v
                        for k, v in args.items()})

    # close session
    # session.close()

    return network, disaggregated_network


if __name__ == '__main__':
    # execute etrago function
    print(datetime.datetime.now())
    network, disaggregated_network = etrago(args)
    print(datetime.datetime.now())
    # plots
    # make a line loading plot
    # plot_line_loading(network)
    # plot stacked sum of nominal power for each generator type and timestep
    # plot_stacked_gen(network, resolution="MW")
    # plot to show extendable storages
    # storage_distribution(network)
    # extension_overlay_network(network)<|MERGE_RESOLUTION|>--- conflicted
+++ resolved
@@ -30,6 +30,7 @@
 import os.path
 import time
 import numpy as np
+import pandas as pd
 
 __copyright__ = (
     "Flensburg University of Applied Sciences, "
@@ -115,11 +116,7 @@
     'results': './results',  # save results as csv: False or /path/tofolder
     'export': False,  # export the results back to the oedb
     # Settings:
-<<<<<<< HEAD
     'extendable': [],  # Array of components to optimize
-=======
-    'extendable': ['german_network', 'storages'],  # Array of components to optimize
->>>>>>> 3361310f
     'generator_noise': 789456,  # apply generator noise, False or seed number
     'minimize_loading': False,
     'ramp_limits': False, # Choose if using ramp limit of generators
@@ -489,15 +486,7 @@
         
     # preselection of extendable lines
     if 'network_preselection' in args['extendable']:
-<<<<<<< HEAD
-        extension_preselection(network, args, 'snapshot_clustering', 2)
-        
-    # skip snapshots
-    if args['skip_snapshots']:
-        network.snapshot_weightings=network.snapshot_weightings*args['skip_snapshots']
-=======
         extension_preselection(network, args, 'snapshot_clustering', 2)      
->>>>>>> 3361310f
 
     # parallisation
     if args['parallelisation']:
