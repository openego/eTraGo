--- conflicted
+++ resolved
@@ -26,27 +26,17 @@
         'db': 'oedb', # db session
         'gridversion': None, #None for model_draft or Version number (e.g. v0.2.10) for grid schema
         'method': 'lopf', # lopf or pf
-<<<<<<< HEAD
-        'start_h': 1,
-        'end_h' : 2,
-        'scn_name': 'Status Quo',
-=======
         'pf_post_lopf':False , #state whether you want to perform a pf after a lopf simulation
         'start_h': 2323,
         'end_h' : 2324,
         'scn_name': 'SH Status Quo',
->>>>>>> 83308cb2
         'ormcls_prefix': 'EgoGridPfHv', #if gridversion:'version-number' then 'EgoPfHv', if gridversion:None then 'EgoGridPfHv'
         'lpfile': False, # state if and where you want to save pyomo's lp file: False or '/path/tofolder'
         'results': False, # state if and where you want to save results as csv: False or '/path/tofolder'
         'solver': 'gurobi', #glpk, cplex or gurobi
         'branch_capacity_factor': 1, #to globally extend or lower branch capacities
         'storage_extendable':True,
-<<<<<<< HEAD
-        'load_shedding':False,
-=======
         'load_shedding':True,
->>>>>>> 83308cb2
         'generator_noise':True,
         'parallelisation':False}
 
@@ -66,17 +56,10 @@
 
     # add coordinates
     network = add_coordinates(network)
-<<<<<<< HEAD
-      
-    # create generator noise 
-    noise_values = network.generators.marginal_cost + abs(np.random.normal(0,0.001,len(network.generators.marginal_cost)))
-    np.savetxt("noise_values.csv", noise_values, delimiter=",")
-    noise_values = genfromtxt('noise_values.csv', delimiter=',')
-=======
     
     # TEMPORARY vague adjustment due to transformer bug in data processing
     #network.transformers.x=network.transformers.x*0.01
->>>>>>> 83308cb2
+
 
     if args['branch_capacity_factor']:
         network.lines.s_nom = network.lines.s_nom*args['branch_capacity_factor']
@@ -151,10 +134,6 @@
 
 # plot to show extendable storages
 storage_distribution(network)
-<<<<<<< HEAD
-=======
-
->>>>>>> 83308cb2
 
 # close session
 #session.close()
