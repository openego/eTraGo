--- conflicted
+++ resolved
@@ -449,30 +449,6 @@
                         t.df['p_nom_min'].fillna(0., inplace=True)
 
     etrago.adjust_network()
-<<<<<<< HEAD
-
-    # Set marginal costs for gas feed-in
-    etrago.network.generators.marginal_cost[
-        etrago.network.generators.carrier=='CH4']+= 25.6+0.201*76.5
-    
-    #etrago.export_to_csv('ci_dump_unclustered')
-    # # # drop sectors
-    # # to_drop = [i for i in etrago.network.buses['carrier'].unique() if i not in ('AC', 'CH4')]
-    # # etrago.drop_sectors(to_drop)
-    
-    # etrago.export_to_csv("unclustered_test_af4")
-    # # # ehv network clustering
-    #etrago.ehv_clustering()
-
-    # etrago.export_to_csv("ehv_clustered_test_af4")
-
-    # # # k-mean clustering
-    #etrago.kmean_clustering()
-    # etrago.export_to_csv("AC_clustered_test_af4")
-    # etrago.network.export_to_csv_folder("AC_clustered_test_ci_dump")
-    #etrago.export_to_csv('ci_dump_AC_clustered')
-    
-=======
     
     # ehv network clustering
     etrago.ehv_clustering()
@@ -480,7 +456,6 @@
     # k-mean clustering
     etrago.kmean_clustering()
 
->>>>>>> 547babcd
     etrago.kmean_clustering_gas()
     etrago.export_to_csv("ci_dump_gas_saved_weighted_clustered_30")
     # etrago.network.export_to_csv_folder("CH4_clustered_test_ci_dump")
