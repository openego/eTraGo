# -*- coding: utf-8 -*-
"""
This is the application file for the tool eTraGo.

Define your connection parameters and power flow settings before executing the function etrago.

This program is free software; you can redistribute it and/or
modify it under the terms of the GNU Affero General Public License as
published by the Free Software Foundation; either version 3 of the
License, or (at your option) any later version.

This program is distributed in the hope that it will be useful,
but WITHOUT ANY WARRANTY; without even the implied warranty of
MERCHANTABILITY or FITNESS FOR A PARTICULAR PURPOSE.  See the
GNU Affero General Public License for more details.

You should have received a copy of the GNU Affero General Public License
along with this program.  If not, see <http://www.gnu.org/licenses/>.
"""

__copyright__ = "Flensburg University of Applied Sciences, Europa-Universität Flensburg, Centre for Sustainable Energy Systems, DLR-Institute for Networked Energy Systems"
__license__ = "GNU Affero General Public License Version 3 (AGPL-3.0)"
__author__ = "ulfmueller, lukasol, wolfbunke, mariusves, s3pp"

import numpy as np
from numpy import genfromtxt
np.random.seed()
import time

import os

if not 'READTHEDOCS' in os.environ:
    # Sphinx does not run this code.
    # Do not import internal packages directly
    from etrago.tools.io import NetworkScenario, results_to_oedb
    from etrago.tools.plot import (plot_line_loading, plot_stacked_gen,
                                     add_coordinates, curtailment, gen_dist,
                                     storage_distribution)
    from etrago.tools.utilities import (load_shedding, data_manipulation_sh,
                                    results_to_csv, parallelisation, pf_post_lopf,
                                    loading_minimization, calc_line_losses, group_parallel_lines)
    from etrago.cluster.networkclustering import busmap_from_psql, cluster_on_extra_high_voltage, kmean_clustering
<<<<<<< HEAD

from etrago.cluster.disaggregation import (MiniSolverDisaggregation,
                                           UniformDisaggregation)
=======
    from egoio.tools import db
    from sqlalchemy.orm import sessionmaker
>>>>>>> 757b2ebb

args = {# Setup and Configuration:
        'db': 'oedb', # db session
        'gridversion': None, # None for model_draft or Version number (e.g. v0.2.11) for grid schema
        'method': 'lopf', # lopf or pf
        'pf_post_lopf': False, # state whether you want to perform a pf after a lopf simulation
        'start_snapshot': 2005,
        'end_snapshot' : 2006,
        'scn_name': 'SH NEP 2035', # state which scenario you want to run: Status Quo, NEP 2035, eGo100
        'solver': 'gurobi', # glpk, cplex or gurobi
        # Export options:
        'lpfile': False, # state if and where you want to save pyomo's lp file: False or /path/tofolder
        'results': False, # state if and where you want to save results as csv: False or /path/tofolder
        'export': False, # state if you want to export the results back to the database
        # Settings:
        'storage_extendable':True, # state if you want storages to be installed at each node if necessary.
        'generator_noise':True, # state if you want to apply a small generator noise
        'reproduce_noise': False, # state if you want to use a predefined set of random noise for the given scenario. if so, provide path, e.g. 'noise_values.csv'
        'minimize_loading':False,
        # Clustering:
        'k_mean_clustering':10, # state if you want to perform a k-means clustering on the given network. State False or the value k (e.g. 20).
        'network_clustering': False, # state if you want to perform a clustering of HV buses to EHV buses.
        'disaggregation': 'uniform', # or None or mini
        # Simplifications:
        'parallelisation':False, # state if you want to run snapshots parallely.
        'skip_snapshots':False,
        'line_grouping': False, # state if you want to group lines running between the same buses.
        'branch_capacity_factor': 0.7, # globally extend or lower branch capacities
        'load_shedding':False, # meet the demand at very high cost; for debugging purposes.
        'comments':None }


def etrago(args):
    """The etrago function works with following arguments:


    Parameters
    ----------

    db : str
        ``'oedb'``,
        Name of Database session setting stored in *config.ini* of *.egoio*

    gridversion : str
        ``'v0.2.11'``,
        Name of the data version number of oedb: state ``'None'`` for
        model_draft (sand-box) or an explicit version number
        (e.g. 'v0.2.10') for the grid schema.

    method : str
        ``'lopf'``,
        Choose between a non-linear power flow ('pf') or
        a linear optimal power flow ('lopf').

    pf_post_lopf : bool
        False,
        Option to run a non-linear power flow (pf) directly after the
        linear optimal power flow (and thus the dispatch) has finished.

    start_snapshot : int
        1,
        Start hour of the scenario year to be calculated.

    end_snapshot : int
        2,
        End hour of the scenario year to be calculated.

    scn_name : str
        ``'Status Quo'``,
        choose your scenario. Currently, there are three different
        scenarios: ``'Status Quo'``, ``'NEP 2035'``, ``'eGo100'``. If you do not
        want to use the full German dataset, you can use the excerpt of
        Schleswig-Holstein by adding the acronym SH to the scenario
        name (e.g. ``'SH Status Quo'``).

    solver : str
        ``'glpk'``,
        Choose your preferred solver. Current options: ``'glpk'`` (open-source),
        ``'cplex'`` or ``'gurobi'``.

    lpfile : obj
        False,
        State if and where you want to save pyomo's lp file. Options:
        False or ``'/path/tofolder'``.

    results : obj
        False,
        State if and where you want to save results as csv files.Options:
        False or ``'/path/tofolder'``.

    export : bool
        False,
        State if you want to export the results of your calculation
        back to the database.

    storage_extendable : bool
        True,
        Choose if you want to allow to install extendable storages
        (unlimited in size) at each grid node in order to meet the flexibility demand.

    generator_noise  bool
        True,
        Choose if you want to apply a small random noise to the marginal
        costs of each generator in order to prevent an optima plateau.

    reproduce_noise : obj
        False,
        State if you want to use a predefined set of random noise for
        the given scenario. If so, provide path to the csv file,
        e.g. ``'noise_values.csv'``.

    minimize_loading : bool
        False,
        ...

    k_mean_clustering : bool
        False,
        State if you want to apply a clustering of all network buses down to
        only ``'k'`` buses. The weighting takes place considering generation and load
        at each node. If so, state the number of k you want to apply. Otherwise
        put False. This function doesn't work together with
        ``'line_grouping = True'`` or ``'network_clustering = True'``.

    network_clustering : bool
        False,
        Choose if you want to cluster the full HV/EHV dataset down to only the EHV
        buses. In that case, all HV buses are assigned to their closest EHV sub-station,
        taking into account the shortest distance on power lines.

    parallelisation : bool
        False,
        Choose if you want to calculate a certain number of snapshots in parallel. If
        yes, define the respective amount in the if-clause execution below. Otherwise
        state False here.

    line_grouping : bool
        True,
        State if you want to group lines that connect the same two buses into one system.

    branch_capacity_factor : numeric
        1,
        Add a factor here if you want to globally change line capacities (e.g. to "consider"
        an (n-1) criterion or for debugging purposes.

    load_shedding : bool
        False,
        State here if you want to make use of the load shedding function which is helpful when
        debugging: a very expensive generator is set to each bus and meets the demand when regular
        generators cannot do so.

    comments : str
        None

    Returns
    -------
    network : `pandas.DataFrame<dataframe>`
        eTraGo result network based on `PyPSA network <https://www.pypsa.org/doc/components.html#network>`_


    """
    conn = db.connection(section=args['db'])
    Session = sessionmaker(bind=conn)
    session = Session()

    # additional arguments cfgpath, version, prefix
    if args['gridversion'] == None:
        args['ormcls_prefix'] = 'EgoGridPfHv'
    else:
        args['ormcls_prefix'] = 'EgoPfHv'

    scenario = NetworkScenario(session,
                               version=args['gridversion'],
                               prefix=args['ormcls_prefix'],
                               method=args['method'],
                               start_snapshot=args['start_snapshot'],
                               end_snapshot=args['end_snapshot'],
                               scn_name=args['scn_name'])

    network = scenario.build_network()

    # add coordinates
    network = add_coordinates(network)

    # set SOC at the beginning and end of the period to equal values
    network.storage_units.cyclic_state_of_charge = True

    # TEMPORARY vague adjustment due to transformer bug in data processing
    if args['gridversion'] == 'v0.2.11':
        network.transformers.x=network.transformers.x*0.0001

    clustering = None

    if args['branch_capacity_factor']:
        network.lines.s_nom = network.lines.s_nom*args['branch_capacity_factor']
        network.transformers.s_nom = network.transformers.s_nom*args['branch_capacity_factor']

    if args['generator_noise']:
        # create or reproduce generator noise
        if not args['reproduce_noise'] == False:
            noise_values = genfromtxt('noise_values.csv', delimiter=',')
            # add random noise to all generator
            network.generators.marginal_cost = noise_values
        else:
            noise_values = network.generators.marginal_cost + abs(np.random.normal(0,0.001,len(network.generators.marginal_cost)))
            np.savetxt("noise_values.csv", noise_values, delimiter=",")
            noise_values = genfromtxt('noise_values.csv', delimiter=',')
            # add random noise to all generator
            network.generators.marginal_cost = noise_values


    if args['storage_extendable']:
        # set virtual storages to be extendable
        if network.storage_units.carrier[network.storage_units.carrier== 'extendable_storage'].any() == 'extendable_storage':
            network.storage_units.loc[network.storage_units.carrier=='extendable_storage','p_nom_extendable'] = True
        # set virtual storage costs with regards to snapshot length
            network.storage_units.capital_cost = (network.storage_units.capital_cost /
            (8760//(args['end_snapshot']-args['start_snapshot']+1)))

    # for SH scenario run do data preperation:
    if args['scn_name'] == 'SH Status Quo' or args['scn_name'] == 'SH NEP 2035':
        data_manipulation_sh(network)

    # grouping of parallel lines
    if args['line_grouping']:
        group_parallel_lines(network)

    #load shedding in order to hunt infeasibilities
    if args['load_shedding']:
        load_shedding(network)

    # network clustering
    if args['network_clustering']:
        network.generators.control="PV"
        busmap = busmap_from_psql(network, session, scn_name=args['scn_name'])
        network = cluster_on_extra_high_voltage(network, busmap, with_time=True)

    # k-mean clustering
    if not args['k_mean_clustering'] == False:
<<<<<<< HEAD
        clustering = kmean_clustering(network, n_clusters=args['k_mean_clustering'])
        original_network = network.copy()
        network = clustering.network.copy()
=======
        network = kmean_clustering(network, n_clusters=args['k_mean_clustering'])
>>>>>>> 757b2ebb

    # Branch loading minimization
    if args['minimize_loading']:
        extra_functionality = loading_minimization
    else:
        extra_functionality=None

    if args['skip_snapshots']:
        network.snapshots=network.snapshots[::args['skip_snapshots']]
        network.snapshot_weightings=network.snapshot_weightings[::args['skip_snapshots']]*args['skip_snapshots']

    # parallisation
    if args['parallelisation']:
        parallelisation(network, start_snapshot=args['start_snapshot'], end_snapshot=args['end_snapshot'],group_size=1, solver_name=args['solver'], extra_functionality=extra_functionality)
    # start linear optimal powerflow calculations
    elif args['method'] == 'lopf':
        x = time.time()
        network.lopf(network.snapshots, solver_name=args['solver'], extra_functionality=extra_functionality)
        y = time.time()
        z = (y - x) / 60 # z is time for lopf in minutes
    # start non-linear powerflow simulation
    elif args['method'] == 'pf':
        network.pf(scenario.timeindex)
       # calc_line_losses(network)

    if args['pf_post_lopf']:
        pf_post_lopf(network, scenario)
        calc_line_losses(network)

       # provide storage installation costs
    if sum(network.storage_units.p_nom_opt) != 0:
        installed_storages = network.storage_units[ network.storage_units.p_nom_opt!=0]
        storage_costs = sum(installed_storages.capital_cost * installed_storages.p_nom_opt)
<<<<<<< HEAD
        print("Investment costs for all storages in selected snapshots [EUR]:",round(storage_costs,2))   

    if clustering:
        disagg = args.get('disaggregation')
        if disagg:
            if disagg == 'mini':
                disaggregation = MiniSolverDisaggregation(original_network,
                                                          network,
                                                          clustering)
            elif disagg == 'uniform':
                disaggregation = UniformDisaggregation(original_network,
                                                       network,
                                                       clustering)

            else:
                raise Exception('Invalid disaggregation command: ' + disagg)

            disaggregation.execute(scenario, solver=args['solver'])
            network = original_network
=======
        print("Investment costs for all storages in selected snapshots [EUR]:",round(storage_costs,2))
>>>>>>> 757b2ebb

    # write lpfile to path
    if not args['lpfile'] == False:
        network.model.write(args['lpfile'], io_options={'symbolic_solver_labels':
                                                     True})
    # write PyPSA results back to database
    if args['export']:
        username = str(conn.url).split('//')[1].split(':')[0]
        args['user_name'] = username
        safe_results=False #default is False. If it is set to 'True' the result set will be safed
                           #to the versioned grid schema eventually apart from
                           #being saved to the model_draft.
                           #ONLY set to True if you know what you are doing.
        results_to_oedb(session, network, args, grid='hv', safe_results = safe_results)

    # write PyPSA results to csv to path
    if not args['results'] == False:
        results_to_csv(network, args['results'])

    # close session
    session.close()

    return network


if __name__ == '__main__':
    # execute etrago function
    network = etrago(args)
    # plots
    # make a line loading plot
    plot_line_loading(network)
    # plot stacked sum of nominal power for each generator type and timestep
    plot_stacked_gen(network, resolution="MW")
    # plot to show extendable storages
    storage_distribution(network)<|MERGE_RESOLUTION|>--- conflicted
+++ resolved
@@ -32,6 +32,9 @@
 if not 'READTHEDOCS' in os.environ:
     # Sphinx does not run this code.
     # Do not import internal packages directly
+    from etrago.cluster.disaggregation import (MiniSolverDisaggregation,
+                                               UniformDisaggregation)
+    from etrago.cluster.networkclustering import busmap_from_psql, cluster_on_extra_high_voltage, kmean_clustering
     from etrago.tools.io import NetworkScenario, results_to_oedb
     from etrago.tools.plot import (plot_line_loading, plot_stacked_gen,
                                      add_coordinates, curtailment, gen_dist,
@@ -39,15 +42,9 @@
     from etrago.tools.utilities import (load_shedding, data_manipulation_sh,
                                     results_to_csv, parallelisation, pf_post_lopf,
                                     loading_minimization, calc_line_losses, group_parallel_lines)
-    from etrago.cluster.networkclustering import busmap_from_psql, cluster_on_extra_high_voltage, kmean_clustering
-<<<<<<< HEAD
-
-from etrago.cluster.disaggregation import (MiniSolverDisaggregation,
-                                           UniformDisaggregation)
-=======
     from egoio.tools import db
     from sqlalchemy.orm import sessionmaker
->>>>>>> 757b2ebb
+
 
 args = {# Setup and Configuration:
         'db': 'oedb', # db session
@@ -286,13 +283,9 @@
 
     # k-mean clustering
     if not args['k_mean_clustering'] == False:
-<<<<<<< HEAD
         clustering = kmean_clustering(network, n_clusters=args['k_mean_clustering'])
         original_network = network.copy()
         network = clustering.network.copy()
-=======
-        network = kmean_clustering(network, n_clusters=args['k_mean_clustering'])
->>>>>>> 757b2ebb
 
     # Branch loading minimization
     if args['minimize_loading']:
@@ -326,7 +319,6 @@
     if sum(network.storage_units.p_nom_opt) != 0:
         installed_storages = network.storage_units[ network.storage_units.p_nom_opt!=0]
         storage_costs = sum(installed_storages.capital_cost * installed_storages.p_nom_opt)
-<<<<<<< HEAD
         print("Investment costs for all storages in selected snapshots [EUR]:",round(storage_costs,2))   
 
     if clustering:
@@ -346,9 +338,7 @@
 
             disaggregation.execute(scenario, solver=args['solver'])
             network = original_network
-=======
-        print("Investment costs for all storages in selected snapshots [EUR]:",round(storage_costs,2))
->>>>>>> 757b2ebb
+
 
     # write lpfile to path
     if not args['lpfile'] == False:
