# -*- coding: utf-8 -*-
"""
This is the application file for the tool eTraGo.

Define your connection parameters and power flow settings before executing the function etrago.

This program is free software; you can redistribute it and/or
modify it under the terms of the GNU Affero General Public License as
published by the Free Software Foundation; either version 3 of the
License, or (at your option) any later version.

This program is distributed in the hope that it will be useful,
but WITHOUT ANY WARRANTY; without even the implied warranty of
MERCHANTABILITY or FITNESS FOR A PARTICULAR PURPOSE.  See the
GNU Affero General Public License for more details.

You should have received a copy of the GNU Affero General Public License
along with this program.  If not, see <http://www.gnu.org/licenses/>.
"""

__copyright__ = "Flensburg University of Applied Sciences, Europa-Universität Flensburg, Centre for Sustainable Energy Systems, DLR-Institute for Networked Energy Systems"
__license__ = "GNU Affero General Public License Version 3 (AGPL-3.0)"
__author__ = "ulfmueller, lukasol, wolfbunke, mariusves, s3pp"

import numpy as np
from numpy import genfromtxt
np.random.seed()
import time

import os

if not 'READTHEDOCS' in os.environ:
    # Sphinx does not run this code.
    # Do not import internal packages directly  
    from etrago.tools.io import NetworkScenario, results_to_oedb
    from etrago.tools.plot import (plot_line_loading, plot_stacked_gen,
                                     add_coordinates, curtailment, gen_dist,
                                     storage_distribution, storage_expansion)
    from etrago.tools.utilities import (oedb_session, load_shedding, data_manipulation_sh,
                                    results_to_csv, parallelisation, pf_post_lopf, 
                                    loading_minimization, calc_line_losses, group_parallel_lines)
    from etrago.cluster.networkclustering import busmap_from_psql, cluster_on_extra_high_voltage, kmean_clustering


args = {# Setup and Configuration:
        'db': 'oedb', # db session
        'gridversion': None, # None for model_draft or Version number (e.g. v0.2.11) for grid schema
        'method': 'lopf', # lopf or pf
        'pf_post_lopf': False, # state whether you want to perform a pf after a lopf simulation
<<<<<<< HEAD
        'start_snapshot': 1, 
        'end_snapshot' : 24,
        'scn_name': 'SH NEP 2035', # state which scenario you want to run: Status Quo, NEP 2035, eGo100
=======
        'start_snapshot': 1,
        'end_snapshot' : 24,
        'scn_name': 'SH Status Quo', # state which scenario you want to run: Status Quo, NEP 2035, eGo100
>>>>>>> ecf09733
        'solver': 'gurobi', # glpk, cplex or gurobi
        # Export options:
        'lpfile': False, # state if and where you want to save pyomo's lp file: False or /path/tofolder
        'results': False, # state if and where you want to save results as csv: False or /path/tofolder
        'export': False, # state if you want to export the results back to the database
        # Settings:
        'storage_extendable':True, # state if you want storages to be installed at each node if necessary.
<<<<<<< HEAD
        'generator_noise':False, # state if you want to apply a small generator noise 
=======
        'generator_noise':True, # state if you want to apply a small generator noise
>>>>>>> ecf09733
        'reproduce_noise': False, # state if you want to use a predefined set of random noise for the given scenario. if so, provide path, e.g. 'noise_values.csv'
        'minimize_loading':False,
        # Clustering:
        'k_mean_clustering': 140, # state if you want to perform a k-means clustering on the given network. State False or the value k (e.g. 20).
        'network_clustering': False, # state if you want to perform a clustering of HV buses to EHV buses.
        # Simplifications:
        'parallelisation':False, # state if you want to run snapshots parallely.
        'line_grouping': False, # state if you want to group lines running between the same buses.
        'branch_capacity_factor': 1, # globally extend or lower branch capacities
        'load_shedding': False, # meet the demand at very high cost; for debugging purposes.
        'comments':None }


def etrago(args):
    """The etrago function works with following arguments:


    Parameters
    ----------

    db (str):
    	'oedb',
        Name of Database session setting stored in config.ini of oemof.db

    gridversion (str):
        'v0.2.11',
        Name of the data version number of oedb: state 'None' for
        model_draft (sand-box) or an explicit version number
        (e.g. 'v0.2.10') for the grid schema.

    method (str):
        'lopf',
        Choose between a non-linear power flow ('pf') or
        a linear optimal power flow ('lopf').

    pf_post_lopf (bool):
        False,
        Option to run a non-linear power flow (pf) directly after the
        linear optimal power flow (and thus the dispatch) has finished.

    start_snapshot (int):
    	1,
        Start hour of the scenario year to be calculated.

    end_snapshot (int) :
    	2,
        End hour of the scenario year to be calculated.

    scn_name (str):
    	'Status Quo',
	Choose your scenario. Currently, there are three different
	scenarios: 'Status Quo', 'NEP 2035', 'eGo100'. If you do not
	want to use the full German dataset, you can use the excerpt of
	Schleswig-Holstein by adding the acronym SH to the scenario
	name (e.g. 'SH Status Quo').

    solver (str):
        'glpk',
        Choose your preferred solver. Current options: 'glpk' (open-source),
        'cplex' or 'gurobi'.

    lpfile (obj):
        False,
        State if and where you want to save pyomo's lp file. Options:
        False or '/path/tofolder'.

    results (obj):
        False,
        State if and where you want to save results as csv files.Options:
        False or '/path/tofolder'.

    export (bool):
        False,
        State if you want to export the results of your calculation
        back to the database.

    storage_extendable (bool):
        True,
        Choose if you want to allow to install extendable storages
        (unlimited in size) at each grid node in order to meet the flexibility demand.

    generator_noise (bool):
        True,
        Choose if you want to apply a small random noise to the marginal
        costs of each generator in order to prevent an optima plateau.

    reproduce_noise (obj):
        False,
        State if you want to use a predefined set of random noise for
        the given scenario. If so, provide path to the csv file,
        e.g. 'noise_values.csv'.

    minimize_loading (bool):
        False,

    k_mean_clustering (bool):
        False,
        State if you want to apply a clustering of all network buses down to
        only 'k' buses. The weighting takes place considering generation and load
<<<<<<< HEAD
        at each node. If so, state the number of k you want to apply. Otherwise 
        put False. This function doesn't work together with 'line_grouping = True'
	    or 'network_clustering = True'.
    
=======
        at each node.
        If so, state the number of k you want to apply. Otherwise put False.

	    Note: The number of clusters k is automatically limited if the same values
	    of generation and consumption occur at serveral buses to one bus.
	    This function doesn't work together with 'line_grouping = True' or
	    'network_clustering = True'.

>>>>>>> ecf09733
    network_clustering (bool):
        False,
        Choose if you want to cluster the full HV/EHV dataset down to only the EHV
        buses. In that case, all HV buses are assigned to their closest EHV sub-station,
        taking into account the shortest distance on power lines.

    parallelisation (bool):
        False,
        Choose if you want to calculate a certain number of snapshots in parallel. If
        yes, define the respective amount in the if-clause execution below. Otherwise
        state False here.

    line_grouping (bool):
        True,
        State if you want to group lines that connect the same two buses into one system.

    branch_capacity_factor (numeric):
        1,
        Add a factor here if you want to globally change line capacities (e.g. to "consider"
        an (n-1) criterion or for debugging purposes.

    load_shedding (bool):
        False,
        State here if you want to make use of the load shedding function which is helpful when
        debugging: a very expensive generator is set to each bus and meets the demand when regular
        generators cannot do so.

    comments (str):
        None

    Result:
    -------


    """

    session = oedb_session(args['db'])

    # additional arguments cfgpath, version, prefix
    if args['gridversion'] == None:
        args['ormcls_prefix'] = 'EgoGridPfHv'
    else:
        args['ormcls_prefix'] = 'EgoPfHv'

    scenario = NetworkScenario(session,
                               version=args['gridversion'],
                               prefix=args['ormcls_prefix'],
                               method=args['method'],
                               start_snapshot=args['start_snapshot'],
                               end_snapshot=args['end_snapshot'],
                               scn_name=args['scn_name'])

    network = scenario.build_network()

    # add coordinates
    network = add_coordinates(network)

    # TEMPORARY vague adjustment due to transformer bug in data processing
    network.transformers.x=network.transformers.x*0.0001


    if args['branch_capacity_factor']:
        network.lines.s_nom = network.lines.s_nom*args['branch_capacity_factor']
        network.transformers.s_nom = network.transformers.s_nom*args['branch_capacity_factor']

    if args['generator_noise']:
        # create or reproduce generator noise
        if not args['reproduce_noise'] == False:
            noise_values = genfromtxt('noise_values.csv', delimiter=',')
            # add random noise to all generator
            network.generators.marginal_cost = noise_values
        else:
            noise_values = network.generators.marginal_cost + abs(np.random.normal(0,0.001,len(network.generators.marginal_cost)))
            np.savetxt("noise_values.csv", noise_values, delimiter=",")
            noise_values = genfromtxt('noise_values.csv', delimiter=',')
            # add random noise to all generator
            network.generators.marginal_cost = noise_values


    if args['storage_extendable']:
        # set virtual storages to be extendable
        if network.storage_units.carrier[network.storage_units.carrier== 'extendable_storage'].any() == 'extendable_storage':
            network.storage_units.p_nom_extendable[network.storage_units.carrier=='extendable_storage'] = True
        # set virtual storage costs with regards to snapshot length
            network.storage_units.capital_cost = (network.storage_units.capital_cost /
            (8760//(args['end_snapshot']-args['start_snapshot']+1)))

    # for SH scenario run do data preperation:
    if args['scn_name'] == 'SH Status Quo' or args['scn_name'] == 'SH NEP 2035':
        data_manipulation_sh(network)

    # grouping of parallel lines
    if args['line_grouping']:
        group_parallel_lines(network)

    #load shedding in order to hunt infeasibilities
    if args['load_shedding']:
    	load_shedding(network)

    # network clustering
    if args['network_clustering']:
        network.generators.control="PV"
        busmap = busmap_from_psql(network, session, scn_name=args['scn_name'])
        network = cluster_on_extra_high_voltage(network, busmap, with_time=True)

    # k-mean clustering
    if not args['k_mean_clustering'] == False:

        network = kmean_clustering(network, n_clusters=args['k_mean_clustering'],
                                  w_method ='Load and Generation')

    # Branch loading minimization
    if args['minimize_loading']:
        extra_functionality = loading_minimization
    else:
        extra_functionality=None

    # parallisation
    if args['parallelisation']:
        parallelisation(network, start_snapshot=args['start_snapshot'], end_snapshot=args['end_snapshot'],group_size=1, solver_name=args['solver'], extra_functionality=extra_functionality)
    # start linear optimal powerflow calculations
    elif args['method'] == 'lopf':
        x = time.time()
        network.lopf(scenario.timeindex, solver_name=args['solver'], extra_functionality=extra_functionality)
        y = time.time()
        z = (y - x) / 60 # z is time for lopf in minutes
    # start non-linear powerflow simulation
    elif args['method'] == 'pf':
        network.pf(scenario.timeindex)
       # calc_line_losses(network)

    if args['pf_post_lopf']:
        pf_post_lopf(network, scenario)
        calc_line_losses(network)

       # provide storage installation costs
    if sum(network.storage_units.p_nom_opt) != 0:
        installed_storages = network.storage_units[ network.storage_units.p_nom_opt!=0]
        storage_costs = sum(installed_storages.capital_cost * installed_storages.p_nom_opt)
        print("Investment costs for all storages in selected snapshots [EUR]:",round(storage_costs,2))

    # write lpfile to path
    if not args['lpfile'] == False:
        network.model.write(args['lpfile'], io_options={'symbolic_solver_labels':
                                                     True})
    # write PyPSA results back to database
    if args['export']:
        results_to_oedb(session, network, args, 'hv')

    # write PyPSA results to csv to path
    if not args['results'] == False:
        results_to_csv(network, args['results'])

<<<<<<< HEAD
    # close session
    session.close()
=======
    return network


# execute etrago function
network = etrago(args)
>>>>>>> ecf09733

    return network

<<<<<<< HEAD

if __name__ == '__main__':
    # execute etrago function
    network = etrago(args)
    # plots
    # make a line loading plot
    plot_line_loading(network)
    # plot stacked sum of nominal power for each generator type and timestep
    plot_stacked_gen(network, resolution="MW")
    # plot to show extendable storages
    storage_distribution(network)
=======
# make a line loading plot
#plot_line_loading(network)
# plot stacked sum of nominal power for each generator type and timestep
#plot_stacked_gen(network, resolution="MW")
# plot to show extendable storages
#storage_distribution(network)

# close session
#session.close()
>>>>>>> ecf09733
<|MERGE_RESOLUTION|>--- conflicted
+++ resolved
@@ -47,15 +47,9 @@
         'gridversion': None, # None for model_draft or Version number (e.g. v0.2.11) for grid schema
         'method': 'lopf', # lopf or pf
         'pf_post_lopf': False, # state whether you want to perform a pf after a lopf simulation
-<<<<<<< HEAD
         'start_snapshot': 1, 
         'end_snapshot' : 24,
         'scn_name': 'SH NEP 2035', # state which scenario you want to run: Status Quo, NEP 2035, eGo100
-=======
-        'start_snapshot': 1,
-        'end_snapshot' : 24,
-        'scn_name': 'SH Status Quo', # state which scenario you want to run: Status Quo, NEP 2035, eGo100
->>>>>>> ecf09733
         'solver': 'gurobi', # glpk, cplex or gurobi
         # Export options:
         'lpfile': False, # state if and where you want to save pyomo's lp file: False or /path/tofolder
@@ -63,11 +57,7 @@
         'export': False, # state if you want to export the results back to the database
         # Settings:
         'storage_extendable':True, # state if you want storages to be installed at each node if necessary.
-<<<<<<< HEAD
         'generator_noise':False, # state if you want to apply a small generator noise 
-=======
-        'generator_noise':True, # state if you want to apply a small generator noise
->>>>>>> ecf09733
         'reproduce_noise': False, # state if you want to use a predefined set of random noise for the given scenario. if so, provide path, e.g. 'noise_values.csv'
         'minimize_loading':False,
         # Clustering:
@@ -167,21 +157,10 @@
         False,
         State if you want to apply a clustering of all network buses down to
         only 'k' buses. The weighting takes place considering generation and load
-<<<<<<< HEAD
         at each node. If so, state the number of k you want to apply. Otherwise 
         put False. This function doesn't work together with 'line_grouping = True'
-	    or 'network_clustering = True'.
-    
-=======
-        at each node.
-        If so, state the number of k you want to apply. Otherwise put False.
-
-	    Note: The number of clusters k is automatically limited if the same values
-	    of generation and consumption occur at serveral buses to one bus.
-	    This function doesn't work together with 'line_grouping = True' or
-	    'network_clustering = True'.
-
->>>>>>> ecf09733
+	      or 'network_clustering = True'.
+   
     network_clustering (bool):
         False,
         Choose if you want to cluster the full HV/EHV dataset down to only the EHV
@@ -335,20 +314,11 @@
     if not args['results'] == False:
         results_to_csv(network, args['results'])
 
-<<<<<<< HEAD
     # close session
     session.close()
-=======
+
     return network
 
-
-# execute etrago function
-network = etrago(args)
->>>>>>> ecf09733
-
-    return network
-
-<<<<<<< HEAD
 
 if __name__ == '__main__':
     # execute etrago function
@@ -359,15 +329,4 @@
     # plot stacked sum of nominal power for each generator type and timestep
     plot_stacked_gen(network, resolution="MW")
     # plot to show extendable storages
-    storage_distribution(network)
-=======
-# make a line loading plot
-#plot_line_loading(network)
-# plot stacked sum of nominal power for each generator type and timestep
-#plot_stacked_gen(network, resolution="MW")
-# plot to show extendable storages
-#storage_distribution(network)
-
-# close session
-#session.close()
->>>>>>> ecf09733
+    storage_distribution(network)