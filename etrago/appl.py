# -*- coding: utf-8 -*-
# Copyright 2016-2018  Flensburg University of Applied Sciences,
# Europa-Universität Flensburg,
# Centre for Sustainable Energy Systems,
# DLR-Institute for Networked Energy Systems

# This program is free software; you can redistribute it and/or
# modify it under the terms of the GNU Affero General Public License as
# published by the Free Software Foundation; either version 3 of the
# License, or (at your option) any later version.

# This program is distributed in the hope that it will be useful,
# but WITHOUT ANY WARRANTY; without even the implied warranty of
# MERCHANTABILITY or FITNESS FOR A PARTICULAR PURPOSE.  See the
# GNU Affero General Public License for more details.

# You should have received a copy of the GNU Affero General Public License
# along with this program.  If not, see <http://www.gnu.org/licenses/>.

# File description
"""
This is the application file for the tool eTraGo.
Define your connection parameters and power flow settings before executing
the function etrago.
"""


import datetime
import os
import os.path

__copyright__ = (
    "Flensburg University of Applied Sciences, "
    "Europa-Universität Flensburg, Centre for Sustainable Energy Systems, "
    "DLR-Institute for Networked Energy Systems")
__license__ = "GNU Affero General Public License Version 3 (AGPL-3.0)"
__author__ = "ulfmueller, lukasol, wolfbunke, mariusves, s3pp"


if 'READTHEDOCS' not in os.environ:
    # Sphinx does not run this code.
    # Do not import internal packages directly

    from etrago import Etrago

args = {
    # Setup and Configuration:
    'db': 'egon-data',  # database session
    'gridversion': None,  # None for model_draft or Version number
    'method': { # Choose method and settings for optimization
        'type': 'lopf', # type of optimization, currently only 'lopf'
        'n_iter': 2, # abort criterion of iterative optimization, 'n_iter' or 'threshold'
        'pyomo': True}, # set if pyomo is used for model building
    'pf_post_lopf': {
        'active': False, # choose if perform a pf after a lopf simulation
        'add_foreign_lopf': True, # keep results of lopf for foreign DC-links
        'q_allocation': 'p_nom'}, # allocate reactive power via 'p_nom' or 'p'
    'start_snapshot': 1,
    'end_snapshot': 1,
    'solver': 'gurobi',  # glpk, cplex or gurobi
    'solver_options': {},
    'model_formulation': 'kirchhoff', # angles or kirchhoff
    'scn_name': 'eGon2035',  # a scenario: eGon2035 or eGon100RE
    # Scenario variations:
    'scn_extension': None,  # None or array of extension scenarios
    'scn_decommissioning': None,  # None or decommissioning scenario
    # Export options:
    'lpfile': False,  # save pyomo's lp file: False or /path/tofolder
    'csv_export': 'results',  # save results as csv: False or /path/tofolder
    # Settings:
    'extendable': ['network'],  # Array of components to optimize
    'generator_noise': 789456,  # apply generator noise, False or seed number
    'extra_functionality':{},  # Choose function name or {}
    # Clustering:
    'network_clustering': {
        'active': True, # choose if clustering is activated
        'method': 'kmedoids-dijkstra', # choose clustering method: kmeans or kmedoids-dijkstra
        'n_clusters': 10, # number of resulting nodes
        'busmap': False, # False or path/to/busmap.csv
        'line_length_factor': 1, #
        'remove_stubs': False, # remove stubs before kmeans clustering
        'use_reduced_coordinates': False, #
        'bus_weight_tocsv': None, # None or path/to/bus_weight.csv
        'bus_weight_fromcsv': None, # None or path/to/bus_weight.csv
        'n_init': 10, # affects clustering algorithm, only change when neccesary
        'max_iter': 100, # affects clustering algorithm, only change when neccesary
        'tol': 1e-6, # affects clustering algorithm, only change when neccesary
        'n_jobs': -1}, # affects clustering algorithm, only change when neccesary
    'network_clustering_ehv': False,  # clustering of HV buses to EHV buses.
    'disaggregation': 'uniform',  # None, 'mini' or 'uniform'
    'snapshot_clustering': { 
        'active': False, # choose if clustering is activated
        'method':'typical_periods', # 'typical_periods' or 'segmentation'
        'how': 'daily', # type of period, currently only 'daily' - only relevant for 'typical_periods'
        'storage_constraints': '', # additional constraints for storages  - only relevant for 'typical_periods'
        'n_clusters': 5, #  number of periods - only relevant for 'typical_periods'
        'n_segments': 5}, # number of segments - only relevant for segmentation
    # Simplifications:
    'skip_snapshots': False, # False or number of snapshots to skip
    'branch_capacity_factor': {'HV': 0.5, 'eHV': 0.7},  # p.u. branch derating
    'load_shedding': True,  # meet the demand at value of loss load cost
    'foreign_lines': {'carrier': 'AC', # 'DC' for modeling foreign lines as links
                      'capacity': 'osmTGmod'}, # 'osmTGmod', 'ntc_acer' or 'thermal_acer'
    'comments': None}


def run_etrago(args, json_path):
    """The etrago function works with following arguments:


    Parameters
    ----------

    db : str
        ``'oedb'``,
        Name of Database session setting stored in *config.ini* of *.egoio*

    gridversion : NoneType or str
        ``'v0.4.6'``,
        Name of the data version number of oedb: state ``'None'`` for
        model_draft (sand-box) or an explicit version number
        (e.g. 'v0.4.6') for the grid schema.

    method : dict
        {'type': 'lopf', 'n_iter': 5, 'pyomo': True},
        Choose 'lopf' for 'type'. In case of extendable lines, several lopfs
        have to be performed. Choose either 'n_init' and a fixed number of
        iterations or 'thershold' and a threashold of the objective function as
        abort criteria.
        Set 'pyomo' to False for big optimization problems, currently only
        possible when solver is 'gurobi'.

    pf_post_lopf :dict
        {'active': True, 'add_foreign_lopf': True, 'q_allocation': 'p_nom'},
        Option to run a non-linear power flow (pf) directly after the
        linear optimal power flow (and thus the dispatch) has finished.
        If foreign lines are modeled as DC-links (see foreign_lines), results
        of the lopf can be added by setting 'add_foreign_lopf'.
        Reactive power can be distributed either by 'p_nom' or 'p'.

    start_snapshot : int
        1,
        Start hour of the scenario year to be calculated.

    end_snapshot : int
        2,
        End hour of the scenario year to be calculated.
        If temporal clustering is used, the selected snapshots should cover 
        whole days.

    solver : str
        'glpk',
        Choose your preferred solver. Current options: 'glpk' (open-source),
        'cplex' or 'gurobi'.

    solver_options: dict
        Choose settings of solver to improve simulation time and result.
        Options are described in documentation of choosen solver.

    model_formulation: str
        'angles'
        Choose formulation of pyomo-model.
        Current options: angles, cycles, kirchhoff, ptdf

    scn_name : str
        'eGon2035',
        Choose your scenario. Currently, there are two different
        scenarios: 'eGon2035', 'eGon100RE'.

   scn_extension : NoneType or list
       None,
       Choose extension-scenarios which will be added to the existing
       network container. Data of the extension scenarios are located in
       extension-tables (e.g. model_draft.ego_grid_pf_hv_extension_bus)
       with the prefix 'extension_'.
       Currently there are three overlay networks:
           'nep2035_confirmed' includes all planed new lines confirmed by the
           Bundesnetzagentur
           'nep2035_b2' includes all new lines planned by the
           Netzentwicklungsplan 2025 in scenario 2035 B2
           'BE_NO_NEP 2035' includes planned lines to Belgium and Norway and
           adds BE and NO as electrical neighbours

    scn_decommissioning : str
        None,
        Choose an extra scenario which includes lines you want to decommise
        from the existing network. Data of the decommissioning scenarios are
        located in extension-tables
        (e.g. model_draft.ego_grid_pf_hv_extension_bus) with the prefix
        'decommissioning_'.
        Currently, there are two decommissioning_scenarios which are linked to
        extension-scenarios:
            'nep2035_confirmed' includes all lines that will be replaced in
            confirmed projects
            'nep2035_b2' includes all lines that will be replaced in
            NEP-scenario 2035 B2

    lpfile : obj
        False,
        State if and where you want to save pyomo's lp file. Options:
        False or '/path/tofolder'.import numpy as np

    csv_export : obj
        False,
        State if and where you want to save results as csv files.Options:
        False or '/path/tofolder'.

    extendable : list
        ['network', 'storages'],
        Choose components you want to optimize.
        Settings can be added in /tools/extendable.py.
        The most important possibilities:
            'network': set all lines, links and transformers extendable
            'german_network': set lines and transformers in German grid
                            extendable
            'foreign_network': set foreign lines and transformers extendable
            'transformers': set all transformers extendable
            'overlay_network': set all components of the 'scn_extension'
                               extendable
            'storages': allow to install extendable storages
                        (unlimited in size) at each grid node in order to meet
                        the flexibility demand.
            'network_preselection': set only preselected lines extendable,
                                    method is chosen in function call

    generator_noise : bool or int
        State if you want to apply a small random noise to the marginal costs
        of each generator in order to prevent an optima plateau. To reproduce
        a noise, choose the same integer (seed number).

    extra_functionality : dict or None
        None,
        Choose extra functionalities and their parameters for PyPSA-model.
        Settings can be added in /tools/constraints.py.
        Current options are:
            'max_line_ext': float
                Maximal share of network extension in p.u.
            'min_renewable_share': float
                Minimal share of renewable generation in p.u.
            'cross_border_flow': array of two floats
                Limit cross-border-flows between Germany and its neigbouring
                countries, set values in p.u. of german loads in snapshots
                for all countries
                (positiv: export from Germany)
            'cross_border_flows_per_country': dict of cntr and array of floats
                Limit cross-border-flows between Germany and its neigbouring
                countries, set values in p.u. of german loads in snapshots
                for each country
                (positiv: export from Germany)
            'max_curtailment_per_gen': float
                Limit curtailment of all wind and solar generators in Germany,
                values set in p.u. of generation potential.
            'max_curtailment_per_gen': float
                Limit curtailment of each wind and solar generator in Germany,
                values set in p.u. of generation potential.
            'capacity_factor': dict of arrays
                Limit overall energy production for each carrier,
                set upper/lower limit in p.u.
            'capacity_factor_per_gen': dict of arrays
                Limit overall energy production for each generator by carrier,
                set upper/lower limit in p.u.
            'capacity_factor_per_cntr': dict of dict of arrays
                Limit overall energy production country-wise for each carrier,
                set upper/lower limit in p.u.
            'capacity_factor_per_gen_cntr': dict of dict of arrays
                Limit overall energy production country-wise for each generator
                by carrier, set upper/lower limit in p.u.

<<<<<<< HEAD
    network_clustering :dict
         {'active': True, method: 'kmedoids-dijkstra', 'n_clusters': 10, 
          'kmeans_busmap': False,'line_length_factor': 1.25, 
          'remove_stubs': False, 'use_reduced_coordinates': False, 
          'bus_weight_tocsv': None,'bus_weight_fromcsv': None, 
          'n_init': 10, 'max_iter': 300, 'tol': 1e-4, 'n_jobs': 1},
=======
    network_clustering_kmeans : dict
         {'active': True, 'n_clusters': 10, 'kmeans_busmap': False,
          'line_length_factor': 1.25, 'remove_stubs': False,
          'use_reduced_coordinates': False, 'bus_weight_tocsv': None,
          'bus_weight_fromcsv': None, 'n_init': 10, 'max_iter': 300,
          'tol': 1e-4, 'n_jobs': 1},
>>>>>>> d721787f
        State if you want to apply a clustering of all network buses down to
        only ``'n_clusters'`` buses. The weighting takes place considering
        generation and load at each node.
        With ``'method'`` you can choose between two clustering methods: 
        k-means Clustering considering geopraphical locations of buses or 
        k-medoids Dijkstra Clustering considering electrical distances between buses.
        With ``'kmeans_busmap'`` you can choose if you want to load cluster
        coordinates from a previous run.
        Option ``'remove_stubs'`` reduces the overestimating of line meshes
        and is only reasonable with k-means Clustering.
        The other options affect the kmeans algorithm and should only be
        changed carefully, documentation and possible settings are described
        in sklearn-package (sklearn/cluster/k_means_.py).
        This function doesn't work together with ``'line_grouping = True'``.

    network_clustering_ehv : bool
        False,
        Choose if you want to cluster the full HV/EHV dataset down to only the
        EHV buses. In that case, all HV buses are assigned to their closest EHV
        sub-station, taking into account the shortest distance on power lines.

    snapshot_clustering : dict
        {'active': False, 'method':'typical_periods', 'how': 'daily', 
         'storage_constraints': '', 'n_clusters': 5, 'n_segments': 5},
        State if you want to apply a temporal clustering and run the optimization
        only on a subset of snapshot periods.
        You can choose between a method clustering to typical periods, e.g. days
        or a method clustering to segments of adjacent hours. 
        With ``'how'``, ``'storage_constraints'`` and ``'n_clusters'`` you choose
        the length of the periods, constraints considering the storages and the number
        of clusters for the usage of the method typical_periods.
        With ``'n_segments'`` you choose the number of segments for the usage of
        the method segmentation.
                
    branch_capacity_factor : dict
        {'HV': 0.5, 'eHV' : 0.7},
        Add a factor here if you want to globally change line capacities
        (e.g. to "consider" an (n-1) criterion or for debugging purposes).

    load_shedding : bool
        False,
        State here if you want to make use of the load shedding function which
        is helpful when debugging: a very expensive generator is set to each
        bus and meets the demand when regular
        generators cannot do so.

    foreign_lines : dict
        {'carrier':'AC', 'capacity': 'osmTGmod}'
        Choose transmission technology and capacity of foreign lines:
            'carrier': 'AC' or 'DC'
            'capacity': 'osmTGmod', 'ntc_acer' or 'thermal_acer'

    comments : str
        None

    Returns
    -------
    network : `pandas.DataFrame<dataframe>`
        eTraGo result network based on `PyPSA network
        <https://www.pypsa.org/doc/components.html#network>`_
    """
    etrago = Etrago(args, json_path)
 
    # import network from database
    etrago.build_network_from_db()

    # adjust network, e.g. set (n-1)-security factor
    etrago.adjust_network()

<<<<<<< HEAD
    etrago.network.generators = etrago.network.generators[etrago.network.generators.bus.isin(etrago.network.buses.index)]
    etrago.network.buses = etrago.network.buses[etrago.network.buses['carrier']=='AC']
    etrago.network.generators = etrago.network.generators[etrago.network.generators['carrier']!='gas']


    # # ehv network clustering
    etrago.ehv_clustering()

    # spatial clustering
    etrago.spatial_clustering()
=======
    # ehv network clustering
    etrago.ehv_clustering()

    # k-mean clustering
    # needs to be adjusted for new sectors
    # etrago.kmean_clustering()
>>>>>>> d721787f

    # skip snapshots
    # needs to be adjusted for new sectors
    etrago.skip_snapshots()

    # snapshot clustering
    # needs to be adjusted for new sectors
    etrago.snapshot_clustering()

    # start linear optimal powerflow calculations
    # needs to be adjusted for new sectors
    # etrago.lopf()

    # TODO: check if should be combined with etrago.lopf()
    # needs to be adjusted for new sectors
    # etrago.pf_post_lopf()

    # spatial disaggregation
    # needs to be adjusted for new sectors
    # etrago.disaggregation()

    # calculate central etrago results
    # needs to be adjusted for new sectors
    # etrago.calc_results()

    return etrago


if __name__ == '__main__':
    # execute etrago function
    print(datetime.datetime.now())
    etrago = run_etrago(args, json_path=None)
    print(datetime.datetime.now())
    etrago.session.close()
    # plots
    # make a line loading plot
    # plot_line_loading(network)
    # plot stacked sum of nominal power for each generator type and timestep
    # plot_stacked_gen(network, resolution="MW")
    # plot to show extendable storages
    # storage_distribution(network)
    # extension_overlay_network(network)<|MERGE_RESOLUTION|>--- conflicted
+++ resolved
@@ -45,7 +45,7 @@
 
 args = {
     # Setup and Configuration:
-    'db': 'egon-data',  # database session
+    'db': 'egon-data-test-grid',  # database session
     'gridversion': None,  # None for model_draft or Version number
     'method': { # Choose method and settings for optimization
         'type': 'lopf', # type of optimization, currently only 'lopf'
@@ -266,21 +266,12 @@
                 Limit overall energy production country-wise for each generator
                 by carrier, set upper/lower limit in p.u.
 
-<<<<<<< HEAD
     network_clustering :dict
          {'active': True, method: 'kmedoids-dijkstra', 'n_clusters': 10, 
           'kmeans_busmap': False,'line_length_factor': 1.25, 
           'remove_stubs': False, 'use_reduced_coordinates': False, 
           'bus_weight_tocsv': None,'bus_weight_fromcsv': None, 
           'n_init': 10, 'max_iter': 300, 'tol': 1e-4, 'n_jobs': 1},
-=======
-    network_clustering_kmeans : dict
-         {'active': True, 'n_clusters': 10, 'kmeans_busmap': False,
-          'line_length_factor': 1.25, 'remove_stubs': False,
-          'use_reduced_coordinates': False, 'bus_weight_tocsv': None,
-          'bus_weight_fromcsv': None, 'n_init': 10, 'max_iter': 300,
-          'tol': 1e-4, 'n_jobs': 1},
->>>>>>> d721787f
         State if you want to apply a clustering of all network buses down to
         only ``'n_clusters'`` buses. The weighting takes place considering
         generation and load at each node.
@@ -350,25 +341,22 @@
     # adjust network, e.g. set (n-1)-security factor
     etrago.adjust_network()
 
-<<<<<<< HEAD
+    # ehv network clustering
+    etrago.ehv_clustering()
+    
+    ###
+    # TODO
+    # workaround because needs to be adapted to other sectors 
     etrago.network.generators = etrago.network.generators[etrago.network.generators.bus.isin(etrago.network.buses.index)]
     etrago.network.buses = etrago.network.buses[etrago.network.buses['carrier']=='AC']
-    etrago.network.generators = etrago.network.generators[etrago.network.generators['carrier']!='gas']
-
-
-    # # ehv network clustering
-    etrago.ehv_clustering()
-
-    # spatial clustering
+    etrago.network.generators = etrago.network.generators[etrago.network.generators['carrier']!='CH4']
+    etrago.network.generators = etrago.network.generators[etrago.network.generators['carrier']!='solar_thermal_collector']
+    etrago.network.generators = etrago.network.generators[etrago.network.generators['carrier']!='geo_thermal']
+    ###
+
+    # k-mean clustering
+    # needs to be adjusted for new sectors
     etrago.spatial_clustering()
-=======
-    # ehv network clustering
-    etrago.ehv_clustering()
-
-    # k-mean clustering
-    # needs to be adjusted for new sectors
-    # etrago.kmean_clustering()
->>>>>>> d721787f
 
     # skip snapshots
     # needs to be adjusted for new sectors
