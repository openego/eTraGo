--- conflicted
+++ resolved
@@ -43,57 +43,6 @@
 
 if 'READTHEDOCS' not in os.environ:
     # Sphinx does not run this code.
-<<<<<<< HEAD
-    # Do not import internal packages directly  
-    from etrago.tools.io import NetworkScenario, results_to_oedb, extension, decommissioning
-    from etrago.tools.plot import (plot_line_loading, plot_stacked_gen,
-                                     add_coordinates, curtailment, gen_dist,
-                                     storage_distribution, storage_expansion, extension_overlay_network)
-
-    from etrago.tools.utilities import (load_shedding, data_manipulation_sh, convert_capital_costs,
-                                    results_to_csv, parallelisation, pf_post_lopf, 
-                                    loading_minimization, calc_line_losses, group_parallel_lines)
-    from etrago.tools.extendable import extendable
-    from etrago.cluster.networkclustering import busmap_from_psql, cluster_on_extra_high_voltage, kmean_clustering
-    from etrago.cluster.snapshot import snapshot_clustering, snapshot_cluster_constraints, daily_bounds
-    from egoio.tools import db
-    from sqlalchemy.orm import sessionmaker
-
-args = {# Setup and Configuration:
-        'db': 'oedb_clara', # db session
-        'gridversion': None, # None for model_draft or Version number (e.g. v0.2.11) for grid schema
-        'method': 'lopf', # lopf or pf
-        'pf_post_lopf': False, # state whether you want to perform a pf after a lopf simulation
-        'start_snapshot': 1, 
-        'end_snapshot' : 168,
-        'solver': 'gurobi', # glpk, cplex or gurobi
-        'scn_name': 'eGo 100', # state which scenario you want to run: Status Quo, NEP 2035, eGo 100
-            # Scenario variations:
-            'scn_extension': None, # None or name of additional scenario (in extension_tables) e.g. 'nep2035_b2'
-            'scn_decommissioning': None, # None or name of decommissioning-scenario (in extension_tables) e.g. 'nep2035_b2'
-            'add_Belgium_Norway': False,  # state if you want to add Belgium and Norway as electrical neighbours, timeseries from scenario NEP 2035!
-        # Export options:
-        'lpfile': 'snapshottest.lp', # state if and where you want to save pyomo's lp file: False or /path/tofolder
-        'results': False, # state if and where you want to save results as csv: False or /path/tofolder
-        'export': False, # state if you want to export the results back to the database
-        # Settings:
-        'extendable':['storages'], # None or array of components you want to optimize (e.g. ['network', 'storages'])
-        'generator_noise':True, # state if you want to apply a small generator noise 
-        'reproduce_noise': False,# state if you want to use a predefined set of random noise for the given scenario. if so, provide path, e.g. 'noise_values.csv'
-        'minimize_loading':False,
-        # Clustering:
-        'network_clustering_kmeans':5, # state if you want to perform a k-means clustering on the given network. State False or the value k (e.g. 20).
-        'network_clustering_ehv': False, # state if you want to perform a clustering of HV buses to EHV buses.
-        'snapshot_clustering':5, # state if you want to perform snapshot_clustering on the given network. Move to PyPSA branch:features/snapshot_clustering
-        'extra_functionality_storage':snapshot_cluster_constraints,
-        # Simplifications:
-        'parallelisation':False, # state if you want to run snapshots parallely.
-        'skip_snapshots':False,
-        'line_grouping': False, # state if you want to group lines running between the same buses.
-        'branch_capacity_factor': 0.7, # globally extend or lower branch capacities
-        'load_shedding':False, # meet the demand at very high cost; for debugging purposes.
-        'comments':None }
-=======
     # Do not import internal packages directly
     from etrago.cluster.disaggregation import (
             MiniSolverDisaggregation,
@@ -149,7 +98,7 @@
             extension_preselection,
             print_expansion_costs)
 
-    from etrago.cluster.snapshot import snapshot_clustering, daily_bounds
+    from etrago.cluster.snapshot import snapshot_clustering, daily_bounds, snapshot_cluster_constraints
     from egoio.tools import db
     from sqlalchemy.orm import sessionmaker
     import oedialect
@@ -157,25 +106,25 @@
 
 args = {
     # Setup and Configuration:
-    'db': 'oedb',  # database session
+    'db': 'oedb_clara',  # database session
     'gridversion': None,  # None for model_draft or Version number
     'method': 'lopf',  # lopf or pf
     'pf_post_lopf': False,  # perform a pf after a lopf simulation
-    'start_snapshot': 12,
-    'end_snapshot': 13,
+    'start_snapshot': 1,
+    'end_snapshot': 168,
     'solver': 'gurobi',  # glpk, cplex or gurobi
     'solver_options': {'BarConvTol': 1.e-5, 'FeasibilityTol': 1.e-5,
-                       'logFile': 'solver.log', 'threads':4, 'method':2, 'crossover':0},  # {} for default options
-    'scn_name': 'NEP 2035',  # a scenario: Status Quo, NEP 2035, eGo 100
+                       'logFile': 'solver.log', 'threads':4},  # {} for default options
+    'scn_name': 'eGo 100',  # a scenario: Status Quo, NEP 2035, eGo 100
     # Scenario variations:
-    'scn_extension':['nep2035_b2', 'BE_NO_NEP 2035'],  # None or array of extension scenarios
-    'scn_decommissioning': 'nep2035_b2',  # None or decommissioning scenario
+    'scn_extension': None,  # None or array of extension scenarios
+    'scn_decommissioning': None,  # None or decommissioning scenario
     # Export options:
-    'lpfile': False,  # save pyomo's lp file: False or /path/tofolder
+    'lpfile': 'snapshottest.lp',  # save pyomo's lp file: False or /path/tofolder
     'csv_export': False,  # save results as csv: False or /path/tofolder
     'db_export': False,  # export the results back to the oedb
     # Settings:
-    'extendable': ['network', 'storage'],  # Array of components to optimize
+    'extendable': ['storage'],  # Array of components to optimize
     'generator_noise': 789456,  # apply generator noise, False or seed number
     'minimize_loading': False,
     'ramp_limits': False,  # Choose if using ramp limit of generators
@@ -183,9 +132,9 @@
     # Clustering:
     'network_clustering_kmeans': 50,  # False or the value k for clustering
     'load_cluster': 'cluster_coord_k_50_result',  # False or predefined busmap for k-means
-    'network_clustering_ehv': True,   # clustering of HV buses to EHV buses.
+    'network_clustering_ehv': False,   # clustering of HV buses to EHV buses.
     'disaggregation': None,  # None, 'mini' or 'uniform'
-    'snapshot_clustering': False,  # False or the number of 'periods'
+    'snapshot_clustering': 3,  # False or the number of 'periods'
     # Simplifications:
     'parallelisation': False,  # run snapshots parallely.
     'skip_snapshots': False,
@@ -197,7 +146,6 @@
 
 
 args = get_args_setting(args, jsonpath=None)
->>>>>>> 2a8fc6d4
 
 
 def etrago(args):
@@ -519,22 +467,13 @@
 
     # snapshot clustering
     if not args['snapshot_clustering'] is False:
-        network = snapshot_clustering(
+        network, df_cluster = snapshot_clustering(
             network, how='daily', clusters=args['snapshot_clustering'])
-        extra_functionality = daily_bounds  # daily_bounds or other constraint
+        extra_functionality = snapshot_cluster_constraints  # daily_bounds or other constraint
 
     # load shedding in order to hunt infeasibilities
     if args['load_shedding']:
         load_shedding(network)
-<<<<<<< HEAD
-        
-    # snapshot clustering
-    if not args['snapshot_clustering']== False:
-        network.storage_units.state_of_charge_initial=0
-        network.storage_units.cyclic_state_of_charge = False
-        network = snapshot_clustering(network, how='daily', clusters= args['snapshot_clustering'])
-        extra_functionality = args ['extra_functionality_storage']  # daily_bounds
-=======
 
     # ehv network clustering
     if args['network_clustering_ehv']:
@@ -567,6 +506,9 @@
         disaggregated_network = (
                 network.copy() if args.get('disaggregation') else None)
         network = clustering.network.copy()
+        if extra_functionality == snapshot_cluster_constraints:
+            network.cluster=df_cluster
+            
 
     if args['ramp_limits']:
         ramp_limits(network)
@@ -574,7 +516,6 @@
     # preselection of extendable lines
     if 'network_preselection' in args['extendable']:
         extension_preselection(network, args, 'snapshot_clustering', 2)
->>>>>>> 2a8fc6d4
 
     # parallisation
     if args['parallelisation']:
