--- conflicted
+++ resolved
@@ -75,11 +75,7 @@
     'lpfile': False,  # save pyomo's lp file: False or /path/tofolder
     'csv_export': 'results',  # save results as csv: False or /path/tofolder
     # Settings:
-<<<<<<< HEAD
-    'extendable': ['network', 'storage'],  # Array of components to optimize
-=======
     'extendable': ['as_in_db'],  # Array of components to optimize
->>>>>>> 23085ae4
     'generator_noise': 789456,  # apply generator noise, False or seed number
     'extra_functionality':{},  # Choose function name or {}
     # Clustering:
@@ -97,11 +93,6 @@
         'n_init': 10, # affects clustering algorithm, only change when neccesary
         'max_iter': 100, # affects clustering algorithm, only change when neccesary
         'tol': 1e-6,}, # affects clustering algorithm, only change when neccesary
-<<<<<<< HEAD
-    'network_clustering_ehv': False,  # clustering of HV buses to EHV buses.
-    'disaggregation': None,  # None, 'mini' or 'uniform'
-    'snapshot_clustering': { 
-=======
     'sector_coupled_clustering': {
         'active': True, # choose if clustering is activated
         'carrier_data': { # select carriers affected by sector coupling
@@ -122,17 +113,13 @@
     'network_clustering_ehv': True,  # clustering of HV buses to EHV buses.
     'disaggregation': 'uniform',  # None, 'mini' or 'uniform'
     'snapshot_clustering': {
->>>>>>> 23085ae4
         'active': False, # choose if clustering is activated
         'method':'typical_periods', # 'typical_periods' or 'segmentation'
         'extreme_periods': 'None', # optional adding of extreme period
-        # TODO: add in documentation? -> classical: append, new_cluster_center; segmentation: only append
         'how': 'daily', # type of period - only relevant for 'typical_periods'
         'storage_constraints': '', # additional constraints for storages  - only relevant for 'typical_periods'
         'n_clusters': 5, #  number of periods - only relevant for 'typical_periods'
         'n_segments': 5}, # number of segments - only relevant for segmentation
-        # TODO: utilities.py ll 1468 ff AssertionErrors
-        # TODO: calc_results.py - Anpassungen an neue Modellierung
     # Simplifications:
     'skip_snapshots': False, # False or number of snapshots to skip
     'branch_capacity_factor': {'HV': 0.5, 'eHV': 0.7},  # p.u. branch derating
@@ -401,13 +388,7 @@
 
     # import network from database
     etrago.build_network_from_db()
-<<<<<<< HEAD
-
-    # interim adaptions of data model
-    etrago.network.lines.lifetime = 40.0
-    etrago.network.storage_units.lifetime = 27.5
-=======
->>>>>>> 23085ae4
+
     etrago.network.lines.type = ''
     etrago.network.lines.carrier='AC'
     etrago.network.buses.v_mag_pu_set.fillna(1., inplace=True)
@@ -435,21 +416,12 @@
     etrago.network.lines.v_ang_min.fillna(0., inplace=True)
     etrago.network.links.terrain_factor.fillna(1., inplace=True)
     etrago.network.lines.v_ang_max.fillna(1., inplace=True)
-<<<<<<< HEAD
-    etrago.drop_sectors(['H2_ind_load', 'H2_ind_loads'])
-    
-    # delete H2-Feedin links as they are not implemented correctly yet
-    etrago.network.links = etrago.network.links[etrago.network.links.carrier != 'H2_feedin']
-    
-    # adjust network, e.g. set (n-1)-security factor
-=======
     etrago.network.lines.lifetime = 40 # only temporal fix until either the 
                                        # PyPSA network clustering function 
                                        # is changed (taking the mean) or our 
                                        # data model is altered, which will 
                                        # happen in the next data creation run
 
->>>>>>> 23085ae4
     etrago.adjust_network()
 
     # Set marginal costs for gas feed-in
@@ -463,10 +435,10 @@
     etrago.kmean_clustering()
 
     etrago.kmean_clustering_gas()
-
+    
+    # TODO: load_shedding?
     etrago.args['load_shedding']=True
     etrago.load_shedding()
-<<<<<<< HEAD
     
     ###########################################################################
     
@@ -506,10 +478,6 @@
     print(' ')
     
     # skip snapshots    
-=======
-
-    # skip snapshots
->>>>>>> 23085ae4
     etrago.skip_snapshots()
     if args['skip_snapshots'] != False:
         print(' ')
@@ -598,6 +566,7 @@
     etrago.network.links['p_nom'] = etrago.network.links['p_nom_opt']
     etrago.network.links['p_nom_extendable'] = False
     
+    # TODO: extendable?
     etrago.args['extendable'] = []
     
     # use original timeseries
@@ -660,12 +629,8 @@
 args['network_clustering_kmeans']['kmeans_busmap'] = False # 'kmeans_busmap_70_result.csv'
 args['network_clustering_kmeans']['kmeans_gas_busmap'] = False # 'kmeans_ch4_busmap_30_result.csv'
 
-# TODO: Überprüfe TSAM
-
-# TODO: herantasten räumliche Auflösung...
-# Start: 100 / 30, dann 150/50 usw. 
-
-args['load_shedding'] = False
+# TODO: args extendable?
+args['load_shedding'] = False # TODO
 args['method']['pyomo'] = True
 args['method']['n_iter'] = 5 # bei 5 nur noch Änderungen im 100 Euro-Bereich, siehe auch Abschlussbericht
 args['solver_options'] = {}
