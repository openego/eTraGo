--- conflicted
+++ resolved
@@ -64,12 +64,13 @@
     "end_snapshot": 8760,
     "solver": "gurobi",  # glpk, cplex or gurobi
     "solver_options": {
-        "BarConvTol": 1.0e-5,
-        "FeasibilityTol": 1.0e-5,
+        "BarConvTol": 1e-05,
+        "FeasibilityTol": 1e-05,
+        "crossover": 0,
+        "logFile": "solver_etrago.log",
+        "threads": 4,
         "method": 2,
-        "crossover": 0,
-        "logFile": "solver_etragos.log",
-        "threads": 4,
+        "BarHomogeneous": 1
     },
     "model_formulation": "kirchhoff",  # angles or kirchhoff
     "scn_name": "eGon2035",  # a scenario: eGon2035 or eGon100RE
@@ -81,7 +82,7 @@
     "csv_export": "results",  # save results as csv: False or /path/tofolder
     # Settings:
     "extendable": {
-        "extendable_components": ["network"],  # Array of components to optimize
+        "extendable_components": ["as_in_db", "foreign_storage"],  # Array of components to optimize
         "upper_bounds_grid": {  # Set upper bounds for grid expansion
             # lines in Germany
             "grid_max_D": None,  # relative to existing capacity
@@ -92,12 +93,47 @@
                 "dc": 0,
             },
             # border crossing lines
-            "grid_max_foreign": 2,  # relative to existing capacity
+            "grid_max_foreign": 4,  # relative to existing capacity
             "grid_max_abs_foreign": None,  # absolute capacity per voltage level
         },
     },
     "generator_noise": 789456,  # apply generator noise, False or seed number
-    "extra_functionality": {'min_renewable_share_de':0.73, 'cross_border_flow': [-5e6, 5e6]},  # Choose function name or {} # 'cross_border_flow':[-0.1, 1.0]
+    "extra_functionality": {
+        "cross_border_flow_per_country": {
+            "DK": [
+                -17000000,
+                10000000000
+            ],
+            "FR": [
+                -50000000,
+                10000000000
+            ],
+            "AT": [
+                -8000000,
+                10000000000
+            ],
+            "CH": [
+                -18000000,
+                10000000000
+            ],
+            "NL": [
+                -12000000,
+                10000000000
+            ],
+            "SE": [
+                -5000000,
+                10000000000
+            ],
+            "PL": [
+                -5000000,
+                10000000000
+            ],
+            "CZ": [
+                -6000000,
+                10000000000
+            ]
+        }
+    }, # Choose function name or {} #  {'min_renewable_share_de':0.73, 'cross_border_flow': [-5e6, 5e6]}
     # Spatial Complexity:
     "network_clustering": {
         "random_state": 42,  # random state for replicability of kmeans results
@@ -437,32 +473,12 @@
     """
     etrago = Etrago(args, json_path=json_path)
 
-    medium_flex = False
-
-    if etrago.args["scn_name"] == "eGon2035_mediumflex":
-        etrago.args["scn_name"] = "eGon2035"
-        medium_flex = True
-
     # import network from database
     etrago.build_network_from_db()
-
-<<<<<<< HEAD
-    # manual fixes for database-network from 16th of August
-
-    etrago.network.storage_units.lifetime = 40
-    etrago.network.transformers.lifetime = 40
-    etrago.network.lines.lifetime = 40
-    # only temporal fix until either the
-=======
-    if medium_flex:
-        etrago.drop_sectors(
-        drop_carriers = ["H2_saltcavern", "central_heat_store", "rural_heat_store"]
-            )
 
     etrago.network.storage_units.lifetime = np.inf
     etrago.network.transformers.lifetime = 40  # only temporal fix
     etrago.network.lines.lifetime = 40  # only temporal fix until either the
->>>>>>> 0d2172eb
     # PyPSA network clustering function
     # is changed (taking the mean) or our
     # data model is altered, which will
@@ -600,106 +616,24 @@
     etrago.network.links_t.p_min_pu.fillna(0., inplace=True)
     etrago.network.links_t.p_max_pu.fillna(1., inplace=True)
     etrago.network.links_t.efficiency.fillna(1., inplace=True)
-
-<<<<<<< HEAD
-    #####    
     
-    # Adjust e_nom_max and marginal cost for gas generators abroad
-    gen_abroad = {
-        "BE": {"e_nom_max": 201411182.1, "marginal_cost": 52.4578,},
-        "FR": {"e_nom_max": 584000929.8, "marginal_cost": 48.5288,},
-        "NL": {"e_nom_max": 213747863.2, "marginal_cost": 48.8340,},
-        "PL": {"e_nom_max": 128604090.0, "marginal_cost": 43.5067,},
-        "SE": {"e_nom_max": 56214260.5, "marginal_cost": 45.5137,},
-        "GB": {"e_nom_max": 976813718.0, "marginal_cost": 50.9111,},
-    }
-    for key in gen_abroad:
-        bus_index = etrago.network.buses[
-            (etrago.network.buses.country == key) &
-            (etrago.network.buses.carrier == 'CH4')
-        ].index
-        gen = etrago.network.generators[etrago.network.generators.bus == bus_index[0]].index
-        etrago.network.generators.at[gen[0], "e_nom_max"] = gen_abroad[key]["e_nom_max"]
-        etrago.network.generators.at[gen[0], "marginal_cost"] = gen_abroad[key]["marginal_cost"]
-
-    # Correct generator in RU and add one in NO
-    RU_bus_index = etrago.network.buses[etrago.network.buses.country == 'RU'].index
-    RU_gen =  etrago.network.generators[etrago.network.generators.bus == RU_bus_index[0]].index
-    etrago.network.generators.at[RU_gen[0], 'e_nom_max'] = 277140951.4
-    etrago.network.generators.at[RU_gen[0], 'p_nom'] = 31637.1
-    etrago.network.generators.at[RU_gen[0], 'marginal_cost'] *= 1.3
-
-    NO_bus_index = etrago.network.buses[
-        (etrago.network.buses.country == 'NO') &
-        (etrago.network.buses.carrier == 'CH4')
-    ].index
-    etrago.network.add(
-        "Generator",
-        name="NO_gen",
-        bus=NO_bus_index[0],
-        carrier="CH4",
-        p_nom=20833.3,
-        marginal_cost=40.9765,
-    )
-    etrago.network.generators.at["NO_gen", 'scn_name'] = "eGon2035"
-    etrago.network.generators.at["NO_gen", 'e_nom_max'] = 182500000.0
-
-    # Add missing foreign gas turbines
-    capacities = {
-        "AT": 2519.349998,
-        "BE": 8685.600013,
-        "CZ": 1349.700001,
-        "DK": 950.000000,
-        "FR": 7313.000003,
-        "NL": 9295.299998,
-        "PL" : 7501.000000,
-        "SE": 377.789001,
-    }
-
-
-    for c in capacities:   
-        bus0 = etrago.network.buses[
-            (etrago.network.buses.country == c) &
-            (etrago.network.buses.carrier == 'CH4')
-        ]
-        etrago.network.add(
-            "Link",
-            etrago.network.links.index.max()+'1',
-            bus0 = bus0.index.values[0],
-            bus1 = etrago.network.buses[
-                (etrago.network.buses.country == c) &
-                (etrago.network.buses.carrier == 'AC') & 
-                (etrago.network.buses.v_nom == 380) &
-                (etrago.network.buses.x==bus0.x.values[0])
-            ].index.values[0], 
-            efficiency = etrago.network.links[etrago.network.links.carrier=='OCGT' ].efficiency.mean(),
-            p_nom = capacities[c]/etrago.network.links[etrago.network.links.carrier=='OCGT' ].efficiency.mean(),
-            marginal_cost = etrago.network.links[etrago.network.links.carrier=='OCGT' ].marginal_cost.mean(),
-            carrier = 'OCGT'
-            )
-        
-    #####
-    
-    # only electricity sector, no DSM and no DLR
-
-    etrago.drop_sectors(['CH4', 'H2_saltcavern', 'H2_grid', 'H2_ind_load', 'dsm', 'central_heat',
-     'rural_heat', 'central_heat_store', 'rural_heat_store', 'Li ion'])
-    ### ch4-constraints in constraint.py!
-
-    # no DLR
-    etrago.network.lines_t.s_max_pu[etrago.network.lines_t.s_max_pu != 1] = 1
-=======
     # Set p_max_pu for run of river and reservoir
     etrago.network.generators.loc[etrago.network.generators[
         etrago.network.generators.carrier.isin(["run_of_river", "reservoir"])].index, 'p_max_pu'] = 0.65
->>>>>>> 0d2172eb
+    
+    # only electricity sector, no DSM and no DLR
+    ### ch4-constraints in constraint.py!
+    etrago.drop_sectors(['CH4', 'H2_saltcavern', 'H2_grid', 'H2_ind_load', 'dsm', 'central_heat',
+     'rural_heat', 'central_heat_store', 'rural_heat_store', 'Li ion'])
+
+    # no DLR
+    etrago.network.lines_t.s_max_pu[etrago.network.lines_t.s_max_pu != 1] = 1
 
     etrago.adjust_network()
     # 1) includes conversion of foreign-lines to DC-links
     # 2) includes changing parameters according to extendable-settings
 
     #etrago.network.links.loc[etrago.network.links.p_nom_min==etrago.network.links.p_nom_max,'p_nom_extendable']=False
-
     '''# Set foreign batteries extendable
     etrago.network.storage_units["country"] = etrago.network.buses.loc[
         etrago.network.storage_units.bus.values, "country"
@@ -732,71 +666,9 @@
 
     etrago.export_to_csv("after_spatial")
 
-    #etrago.spatial_clustering_gas()
-    
-    #####    
-    
-    '''# GBNI
-    bus0 = etrago.network.buses[
-        (etrago.network.buses.country == 'GB') &
-        (etrago.network.buses.carrier == 'CH4') & 
-        (etrago.network.buses.x == -6.097540942585511)]
-    
-    etrago.network.add(
-        "Link",
-        etrago.network.links.index.max()+'1',
-        bus0 = bus0.index.values[0],
-        bus1 = etrago.network.buses[
-            (etrago.network.buses.carrier == 'AC') & 
-            (etrago.network.buses.v_nom == 380) &
-            (etrago.network.buses.x==bus0.x.values[0])
-        ].index.values[0], 
-        efficiency = etrago.network.links[etrago.network.links.carrier=='OCGT' ].efficiency.mean(),
-        p_nom = (1513.000000)/etrago.network.links[etrago.network.links.carrier=='OCGT' ].efficiency.mean(),
-        marginal_cost = etrago.network.links[etrago.network.links.carrier=='OCGT' ].marginal_cost.mean(),
-        carrier = 'OCGT'
-        )
-
-    # GB Festland
-    """
-    bus_ni = etrago.network.buses[
-            (etrago.network.buses.carrier == 'AC') & 
-            (etrago.network.buses.v_nom == 380) &
-            (etrago.network.buses.x==bus0.x.values[0])
-        ].index.values[0]
-    """
-    bus1_gb = etrago.network.buses[
-        (etrago.network.buses.carrier == 'AC') & 
-        (etrago.network.buses.v_nom == 380) &
-        (etrago.network.buses.country == 'GB') & 
-        (etrago.network.buses.x != -6.097540942585511
-)
-    ].index.values[0]
-    
-    """
-    etrago.network.links[(etrago.network.links.bus1==bus_ni) & (etrago.network.links.bus0==bus1_gb)].p_nom_extendable = False
-    etrago.network.links[(etrago.network.links.bus1==bus_ni) & (etrago.network.links.bus0==bus1_gb)].p_nom *= 1000
-    """
-    etrago.network.add(
-        "Link",
-        etrago.network.links.index.max()+'1',
-        bus0 = bus0.index.values[0],
-        bus1 = bus1_gb, 
-        efficiency = etrago.network.links[etrago.network.links.carrier=='OCGT' ].efficiency.mean(),
-        p_nom = 37172.100038/etrago.network.links[etrago.network.links.carrier=='OCGT' ].efficiency.mean(),
-        marginal_cost = etrago.network.links[etrago.network.links.carrier=='OCGT' ].marginal_cost.mean(),
-        carrier = 'OCGT'
-        )
-
-    etrago.network.links.loc[etrago.network.links[
-        etrago.network.links.carrier.str.contains('DC')].index, 'marginal_cost'] = 0
-    
-    etrago.drop_sectors(['CH4', 'H2_saltcavern', 'H2_grid', 'H2_ind_load', 'dsm', 'central_heat',
-     'rural_heat', 'central_heat_store', 'rural_heat_store', 'Li ion'])'''
-    
-    #####    
-
-    # avoid usage of cheap storages in foreign countries to provoke network expansion
+    #etrago.spatial_clustering_gas() 
+
+    '''# avoid usage of cheap storages in foreign countries to provoke network expansion
     aus = etrago.network.buses[etrago.network.buses.country!='DE']
     sto_aus = etrago.network.storage_units[etrago.network.storage_units.bus.isin(aus.index)]
     sto_aus_bat = sto_aus[sto_aus.carrier=='battery']
@@ -823,21 +695,15 @@
                           'p_nom_min']  = network.links.loc[(network.links.bus0.isin(foreign_buses.index)) |
                               (network.links.bus1.isin(foreign_buses.index)),
                           'p_nom']
-    #etrago.network.links.loc[etrago.network.links.p_nom_min==etrago.network.links.p_nom_max,'p_nom_extendable']=False
-
-<<<<<<< HEAD
-    etrago.args["load_shedding"] = True
-    etrago.load_shedding()
+    #etrago.network.links.loc[etrago.network.links.p_nom_min==etrago.network.links.p_nom_max,'p_nom_extendable']=False'''
+
+    #etrago.args["load_shedding"] = True
+    #etrago.load_shedding()
     '''# load shedding only in foreign countries
     de_buses = network.buses[network.buses.country == "DE"]
     drop = etrago.network.generators[(etrago.network.generators.carrier=='load shedding') & (etrago.network.generators.bus.isin(de_buses.index))].index
     etrago.network.generators.drop(drop, inplace=True)'''
-    
-=======
-    #etrago.args["load_shedding"] = True
-    #etrago.load_shedding()
-
->>>>>>> 0d2172eb
+
     etrago.network.stores.e_cyclic = True
     etrago.network.storage_units.cyclic_state_of_charge = True
 
@@ -847,8 +713,6 @@
     # skip snapshots
     etrago.skip_snapshots()
     etrago.network.generators_t.p_max_pu.where(etrago.network.generators_t.p_max_pu>1e-6, other=0., inplace=True)
-
-    etrago.network.generators_t.p_max_pu.where(etrago.network.generators_t.p_max_pu>1e-7, other=0., inplace=True)
 
     # start linear optimal powerflow calculations
     etrago.lopf()
@@ -865,7 +729,7 @@
     # etrago.dispatch_disaggregation()
 
     # start power flow based on lopf results
-    # etrago.pf_post_lopf()
+    etrago.pf_post_lopf()
 
     # spatial disaggregation
     # needs to be adjusted for new sectors
@@ -886,7 +750,7 @@
 
     print(datetime.datetime.now())
     
-    spatial_resolution = [50, 100, 150, 200, 250, 300, 400, 500] 
+    spatial_resolution = [10, 20, 30, 40, 50, 100, 150, 200, 250, 300, 400, 500] 
     
     spatial_method = ['kmeans', 'kmedoids-dijkstra']
     
