--- conflicted
+++ resolved
@@ -34,7 +34,7 @@
         'scn_name': 'SH Status Quo',
         'ormcls_prefix': 'EgoGridPfHv', #if gridversion:'version-number' then 'EgoPfHv', if gridversion:None then 'EgoGridPfHv'
         'lpfile': False, # state if and where you want to save pyomo's lp file: False or '/path/tofolder'
-        'results':False , # state if and where you want to save results as csv: False or '/path/tofolder'
+        'results': False , # state if and where you want to save results as csv: False or '/path/tofolder'
         'solver': 'gurobi', #glpk, cplex or gurobi
         'branch_capacity_factor': 1, #to globally extend or lower branch capacities
         'storage_extendable':True,
@@ -91,52 +91,29 @@
         busmap = busmap_from_psql(network, session, scn_name=args['scn_name'])
         network = cluster_on_extra_high_voltage(network, busmap, with_time=True)
 
-
-	# start powerflow calculations
-    if args['method'] == 'lopf':
+    # parallisation
+    if args['parallelisation']:
+        parallelisation(network, start_h=args['start_h'], end_h=args['end_h'],group_size=1, solver_name=args['solver'])
+    # start powerflow calculations
+    elif args['method'] == 'lopf':
         x = time.time()
         network.lopf(scenario.timeindex, solver_name=args['solver'])
         y = time.time()
         z = (y - x) / 60 # z is time for lopf in minutes
 
-	# write lpfile to path
+    # write lpfile to path
     if not args['lpfile'] == False:
-        network.model.write(args['lpfile'],
-        io_options={'symbolic_solver_labels': True})
-      # write PyPSA results to csv to path
+        network.model.write(args['lpfile'], io_options={'symbolic_solver_labels':
+                                                     True})
+    # write PyPSA results to csv to path
+    if not args['results'] == False:
         results_to_csv(network, args['results'])
 
     return network
 
 
-#
+# execute etrago function
 network = etrago(args)
-
-<<<<<<< HEAD
-# write results
-#network.model.write(args['outfile'], io_options={'symbolic_solver_labels':
-#                                                      True})
-#results_to_csv(network, args['results'])
-
-=======
-# parallisation
-if args['parallelisation']:
-    parallelisation(network, start_h=args['start_h'], end_h=args['end_h'],group_size=1, solver_name='gurobi')
-# start powerflow calculations
-elif args['method'] == 'lopf':
-    x = time.time()
-    network.lopf(scenario.timeindex, solver_name=args['solver'])
-    y = time.time()
-    z = (y - x) / 60 # z is time for lopf in minutes
-
-# write lpfile to path
-if not args['lpfile'] == False:
-    network.model.write(args['lpfile'], io_options={'symbolic_solver_labels':
-                                                     True})
-# write PyPSA results to csv to path
-if not args['results'] == False:
-    results_to_csv(network, args['results'])
->>>>>>> 2f6dab5c
 
 # plots
 
