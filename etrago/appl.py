--- conflicted
+++ resolved
@@ -32,16 +32,10 @@
 
 if not 'READTHEDOCS' in os.environ:
     # Sphinx does not run this code.
-<<<<<<< HEAD
     # Do not import internal packages directly
     from etrago.cluster.disaggregation import (MiniSolverDisaggregation,
                                                UniformDisaggregation)
-    from etrago.cluster.networkclustering import busmap_from_psql, cluster_on_extra_high_voltage, kmean_clustering
     from etrago.tools.io import NetworkScenario, results_to_oedb
-=======
-    # Do not import internal packages directly  
-    from etrago.tools.io import NetworkScenario, results_to_oedb, extension, decommissioning
->>>>>>> 01787d77
     from etrago.tools.plot import (plot_line_loading, plot_stacked_gen,
                                      add_coordinates, curtailment, gen_dist,
                                      storage_distribution, storage_expansion, extension_overlay_network)
@@ -49,33 +43,19 @@
     from etrago.tools.utilities import (load_shedding, data_manipulation_sh, convert_capital_costs,
                                     results_to_csv, parallelisation, pf_post_lopf, 
                                     loading_minimization, calc_line_losses, group_parallel_lines)
-<<<<<<< HEAD
-=======
     from etrago.tools.extendable import extendable
     from etrago.cluster.networkclustering import busmap_from_psql, cluster_on_extra_high_voltage, kmean_clustering
     from etrago.cluster.snapshot import snapshot_clustering, daily_bounds
->>>>>>> 01787d77
     from egoio.tools import db
     from sqlalchemy.orm import sessionmaker
 
-
 args = {# Setup and Configuration:
-<<<<<<< HEAD
         'db': 'ssh', # db session
         'gridversion': 'v0.3.2', # None for model_draft or Version number (e.g. v0.2.11) for grid schema
         'method': 'lopf', # lopf or pf
         'pf_post_lopf': False, # state whether you want to perform a pf after a lopf simulation
-        'start_snapshot': 1,
-        'end_snapshot' : 8760,
-        'scn_name': 'NEP 2035', # state which scenario you want to run: Status Quo, NEP 2035, eGo100
-=======
-        'db': 'oedb', # db session
-        'gridversion': 'v0.3.1', # None for model_draft or Version number (e.g. v0.2.11) for grid schema
-        'method': 'lopf', # lopf or pf
-        'pf_post_lopf': False, # state whether you want to perform a pf after a lopf simulation
         'start_snapshot': 2880,
         'end_snapshot' : 2881, #3624,
->>>>>>> 01787d77
         'solver': 'gurobi', # glpk, cplex or gurobi
         'scn_name': 'NEP 2035', # # choose a scenario: Status Quo, NEP 2035, eGo100
             # Scenario variations:
@@ -92,16 +72,11 @@
         'reproduce_noise': False,# state if you want to use a predefined set of random noise for the given scenario. if so, provide path, e.g. 'noise_values.csv'
         'minimize_loading':False,
         # Clustering:
-<<<<<<< HEAD
-        'k_mean_clustering':500, # state if you want to perform a k-means clustering on the given network. State False or the value k (e.g. 20).
-        'network_clustering': False, # state if you want to perform a clustering of HV buses to EHV buses.
-        'disaggregation': 'uniform', # or None, 'mini' or 'uniform'
-=======
         'network_clustering_kmeans':10, # state if you want to perform a k-means clustering on the given network. State False or the value k (e.g. 20).
         'load_cluster': False, # state if you want to load cluster coordinates from a previous run: False or /path/tofile (filename similar to ./cluster_coord_k_n_result)
         'network_clustering_ehv': False, # state if you want to perform a clustering of HV buses to EHV buses.
-        'snapshot_clustering':3, # False or the number of 'periods' you want to cluster to. Move to PyPSA branch:features/snapshot_clustering
->>>>>>> 01787d77
+	'disaggregation': 'uniform', # or None, 'mini' or 'uniform'        
+	'snapshot_clustering':3, # False or the number of 'periods' you want to cluster to. Move to PyPSA branch:features/snapshot_clustering
         # Simplifications:
         'parallelisation':False, # state if you want to run snapshots parallely.
         'skip_snapshots':3,
@@ -305,20 +280,10 @@
     # set SOC at the beginning and end of the period to equal values
     network.storage_units.cyclic_state_of_charge = True
 
-<<<<<<< HEAD
-    # TEMPORARY vague adjustment due to transformer bug in data processing
-    if args['gridversion'] == 'v0.2.11':
-        network.transformers.x=network.transformers.x*0.0001
-
-    clustering = None
-
-    if args['branch_capacity_factor']:
-        network.lines.s_nom = network.lines.s_nom*args['branch_capacity_factor']
-        network.transformers.s_nom = network.transformers.s_nom*args['branch_capacity_factor']
-=======
     # set extra_functionality to default
     extra_functionality=None
->>>>>>> 01787d77
+
+    clustering = None
 
     if args['generator_noise']:
         # create or reproduce generator noise
@@ -349,19 +314,12 @@
         network = cluster_on_extra_high_voltage(network, busmap, with_time=True)
 
     # k-mean clustering
-<<<<<<< HEAD
-    if not args['k_mean_clustering'] == False:
-        clustering = kmean_clustering(network, n_clusters=args['k_mean_clustering'])
-        original_network = network.copy()
-        network = clustering.network.copy()
-=======
     if not args['network_clustering_kmeans'] == False:
         network = kmean_clustering(network, n_clusters=args['network_clustering_kmeans'],
                                    load_cluster=args['load_cluster'],
                                    line_length_factor= 1.25, remove_stubs=True, 
                                    use_reduced_coordinates=False, bus_weight_tocsv=None, 
                                    bus_weight_fromcsv=None)
->>>>>>> 01787d77
 
     # Branch loading minimization
     if args['minimize_loading']:
@@ -399,14 +357,10 @@
 
     # parallisation
     if args['parallelisation']:
-<<<<<<< HEAD
-        parallelisation(network, start_snapshot=args['start_snapshot'], end_snapshot=args['end_snapshot'],group_size=1, solver_name=args['solver'], extra_functionality=extra_functionality,solver_options={'threads':4, 'method':2, 'crossover':0, 'BarConvTol':1.e-5,'FeasibilityTol':1.e-4})
-=======
         parallelisation(network, start_snapshot=args['start_snapshot'], 
                         end_snapshot=args['end_snapshot'],group_size=1, 
                         solver_name=args['solver'], 
                         extra_functionality=extra_functionality)
->>>>>>> 01787d77
     # start linear optimal powerflow calculations
     elif args['method'] == 'lopf':
         x = time.time()
@@ -470,9 +424,10 @@
         results_to_csv(network, args['results'])
 
     # close session
-    #session.close()
+    session.close()
 
     return network
+
 
 if __name__ == '__main__':
     # execute etrago function
