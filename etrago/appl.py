"""
This is the application file for the tool eTraGo.

Define your connection parameters and power flow settings before executing the function etrago.

This program is free software; you can redistribute it and/or
modify it under the terms of the GNU Affero General Public License as
published by the Free Software Foundation; either version 3 of the
License, or (at your option) any later version.

This program is distributed in the hope that it will be useful,
but WITHOUT ANY WARRANTY; without even the implied warranty of
MERCHANTABILITY or FITNESS FOR A PARTICULAR PURPOSE.  See the
GNU Affero General Public License for more details.

You should have received a copy of the GNU Affero General Public License
along with this program.  If not, see <http://www.gnu.org/licenses/>.
"""

__copyright__ = "Flensburg University of Applied Sciences, Europa-Universität Flensburg, Centre for Sustainable Energy Systems, DLR-Institute for Networked Energy Systems"
__license__ = "GNU Affero General Public License Version 3 (AGPL-3.0)"
__author__ = "ulfmueller, lukasol, wolfbunke, mariusves, s3pp"

import numpy as np
from numpy import genfromtxt
np.random.seed()
import time

import os

if not 'READTHEDOCS' in os.environ:
    # Sphinx does not run this code.
    # Do not import internal packages directly
    from etrago.tools.io import NetworkScenario, results_to_oedb
    from etrago.tools.plot import (plot_line_loading, plot_stacked_gen,
                                     add_coordinates, curtailment, gen_dist,
                                     storage_distribution)
    from etrago.tools.utilities import (load_shedding, data_manipulation_sh,
                                    results_to_csv, parallelisation, pf_post_lopf,
                                    loading_minimization, calc_line_losses, group_parallel_lines)
    from etrago.cluster.networkclustering import busmap_from_psql, cluster_on_extra_high_voltage, kmean_clustering
<<<<<<< HEAD
    from etrago.cluster.snapshot import snapshot_clustering, daily_bounds
=======
    from egoio.tools import db
    from sqlalchemy.orm import sessionmaker
>>>>>>> 757b2ebb

args = {# Setup and Configuration:
        'db': 'oedb', # db session
        'gridversion': 'v0.3.0pre', # None for model_draft or Version number (e.g. v0.2.11) for grid schema
        'method': 'lopf', # lopf or pf
        'pf_post_lopf': False, # state whether you want to perform a pf after a lopf simulation
<<<<<<< HEAD
        'start_snapshot': 1, 
        'end_snapshot' : 96,
        'scn_name': 'NEP 2035', # state which scenario you want to run: Status Quo, NEP 2035, eGo100
=======
        'start_snapshot': 2005,
        'end_snapshot' : 2006,
        'scn_name': 'SH NEP 2035', # state which scenario you want to run: Status Quo, NEP 2035, eGo100
>>>>>>> 757b2ebb
        'solver': 'gurobi', # glpk, cplex or gurobi
        # Export options:
        'lpfile': False, # state if and where you want to save pyomo's lp file: False or /path/tofolder
        'results': False, # state if and where you want to save results as csv: False or /path/tofolder
        'export': False, # state if you want to export the results back to the database
        # Settings:
        'storage_extendable':True, # state if you want storages to be installed at each node if necessary.
<<<<<<< HEAD
        'generator_noise':True, # state if you want to apply a small generator noise 
        'reproduce_noise': False, # state if you want to use a predefined set of random noise for the given scenario. if so, provide path, e.g. 'noise_values.csv'
        'minimize_loading':False,
        # Clustering:
        'k_mean_clustering': 10, # state if you want to perform a k-means clustering on the given network. State False or the value k (e.g. 20).
=======
        'generator_noise':True, # state if you want to apply a small generator noise
        'reproduce_noise': False, # state if you want to use a predefined set of random noise for the given scenario. if so, provide path, e.g. 'noise_values.csv'
        'minimize_loading':False,
        # Clustering:
        'k_mean_clustering':10, # state if you want to perform a k-means clustering on the given network. State False or the value k (e.g. 20).
>>>>>>> 757b2ebb
        'network_clustering': False, # state if you want to perform a clustering of HV buses to EHV buses.
        'extra_functionality':False,
        'snapshot_clustering': True, # state if you want to perform snapshot_clustering on the given network. Move to PyPSA branch:features/snapshot_clustering
        # Simplifications:
        'parallelisation':False, # state if you want to run snapshots parallely.
        'skip_snapshots':False,
        'line_grouping': False, # state if you want to group lines running between the same buses.
        'branch_capacity_factor': 0.7, # globally extend or lower branch capacities
        'load_shedding':False, # meet the demand at very high cost; for debugging purposes.
        'comments':None }


def etrago(args):
    """The etrago function works with following arguments:


    Parameters
    ----------

    db : str
        ``'oedb'``,
        Name of Database session setting stored in *config.ini* of *.egoio*

    gridversion : str
        ``'v0.2.11'``,
        Name of the data version number of oedb: state ``'None'`` for
        model_draft (sand-box) or an explicit version number
        (e.g. 'v0.2.10') for the grid schema.

    method : str
        ``'lopf'``,
        Choose between a non-linear power flow ('pf') or
        a linear optimal power flow ('lopf').

    pf_post_lopf : bool
        False,
        Option to run a non-linear power flow (pf) directly after the
        linear optimal power flow (and thus the dispatch) has finished.

    start_snapshot : int
        1,
        Start hour of the scenario year to be calculated.

    end_snapshot : int
        2,
        End hour of the scenario year to be calculated.

    scn_name : str
        ``'Status Quo'``,
        choose your scenario. Currently, there are three different
        scenarios: ``'Status Quo'``, ``'NEP 2035'``, ``'eGo100'``. If you do not
        want to use the full German dataset, you can use the excerpt of
        Schleswig-Holstein by adding the acronym SH to the scenario
        name (e.g. ``'SH Status Quo'``).

    solver : str
        ``'glpk'``,
        Choose your preferred solver. Current options: ``'glpk'`` (open-source),
        ``'cplex'`` or ``'gurobi'``.

    lpfile : obj
        False,
        State if and where you want to save pyomo's lp file. Options:
        False or ``'/path/tofolder'``.

    results : obj
        False,
        State if and where you want to save results as csv files.Options:
        False or ``'/path/tofolder'``.

    export : bool
        False,
        State if you want to export the results of your calculation
        back to the database.

    storage_extendable : bool
        True,
        Choose if you want to allow to install extendable storages
        (unlimited in size) at each grid node in order to meet the flexibility demand.

    generator_noise  bool
        True,
        Choose if you want to apply a small random noise to the marginal
        costs of each generator in order to prevent an optima plateau.

    reproduce_noise : obj
        False,
        State if you want to use a predefined set of random noise for
        the given scenario. If so, provide path to the csv file,
        e.g. ``'noise_values.csv'``.

    minimize_loading : bool
        False,
        ...

    k_mean_clustering : bool
        False,
        State if you want to apply a clustering of all network buses down to
        only ``'k'`` buses. The weighting takes place considering generation and load
        at each node. If so, state the number of k you want to apply. Otherwise
        put False. This function doesn't work together with
        ``'line_grouping = True'`` or ``'network_clustering = True'``.

    network_clustering : bool
        False,
        Choose if you want to cluster the full HV/EHV dataset down to only the EHV
        buses. In that case, all HV buses are assigned to their closest EHV sub-station,
        taking into account the shortest distance on power lines.

    parallelisation : bool
        False,
        Choose if you want to calculate a certain number of snapshots in parallel. If
        yes, define the respective amount in the if-clause execution below. Otherwise
        state False here.

    line_grouping : bool
        True,
        State if you want to group lines that connect the same two buses into one system.

    branch_capacity_factor : numeric
        1,
        Add a factor here if you want to globally change line capacities (e.g. to "consider"
        an (n-1) criterion or for debugging purposes.

    load_shedding : bool
        False,
        State here if you want to make use of the load shedding function which is helpful when
        debugging: a very expensive generator is set to each bus and meets the demand when regular
        generators cannot do so.

    comments : str
        None

    Returns
    -------
    network : `pandas.DataFrame<dataframe>`
        eTraGo result network based on `PyPSA network <https://www.pypsa.org/doc/components.html#network>`_


    """
    conn = db.connection(section=args['db'])
    Session = sessionmaker(bind=conn)
    session = Session()

    # additional arguments cfgpath, version, prefix
    if args['gridversion'] == None:
        args['ormcls_prefix'] = 'EgoGridPfHv'
    else:
        args['ormcls_prefix'] = 'EgoPfHv'

    scenario = NetworkScenario(session,
                               version=args['gridversion'],
                               prefix=args['ormcls_prefix'],
                               method=args['method'],
                               start_snapshot=args['start_snapshot'],
                               end_snapshot=args['end_snapshot'],
                               scn_name=args['scn_name'])

    network = scenario.build_network()

    # add coordinates
    network = add_coordinates(network)
      
    # TEMPORARY vague adjustment due to transformer bug in data processing
    network.transformers.x=network.transformers.x*0.0001


    # set SOC at the beginning and end of the period to equal values
    network.storage_units.cyclic_state_of_charge = True

    # TEMPORARY vague adjustment due to transformer bug in data processing
    if args['gridversion'] == 'v0.2.11':
        network.transformers.x=network.transformers.x*0.0001

    if args['branch_capacity_factor']:
        network.lines.s_nom = network.lines.s_nom*args['branch_capacity_factor']
        network.transformers.s_nom = network.transformers.s_nom*args['branch_capacity_factor']

    if args['generator_noise']:
        # create or reproduce generator noise
        if not args['reproduce_noise'] == False:
            noise_values = genfromtxt('noise_values.csv', delimiter=',')
            # add random noise to all generator
            network.generators.marginal_cost = noise_values
        else:
            noise_values = network.generators.marginal_cost + abs(np.random.normal(0,0.001,len(network.generators.marginal_cost)))
            np.savetxt("noise_values.csv", noise_values, delimiter=",")
            noise_values = genfromtxt('noise_values.csv', delimiter=',')
            # add random noise to all generator
            network.generators.marginal_cost = noise_values


    if args['storage_extendable']:
        # set virtual storages to be extendable
        if network.storage_units.carrier[network.storage_units.carrier== 'extendable_storage'].any() == 'extendable_storage':
            network.storage_units.loc[network.storage_units.carrier=='extendable_storage','p_nom_extendable'] = True
        # set virtual storage costs with regards to snapshot length
            network.storage_units.capital_cost = (network.storage_units.capital_cost /
            (8760//(args['end_snapshot']-args['start_snapshot']+1)))

    # for SH scenario run do data preperation:
    if args['scn_name'] == 'SH Status Quo' or args['scn_name'] == 'SH NEP 2035':
        data_manipulation_sh(network)

    # grouping of parallel lines
    if args['line_grouping']:
        group_parallel_lines(network)

    #load shedding in order to hunt infeasibilities
    if args['load_shedding']:
        load_shedding(network)

    # network clustering
    if args['network_clustering']:
        network.generators.control="PV"
        busmap = busmap_from_psql(network, session, scn_name=args['scn_name'])
        network = cluster_on_extra_high_voltage(network, busmap, with_time=True)

    # k-mean clustering
    if not args['k_mean_clustering'] == False:
        network = kmean_clustering(network, n_clusters=args['k_mean_clustering'])

    # Branch loading minimization
    if args['minimize_loading']:
        extra_functionality = loading_minimization
    else:
<<<<<<< HEAD
        extra_functionality = None
        
    # k-mean clustering
    if not args['k_mean_clustering'] == False:
        k_mean =[2,5]

        for i in k_mean: 
            print('++ Start model with k_mean = ' + str(i))
            network_i = kmean_clustering(network, n_clusters= i)
            home = os.path.expanduser('/home/openego/pf_results/snapshot_clustering/')
            resultspath = os.path.join(home, 'snapshot-clustering-results-cyclic-tsam-k'+str(i)) # args['scn_name'])
            
            # snapshot clustering
            if args['snapshot_clustering']:
                # the results will be stored under "snapshot-clustering-results"
                #extra_functionality = daily_bounds
                x = time.time()
                network_i = snapshot_clustering(network_i,resultspath, how='daily', clusters= [2,3])
                y = time.time()
                z = (y - x) / 60 # z is time for lopf in minutes
            else:
                # parallisation
                if args['parallelisation']:
                    parallelisation(network_i, start_snapshot=args['start_snapshot'], end_snapshot=args['end_snapshot'],group_size=1, solver_name=args['solver'], extra_functionality=extra_functionality)
                # start linear optimal powerflow calculations
                elif args['method'] == 'lopf':
                    x = time.time()
                    network_i.lopf(scenario.timeindex, solver_name=args['solver'], extra_functionality=extra_functionality)
                    y = time.time()
                    z = (y - x) / 60 # z is time for lopf in minutes
                # start non-linear powerflow simulation
                elif args['method'] == 'pf':
                    network_i.pf(scenario.timeindex)
                   # calc_line_losses(network)
                    
                if args['pf_post_lopf']:
                    pf_post_lopf(network_i, scenario)
                    calc_line_losses(network_i)
        
               # provide storage installation costs
            if sum(network_i.storage_units.p_nom_opt) != 0:
                installed_storages = network_i.storage_units[ network_i.storage_units.p_nom_opt!=0]
                storage_costs = sum(installed_storages.capital_cost * installed_storages.p_nom_opt)
                print("Investment costs for all storages in selected snapshots [EUR]:",round(storage_costs,2))   
                
            # write lpfile to path
            if not args['lpfile'] == False:
                network_i.model.write(args['lpfile'], io_options={'symbolic_solver_labels':
                                                            True})
        
            # write PyPSA results back to database
            if args['export']:
                results_to_oedb(session, network_i, args, 'hv')  
                
            # write PyPSA results to csv to path
            if not args['results'] == False:
                results_to_csv(network_i, args['results'])
        
        np.savetxt("k_mean_parameter.csv", k_mean)
        
=======
        extra_functionality=None

    if args['skip_snapshots']:
        network.snapshots=network.snapshots[::args['skip_snapshots']]
        network.snapshot_weightings=network.snapshot_weightings[::args['skip_snapshots']]*args['skip_snapshots']

    # parallisation
    if args['parallelisation']:
        parallelisation(network, start_snapshot=args['start_snapshot'], end_snapshot=args['end_snapshot'],group_size=1, solver_name=args['solver'], extra_functionality=extra_functionality)
    # start linear optimal powerflow calculations
    elif args['method'] == 'lopf':
        x = time.time()
        network.lopf(network.snapshots, solver_name=args['solver'], extra_functionality=extra_functionality)
        y = time.time()
        z = (y - x) / 60 # z is time for lopf in minutes
    # start non-linear powerflow simulation
    elif args['method'] == 'pf':
        network.pf(scenario.timeindex)
       # calc_line_losses(network)

    if args['pf_post_lopf']:
        pf_post_lopf(network, scenario)
        calc_line_losses(network)

       # provide storage installation costs
    if sum(network.storage_units.p_nom_opt) != 0:
        installed_storages = network.storage_units[ network.storage_units.p_nom_opt!=0]
        storage_costs = sum(installed_storages.capital_cost * installed_storages.p_nom_opt)
        print("Investment costs for all storages in selected snapshots [EUR]:",round(storage_costs,2))

    # write lpfile to path
    if not args['lpfile'] == False:
        network.model.write(args['lpfile'], io_options={'symbolic_solver_labels':
                                                     True})
    # write PyPSA results back to database
    if args['export']:
        username = str(conn.url).split('//')[1].split(':')[0]
        args['user_name'] = username
        safe_results=False #default is False. If it is set to 'True' the result set will be safed
                           #to the versioned grid schema eventually apart from
                           #being saved to the model_draft.
                           #ONLY set to True if you know what you are doing.
        results_to_oedb(session, network, args, grid='hv', safe_results = safe_results)

    # write PyPSA results to csv to path
    if not args['results'] == False:
        results_to_csv(network, args['results'])

>>>>>>> 757b2ebb
    # close session
    session.close()

    return network


if __name__ == '__main__':
    # execute etrago function
    network = etrago(args)
    # plots
    # make a line loading plot
    #plot_line_loading(network)
    # plot stacked sum of nominal power for each generator type and timestep
    #plot_stacked_gen(network, resolution="MW")
    # plot to show extendable storages
    #storage_distribution(network)
   <|MERGE_RESOLUTION|>--- conflicted
+++ resolved
@@ -1,3 +1,4 @@
+# -*- coding: utf-8 -*-
 """
 This is the application file for the tool eTraGo.
 
@@ -39,27 +40,17 @@
                                     results_to_csv, parallelisation, pf_post_lopf,
                                     loading_minimization, calc_line_losses, group_parallel_lines)
     from etrago.cluster.networkclustering import busmap_from_psql, cluster_on_extra_high_voltage, kmean_clustering
-<<<<<<< HEAD
-    from etrago.cluster.snapshot import snapshot_clustering, daily_bounds
-=======
     from egoio.tools import db
     from sqlalchemy.orm import sessionmaker
->>>>>>> 757b2ebb
 
 args = {# Setup and Configuration:
         'db': 'oedb', # db session
         'gridversion': 'v0.3.0pre', # None for model_draft or Version number (e.g. v0.2.11) for grid schema
         'method': 'lopf', # lopf or pf
         'pf_post_lopf': False, # state whether you want to perform a pf after a lopf simulation
-<<<<<<< HEAD
         'start_snapshot': 1, 
         'end_snapshot' : 96,
         'scn_name': 'NEP 2035', # state which scenario you want to run: Status Quo, NEP 2035, eGo100
-=======
-        'start_snapshot': 2005,
-        'end_snapshot' : 2006,
-        'scn_name': 'SH NEP 2035', # state which scenario you want to run: Status Quo, NEP 2035, eGo100
->>>>>>> 757b2ebb
         'solver': 'gurobi', # glpk, cplex or gurobi
         # Export options:
         'lpfile': False, # state if and where you want to save pyomo's lp file: False or /path/tofolder
@@ -67,19 +58,11 @@
         'export': False, # state if you want to export the results back to the database
         # Settings:
         'storage_extendable':True, # state if you want storages to be installed at each node if necessary.
-<<<<<<< HEAD
-        'generator_noise':True, # state if you want to apply a small generator noise 
-        'reproduce_noise': False, # state if you want to use a predefined set of random noise for the given scenario. if so, provide path, e.g. 'noise_values.csv'
-        'minimize_loading':False,
-        # Clustering:
-        'k_mean_clustering': 10, # state if you want to perform a k-means clustering on the given network. State False or the value k (e.g. 20).
-=======
-        'generator_noise':True, # state if you want to apply a small generator noise
+        'generator_noise':False, # state if you want to apply a small generator noise 
         'reproduce_noise': False, # state if you want to use a predefined set of random noise for the given scenario. if so, provide path, e.g. 'noise_values.csv'
         'minimize_loading':False,
         # Clustering:
         'k_mean_clustering':10, # state if you want to perform a k-means clustering on the given network. State False or the value k (e.g. 20).
->>>>>>> 757b2ebb
         'network_clustering': False, # state if you want to perform a clustering of HV buses to EHV buses.
         'extra_functionality':False,
         'snapshot_clustering': True, # state if you want to perform snapshot_clustering on the given network. Move to PyPSA branch:features/snapshot_clustering
@@ -242,10 +225,6 @@
 
     # add coordinates
     network = add_coordinates(network)
-      
-    # TEMPORARY vague adjustment due to transformer bug in data processing
-    network.transformers.x=network.transformers.x*0.0001
-
 
     # set SOC at the beginning and end of the period to equal values
     network.storage_units.cyclic_state_of_charge = True
@@ -306,9 +285,13 @@
     if args['minimize_loading']:
         extra_functionality = loading_minimization
     else:
-<<<<<<< HEAD
         extra_functionality = None
-        
+    
+
+    if args['skip_snapshots']:
+        network.snapshots=network.snapshots[::args['skip_snapshots']]
+        network.snapshot_weightings=network.snapshot_weightings[::args['skip_snapshots']]*args['skip_snapshots']
+
     # k-mean clustering
     if not args['k_mean_clustering'] == False:
         k_mean =[2,5]
@@ -346,7 +329,7 @@
                     pf_post_lopf(network_i, scenario)
                     calc_line_losses(network_i)
         
-               # provide storage installation costs
+            # provide storage installation costs
             if sum(network_i.storage_units.p_nom_opt) != 0:
                 installed_storages = network_i.storage_units[ network_i.storage_units.p_nom_opt!=0]
                 storage_costs = sum(installed_storages.capital_cost * installed_storages.p_nom_opt)
@@ -359,64 +342,20 @@
         
             # write PyPSA results back to database
             if args['export']:
-                results_to_oedb(session, network_i, args, 'hv')  
-                
+                username = str(conn.url).split('//')[1].split(':')[0]
+                args['user_name'] = username
+                safe_results=False #default is False. If it is set to 'True' the result set will be safed
+                                   #to the versioned grid schema eventually apart from
+                                   #being saved to the model_draft.
+                                   #ONLY set to True if you know what you are doing.
+                results_to_oedb(session, network, args, grid='hv', safe_results = safe_results)
+
             # write PyPSA results to csv to path
             if not args['results'] == False:
                 results_to_csv(network_i, args['results'])
         
         np.savetxt("k_mean_parameter.csv", k_mean)
         
-=======
-        extra_functionality=None
-
-    if args['skip_snapshots']:
-        network.snapshots=network.snapshots[::args['skip_snapshots']]
-        network.snapshot_weightings=network.snapshot_weightings[::args['skip_snapshots']]*args['skip_snapshots']
-
-    # parallisation
-    if args['parallelisation']:
-        parallelisation(network, start_snapshot=args['start_snapshot'], end_snapshot=args['end_snapshot'],group_size=1, solver_name=args['solver'], extra_functionality=extra_functionality)
-    # start linear optimal powerflow calculations
-    elif args['method'] == 'lopf':
-        x = time.time()
-        network.lopf(network.snapshots, solver_name=args['solver'], extra_functionality=extra_functionality)
-        y = time.time()
-        z = (y - x) / 60 # z is time for lopf in minutes
-    # start non-linear powerflow simulation
-    elif args['method'] == 'pf':
-        network.pf(scenario.timeindex)
-       # calc_line_losses(network)
-
-    if args['pf_post_lopf']:
-        pf_post_lopf(network, scenario)
-        calc_line_losses(network)
-
-       # provide storage installation costs
-    if sum(network.storage_units.p_nom_opt) != 0:
-        installed_storages = network.storage_units[ network.storage_units.p_nom_opt!=0]
-        storage_costs = sum(installed_storages.capital_cost * installed_storages.p_nom_opt)
-        print("Investment costs for all storages in selected snapshots [EUR]:",round(storage_costs,2))
-
-    # write lpfile to path
-    if not args['lpfile'] == False:
-        network.model.write(args['lpfile'], io_options={'symbolic_solver_labels':
-                                                     True})
-    # write PyPSA results back to database
-    if args['export']:
-        username = str(conn.url).split('//')[1].split(':')[0]
-        args['user_name'] = username
-        safe_results=False #default is False. If it is set to 'True' the result set will be safed
-                           #to the versioned grid schema eventually apart from
-                           #being saved to the model_draft.
-                           #ONLY set to True if you know what you are doing.
-        results_to_oedb(session, network, args, grid='hv', safe_results = safe_results)
-
-    # write PyPSA results to csv to path
-    if not args['results'] == False:
-        results_to_csv(network, args['results'])
-
->>>>>>> 757b2ebb
     # close session
     session.close()
 
