--- conflicted
+++ resolved
@@ -136,12 +136,8 @@
             },
         },
     },
-<<<<<<< HEAD
-    "disaggregation": None,  # None, 'mini' or 'uniform'
-=======
     "network_clustering_ehv": False,  # clustering of HV buses to EHV buses.
     "disaggregation": "uniform",  # None, 'mini' or 'uniform'
->>>>>>> 71e2f8c8
     # Temporal Complexity:
     "snapshot_clustering": {
         "active": False,  # choose if clustering is activated
