# -*- coding: utf-8 -*-
"""
This is the application file for the tool eTraGo. 

Define your connection parameters and power flow settings before executing the function etrago.

This program is free software; you can redistribute it and/or
modify it under the terms of the GNU Affero General Public License as
published by the Free Software Foundation; either version 3 of the
License, or (at your option) any later version.

This program is distributed in the hope that it will be useful,
but WITHOUT ANY WARRANTY; without even the implied warranty of
MERCHANTABILITY or FITNESS FOR A PARTICULAR PURPOSE.  See the
GNU Affero General Public License for more details.

You should have received a copy of the GNU Affero General Public License
along with this program.  If not, see <http://www.gnu.org/licenses/>.
"""

__copyright__ = "Flensburg University of Applied Sciences, Europa-Universität Flensburg, Centre for Sustainable Energy Systems, DLR-Institute for Networked Energy Systems"
__license__ = "GNU Affero General Public License Version 3 (AGPL-3.0)"
__author__ = "ulfmueller, lukasol, wolfbunke, mariusves, s3pp"

import numpy as np
from numpy import genfromtxt
np.random.seed()
import time
import pandas as pd
from math import sqrt
import os

if not 'READTHEDOCS' in os.environ:
    # Sphinx does not run this code.
    # Do not import internal packages directly  
    from etrago.tools.io import NetworkScenario, results_to_oedb
    from etrago.tools.plot import (plot_line_loading, plot_stacked_gen,
                                     add_coordinates, curtailment, gen_dist,
                                     storage_distribution, storage_expansion, plot_max_line_loading, 
                                     plot_max_opt_line_loading)
    from etrago.tools.utilities import (oedb_session, load_shedding, data_manipulation_sh,
                                    results_to_csv, parallelisation, pf_post_lopf, 
                                    loading_minimization, calc_line_losses, group_parallel_lines)
<<<<<<< HEAD
    from cluster.networkclustering import (busmap_from_psql, cluster_on_extra_high_voltage,
                                           kmean_clustering)
    from etrago.tools.line_extendable import (capacity_factor,overload_lines, overload_trafo,set_line_cost,set_trafo_cost, line_extendable)
  
args = {# Setup and Configuration:
        'db': 'local', # db session
        'gridversion': 'v0.2.11', # None for model_draft or Version number (e.g. v0.2.11) for grid schema
        'method': 'lopf', # lopf or pf
        'pf_post_lopf': False, # state whether you want to perform a pf after a lopf simulation
        'start_snapshot': 1, 
        'end_snapshot' :24,
=======
from etrago.cluster.networkclustering import busmap_from_psql, cluster_on_extra_high_voltage, kmean_clustering
from etrago.cluster.snapshot import snapshot_clustering, daily_bounds

args = {# Setup and Configuration:
        'db': 'oedb', # db session
        'gridversion': None, # None for model_draft or Version number (e.g. v0.2.11) for grid schema
        'method': 'lopf', # lopf or pf
        'pf_post_lopf': False, # state whether you want to perform a pf after a lopf simulation
        'start_snapshot': 1, 
        'end_snapshot' : 120,
>>>>>>> 782265f5
        'scn_name': 'SH NEP 2035', # state which scenario you want to run: Status Quo, NEP 2035, eGo100
        'solver': 'gurobi', # glpk, cplex or gurobi
        # Export options:
        'lpfile': False, # state if and where you want to save pyomo's lp file: False or /path/tofolder
        'results':False, # state if and where you want to save results as csv: False or /path/tofolder
        'export': False, # state if you want to export the results back to the database
        # Settings:        
        'storage_extendable':True, # state if you want storages to be installed at each node if necessary.
        'generator_noise':False, # state if you want to apply a small generator noise 
        'reproduce_noise': False, # state if you want to use a predefined set of random noise for the given scenario. if so, provide path, e.g. 'noise_values.csv'
        'minimize_loading':False,
        #Line Extendable Function
        'line_extendable':True,
        # Clustering:
        'k_mean_clustering': False, # state if you want to perform a k-means clustering on the given network. State False or the value k (e.g. 20).
        'network_clustering': False, # state if you want to perform a clustering of HV buses to EHV buses.
        'snapshot_clustering':2, # state if you want to perform snapshot_clustering on the given network. Move to PyPSA branch:features/snapshot_clustering
        # Simplifications:
        'parallelisation':False, # state if you want to run snapshots parallely.
        'line_grouping': False, # state if you want to group lines running between the same buses.
        'branch_capacity_factor': 1, # globally extend or lower branch capacities
        'load_shedding':True , # meet the demand at very high cost; for debugging purposes.
        'comments':None }


def etrago(args):
    """The etrago function works with following arguments:
    
    
    Parameters
    ----------
           
    db (str): 
    	'oedb', 
        Name of Database session setting stored in config.ini of oemof.db
        
    gridversion (str):
        'v0.2.11', 
        Name of the data version number of oedb: state 'None' for 
        model_draft (sand-box) or an explicit version number 
        (e.g. 'v0.2.10') for the grid schema.
         
    method (str):
        'lopf', 
        Choose between a non-linear power flow ('pf') or
        a linear optimal power flow ('lopf').
        
    pf_post_lopf (bool): 
        False, 
        Option to run a non-linear power flow (pf) directly after the 
        linear optimal power flow (and thus the dispatch) has finished.
                
    start_snapshot (int):
    	1, 
        Start hour of the scenario year to be calculated.

    end_snapshot (int) :
    	2,
        End hour of the scenario year to be calculated.
        
    scn_name (str): 
    	'Status Quo',
	Choose your scenario. Currently, there are three different 
	scenarios: 'Status Quo', 'NEP 2035', 'eGo100'. If you do not 
	want to use the full German dataset, you can use the excerpt of 
	Schleswig-Holstein by adding the acronym SH to the scenario 
	name (e.g. 'SH Status Quo').
        
    solver (str): 
        'glpk', 
        Choose your preferred solver. Current options: 'glpk' (open-source),
        'cplex' or 'gurobi'.
                
    lpfile (obj): 
        False, 
        State if and where you want to save pyomo's lp file. Options:
        False or '/path/tofolder'.
        
    results (obj): 
        False, 
        State if and where you want to save results as csv files.Options: 
        False or '/path/tofolder'.
        
    export (bool): 
        False, 
        State if you want to export the results of your calculation 
        back to the database.
        
    storage_extendable (bool):
        True,
        Choose if you want to allow to install extendable storages 
        (unlimited in size) at each grid node in order to meet the flexibility demand. 
        
    generator_noise (bool):
        True,
        Choose if you want to apply a small random noise to the marginal 
        costs of each generator in order to prevent an optima plateau.
        
    reproduce_noise (obj): 
        False, 
        State if you want to use a predefined set of random noise for 
        the given scenario. If so, provide path to the csv file,
        e.g. 'noise_values.csv'.
        
    minimize_loading (bool):
        False,
        
    line_extendable (bool):
        ....................................
        
    k_mean_clustering (bool): 
        False,
        State if you want to apply a clustering of all network buses down to 
        only 'k' buses. The weighting takes place considering generation and load
        at each node. If so, state the number of k you want to apply. Otherwise 
        put False. This function doesn't work together with 'line_grouping = True'
	    or 'network_clustering = True'.
    
    network_clustering (bool):
        False, 
        Choose if you want to cluster the full HV/EHV dataset down to only the EHV 
        buses. In that case, all HV buses are assigned to their closest EHV sub-station, 
        taking into account the shortest distance on power lines.
        
    parallelisation (bool):
        False,
        Choose if you want to calculate a certain number of snapshots in parallel. If
        yes, define the respective amount in the if-clause execution below. Otherwise 
        state False here.
        
    line_grouping (bool): 
        True,
        State if you want to group lines that connect the same two buses into one system.
   
    branch_capacity_factor (numeric): 
        1, 
        Add a factor here if you want to globally change line capacities (e.g. to "consider"
        an (n-1) criterion or for debugging purposes.
           
    load_shedding (bool):
        False,
        State here if you want to make use of the load shedding function which is helpful when
        debugging: a very expensive generator is set to each bus and meets the demand when regular
        generators cannot do so.
        
    comments (str): 
        None
        
    Result:
    -------
        

    """

    session = oedb_session(args['db'])

    # additional arguments cfgpath, version, prefix
    if args['gridversion'] == None:
        args['ormcls_prefix'] = 'EgoGridPfHv'
    else:
        args['ormcls_prefix'] = 'EgoPfHv'
        
    scenario = NetworkScenario(session,
                               version=args['gridversion'],
                               prefix=args['ormcls_prefix'],
                               method=args['method'],
                               start_snapshot=args['start_snapshot'],
                               end_snapshot=args['end_snapshot'],
                               scn_name=args['scn_name'])

    network = scenario.build_network()

    # add coordinates
    network = add_coordinates(network)

    # TEMPORARY vague adjustment due to transformer bug in data processing     
    if args['gridversion'] == 'v0.2.11':
        network.transformers.x=network.transformers.x*0.0001

    if args['branch_capacity_factor']:
        network.lines.s_nom = network.lines.s_nom*args['branch_capacity_factor']
        network.transformers.s_nom = network.transformers.s_nom*args['branch_capacity_factor']

    if args['generator_noise']:
        # create or reproduce generator noise 
        if not args['reproduce_noise'] == False:    
            noise_values = genfromtxt('noise_values.csv', delimiter=',')
            # add random noise to all generator
            network.generators.marginal_cost = noise_values
        else:
            noise_values = network.generators.marginal_cost + abs(np.random.normal(0,0.001,len(network.generators.marginal_cost)))
            np.savetxt("noise_values.csv", noise_values, delimiter=",")
            noise_values = genfromtxt('noise_values.csv', delimiter=',')
            # add random noise to all generator
            network.generators.marginal_cost = noise_values
      
      
    if args['storage_extendable']:
        # set virtual storages to be extendable
        if network.storage_units.carrier[network.storage_units.carrier== 'extendable_storage'].any() == 'extendable_storage':
            network.storage_units.loc[network.storage_units.carrier=='extendable_storage','p_nom_extendable'] = True
        # set virtual storage costs with regards to snapshot length
            network.storage_units.capital_cost = (network.storage_units.capital_cost /
            (8760//(args['end_snapshot']-args['start_snapshot']+1)))

    # for SH scenario run do data preperation:
    if args['scn_name'] == 'SH Status Quo' or args['scn_name'] == 'SH NEP 2035':
        data_manipulation_sh(network)
        
    # grouping of parallel lines
    if args['line_grouping']:
        group_parallel_lines(network)

    #load shedding in order to hunt infeasibilities
    if args['load_shedding']:
    	load_shedding(network)

    # network clustering
    if args['network_clustering']:
        network.generators.control="PV"
        busmap = busmap_from_psql(network, session, scn_name=args['scn_name'])
        network = cluster_on_extra_high_voltage(network, busmap, with_time=True)
    
    # k-mean clustering
    if not args['k_mean_clustering'] == False:
        network = kmean_clustering(network, n_clusters=args['k_mean_clustering'])
        
    # Branch loading minimization
    if args['minimize_loading']:
        extra_functionality = loading_minimization
    else:
        extra_functionality = None
        
<<<<<<< HEAD
    # line extendable in order of a grid extension
    if args['line_extendable']:
        line_extendable(network,args,scenario)
        
=======
    # snapshot clustering
    if not args['snapshot_clustering']==False:
        extra_functionality = daily_bounds
        x = time.time()
        network = snapshot_clustering(network, how='daily', clusters=args['snapshot_clustering'])
        y = time.time()
        z = (y - x) / 60 # z is time for lopf in minutes
    
>>>>>>> 782265f5
    # parallisation
    if args['parallelisation']:
        parallelisation(network, start_snapshot=args['start_snapshot'], end_snapshot=args['end_snapshot'],group_size=1, solver_name=args['solver'], extra_functionality=extra_functionality)
    # start linear optimal powerflow calculations
    elif args['method'] == 'lopf':
        x = time.time()
        network.lopf(network.snapshots, solver_name=args['solver'], extra_functionality=extra_functionality)
        y = time.time()
        z = (y - x) / 60 # z is time for lopf in minutes
    # start non-linear powerflow simulation
    elif args['method'] == 'pf':
        network.pf(scenario.timeindex)
       # calc_line_losses(network)
        
    if args['pf_post_lopf']:
        pf_post_lopf(network, scenario)
        calc_line_losses(network)
    
       # provide storage installation costs
    if sum(network.storage_units.p_nom_opt) != 0:
        installed_storages = network.storage_units[ network.storage_units.p_nom_opt!=0]
        storage_costs = sum(installed_storages.capital_cost * installed_storages.p_nom_opt)
        print("Investment costs for all storages in selected snapshots [EUR]:",round(storage_costs,2))   
        
    # write lpfile to path
    if not args['lpfile'] == False:
        network.model.write(args['lpfile'], io_options={'symbolic_solver_labels':
                                                    True})
    
    # write PyPSA results back to database
    if args['export']:
        results_to_oedb(session, network, args, 'hv')  
        
    # write PyPSA results to csv to path
    if not args['results'] == False:
        results_to_csv(network, args['results'])

    # close session
    session.close()

    return network


if __name__ == '__main__':
    # execute etrago function
    network = etrago(args)
    # plots
    # make a line loading plot
    #plot_line_loading(network)
    # plot stacked sum of nominal power for each generator type and timestep
    #plot_stacked_gen(network, resolution="MW")
    # plot to show extendable storages
    #storage_distribution(network)

   <|MERGE_RESOLUTION|>--- conflicted
+++ resolved
@@ -16,6 +16,7 @@
 
 You should have received a copy of the GNU Affero General Public License
 along with this program.  If not, see <http://www.gnu.org/licenses/>.
+
 """
 
 __copyright__ = "Flensburg University of Applied Sciences, Europa-Universität Flensburg, Centre for Sustainable Energy Systems, DLR-Institute for Networked Energy Systems"
@@ -41,11 +42,12 @@
     from etrago.tools.utilities import (oedb_session, load_shedding, data_manipulation_sh,
                                     results_to_csv, parallelisation, pf_post_lopf, 
                                     loading_minimization, calc_line_losses, group_parallel_lines)
-<<<<<<< HEAD
-    from cluster.networkclustering import (busmap_from_psql, cluster_on_extra_high_voltage,
-                                           kmean_clustering)
+    from etrago.cluster.networkclustering import (busmap_from_psql, cluster_on_extra_high_voltage, kmean_clustering)
+    
     from etrago.tools.line_extendable import (capacity_factor,overload_lines, overload_trafo,set_line_cost,set_trafo_cost, line_extendable)
-  
+
+    from etrago.cluster.snapshot import snapshot_clustering, daily_bounds
+
 args = {# Setup and Configuration:
         'db': 'local', # db session
         'gridversion': 'v0.2.11', # None for model_draft or Version number (e.g. v0.2.11) for grid schema
@@ -53,27 +55,15 @@
         'pf_post_lopf': False, # state whether you want to perform a pf after a lopf simulation
         'start_snapshot': 1, 
         'end_snapshot' :24,
-=======
-from etrago.cluster.networkclustering import busmap_from_psql, cluster_on_extra_high_voltage, kmean_clustering
-from etrago.cluster.snapshot import snapshot_clustering, daily_bounds
-
-args = {# Setup and Configuration:
-        'db': 'oedb', # db session
-        'gridversion': None, # None for model_draft or Version number (e.g. v0.2.11) for grid schema
-        'method': 'lopf', # lopf or pf
-        'pf_post_lopf': False, # state whether you want to perform a pf after a lopf simulation
-        'start_snapshot': 1, 
-        'end_snapshot' : 120,
->>>>>>> 782265f5
         'scn_name': 'SH NEP 2035', # state which scenario you want to run: Status Quo, NEP 2035, eGo100
         'solver': 'gurobi', # glpk, cplex or gurobi
         # Export options:
         'lpfile': False, # state if and where you want to save pyomo's lp file: False or /path/tofolder
-        'results':False, # state if and where you want to save results as csv: False or /path/tofolder
+        'results': False, # state if and where you want to save results as csv: False or /path/tofolder
         'export': False, # state if you want to export the results back to the database
         # Settings:        
         'storage_extendable':True, # state if you want storages to be installed at each node if necessary.
-        'generator_noise':False, # state if you want to apply a small generator noise 
+        'generator_noise':True, # state if you want to apply a small generator noise 
         'reproduce_noise': False, # state if you want to use a predefined set of random noise for the given scenario. if so, provide path, e.g. 'noise_values.csv'
         'minimize_loading':False,
         #Line Extendable Function
@@ -296,14 +286,12 @@
     if args['minimize_loading']:
         extra_functionality = loading_minimization
     else:
-        extra_functionality = None
-        
-<<<<<<< HEAD
+        extra_functionality=None
+           
     # line extendable in order of a grid extension
     if args['line_extendable']:
-        line_extendable(network,args,scenario)
-        
-=======
+        line_extendable(network,args,scenario) 
+   
     # snapshot clustering
     if not args['snapshot_clustering']==False:
         extra_functionality = daily_bounds
@@ -312,7 +300,6 @@
         y = time.time()
         z = (y - x) / 60 # z is time for lopf in minutes
     
->>>>>>> 782265f5
     # parallisation
     if args['parallelisation']:
         parallelisation(network, start_snapshot=args['start_snapshot'], end_snapshot=args['end_snapshot'],group_size=1, solver_name=args['solver'], extra_functionality=extra_functionality)
@@ -340,8 +327,7 @@
     # write lpfile to path
     if not args['lpfile'] == False:
         network.model.write(args['lpfile'], io_options={'symbolic_solver_labels':
-                                                    True})
-    
+                                                     True})
     # write PyPSA results back to database
     if args['export']:
         results_to_oedb(session, network, args, 'hv')  
@@ -361,10 +347,8 @@
     network = etrago(args)
     # plots
     # make a line loading plot
-    #plot_line_loading(network)
+    plot_line_loading(network)
     # plot stacked sum of nominal power for each generator type and timestep
-    #plot_stacked_gen(network, resolution="MW")
+    plot_stacked_gen(network, resolution="MW")
     # plot to show extendable storages
-    #storage_distribution(network)
-
-   +    storage_distribution(network)