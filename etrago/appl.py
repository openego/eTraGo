--- conflicted
+++ resolved
@@ -26,14 +26,6 @@
         'db': 'oedb', # db session
         'gridversion':None, #None for model_draft or Version number (e.g. v0.2.10) for grid schema
         'method': 'lopf', # lopf or pf
-<<<<<<< HEAD
-        'start_h': 2320,
-        'end_h' : 2320,
-        'scn_name': 'Status Quo',
-        'ormcls_prefix': 'EgoGridPfHv', #if gridversion:'version-number' then 'EgoPfHv', if gridversion:None then 'EgoGridPfHv' 
-        'outfile': '/path', # state if and where you want to save pyomo's lp file
-        'results': '/path', # state if and where you want to save results as csv
-=======
         'pf_post_lopf': True, #state whether you want to perform a pf after a lopf simulation
         'start_h': 2320,
         'end_h' : 2324,
@@ -41,43 +33,10 @@
         'ormcls_prefix': 'EgoGridPfHv', #if gridversion:'version-number' then 'EgoPfHv', if gridversion:None then 'EgoGridPfHv'
         'lpfile': False, # state if and where you want to save pyomo's lp file: False or '/path/tofolder'
         'results': False , # state if and where you want to save results as csv: False or '/path/tofolder'
->>>>>>> 77c462f8
         'solver': 'gurobi', #glpk, cplex or gurobi
         'branch_capacity_factor': 1, #to globally extend or lower branch capacities
-        'storage_extendable':False,
+        'storage_extendable':True,
         'load_shedding':True,
-<<<<<<< HEAD
-        'generator_noise':False}
-
-
-session = oedb_session(args['db'])
-
-# additional arguments cfgpath, version, prefix
-scenario = NetworkScenario(session,
-                           version=args['gridversion'],
-                           prefix=args['ormcls_prefix'],
-                           method=args['method'],
-                           start_h=args['start_h'],
-                           end_h=args['end_h'],
-                           scn_name=args['scn_name'])
-
-network = scenario.build_network()
-
-# add coordinates
-network = add_coordinates(network)
-  
-network.transformers.x=network.transformers.x*0.1
-
-network.loads_t.p_set =network.loads_t.p_set*0.1
-network.loads_t.q_set = network.loads_t.q_set*0.1
-network.generators_t.p_set =network.generators_t.p_set*0.1
-network.generators_t.q_set = network.generators_t.q_set*0.1
-
-
-if args['branch_capacity_factor']:
-    network.lines.s_nom = network.lines.s_nom*args['branch_capacity_factor']
-    network.transformers.s_nom = network.transformers.s_nom*args['branch_capacity_factor']
-=======
         'generator_noise':False,
         'parallelisation':False}
 
@@ -145,7 +104,6 @@
     
     if args['pf_post_lopf']:
         network.pf(scenario.timeindex, use_seed=True)
->>>>>>> 77c462f8
 
     # write lpfile to path
     if not args['lpfile'] == False:
@@ -158,35 +116,8 @@
     return network
 
 
-<<<<<<< HEAD
-    
-# for SH scenario run do data preperation:
-if args['scn_name'] == 'SH Status Quo':
-    data_manipulation_sh(network)
-
-#load shedding in order to hunt infeasibilities
-if args['load_shedding']:
-	load_shedding(network)
-
-# network clustering
-if args['network_clustering']:
-    network.generators.control="PV"
-    busmap = busmap_from_psql(network, session, scn_name=args['scn_name'])
-    network = cluster_on_extra_high_voltage(network, busmap, with_time=True)
-
-# start powerflow calculations
-x = time.time()
-network.lopf(scenario.timeindex, solver_name=args['solver'])
-y = time.time()
-z = (y - x) / 60 # z is time for lopf in minutes
-
-# write results
-#network.model.write(args['outfile'], io_options={'symbolic_solver_labels':True})
-#results_to_csv(network, args['results'])
-=======
 # execute etrago function
 network = etrago(args)
->>>>>>> 77c462f8
 
 # plots
 
@@ -197,7 +128,6 @@
 plot_stacked_gen(network, resolution="MW")
 
 # plot to show extendable storages
-<<<<<<< HEAD
 storage_distribution(network)
 prepf = network
 pups = network
@@ -243,9 +173,6 @@
 network.buses_t.v_mag_pu.min().plot()
 network.buses_t.v_mag_pu.max().plot()
 plt.show()
-=======
-#storage_distribution(network)
->>>>>>> 77c462f8
 
 # close session
 #session.close()