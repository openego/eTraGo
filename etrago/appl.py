--- conflicted
+++ resolved
@@ -96,28 +96,19 @@
 	    network.lopf(scenario.timeindex, solver_name=args['solver'])
 	    y = time.time()
 	    z = (y - x) / 60 # z is time for lopf in minutes
-
+	    
+	# write lpfile to path    
+	if not args['lpfile'] == False:
+    	network.model.write(args['lpfile'], 
+    	io_options={'symbolic_solver_labels': True})
+      # write PyPSA results to csv to path
+        results_to_csv(network, args['results'])
+   
+    
     return network
 
 
 #network = etrago(args)
-
-
-
-
-<<<<<<< HEAD
-# write results
-#network.model.write(args['outfile'], io_options={'symbolic_solver_labels':
-#                                                      True})
-#results_to_csv(network, args['results'])
-=======
-# write lpfile to path
-if not args['lpfile'] == False:
-    network.model.write(args['lpfile'], io_options={'symbolic_solver_labels':
-                                                     True})
-# write PyPSA results to csv to path
-results_to_csv(network, args['results'])
->>>>>>> e191ebb6
 
 # plots
 
