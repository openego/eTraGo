--- conflicted
+++ resolved
@@ -23,6 +23,9 @@
 Define your connection parameters and power flow settings before executing
 the function etrago.
 """
+
+
+from numpy import genfromtxt
 
 import datetime
 import os
@@ -49,8 +52,8 @@
         busmap_from_psql,
         cluster_on_extra_high_voltage,
         kmean_clustering)
-    from etrago.cluster.snapshot import snapshot_clustering, daily_bounds
-    from etrago.tools.extendable import extendable
+   
+    
     from etrago.tools.io import (
         NetworkScenario,
         results_to_oedb,
@@ -66,25 +69,14 @@
         storage_expansion,
         extension_overlay_network,
         nodal_gen_dispatch)
+
     from etrago.tools.utilities import (
-        add_missing_components,
-        add_single_country,
-        calc_line_losses,
-        clip_foreign,
+        load_shedding,
+        data_manipulation_sh,
         convert_capital_costs,
-        data_manipulation_sh,
-        fix_bugs_for_pf,
-        group_parallel_lines,
-        load_shedding,
-        loading_minimization,
+        results_to_csv,
         parallelisation,
         pf_post_lopf,
-<<<<<<< HEAD
-        results_to_csv,
-        set_line_costs,
-        set_trafo_costs)
-
-=======
         loading_minimization,
         calc_line_losses,
         group_parallel_lines,
@@ -100,7 +92,6 @@
     from etrago.cluster.networkclustering import (
         busmap_from_psql, cluster_on_extra_high_voltage, kmean_clustering)
     from etrago.cluster.snapshot import snapshot_clustering, daily_bounds
->>>>>>> 7d2c95bf
     from egoio.tools import db
     from sqlalchemy.orm import sessionmaker
 
@@ -113,12 +104,7 @@
     'start_snapshot': 1,
     'end_snapshot':8760 ,
     'solver': 'gurobi',  # glpk, cplex or gurobi
-<<<<<<< HEAD
-    'solver_options': {'threads':4,
-                       'BarConvTol':1.e-5,'FeasibilityTol':1.e-6},  # {} for default or dict of solver options
-=======
     'solver_options': {'threads':4, 'method':2, 'crossover':0, 'BarHomogeneous':1,'NumericFocus': 3, 'BarConvTol':1.e-5,'FeasibilityTol':1.e-6, 'logFile':'gurobi.log'},  # {} for default or dict of solver options
->>>>>>> 7d2c95bf
     'scn_name': 'NEP 2035',  # a scenario: Status Quo, NEP 2035, eGo100
     # Scenario variations:
     'scn_extension': None,  # None or extension scenario
@@ -126,33 +112,21 @@
     'add_Belgium_Norway': False,  # add Belgium and Norway
     # Export options:
     'lpfile': False,  # save pyomo's lp file: False or /path/tofolder
-<<<<<<< HEAD
     'results': './results',  # save results as csv: False or /path/tofolder
     'export': False,  # export the results back to the oedb
     # Settings:
     'extendable': ['network','storages'],  # None or array of components to optimize
-=======
-    'results':'results_PF',  # save results as csv: False or /path/tofolder
-    'export': False,  # export the results back to the oedb
-    # Settings:
-    'extendable': ['storages'],  # None or array of components to optimize
->>>>>>> 7d2c95bf
     'generator_noise': 789456,  # apply generator noise, False or seed number
-    'reproduce_noise': False,  # predefined set of random noise
     'minimize_loading': False,
     # Clustering:
-    'network_clustering_kmeans':False,  # False or the value k for clustering
+    'network_clustering_kmeans': 10,  # False or the value k for clustering
     'load_cluster': False,  # False or predefined busmap for k-means
     'network_clustering_ehv': False,  # clustering of HV buses to EHV buses.
     'disaggregation': 'uniform', # or None, 'mini' or 'uniform'
     'snapshot_clustering': False,  # False or the number of 'periods'
     # Simplifications:
     'parallelisation': False,  # run snapshots parallely.
-<<<<<<< HEAD
     'skip_snapshots': 3,
-=======
-    'skip_snapshots':False,
->>>>>>> 7d2c95bf
     'line_grouping': False,  # group lines parallel lines
     'branch_capacity_factor': 0.7,  # factor to change branch capacities
     'load_shedding': True,  # meet the demand at very high cost
@@ -355,13 +329,9 @@
                                scn_name=args['scn_name'])
 
     network = scenario.build_network()
-    network.generators.control[network.generators.control =='PQ'] = 'PV'
-
+    
     # add coordinates
     network = add_coordinates(network)
-    #network.generators.control = "PV"
-    #network = add_single_country(network)
-    network = fix_bugs_for_pf(network)
 
     network =  set_q_foreign_loads(network, cos_phi = 1)
     network = add_missing_components(network)
@@ -381,7 +351,7 @@
         # add random noise to all generators
         s = np.random.RandomState(args['generator_noise'])
         network.generators.marginal_cost += \
-            abs(s.normal(0, 0.1, len(network.generators.marginal_cost)))
+            abs(s.normal(0, 0.001, len(network.generators.marginal_cost)))
 
     # for SH scenario run do data preperation:
     if (args['scn_name'] == 'SH Status Quo' or
@@ -391,8 +361,7 @@
     # grouping of parallel lines
     if args['line_grouping']:
         group_parallel_lines(network)
-        
-
+   
     # network clustering
     if args['network_clustering_ehv']:
         network.generators.control = "PV"
@@ -400,10 +369,7 @@
         network = cluster_on_extra_high_voltage(
             network, busmap, with_time=True)
 
-<<<<<<< HEAD
-
-=======
->>>>>>> 7d2c95bf
+
     # Branch loading minimization
     if args['minimize_loading']:
         extra_functionality = loading_minimization
@@ -445,18 +411,7 @@
             args['scn_extension'])
         network = convert_capital_costs(
             network, args['start_snapshot'], args['end_snapshot'])
-       
-            # k-mean clustering
-    if not args['network_clustering_kmeans'] is False:
-        network = kmean_clustering(
-            network,
-            n_clusters=args['network_clustering_kmeans'],
-            load_cluster=args['load_cluster'],
-            line_length_factor=1,
-            remove_stubs=False,
-            use_reduced_coordinates=False,
-            bus_weight_tocsv=None,
-            bus_weight_fromcsv=None)
+    
 
     if args['branch_capacity_factor']:
         network.lines.s_nom = network.lines.s_nom * \
@@ -467,20 +422,13 @@
     # load shedding in order to hunt infeasibilities
     if args['load_shedding']:
         load_shedding(network)
-<<<<<<< HEAD
-
-    #network.generators.control[network.generators.control == 'PQ'] = 'PV'
-
-=======
         
     
->>>>>>> 7d2c95bf
     # snapshot clustering
     if not args['snapshot_clustering'] is False:
         network = snapshot_clustering(
             network, how='daily', clusters=args['snapshot_clustering'])
         extra_functionality = daily_bounds  # daily_bounds or other constraint
-        
 
     # k-mean clustering
     if not args['network_clustering_kmeans'] == False:
@@ -506,43 +454,26 @@
             solver_name=args['solver'],
             solver_options=args['solver_options'],
             extra_functionality=extra_functionality)
-<<<<<<< HEAD
-
-=======
     
-    
-    
->>>>>>> 7d2c95bf
     # start linear optimal powerflow calculations
     elif args['method'] == 'lopf':
-        t = time.time()
+        x = time.time()
         network.lopf(
             network.snapshots,
             solver_name=args['solver'],
             solver_options=args['solver_options'],
             extra_functionality=extra_functionality)
-        print("Time for LOPF [min]: {:.2}".format((time.time() - t) / 60))
+        y = time.time()
+        z = (y - x) / 60
+        # z is time for lopf in minutes
+        print("Time for LOPF [min]:", round(z, 2))
 
         # start non-linear powerflow simulation
     elif args['method'] is 'pf':
         network.pf(scenario.timeindex)
         # calc_line_losses(network)
-        
+
     if args['pf_post_lopf']:
-<<<<<<< HEAD
-        t = time.time()
-        pf_post_lopf(network, scenario)
-        print("Time for PF [min]: {:.2}".format((time.time() - t) / 60))
-        calc_line_losses(network)
-        network.lines['angle_diff'] = (
-                network.buses_t.v_ang.loc[
-                    network.snapshots[0], network.lines.bus0]
-                .values -
-                network.buses_t.v_ang.loc[
-                    network.snapshots[0], network.lines.bus1]
-                .values) * 180/3.1415
-=======
-     
         x = time.time()
         pf_solution = pf_post_lopf(network)
         y = time.time()
@@ -554,8 +485,7 @@
                      network.buses_t.v_ang.loc[network.snapshots[0],\
                     network.lines.bus1].values)*180/3.1415
         network = distribute_q(network, allocation = 'p_nom')
-        #pf_post_lopf(network)
->>>>>>> 7d2c95bf
+        
 
     # provide storage installation costs
     if sum(network.storage_units.p_nom_opt) != 0:
@@ -626,17 +556,13 @@
 
     # write PyPSA results to csv to path
     if not args['results'] is False:
-<<<<<<< HEAD
-        results_to_csv(network, args)
+        results_to_csv(network, pf_solution, args)
         if disaggregated_network:
             results_to_csv(
                     disaggregated_network,
                     {k: os.path.join(v, 'disaggregated')
                         if k == 'results' else v
                         for k, v in args.items()})
-=======
-        results_to_csv(network, pf_solution, args)
->>>>>>> 7d2c95bf
 
     # close session
     session.close()
