--- conflicted
+++ resolved
@@ -89,14 +89,9 @@
     # Clustering:
     'network_clustering': {
         'active': True, # choose if clustering is activated
-<<<<<<< HEAD
         'method': 'kmedoids-dijkstra', # choose clustering method: kmeans or kmedoids-dijkstra
         'n_clusters': 30, # number of resulting nodes
         'n_clusters_gas': 5, # number of resulting nodes in Germany
-=======
-        'n_clusters': 70, # number of resulting nodes
-        'n_clusters_gas': 30, # number of resulting nodes
->>>>>>> 69043b1c
         'kmeans_busmap': False, # False or path/to/busmap.csv
         'kmeans_gas_busmap': False, # False or path/to/ch4_busmap.csv
         'line_length_factor': 1, #
@@ -133,8 +128,6 @@
             },
         },
     },
-<<<<<<< HEAD
-=======
     'network_clustering_ehv': False,  # clustering of HV buses to EHV buses.
     'disaggregation': 'uniform',  # None, 'mini' or 'uniform'
     'snapshot_clustering': {
@@ -144,7 +137,6 @@
         'storage_constraints': '', # additional constraints for storages  - only relevant for 'typical_periods'
         'n_clusters': 5, #  number of periods - only relevant for 'typical_periods'
         'n_segments': 5}, # number of segments - only relevant for segmentation
->>>>>>> 69043b1c
     # Simplifications:
     'skip_snapshots': 3, # False or number of snapshots to skip
     'branch_capacity_factor': {'HV': 0.5, 'eHV': 0.7},  # p.u. branch derating
@@ -335,7 +327,6 @@
                 Limit overall energy production country-wise for each generator
                 by carrier, set upper/lower limit in p.u.
 
-<<<<<<< HEAD
     network_clustering :dict
          {'active': True, method: 'kmedoids-dijkstra', 'n_clusters': 10, 
           'kmeans_busmap': False,'line_length_factor': 1.25, 
@@ -348,20 +339,6 @@
         With ``'method'`` you can choose between two clustering methods: 
         k-means Clustering considering geopraphical locations of buses or 
         k-medoids Dijkstra Clustering considering electrical distances between buses.
-=======
-    network_clustering_kmeans : dict
-         {'active': True, 'n_clusters': 30, 'n_clusters_gas': 30,
-          'kmeans_busmap': False, 'line_length_factor': 1.25,
-          'remove_stubs': False, 'use_reduced_coordinates': False,
-          'bus_weight_tocsv': None, 'bus_weight_fromcsv': None, 'n_init': 10,
-          'max_iter': 300, 'tol': 1e-4, 'n_jobs': 1},
-        State if you want to apply a clustering of all network buses down to
-        only ``'n_clusters'`` buses. The weighting takes place considering
-        generation and load at each node. ``'n_clusters_gas'`` refers to the
-        total amount of gas buses after clustering. Note, that the number of
-        gas buses of Germanies neighboring countries is not modified. in this
-        process.
->>>>>>> 69043b1c
         With ``'kmeans_busmap'`` you can choose if you want to load cluster
         coordinates from a previous run.
         Option ``'remove_stubs'`` reduces the overestimating of line meshes.
