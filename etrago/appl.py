# -*- coding: utf-8 -*-
# Copyright 2016-2018  Flensburg University of Applied Sciences,
# Europa-Universität Flensburg,
# Centre for Sustainable Energy Systems,
# DLR-Institute for Networked Energy Systems

# This program is free software; you can redistribute it and/or
# modify it under the terms of the GNU Affero General Public License as
# published by the Free Software Foundation; either version 3 of the
# License, or (at your option) any later version.

# This program is distributed in the hope that it will be useful,
# but WITHOUT ANY WARRANTY; without even the implied warranty of
# MERCHANTABILITY or FITNESS FOR A PARTICULAR PURPOSE.  See the
# GNU Affero General Public License for more details.

# You should have received a copy of the GNU Affero General Public License
# along with this program.  If not, see <http://www.gnu.org/licenses/>.

# File description
"""
This is the application file for the tool eTraGo.
Define your connection parameters and power flow settings before executing
the function etrago.
"""


import datetime
import os
import os.path

__copyright__ = (
    "Flensburg University of Applied Sciences, "
    "Europa-Universität Flensburg, Centre for Sustainable Energy Systems, "
    "DLR-Institute for Networked Energy Systems")
__license__ = "GNU Affero General Public License Version 3 (AGPL-3.0)"
__author__ = "ulfmueller, lukasol, wolfbunke, mariusves, s3pp"


if 'READTHEDOCS' not in os.environ:
    # Sphinx does not run this code.
    # Do not import internal packages directly

    from etrago import Etrago

args = {
    # Setup and Configuration:
    'db': 'egon-data',  # database session 
    'gridversion': None,  # None for model_draft or Version number
    'method': { # Choose method and settings for optimization
        'type': 'lopf', # type of optimization, currently only 'lopf'
        'n_iter': 2, # abort criterion of iterative optimization, 'n_iter' or 'threshold'
        'pyomo': True}, # set if pyomo is used for model building
    'pf_post_lopf': {
        'active': False, # choose if perform a pf after a lopf simulation
        'add_foreign_lopf': True, # keep results of lopf for foreign DC-links
        'q_allocation': 'p_nom'}, # allocate reactive power via 'p_nom' or 'p'
    'start_snapshot': 1,
    'end_snapshot': 10,
    'solver': 'gurobi',  # glpk, cplex or gurobi
    'solver_options': {},
    'model_formulation': 'kirchhoff', # angles or kirchhoff
    'scn_name': 'eGon2035',  # a scenario: eGon2035 or eGon100RE
    # Scenario variations:
    'scn_extension': None,  # None or array of extension scenarios
    'scn_decommissioning': None,  # None or decommissioning scenario
    # Export options:
    'lpfile': False,  # save pyomo's lp file: False or /path/tofolder
    'csv_export': 'results',  # save results as csv: False or /path/tofolder
    # Settings:
    'extendable': ['network'],  # Array of components to optimize
    'generator_noise': 789456,  # apply generator noise, False or seed number
    'extra_functionality':{},  # Choose function name or {}
    # Clustering:
    'network_clustering_kmeans': {
        'active': True, # choose if clustering is activated
<<<<<<< HEAD
        'n_clusters': 2, # number of resulting nodes
=======
        'n_clusters': 20, # number of resulting nodes
>>>>>>> 6409d459
        'kmeans_busmap': False, # False or path/to/busmap.csv
        'line_length_factor': 1, #
        'remove_stubs': False, # remove stubs before kmeans clustering
        'use_reduced_coordinates': False, #
        'bus_weight_tocsv': None, # None or path/to/bus_weight.csv
        'bus_weight_fromcsv': None, # None or path/to/bus_weight.csv
        'n_init': 10, # affects clustering algorithm, only change when neccesary
        'max_iter': 100, # affects clustering algorithm, only change when neccesary
        'tol': 1e-6, # affects clustering algorithm, only change when neccesary
        'n_jobs': -1}, # affects clustering algorithm, only change when neccesary
    'network_clustering_ehv': False,  # clustering of HV buses to EHV buses.
    'disaggregation': 'uniform',  # None, 'mini' or 'uniform'
    'snapshot_clustering': { 
        'active': False, # choose if clustering is activated
        'method':'typical_periods', # 'typical_periods' or 'segmentation'
        'extreme_periods': 'None', # optional adding of extreme period
        # TODO: add in documentation? -> classical: append, new_cluster_center; segmentation: only append
        'how': 'daily', # type of period - only relevant for 'typical_periods'
        'storage_constraints': '', # additional constraints for storages  - only relevant for 'typical_periods'
        'n_clusters': 5, #  number of periods - only relevant for 'typical_periods'
        'n_segments': 5}, # number of segments - only relevant for segmentation
        # TODO: utilities.py ll 1468 ff AssertionErrors
        # TODO: network.py l 254 extendable einkommentieren!
        # TODO: calc_results.py - Anpassungen an neue Modellierung
    # Simplifications:
    'skip_snapshots': 5, # False or number of snapshots to skip
    'branch_capacity_factor': {'HV': 0.5, 'eHV': 0.7},  # p.u. branch derating
    'load_shedding': True,  # meet the demand at value of loss load cost
    'foreign_lines': {'carrier': 'AC', # 'DC' for modeling foreign lines as links
                      'capacity': 'osmTGmod'}, # 'osmTGmod', 'ntc_acer' or 'thermal_acer'
    'comments': None}

def run_etrago(args, json_path):
    """The etrago function works with following arguments:


    Parameters
    ----------

    db : str
        ``'oedb'``,
        Name of Database session setting stored in *config.ini* of *.egoio*

    gridversion : NoneType or str
        ``'v0.4.6'``,
        Name of the data version number of oedb: state ``'None'`` for
        model_draft (sand-box) or an explicit version number
        (e.g. 'v0.4.6') for the grid schema.

    method : dict
        {'type': 'lopf', 'n_iter': 5, 'pyomo': True},
        Choose 'lopf' for 'type'. In case of extendable lines, several lopfs
        have to be performed. Choose either 'n_init' and a fixed number of
        iterations or 'thershold' and a threashold of the objective function as
        abort criteria.
        Set 'pyomo' to False for big optimization problems, currently only
        possible when solver is 'gurobi'.

    pf_post_lopf :dict
        {'active': True, 'add_foreign_lopf': True, 'q_allocation': 'p_nom'},
        Option to run a non-linear power flow (pf) directly after the
        linear optimal power flow (and thus the dispatch) has finished.
        If foreign lines are modeled as DC-links (see foreign_lines), results
        of the lopf can be added by setting 'add_foreign_lopf'.
        Reactive power can be distributed either by 'p_nom' or 'p'.

    start_snapshot : int
        1,
        Start hour of the scenario year to be calculated.

    end_snapshot : int
        2,
        End hour of the scenario year to be calculated.
        If temporal clustering is used, the selected snapshots should cover 
        whole days.

    solver : str
        'glpk',
        Choose your preferred solver. Current options: 'glpk' (open-source),
        'cplex' or 'gurobi'.

    solver_options: dict
        Choose settings of solver to improve simulation time and result.
        Options are described in documentation of choosen solver.

    model_formulation: str
        'angles'
        Choose formulation of pyomo-model.
        Current options: angles, cycles, kirchhoff, ptdf

    scn_name : str
        'eGon2035',
        Choose your scenario. Currently, there are two different
        scenarios: 'eGon2035', 'eGon100RE'.

   scn_extension : NoneType or list
       None,
       Choose extension-scenarios which will be added to the existing
       network container. Data of the extension scenarios are located in
       extension-tables (e.g. model_draft.ego_grid_pf_hv_extension_bus)
       with the prefix 'extension_'.
       Currently there are three overlay networks:
           'nep2035_confirmed' includes all planed new lines confirmed by the
           Bundesnetzagentur
           'nep2035_b2' includes all new lines planned by the
           Netzentwicklungsplan 2025 in scenario 2035 B2
           'BE_NO_NEP 2035' includes planned lines to Belgium and Norway and
           adds BE and NO as electrical neighbours

    scn_decommissioning : str
        None,
        Choose an extra scenario which includes lines you want to decommise
        from the existing network. Data of the decommissioning scenarios are
        located in extension-tables
        (e.g. model_draft.ego_grid_pf_hv_extension_bus) with the prefix
        'decommissioning_'.
        Currently, there are two decommissioning_scenarios which are linked to
        extension-scenarios:
            'nep2035_confirmed' includes all lines that will be replaced in
            confirmed projects
            'nep2035_b2' includes all lines that will be replaced in
            NEP-scenario 2035 B2

    lpfile : obj
        False,
        State if and where you want to save pyomo's lp file. Options:
        False or '/path/tofolder'.import numpy as np

    csv_export : obj
        False,
        State if and where you want to save results as csv files.Options:
        False or '/path/tofolder'.

    extendable : list
        ['network', 'storages'],
        Choose components you want to optimize.
        Settings can be added in /tools/extendable.py.
        The most important possibilities:
            'network': set all lines, links and transformers extendable
            'german_network': set lines and transformers in German grid
                            extendable
            'foreign_network': set foreign lines and transformers extendable
            'transformers': set all transformers extendable
            'overlay_network': set all components of the 'scn_extension'
                               extendable
            'storages': allow to install extendable storages
                        (unlimited in size) at each grid node in order to meet
                        the flexibility demand.
            'network_preselection': set only preselected lines extendable,
                                    method is chosen in function call

    generator_noise : bool or int
        State if you want to apply a small random noise to the marginal costs
        of each generator in order to prevent an optima plateau. To reproduce
        a noise, choose the same integer (seed number).

    extra_functionality : dict or None
        None,
        Choose extra functionalities and their parameters for PyPSA-model.
        Settings can be added in /tools/constraints.py.
        Current options are:
            'max_line_ext': float
                Maximal share of network extension in p.u.
            'min_renewable_share': float
                Minimal share of renewable generation in p.u.
            'cross_border_flow': array of two floats
                Limit cross-border-flows between Germany and its neigbouring
                countries, set values in p.u. of german loads in snapshots
                for all countries
                (positiv: export from Germany)
            'cross_border_flows_per_country': dict of cntr and array of floats
                Limit cross-border-flows between Germany and its neigbouring
                countries, set values in p.u. of german loads in snapshots
                for each country
                (positiv: export from Germany)
            'max_curtailment_per_gen': float
                Limit curtailment of all wind and solar generators in Germany,
                values set in p.u. of generation potential.
            'max_curtailment_per_gen': float
                Limit curtailment of each wind and solar generator in Germany,
                values set in p.u. of generation potential.
            'capacity_factor': dict of arrays
                Limit overall energy production for each carrier,
                set upper/lower limit in p.u.
            'capacity_factor_per_gen': dict of arrays
                Limit overall energy production for each generator by carrier,
                set upper/lower limit in p.u.
            'capacity_factor_per_cntr': dict of dict of arrays
                Limit overall energy production country-wise for each carrier,
                set upper/lower limit in p.u.
            'capacity_factor_per_gen_cntr': dict of dict of arrays
                Limit overall energy production country-wise for each generator
                by carrier, set upper/lower limit in p.u.

    network_clustering_kmeans : dict
         {'active': True, 'n_clusters': 10, 'kmeans_busmap': False,
          'line_length_factor': 1.25, 'remove_stubs': False,
          'use_reduced_coordinates': False, 'bus_weight_tocsv': None,
          'bus_weight_fromcsv': None, 'n_init': 10, 'max_iter': 300,
          'tol': 1e-4, 'n_jobs': 1},
        State if you want to apply a clustering of all network buses down to
        only ``'n_clusters'`` buses. The weighting takes place considering
        generation and load at each node.
        With ``'kmeans_busmap'`` you can choose if you want to load cluster
        coordinates from a previous run.
        Option ``'remove_stubs'`` reduces the overestimating of line meshes.
        The other options affect the kmeans algorithm and should only be
        changed carefully, documentation and possible settings are described
        in sklearn-package (sklearn/cluster/k_means_.py).
        This function doesn't work together with ``'line_grouping = True'``.

    network_clustering_ehv : bool
        False,
        Choose if you want to cluster the full HV/EHV dataset down to only the
        EHV buses. In that case, all HV buses are assigned to their closest EHV
        sub-station, taking into account the shortest distance on power lines.

    snapshot_clustering : dict
        {'active': False, 'method':'typical_periods', 'how': 'daily', 
         'storage_constraints': '', 'n_clusters': 5, 'n_segments': 5},
        State if you want to apply a temporal clustering and run the optimization
        only on a subset of snapshot periods.
        You can choose between a method clustering to typical periods, e.g. days
        or a method clustering to segments of adjacent hours. 
        With ``'how'``, ``'storage_constraints'`` and ``'n_clusters'`` you choose
        the length of the periods, constraints considering the storages and the number
        of clusters for the usage of the method typical_periods.
        With ``'n_segments'`` you choose the number of segments for the usage of
        the method segmentation.
                
    branch_capacity_factor : dict
        {'HV': 0.5, 'eHV' : 0.7},
        Add a factor here if you want to globally change line capacities
        (e.g. to "consider" an (n-1) criterion or for debugging purposes).

    load_shedding : bool
        False,
        State here if you want to make use of the load shedding function which
        is helpful when debugging: a very expensive generator is set to each
        bus and meets the demand when regular
        generators cannot do so.

    foreign_lines : dict
        {'carrier':'AC', 'capacity': 'osmTGmod}'
        Choose transmission technology and capacity of foreign lines:
            'carrier': 'AC' or 'DC'
            'capacity': 'osmTGmod', 'ntc_acer' or 'thermal_acer'

    comments : str
        None

    Returns
    -------
    network : `pandas.DataFrame<dataframe>`
        eTraGo result network based on `PyPSA network
        <https://www.pypsa.org/doc/components.html#network>`_
    """
    etrago = Etrago(args, json_path)
 
    # import network from database
    etrago.build_network_from_db()
    
    etrago.adjust_network()
    etrago.network.lines.type = ''
    etrago.network.links.capital_cost.fillna(0., inplace=True)
    etrago.network.links.marginal_cost.fillna(0., inplace=True)
    etrago.network.links.p_nom.fillna(0., inplace=True)
    etrago.network.links.p_nom_min.fillna(0., inplace=True)
    etrago.network.links.p_nom_max.fillna(0., inplace=True)
    etrago.network.transformers.tap_ratio.fillna(1, inplace=True)
    etrago.network.buses.v_mag_pu_set.fillna(1., inplace=True)
    etrago.network.loads.sign = -1
    
    # ehv network clustering
    etrago.ehv_clustering()

    # k-mean clustering
<<<<<<< HEAD
    # needs to be adjusted for new sectors
    # etrago.kmean_clustering()

    # skip snapshots
    # needs to be adjusted for new sectors
    # etrago.skip_snapshots()
=======
    etrago.kmean_clustering()
      
    # skip snapshots    
    #etrago.skip_snapshots()
>>>>>>> 6409d459

    # snapshot clustering
    # needs to be adjusted for new sectors
    #etrago.snapshot_clustering()

    # start linear optimal powerflow calculations
    # needs to be adjusted for new sectors
    # etrago.lopf()

    # TODO: check if should be combined with etrago.lopf()
    # needs to be adjusted for new sectors
    # etrago.pf_post_lopf()

    # spatial disaggregation
    # needs to be adjusted for new sectors
    # etrago.disaggregation()

    # calculate central etrago results
    # needs to be adjusted for new sectors
    # etrago.calc_results()

    return etrago


if __name__ == '__main__':
    # execute etrago function
    print(datetime.datetime.now())
    etrago = run_etrago(args, json_path=None)
    print(datetime.datetime.now())
    etrago.session.close()
    # plots
    # make a line loading plot
    # plot_line_loading(network)
    # plot stacked sum of nominal power for each generator type and timestep
    # plot_stacked_gen(network, resolution="MW")
    # plot to show extendable storages
    # storage_distribution(network)
    # extension_overlay_network(network)<|MERGE_RESOLUTION|>--- conflicted
+++ resolved
@@ -74,11 +74,7 @@
     # Clustering:
     'network_clustering_kmeans': {
         'active': True, # choose if clustering is activated
-<<<<<<< HEAD
-        'n_clusters': 2, # number of resulting nodes
-=======
         'n_clusters': 20, # number of resulting nodes
->>>>>>> 6409d459
         'kmeans_busmap': False, # False or path/to/busmap.csv
         'line_length_factor': 1, #
         'remove_stubs': False, # remove stubs before kmeans clustering
@@ -356,29 +352,19 @@
     etrago.ehv_clustering()
 
     # k-mean clustering
-<<<<<<< HEAD
-    # needs to be adjusted for new sectors
-    # etrago.kmean_clustering()
-
-    # skip snapshots
-    # needs to be adjusted for new sectors
-    # etrago.skip_snapshots()
-=======
     etrago.kmean_clustering()
       
     # skip snapshots    
-    #etrago.skip_snapshots()
->>>>>>> 6409d459
+    etrago.skip_snapshots()
 
     # snapshot clustering
-    # needs to be adjusted for new sectors
-    #etrago.snapshot_clustering()
+    etrago.snapshot_clustering()
 
     # start linear optimal powerflow calculations
     # needs to be adjusted for new sectors
-    # etrago.lopf()
-
-    # TODO: check if should be combined with etrago.lopf()
+    etrago.lopf()
+
+    # check if should be combined with etrago.lopf()
     # needs to be adjusted for new sectors
     # etrago.pf_post_lopf()
 
@@ -388,7 +374,7 @@
 
     # calculate central etrago results
     # needs to be adjusted for new sectors
-    # etrago.calc_results()
+    etrago.calc_results()
 
     return etrago
 
