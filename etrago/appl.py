# -*- coding: utf-8 -*-
# Copyright 2016-2018  Flensburg University of Applied Sciences,
# Europa-Universität Flensburg,
# Centre for Sustainable Energy Systems,
# DLR-Institute for Networked Energy Systems

# This program is free software; you can redistribute it and/or
# modify it under the terms of the GNU Affero General Public License as
# published by the Free Software Foundation; either version 3 of the
# License, or (at your option) any later version.

# This program is distributed in the hope that it will be useful,
# but WITHOUT ANY WARRANTY; without even the implied warranty of
# MERCHANTABILITY or FITNESS FOR A PARTICULAR PURPOSE.  See the
# GNU Affero General Public License for more details.

# You should have received a copy of the GNU Affero General Public License
# along with this program.  If not, see <http://www.gnu.org/licenses/>.

# File description
"""
This is the application file for the tool eTraGo.
Define your connection parameters and power flow settings before executing
the function etrago.
"""


import datetime
import os
import os.path
import numpy as np
import geopandas
import pandas as pd
import matplotlib.pyplot as plt
import cartopy.crs as ccrs
from pypsa.descriptors import get_switchable_as_dense as as_dense


__copyright__ = (
    "Flensburg University of Applied Sciences, "
    "Europa-Universität Flensburg, Centre for Sustainable Energy Systems, "
    "DLR-Institute for Networked Energy Systems"
)
__license__ = "GNU Affero General Public License Version 3 (AGPL-3.0)"
__author__ = "ulfmueller, lukasol, wolfbunke, mariusves, s3pp"


if "READTHEDOCS" not in os.environ:
    # Sphinx does not run this code.
    # Do not import internal packages directly

    from etrago import Etrago

args = {
    # Setup and Configuration:
    "db": "etrago-data",  # database session
    "gridversion": None,  # None for model_draft or Version number
    "method": {  # Choose method and settings for optimization
        "type": "lopf",  # type of optimization, currently only 'lopf'
        "n_iter": 4,  # abort criterion of iterative optimization, 'n_iter' or 'threshold'
        "pyomo": True,
    },  # set if pyomo is used for model building
    "pf_post_lopf": {
        "active": True,  # choose if perform a pf after a lopf simulation
        "add_foreign_lopf": True,  # keep results of lopf for foreign DC-links
        "q_allocation": "p_nom",
    },  # allocate reactive power via 'p_nom' or 'p'
    "start_snapshot": 1,
    "end_snapshot": 2,
    "solver": "gurobi",  # glpk, cplex or gurobi
    "solver_options": {
        "BarConvTol": 1.0e-5,
        "FeasibilityTol": 1.0e-5,
        "method": 2,
        "crossover": 0,
        "logFile": "solver_etragos.log",
        "threads": 4,
    },
    "model_formulation": "kirchhoff",  # angles or kirchhoff
    "scn_name": "eGon2035",  # a scenario: eGon2035 or eGon100RE
    # Scenario variations:
    "scn_extension": None,  # None or array of extension scenarios
    "scn_decommissioning": None,  # None or decommissioning scenario
    # Export options:
    "lpfile": False,  # save pyomo's lp file: False or /path/to/lpfile.lp
    "csv_export": "results",  # save results as csv: False or /path/tofolder
    # Settings:
    "extendable": {
        "extendable_components": ["as_in_db"],  # Array of components to optimize
        "upper_bounds_grid": {  # Set upper bounds for grid expansion
            # lines in Germany
            "grid_max_D": None,  # relative to existing capacity
            "grid_max_abs_D": {  # absolute capacity per voltage level
                "380": {"i": 1020, "wires": 4, "circuits": 4},
                "220": {"i": 1020, "wires": 4, "circuits": 4},
                "110": {"i": 1020, "wires": 4, "circuits": 2},
                "dc": 0,
            },
            # border crossing lines
            "grid_max_foreign": 4,  # relative to existing capacity
            "grid_max_abs_foreign": None,  # absolute capacity per voltage level
        },
    },
    "generator_noise": 789456,  # apply generator noise, False or seed number
    "extra_functionality": {},  # Choose function name or {}
    # Spatial Complexity:
    "network_clustering": {
        "random_state": 42,  # random state for replicability of kmeans results
        "active": True,  # choose if clustering is activated
        "method": "kmedoids-dijkstra",  # choose clustering method: kmeans or kmedoids-dijkstra
        "n_clusters_AC": 30,  # total number of resulting AC nodes (DE+foreign)
        "cluster_foreign_AC": False,  # take foreign AC buses into account, True or False
        "method_gas": "kmedoids-dijkstra",  # choose clustering method: kmeans or kmedoids-dijkstra
        "n_clusters_gas": 17,  # total number of resulting CH4 nodes (DE+foreign)
        "cluster_foreign_gas": False,  # take foreign CH4 buses into account, True or False
        "k_elec_busmap": False,  # False or path/to/busmap.csv
        "k_gas_busmap": False,  # False or path/to/ch4_busmap.csv
        "line_length_factor": 1,  #
        "remove_stubs": False,  # remove stubs bevore kmeans clustering
        "use_reduced_coordinates": False,  #
        "bus_weight_tocsv": None,  # None or path/to/bus_weight.csv
        "bus_weight_fromcsv": None,  # None or path/to/bus_weight.csv
        "gas_weight_tocsv": None,  # None or path/to/gas_bus_weight.csv
        "gas_weight_fromcsv": None,  # None or path/to/gas_bus_weight.csv
        "n_init": 10,  # affects clustering algorithm, only change when neccesary
        "max_iter": 100,  # affects clustering algorithm, only change when neccesary
        "tol": 1e-6,  # affects clustering algorithm, only change when neccesary
        "CPU_cores": 4,  # number of cores used during clustering. "max" for all cores available.
    },
    "sector_coupled_clustering": {
        "active": False,  # choose if clustering is activated
        "carrier_data": {  # select carriers affected by sector coupling
            "central_heat": {"base": ["CH4", "AC"], "strategy": "simultaneous"},
        },
    },
    "network_clustering_ehv": False,  # clustering of HV buses to EHV buses.
    "disaggregation": None,  # None, 'mini' or 'uniform'
    # Temporal Complexity:
    "snapshot_clustering": {
        "active": False,  # choose if clustering is activated
        "method": "segmentation",  # 'typical_periods' or 'segmentation'
        "extreme_periods": None,  # consideration of extreme timesteps; e.g. 'append'
        "how": "daily",  # type of period, currently only 'daily' - only relevant for 'typical_periods'
        "storage_constraints": "soc_constraints",  # additional constraints for storages  - only relevant for 'typical_periods'
        "n_clusters": 5,  #  number of periods - only relevant for 'typical_periods'
        "n_segments": 5,
    },  # number of segments - only relevant for segmentation
    "skip_snapshots": 5,  # False or number of snapshots to skip
    "dispatch_disaggregation": False,  # choose if full complex dispatch optimization should be conducted
    # Simplifications:
    "branch_capacity_factor": {"HV": 0.5, "eHV": 0.7},  # p.u. branch derating
    "load_shedding": False,  # meet the demand at value of loss load cost
    "foreign_lines": {
        "carrier": "AC",  # 'DC' for modeling foreign lines as links
        "capacity": "osmTGmod",
    },  # 'osmTGmod', 'tyndp2020', 'ntc_acer' or 'thermal_acer'
    "comments": None,
}


def run_etrago(args, json_path):
    """The etrago function works with following arguments:


     Parameters
     ----------

     db : str
         ``'oedb'``,
         Name of Database session setting stored in *config.ini* of *.egoio*

     gridversion : NoneType or str
         ``'v0.4.6'``,
         Name of the data version number of oedb: state ``'None'`` for
         model_draft (sand-box) or an explicit version number
         (e.g. 'v0.4.6') for the grid schema.

     method : dict
         {'type': 'lopf', 'n_iter': 5, 'pyomo': True},
         Choose 'lopf' for 'type'. In case of extendable lines, several lopfs
         have to be performed. Choose either 'n_init' and a fixed number of
         iterations or 'thershold' and a threashold of the objective function as
         abort criteria.
         Set 'pyomo' to False for big optimization problems, currently only
         possible when solver is 'gurobi'.

     pf_post_lopf :dict
         {'active': True, 'add_foreign_lopf': True, 'q_allocation': 'p_nom'},
         Option to run a non-linear power flow (pf) directly after the
         linear optimal power flow (and thus the dispatch) has finished.
         If foreign lines are modeled as DC-links (see foreign_lines), results
         of the lopf can be added by setting 'add_foreign_lopf'.
         Reactive power can be distributed either by 'p_nom' or 'p'.

     start_snapshot : int
         1,
         Start hour of the scenario year to be calculated.

     end_snapshot : int
         2,
         End hour of the scenario year to be calculated.
         If temporal clustering is used, the selected snapshots should cover
         whole days.

     solver : str
         'glpk',
         Choose your preferred solver. Current options: 'glpk' (open-source),
         'cplex' or 'gurobi'.

     solver_options: dict
         Choose settings of solver to improve simulation time and result.
         Options are described in documentation of choosen solver.

     model_formulation: str
         'angles'
         Choose formulation of pyomo-model.
         Current options: angles, cycles, kirchhoff, ptdf

     scn_name : str
         'eGon2035',
         Choose your scenario. Currently, there are two different
         scenarios: 'eGon2035', 'eGon100RE'.

    scn_extension : NoneType or list
        None,
        Choose extension-scenarios which will be added to the existing
        network container. Data of the extension scenarios are located in
        extension-tables (e.g. model_draft.ego_grid_pf_hv_extension_bus)
        with the prefix 'extension_'.
        Currently there are three overlay networks:
            'nep2035_confirmed' includes all planed new lines confirmed by the
            Bundesnetzagentur
            'nep2035_b2' includes all new lines planned by the
            Netzentwicklungsplan 2025 in scenario 2035 B2
            'BE_NO_NEP 2035' includes planned lines to Belgium and Norway and
            adds BE and NO as electrical neighbours

     scn_decommissioning : str
         None,
        Choose an extra scenario which includes lines you want to decommise
        from the existing network. Data of the decommissioning scenarios are
        located in extension-tables
        (e.g. model_draft.ego_grid_pf_hv_extension_bus) with the prefix
        'decommissioning_'.
        Currently, there are two decommissioning_scenarios which are linked to
        extension-scenarios:
            'nep2035_confirmed' includes all lines that will be replaced in
            confirmed projects
            'nep2035_b2' includes all lines that will be replaced in
            NEP-scenario 2035 B2

    lpfile : obj
        False,
        State if and where you want to save pyomo's lp file. Options:
        False or '/path/tofile.lp'

    csv_export : obj
        False,
        State if and where you want to save results as csv files.Options:
        False or '/path/tofolder'.

    extendable : dict
        {'extendable_components': ['as_in_db'],
            'upper_bounds_grid': {
                'grid_max_D': None,
                'grid_max_abs_D': {
                    '380':{'i':1020, 'wires':4, 'circuits':4},
                    '220':{'i':1020, 'wires':4, 'circuits':4},
                    '110':{'i':1020, 'wires':4, 'circuits':2},
                    'dc':0},
                'grid_max_foreign': 4,
                'grid_max_abs_foreign': None}},
        ['network', 'storages'],
        Choose components you want to optimize and set upper bounds for grid expansion.
        The list 'extendable_components' defines a set of components to optimize.
        Settings can be added in /tools/extendable.py.
        The most important possibilities:
            'as_in_db': leaves everything as it is defined in the data coming
                        from the database
            'network': set all lines, links and transformers in electrical
                            grid extendable
            'german_network': set lines and transformers in German electrical
                            grid extendable
            'foreign_network': set foreign lines and transformers in electrical
                            grid extendable
            'transformers': set all transformers extendable
            'storages' / 'stores': allow to install extendable storages
                        (unlimited in size) at each grid node in order to meet
                        the flexibility demand.
            'overlay_network': set all components of the 'scn_extension'
                               extendable
            'network_preselection': set only preselected lines extendable,
                                    method is chosen in function call
        Upper bounds for electrical grid expansion can be defined for lines in
        Germany relative to the existing capacity using 'grid_max_D'.
        Alternatively, absolute maximum capacities between two electrical buses
        can be defined per voltage level using 'grid_max_abs_D'.
        Upper bounds for bordercrossing electrical lines can be defined accrodingly
        using 'grid_max_foreign' or 'grid_max_abs_foreign'.

    generator_noise : bool or int
        State if you want to apply a small random noise to the marginal costs
        of each generator in order to prevent an optima plateau. To reproduce
        a noise, choose the same integer (seed number).

    extra_functionality : dict or None
        None,
        Choose extra functionalities and their parameters for PyPSA-model.
        Settings can be added in /tools/constraints.py.
        Current options are:
            'max_line_ext': float
                Maximal share of network extension in p.u.
            'min_renewable_share': float
                Minimal share of renewable generation in p.u.
            'cross_border_flow': array of two floats
                Limit AC cross-border-flows between Germany and its neigbouring
                countries, set values in MWh for all snapshots, e.g. [-x, y]
                (with x Import, y Export, positiv: export from Germany)
            'cross_border_flows_per_country': dict of cntr and array of floats
                Limit AC cross-border-flows between Germany and its neigbouring
                countries, set values in in MWh for each country, e.g. [-x, y]
                (with x Import, y Export, positiv: export from Germany)
            'capacity_factor': dict of arrays
                Limit overall energy production for each carrier,
                set upper/lower limit in p.u.
            'capacity_factor_per_gen': dict of arrays
                Limit overall energy production for each generator by carrier,
                set upper/lower limit in p.u.
            'capacity_factor_per_cntr': dict of dict of arrays
                Limit overall energy production country-wise for each carrier,
                set upper/lower limit in p.u.
            'capacity_factor_per_gen_cntr': dict of dict of arrays
                Limit overall energy production country-wise for each generator
                by carrier, set upper/lower limit in p.u.

    network_clustering : dict
          {'active': True, method: 'kmedoids-dijkstra', 'n_clusters_AC': 30,
           'cluster_foreign_AC': False, method_gas: 'kmeans',
           'n_clusters_gas': 30, 'cluster_foreign_gas': False,
           'k_elec_busmap': False, 'k_ch4_busmap': False, 'line_length_factor': 1,
           'remove_stubs': False, 'use_reduced_coordinates': False,
           'bus_weight_tocsv': None, 'bus_weight_fromcsv': None,
           'gas_weight_tocsv': None, 'gas_weight_fromcsv': None, 'n_init': 10,
           'max_iter': 100, 'tol': 1e-6},
        State if you want to apply a clustering of all network buses.
        When ``'active'`` is set to True, the AC buses are clustered down to
        ``'n_clusters_AC'`` and ``'n_clusters_gas'``buses. If ``'cluster_foreign_AC'`` is set to False,
        the AC buses outside Germany are not clustered, and the buses inside
        Germany are clustered to complete ``'n_clusters'`` buses.
        The weighting takes place considering generation and load at each node. CH-4 nodes also take
        non-transport capacities into account.
        ``'cluster_foreign_gas'`` controls whether gas buses of Germanies
        neighboring countries are considered for clustering.
        With ``'method'`` you can choose between two clustering methods:
        k-means Clustering considering geopraphical locations of buses or
        k-medoids Dijkstra Clustering considering electrical distances between buses.
        With ``'k_elec_busmap'`` or ``'k_ch4_busmap'``you can choose if you
        want to load cluster coordinates from a previous run for the respecting carrier.
        It should be considered that once this option is set to True, the
        provided number of clusters will be ignored.
        Option ``'remove_stubs'`` reduces the overestimating of line meshes.
        The other options affect the kmeans algorithm and should only be
        changed carefully, documentation and possible settings are described
        in sklearn-package (sklearn/cluster/k_means_.py).
        This function doesn't work together with
        ``'network_clustering_kmedoids_dijkstra`` and ``'line_grouping = True'``.

    sector_coupled_clustering : nested dict
        {'active': True, 'carrier_data': {
         'central_heat': {'base': ['CH4', 'AC'], 'strategy': "simultaneous"},
        }
        State if you want to apply clustering of sector coupled carriers, such
        as central_heat. The approach builds on already clustered
        buses (e.g. CH4 and AC) and builds clusters around the topology of the
        buses with carrier ``'base'`` for all buses of a specific carrier, e.g.
        ``'central_heat'``. With ``'strategy'`` it is possible to apply either
        ``'consecutive'`` or ``'simultaneous'`` clustering. The consecutive
        strategy clusters around the buses of the first carrier in the list.
        The links to other buses are preserved. All buses, that have no
        connection to the first carrier will then be clustered around the buses
        of the second carrier in the list. The simultanous strategy looks for
        links connecting the buses of the carriers in the list and aggregates
        buses in case they have the same set of links connected. For example,
        a heat bus connected to CH4 via gas boiler and to AC via heat pump will
        only form a cluster with other buses, if these have the same links to
        the same clusters of CH4 and AC.

    network_clustering_ehv : bool
        False,
        Choose if you want to cluster the full HV/EHV dataset down to only the
        EHV buses. In that case, all HV buses are assigned to their closest EHV
        sub-station, taking into account the shortest distance on power lines.

    snapshot_clustering : dict
        {'active': False, 'method':'typical_periods', 'how': 'daily',
         'extreme_periods': None, 'storage_constraints': '', 'n_clusters': 5, 'n_segments': 5},
        State if you want to apply a temporal clustering and run the optimization
        only on a subset of snapshot periods.
        You can choose between a method clustering to typical periods, e.g. days
        or a method clustering to segments of adjacent hours.
        With ``'extreme_periods'`` you define the consideration of timesteps with
        extreme residual load while temporal aggregation.
        With ``'how'``, ``'storage_constraints'`` and ``'n_clusters'`` you choose
        the length of the periods, constraints considering the storages and the number
        of clusters for the usage of the method typical_periods.
        With ``'n_segments'`` you choose the number of segments for the usage of
        the method segmentation.

    skip_snapshots : bool or int
        State if you only want to consider every n-th timestep
        to reduce temporal complexity.

    dispatch_disaggregation : bool
        State if you to apply a second lopf considering dispatch only
        to disaggregate the dispatch to the whole temporal complexity.

    branch_capacity_factor : dict
        {'HV': 0.5, 'eHV' : 0.7},
        Add a factor here if you want to globally change line capacities
        (e.g. to "consider" an (n-1) criterion or for debugging purposes).

    load_shedding : bool
        False,
        State here if you want to make use of the load shedding function which
        is helpful when debugging: a very expensive generator is set to each
        bus and meets the demand when regular
        generators cannot do so.

    foreign_lines : dict
        {'carrier':'AC', 'capacity': 'osmTGmod}'
        Choose transmission technology and capacity of foreign lines:
            'carrier': 'AC' or 'DC'
            'capacity': 'osmTGmod', 'ntc_acer' or 'thermal_acer'

    comments : str
        None

    Returns
    -------
    network : `pandas.DataFrame<dataframe>`
        eTraGo result network based on `PyPSA network
        <https://www.pypsa.org/doc/components.html#network>`_

    """
    etrago = Etrago(args, json_path)

    # import network from database
    etrago.build_network_from_db()
    etrago.drop_sectors(['dsm', 'CH4', 'H2_saltcavern', 'H2_grid', 'central_heat',
      'central_heat_store', 'Li ion', 'H2_ind_load', 'rural_heat', 'rural_heat_store'])
    etrago.network.storage_units.lifetime = np.inf
    etrago.network.transformers.lifetime = 40  # only temporal fix
    etrago.network.lines.lifetime = 40  # only temporal fix until either the
    # PyPSA network clustering function
    # is changed (taking the mean) or our
    # data model is altered, which will
    # happen in the next data creation run

    etrago.network.lines_t.s_max_pu = etrago.network.lines_t.s_max_pu.transpose()[
        etrago.network.lines_t.s_max_pu.columns.isin(etrago.network.lines.index)
    ].transpose()

    # Set gas grid links bidirectional
    etrago.network.links.loc[
        etrago.network.links[etrago.network.links.carrier == "CH4"].index, "p_min_pu"
    ] = -1.0

    # Set efficiences of CHP
<<<<<<< HEAD
    etrago.network.links.loc[etrago.network.links[
        etrago.network.links.carrier.str.contains('CHP')].index, 'efficiency'] = 0.43
    
    #etrago.network.storage_units.cyclic_state_of_charge= True 

    etrago.network.links_t.p_min_pu.fillna(0., inplace=True)
    etrago.network.links_t.p_max_pu.fillna(1., inplace=True)
    etrago.network.links_t.efficiency.fillna(1., inplace=True)
=======
    etrago.network.links.loc[
        etrago.network.links[etrago.network.links.carrier.str.contains("CHP")].index,
        "efficiency",
    ] = 0.43

    etrago.network.links_t.p_min_pu.fillna(0.0, inplace=True)
    etrago.network.links_t.p_max_pu.fillna(1.0, inplace=True)
    etrago.network.links_t.efficiency.fillna(1.0, inplace=True)
>>>>>>> f88b2a4b

    etrago.adjust_network()

    # ehv network clustering
    etrago.ehv_clustering()

    # spatial clustering
    etrago.spatial_clustering()
    
 
    #etrago.spatial_clustering_gas()
    # etrago.network.storage_units.efficiency_dispatch = 1   
    # etrago.network.storage_units.efficiency_store = 1
    # etrago.network.storage_units.standing_loss = 0
   
    #etrago.spatial_clustering_gas()

    etrago.args["load_shedding"] = True
    etrago.load_shedding()

    # snapshot clustering
    etrago.snapshot_clustering()

    # skip snapshots
    etrago.skip_snapshots()

    # start linear optimal powerflow calculations
    # needs to be adjusted for new sectors
    
    etrago.lopf()

    # conduct lopf with full complex timeseries for dispatch disaggregation
    etrago.dispatch_disaggregation()

    # start power flow based on lopf results
   # etrago.pf_post_lopf()

    # spatial disaggregation
    # needs to be adjusted for new sectors
    # etrago.disaggregation()

    # calculate central etrago results
    etrago.calc_results()

    etrago.plot_grid(line_colors='expansion_abs')
    return etrago


if __name__ == "__main__":
    # execute etrago function
    print(datetime.datetime.now())
    etrago = run_etrago(args, json_path=None)
    print(datetime.datetime.now())
    etrago.session.close()
    # plots
    # make a line loading plot
    # plot_line_loading(network)
    # plot stacked sum of nominal power for each generator type and timestep
    # plot_stacked_gen(network, resolution="MW")
    # plot to show extendable storages
    # storage_distribution(network)
    # extension_overlay_network(network)<|MERGE_RESOLUTION|>--- conflicted
+++ resolved
@@ -29,12 +29,6 @@
 import os
 import os.path
 import numpy as np
-import geopandas
-import pandas as pd
-import matplotlib.pyplot as plt
-import cartopy.crs as ccrs
-from pypsa.descriptors import get_switchable_as_dense as as_dense
-
 
 __copyright__ = (
     "Flensburg University of Applied Sciences, "
@@ -446,8 +440,8 @@
 
     # import network from database
     etrago.build_network_from_db()
-    etrago.drop_sectors(['dsm', 'CH4', 'H2_saltcavern', 'H2_grid', 'central_heat',
-      'central_heat_store', 'Li ion', 'H2_ind_load', 'rural_heat', 'rural_heat_store'])
+
+    etrago.network.lines.type = ""
     etrago.network.storage_units.lifetime = np.inf
     etrago.network.transformers.lifetime = 40  # only temporal fix
     etrago.network.lines.lifetime = 40  # only temporal fix until either the
@@ -466,16 +460,6 @@
     ] = -1.0
 
     # Set efficiences of CHP
-<<<<<<< HEAD
-    etrago.network.links.loc[etrago.network.links[
-        etrago.network.links.carrier.str.contains('CHP')].index, 'efficiency'] = 0.43
-    
-    #etrago.network.storage_units.cyclic_state_of_charge= True 
-
-    etrago.network.links_t.p_min_pu.fillna(0., inplace=True)
-    etrago.network.links_t.p_max_pu.fillna(1., inplace=True)
-    etrago.network.links_t.efficiency.fillna(1., inplace=True)
-=======
     etrago.network.links.loc[
         etrago.network.links[etrago.network.links.carrier.str.contains("CHP")].index,
         "efficiency",
@@ -484,7 +468,6 @@
     etrago.network.links_t.p_min_pu.fillna(0.0, inplace=True)
     etrago.network.links_t.p_max_pu.fillna(1.0, inplace=True)
     etrago.network.links_t.efficiency.fillna(1.0, inplace=True)
->>>>>>> f88b2a4b
 
     etrago.adjust_network()
 
@@ -493,14 +476,8 @@
 
     # spatial clustering
     etrago.spatial_clustering()
-    
- 
-    #etrago.spatial_clustering_gas()
-    # etrago.network.storage_units.efficiency_dispatch = 1   
-    # etrago.network.storage_units.efficiency_store = 1
-    # etrago.network.storage_units.standing_loss = 0
-   
-    #etrago.spatial_clustering_gas()
+
+    etrago.spatial_clustering_gas()
 
     etrago.args["load_shedding"] = True
     etrago.load_shedding()
@@ -513,14 +490,13 @@
 
     # start linear optimal powerflow calculations
     # needs to be adjusted for new sectors
-    
     etrago.lopf()
 
     # conduct lopf with full complex timeseries for dispatch disaggregation
     etrago.dispatch_disaggregation()
 
     # start power flow based on lopf results
-   # etrago.pf_post_lopf()
+    etrago.pf_post_lopf()
 
     # spatial disaggregation
     # needs to be adjusted for new sectors
@@ -529,7 +505,6 @@
     # calculate central etrago results
     etrago.calc_results()
 
-    etrago.plot_grid(line_colors='expansion_abs')
     return etrago
 
 
