--- conflicted
+++ resolved
@@ -48,24 +48,6 @@
 
 args = {
     # Setup and Configuration:
-<<<<<<< HEAD
-    'db': 'egon-data_ci_dump',  # database session
-    'gridversion': None,  # None for model_draft or Version number
-    'method': { # Choose method and settings for optimization
-        'type': 'lopf', # type of optimization, currently only 'lopf'
-        'n_iter': 4, # abort criterion of iterative optimization, 'n_iter' or 'threshold'
-        'pyomo': True}, # set if pyomo is used for model building
-    'pf_post_lopf': {
-        'active': False, # choose if perform a pf after a lopf simulation
-        'add_foreign_lopf': True, # keep results of lopf for foreign DC-links
-        'q_allocation': 'p_nom'}, # allocate reactive power via 'p_nom' or 'p'
-    'start_snapshot': 1,
-    'end_snapshot': 2,
-    'solver': 'gurobi',  # glpk, cplex or gurobi
-    'solver_options': {},
-    'model_formulation': 'kirchhoff', # angles or kirchhoff
-    'scn_name': 'eGon2035',  # a scenario: eGon2035 or eGon100RE
-=======
     "db": "egon-data",  # database session
     "gridversion": None,  # None for model_draft or Version number
     "method": {  # Choose method and settings for optimization
@@ -84,7 +66,6 @@
     "solver_options": {},
     "model_formulation": "kirchhoff",  # angles or kirchhoff
     "scn_name": "eGon2035",  # a scenario: eGon2035 or eGon100RE
->>>>>>> 9abeb9be
     # Scenario variations:
     "scn_extension": None,  # None or array of extension scenarios
     "scn_decommissioning": None,  # None or decommissioning scenario
@@ -111,7 +92,6 @@
     "generator_noise": 789456,  # apply generator noise, False or seed number
     "extra_functionality": {},  # Choose function name or {}
     # Clustering:
-<<<<<<< HEAD
     'network_clustering_kmeans': {
         'active': True, # choose if clustering is activated
         'n_clusters': 30, # number of resulting nodes
@@ -125,7 +105,9 @@
         'remove_stubs': False, # remove stubs bevore kmeans clustering
         'use_reduced_coordinates': False, #
         'bus_weight_tocsv': None, # None or path/to/bus_weight.csv
-        'bus_weight_fromcsv': 'network_ch4_test_weights.csv', # None or path/to/bus_weight.csv
+        'bus_weight_fromcsv': None, # None or path/to/bus_weight.csv
+        "gas_weight_tocsv": None,  # None or path/to/gas_bus_weight.csv
+        "gas_weight_fromcsv": None,  # None or path/to/gas_bus_weight.csv
         'n_init': 10, # affects clustering algorithm, only change when neccesary
         'max_iter': 100, # affects clustering algorithm, only change when neccesary
         'tol': 1e-6,}, # affects clustering algorithm, only change when neccesary
@@ -144,31 +126,6 @@
                 'base': ['CH4', 'AC'],
                 'strategy': 'consecutive'
             },
-=======
-    "network_clustering_kmeans": {
-        "active": True,  # choose if clustering is activated
-        "n_clusters": 30,  # number of resulting nodes
-        "n_clusters_gas": 30,  # number of resulting nodes
-        "kmeans_busmap": False,  # False or path/to/busmap.csv
-        "kmeans_gas_busmap": False,  # False or path/to/ch4_busmap.csv
-        "line_length_factor": 1,  #
-        "remove_stubs": False,  # remove stubs bevore kmeans clustering
-        "use_reduced_coordinates": False,  #
-        "bus_weight_tocsv": None,  # None or path/to/bus_weight.csv
-        "bus_weight_fromcsv": None,  # None or path/to/bus_weight.csv
-        "gas_weight_tocsv": None,  # None or path/to/gas_bus_weight.csv
-        "gas_weight_fromcsv": None,  # None or path/to/gas_bus_weight.csv
-        "n_init": 10,  # affects clustering algorithm, only change when neccesary
-        "max_iter": 100,  # affects clustering algorithm, only change when neccesary
-        "tol": 1e-6,
-    },  # affects clustering algorithm, only change when neccesary
-    "sector_coupled_clustering": {
-        "active": True,  # choose if clustering is activated
-        "carrier_data": {  # select carriers affected by sector coupling
-            "H2_ind_load": {"base": ["H2_grid"], "strategy": "consecutive"},
-            "central_heat": {"base": ["CH4", "AC"], "strategy": "consecutive"},
-            "rural_heat": {"base": ["CH4", "AC"], "strategy": "consecutive"},
->>>>>>> 9abeb9be
         },
     },
     "network_clustering_ehv": False,  # clustering of HV buses to EHV buses.
@@ -182,14 +139,6 @@
         "n_segments": 5,
     },  # number of segments - only relevant for segmentation
     # Simplifications:
-<<<<<<< HEAD
-    'skip_snapshots': False, # False or number of snapshots to skip
-    'branch_capacity_factor': {'HV': 0.5, 'eHV': 0.7},  # p.u. branch derating
-    'load_shedding': False,  # meet the demand at value of loss load cost
-    'foreign_lines': {'carrier': 'AC', # 'DC' for modeling foreign lines as links
-                      'capacity': 'osmTGmod'}, # 'osmTGmod', 'tyndp2020', 'ntc_acer' or 'thermal_acer'
-    'comments': None}
-=======
     "skip_snapshots": 3,  # False or number of snapshots to skip
     "branch_capacity_factor": {"HV": 0.5, "eHV": 0.7},  # p.u. branch derating
     "load_shedding": False,  # meet the demand at value of loss load cost
@@ -199,7 +148,6 @@
     },  # 'osmTGmod', 'tyndp2020', 'ntc_acer' or 'thermal_acer'
     "comments": None,
 }
->>>>>>> 9abeb9be
 
 
 def run_etrago(args, json_path):
@@ -267,7 +215,20 @@
 
     scn_extension : NoneType or list
         None,
-<<<<<<< HEAD
+        Choose extension-scenarios which will be added to the existing
+        network container. Data of the extension scenarios are located in
+        extension-tables (e.g. model_draft.ego_grid_pf_hv_extension_bus)
+        with the prefix 'extension_'.
+        Currently there are three overlay networks:
+            'nep2035_confirmed' includes all planed new lines confirmed by the
+            Bundesnetzagentur
+            'nep2035_b2' includes all new lines planned by the
+            Netzentwicklungsplan 2025 in scenario 2035 B2
+            'BE_NO_NEP 2035' includes planned lines to Belgium and Norway and
+            adds BE and NO as electrical neighbours
+
+     scn_decommissioning : str
+         None,
         Choose an extra scenario which includes lines you want to decommise
         from the existing network. Data of the decommissioning scenarios are
         located in extension-tables
@@ -374,7 +335,8 @@
          {'active': True, 'n_clusters': 30, 'cluster_foreign_gas': True, 
          'n_clusters_gas': 30, 'kmeans_busmap': False, 'line_length_factor': 1.25,
           'remove_stubs': False, 'use_reduced_coordinates': False,
-          'bus_weight_tocsv': None, 'bus_weight_fromcsv': None, 'n_init': 10,
+          'bus_weight_tocsv': None, 'bus_weight_fromcsv': None,
+          'gas_weight_tocsv': None, 'gas_weight_fromcsv': None, 'n_init': 10,
           'max_iter': 300, 'tol': 1e-4, 'n_jobs': 1},
         State if you want to apply a clustering of all network buses down to
         only ``'n_clusters'`` buses. The weighting takes place considering
@@ -450,223 +412,11 @@
     network : `pandas.DataFrame<dataframe>`
         eTraGo result network based on `PyPSA network
         <https://www.pypsa.org/doc/components.html#network>`_
-=======
-        Choose extension-scenarios which will be added to the existing
-        network container. Data of the extension scenarios are located in
-        extension-tables (e.g. model_draft.ego_grid_pf_hv_extension_bus)
-        with the prefix 'extension_'.
-        Currently there are three overlay networks:
-            'nep2035_confirmed' includes all planed new lines confirmed by the
-            Bundesnetzagentur
-            'nep2035_b2' includes all new lines planned by the
-            Netzentwicklungsplan 2025 in scenario 2035 B2
-            'BE_NO_NEP 2035' includes planned lines to Belgium and Norway and
-            adds BE and NO as electrical neighbours
-
-     scn_decommissioning : str
-         None,
-         Choose an extra scenario which includes lines you want to decommise
-         from the existing network. Data of the decommissioning scenarios are
-         located in extension-tables
-         (e.g. model_draft.ego_grid_pf_hv_extension_bus) with the prefix
-         'decommissioning_'.
-         Currently, there are two decommissioning_scenarios which are linked to
-         extension-scenarios:
-             'nep2035_confirmed' includes all lines that will be replaced in
-             confirmed projects
-             'nep2035_b2' includes all lines that will be replaced in
-             NEP-scenario 2035 B2
-
-     lpfile : obj
-         False,
-         State if and where you want to save pyomo's lp file. Options:
-         False or '/path/tofolder'.import numpy as np
-
-     csv_export : obj
-         False,
-         State if and where you want to save results as csv files.Options:
-         False or '/path/tofolder'.
-
-     extendable : dict
-         {'extendable_components': ['as_in_db'],
-             'upper_bounds_grid': {
-                 'grid_max_D': None,
-                 'grid_max_abs_D': {
-                     '380':{'i':1020, 'wires':4, 'circuits':4},
-                     '220':{'i':1020, 'wires':4, 'circuits':4},
-                     '110':{'i':1020, 'wires':4, 'circuits':2},
-                     'dc':0},
-                 'grid_max_foreign': 4,
-                 'grid_max_abs_foreign': None}},
-         ['network', 'storages'],
-         Choose components you want to optimize and set upper bounds for grid expansion.
-         The list 'extendable_components' defines a set of components to optimize.
-         Settings can be added in /tools/extendable.py.
-         The most important possibilities:
-             'as_in_db': leaves everything as it is defined in the data coming
-                         from the database
-             'network': set all lines, links and transformers extendable
-             'german_network': set lines and transformers in German grid
-                             extendable
-             'foreign_network': set foreign lines and transformers extendable
-             'transformers': set all transformers extendable
-             'overlay_network': set all components of the 'scn_extension'
-                                extendable
-             'storages': allow to install extendable storages
-                         (unlimited in size) at each grid node in order to meet
-                         the flexibility demand.
-             'network_preselection': set only preselected lines extendable,
-                                     method is chosen in function call
-         Upper bounds for grid expansion can be set for lines in Germany can be
-         defined relative to the existing capacity using 'grid_max_D'.
-         Alternatively, absolute maximum capacities between two buses can be
-         defined per voltage level using 'grid_max_abs_D'.
-         Upper bounds for bordercrossing lines can be defined accrodingly
-         using 'grid_max_foreign' or 'grid_max_abs_foreign'.
-
-     generator_noise : bool or int
-         State if you want to apply a small random noise to the marginal costs
-         of each generator in order to prevent an optima plateau. To reproduce
-         a noise, choose the same integer (seed number).
-
-     extra_functionality : dict or None
-         None,
-         Choose extra functionalities and their parameters for PyPSA-model.
-         Settings can be added in /tools/constraints.py.
-         Current options are:
-             'max_line_ext': float
-                 Maximal share of network extension in p.u.
-             'min_renewable_share': float
-                 Minimal share of renewable generation in p.u.
-             'cross_border_flow': array of two floats
-                 Limit cross-border-flows between Germany and its neigbouring
-                 countries, set values in p.u. of german loads in snapshots
-                 for all countries
-                 (positiv: export from Germany)
-             'cross_border_flows_per_country': dict of cntr and array of floats
-                 Limit cross-border-flows between Germany and its neigbouring
-                 countries, set values in p.u. of german loads in snapshots
-                 for each country
-                 (positiv: export from Germany)
-             'max_curtailment_per_gen': float
-                 Limit curtailment of all wind and solar generators in Germany,
-                 values set in p.u. of generation potential.
-             'max_curtailment_per_gen': float
-                 Limit curtailment of each wind and solar generator in Germany,
-                 values set in p.u. of generation potential.
-             'capacity_factor': dict of arrays
-                 Limit overall energy production for each carrier,
-                 set upper/lower limit in p.u.
-             'capacity_factor_per_gen': dict of arrays
-                 Limit overall energy production for each generator by carrier,
-                 set upper/lower limit in p.u.
-             'capacity_factor_per_cntr': dict of dict of arrays
-                 Limit overall energy production country-wise for each carrier,
-                 set upper/lower limit in p.u.
-             'capacity_factor_per_gen_cntr': dict of dict of arrays
-                 Limit overall energy production country-wise for each generator
-                 by carrier, set upper/lower limit in p.u.
-
-     network_clustering_kmeans : dict
-          {'active': True, 'n_clusters': 30, 'n_clusters_gas': 30,
-           'kmeans_busmap': False, 'line_length_factor': 1.25,
-           'remove_stubs': False, 'use_reduced_coordinates': False,
-           'bus_weight_tocsv': None, 'bus_weight_fromcsv': None,
-           'gas_weight_tocsv': None, 'gas_weight_fromcsv': None, 'n_init': 10,
-           'max_iter': 300, 'tol': 1e-4, 'n_jobs': 1},
-         State if you want to apply a clustering of all network buses down to
-         only ``'n_clusters'`` buses. The weighting takes place considering
-         generation and load at each node. ``'n_clusters_gas'`` refers to the
-         total amount of gas buses after clustering. Note, that the number of
-         gas buses of Germanies neighboring countries is not modified. in this
-         process.
-         With ``'kmeans_busmap'`` you can choose if you want to load cluster
-         coordinates from a previous run.
-         Option ``'remove_stubs'`` reduces the overestimating of line meshes.
-         The other options affect the kmeans algorithm and should only be
-         changed carefully, documentation and possible settings are described
-         in sklearn-package (sklearn/cluster/k_means_.py).
-         This function doesn't work together with ``'line_grouping = True'``.
-
-     sector_coupled_clustering : nested dict
-         {'active': True, 'carrier_data': {
-          'H2_ind_load': {'base': ['H2_grid']},
-          'central_heat': {'base': ['CH4']},
-          'rural_heat': {'base': ['CH4']}}
-         }
-         State if you want to apply clustering of sector coupled carriers, such
-         as central_heat or rural_heat. The approach builds on already clustered
-         buses (e.g. CH4 and AC) and builds clusters around the topology of the
-         buses with carrier ``'base'`` for all buses of a specific carrier, e.g.
-         ``'H2_ind_load'``.
-
-     network_clustering_ehv : bool
-         False,
-         Choose if you want to cluster the full HV/EHV dataset down to only the
-         EHV buses. In that case, all HV buses are assigned to their closest EHV
-         sub-station, taking into account the shortest distance on power lines.
-
-     snapshot_clustering : dict
-         {'active': False, 'method':'typical_periods', 'how': 'daily',
-          'storage_constraints': '', 'n_clusters': 5, 'n_segments': 5},
-         State if you want to apply a temporal clustering and run the optimization
-         only on a subset of snapshot periods.
-         You can choose between a method clustering to typical periods, e.g. days
-         or a method clustering to segments of adjacent hours.
-         With ``'how'``, ``'storage_constraints'`` and ``'n_clusters'`` you choose
-         the length of the periods, constraints considering the storages and the number
-         of clusters for the usage of the method typical_periods.
-         With ``'n_segments'`` you choose the number of segments for the usage of
-         the method segmentation.
-
-     branch_capacity_factor : dict
-         {'HV': 0.5, 'eHV' : 0.7},
-         Add a factor here if you want to globally change line capacities
-         (e.g. to "consider" an (n-1) criterion or for debugging purposes).
-
-     load_shedding : bool
-         False,
-         State here if you want to make use of the load shedding function which
-         is helpful when debugging: a very expensive generator is set to each
-         bus and meets the demand when regular
-         generators cannot do so.
-
-     foreign_lines : dict
-         {'carrier':'AC', 'capacity': 'osmTGmod}'
-         Choose transmission technology and capacity of foreign lines:
-             'carrier': 'AC' or 'DC'
-             'capacity': 'osmTGmod', 'ntc_acer' or 'thermal_acer'
-
-     comments : str
-         None
-
-     Returns
-     -------
-     network : `pandas.DataFrame<dataframe>`
-         eTraGo result network based on `PyPSA network
-         <https://www.pypsa.org/doc/components.html#network>`_
->>>>>>> 9abeb9be
+
     """
     etrago = Etrago(args, json_path)
 
     # import network from database
-<<<<<<< HEAD
-    etrago.network.import_from_csv_folder("ci_dump_unclustered")
-    #etrago.build_network_from_db()
-    etrago.network.lines.type = ''
-    etrago.network.lines.carrier.fillna('AC', inplace=True)
-    etrago.network.buses.v_mag_pu_set.fillna(1., inplace=True)
-    etrago.network.loads.sign = -1
-    etrago.network.links.capital_cost.fillna(0, inplace=True)
-    etrago.network.links.p_nom_min.fillna(0, inplace=True)
-    etrago.network.transformers.tap_ratio.fillna(1., inplace=True)
-    etrago.network.stores.e_nom_max.fillna(np.inf, inplace=True)
-    etrago.network.links.p_nom_max.fillna(np.inf, inplace=True)
-    etrago.network.links.efficiency.fillna(1., inplace=True)
-    etrago.network.links.marginal_cost.fillna(0., inplace=True)
-    etrago.network.links.p_min_pu.fillna(0., inplace=True)
-    etrago.network.links.p_max_pu.fillna(1., inplace=True)
-=======
     etrago.build_network_from_db()
     etrago.network.lines.type = ""
     etrago.network.lines.carrier.fillna("AC", inplace=True)
@@ -681,7 +431,6 @@
     etrago.network.links.marginal_cost.fillna(0.0, inplace=True)
     etrago.network.links.p_min_pu.fillna(0.0, inplace=True)
     etrago.network.links.p_max_pu.fillna(1.0, inplace=True)
->>>>>>> 9abeb9be
     etrago.network.links.p_nom.fillna(0.1, inplace=True)
     etrago.network.storage_units.p_nom.fillna(0, inplace=True)
     etrago.network.stores.e_nom.fillna(0, inplace=True)
@@ -719,17 +468,9 @@
     etrago.kmean_clustering()
 
     etrago.kmean_clustering_gas()
-<<<<<<< HEAD
-    etrago.export_to_csv("ci_dump_gas_saved_weighted_clustered_30")
-    # etrago.network.export_to_csv_folder("CH4_clustered_test_ci_dump")
-    # etrago.args['load_shedding']=True
-    # etrago.load_shedding()
-    #etrago.export_to_csv('weighted_kmean_clustering_gas_ci_dump_asasdfasdfasdf')
-=======
 
     etrago.args["load_shedding"] = True
     etrago.load_shedding()
->>>>>>> 9abeb9be
 
     # # skip snapshots
     # etrago.skip_snapshots()
