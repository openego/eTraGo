
"""
This is the application file for the tool eTraGo.

Define your connection parameters and power flow settings before executing the function etrago.

This program is free software; you can redistribute it and/or
modify it under the terms of the GNU Affero General Public License as
published by the Free Software Foundation; either version 3 of the
License, or (at your option) any later version.

This program is distributed in the hope that it will be useful,
but WITHOUT ANY WARRANTY; without even the implied warranty of
MERCHANTABILITY or FITNESS FOR A PARTICULAR PURPOSE.  See the
GNU Affero General Public License for more details.

You should have received a copy of the GNU Affero General Public License
along with this program.  If not, see <http://www.gnu.org/licenses/>.


__copyright__ = "Flensburg University of Applied Sciences, Europa-Universität Flensburg, Centre for Sustainable Energy Systems, DLR-Institute for Networked Energy Systems"
__license__ = "GNU Affero General Public License Version 3 (AGPL-3.0)"
__author__ = "ulfmueller, lukasol, wolfbunke, mariusves, s3pp"
"""
import numpy as np
from numpy import genfromtxt
np.random.seed()
import time
import datetime
import os


if not 'READTHEDOCS' in os.environ:
    # Sphinx does not run this code.
<<<<<<< HEAD
    # Do not import internal packages directly  
    from etrago.tools.io import NetworkScenario, results_to_oedb, extension, decommissioning
    from etrago.tools.plot import (plot_line_loading, plot_stacked_gen,
                                     add_coordinates, curtailment, gen_dist,
                                     storage_distribution, extension_overlay_network)

    from etrago.tools.utilities import (oedb_session, load_shedding, data_manipulation_sh, convert_capital_costs,
                                    results_to_csv, parallelisation, pf_post_lopf, 
=======
    # Do not import internal packages directly
    from etrago.tools.io import NetworkScenario, results_to_oedb
    from etrago.tools.plot import (plot_line_loading, plot_stacked_gen,
                                     add_coordinates, curtailment, gen_dist,
                                     storage_distribution)
    from etrago.tools.utilities import (load_shedding, data_manipulation_sh,
                                    results_to_csv, parallelisation, pf_post_lopf,
>>>>>>> 757b2ebb
                                    loading_minimization, calc_line_losses, group_parallel_lines)
    from etrago.tools.extendable import extendable
    from etrago.cluster.networkclustering import busmap_from_psql, cluster_on_extra_high_voltage, kmean_clustering
<<<<<<< HEAD
    from etrago.cluster.snapshot import snapshot_clustering, daily_bounds
  
#from etrago.tools.nep import add_extension_network
=======
    from egoio.tools import db
    from sqlalchemy.orm import sessionmaker
>>>>>>> 757b2ebb

args = {# Setup and Configuration:
        'db': 'local', # db session
        'gridversion': None, # None for model_draft or Version number (e.g. v0.2.11) for grid schema
        'method': 'lopf', # lopf or pf
        'pf_post_lopf': False, # state whether you want to perform a pf after a lopf simulation
<<<<<<< HEAD
        'start_snapshot': 1, 
        'end_snapshot' : 2,
=======
        'start_snapshot': 2005,
        'end_snapshot' : 2006,
        'scn_name': 'SH NEP 2035', # state which scenario you want to run: Status Quo, NEP 2035, eGo100
>>>>>>> 757b2ebb
        'solver': 'gurobi', # glpk, cplex or gurobi
        'scn_name': 'NEP 2035', # state which scenario you want to run: Status Quo, NEP 2035, eGo100
            # Scenario variations:
            'scn_extension': 'nep2035_b2', # None or name of additional scenario (in extension_tables) e.g. 'nep2035_b2'
            'scn_decommissioning': 'nep2035_b2', # None or name of decommissioning-scenario (in extension_tables) e.g. 'nep2035_b2'
            'add_Belgium_Norway': True,  # state if you want to add Belgium and Norway as electrical neighbours, timeseries from scenario NEP 2035!
        # Export options:
        'lpfile': False, # state if and where you want to save pyomo's lp file: False or /path/tofolder
        'results': False, # state if and where you want to save results as csv: False or /path/tofolder
        'export': False, # state if you want to export the results back to the database
        # Settings:
<<<<<<< HEAD
        'extendable':['network'], # None or array of components you want to optimize (e.g. ['network', 'storages'])
        'generator_noise':True, # state if you want to apply a small generator noise 
        'reproduce_noise': False,# state if you want to use a predefined set of random noise for the given scenario. if so, provide path, e.g. 'noise_values.csv'
=======
        'storage_extendable':True, # state if you want storages to be installed at each node if necessary.
        'generator_noise':True, # state if you want to apply a small generator noise
        'reproduce_noise': False, # state if you want to use a predefined set of random noise for the given scenario. if so, provide path, e.g. 'noise_values.csv'
>>>>>>> 757b2ebb
        'minimize_loading':False,
        # Clustering:
        'k_mean_clustering':10, # state if you want to perform a k-means clustering on the given network. State False or the value k (e.g. 20).
        'network_clustering': False, # state if you want to perform a clustering of HV buses to EHV buses.
        'extra_functionality':False,
        'snapshot_clustering':False, # state if you want to perform snapshot_clustering on the given network. Move to PyPSA branch:features/snapshot_clustering
        # Simplifications:
<<<<<<< HEAD
        'parallelisation': False, 
        'skip_snapshots':False,
        'line_grouping': False,
        'branch_capacity_factor': 1, #to globally extend or lower branch capacities
        'load_shedding':False,
        'comments':None,
        }

=======
        'parallelisation':False, # state if you want to run snapshots parallely.
        'skip_snapshots':False,
        'line_grouping': False, # state if you want to group lines running between the same buses.
        'branch_capacity_factor': 0.7, # globally extend or lower branch capacities
        'load_shedding':False, # meet the demand at very high cost; for debugging purposes.
        'comments':None }
>>>>>>> 757b2ebb


def etrago(args):
    """The etrago function works with following arguments:


    Parameters
    ----------

    db : str
        ``'oedb'``,
        Name of Database session setting stored in *config.ini* of *.egoio*

    gridversion : str
        ``'v0.2.11'``,
        Name of the data version number of oedb: state ``'None'`` for
        model_draft (sand-box) or an explicit version number
        (e.g. 'v0.2.10') for the grid schema.

    method : str
        ``'lopf'``,
        Choose between a non-linear power flow ('pf') or
        a linear optimal power flow ('lopf').

    pf_post_lopf : bool
        False,
        Option to run a non-linear power flow (pf) directly after the
        linear optimal power flow (and thus the dispatch) has finished.

    start_snapshot : int
        1,
        Start hour of the scenario year to be calculated.

    end_snapshot : int
        2,
        End hour of the scenario year to be calculated.
<<<<<<< HEAD
        
    solver (str): 
        'glpk', 
        Choose your preferred solver. Current options: 'glpk' (open-source),
        'cplex' or 'gurobi'.
                
    scn_name (str): 
    	'Status Quo',
	Choose your scenario. Currently, there are three different 
	scenarios: 'Status Quo', 'NEP 2035', 'eGo100'. If you do not 
	want to use the full German dataset, you can use the excerpt of 
	Schleswig-Holstein by adding the acronym SH to the scenario 
	name (e.g. 'SH Status Quo').
        
   scn_extension (str):
       None,
       Choose an extension-scenario which will be added to the existing
       network container. Data of the extension scenarios are located in extension-tables
       (e.g. model_draft.ego_grid_pf_hv_extension_bus) with the prefix 'extension_'.
       Currently there are two overlay networks:
           'nep2035_confirmed' includes all planed new lines confirmed by the Bundesnetzagentur
           'nep2035_b2' includes alles new lines planned by the Netzentwicklungsplan 2025 in scenario 2035 B2
           
    scn_decommissioning (str):
        None, 
        Choose an extra scenario which includes lines you want to decommise from the 
        existing network. Data of the decommissioning scenarios are located in extension-tables 
        (e.g. model_draft.ego_grid_pf_hv_extension_bus) with the prefix 'decommissioning_'.
        Currently, there are two decommissioning_scenarios which are linked to extension-scenarios:   
            'nep2035_confirmed' includes all lines that will be replaced in confirmed projects
            'nep2035_b2' includes all lines that will be replaced in NEP-scenario 2035 B2
            
    add_Belgium_Norway (bool):
        False, 
        State if you want to add Belgium and Norway as electrical neighbours.
        Currently, generation and load always refer to scenario 'NEP 2035'.
            
    lpfile (obj): 
        False, 
        State if and where you want to save pyomo's lp file. Options:
        False or '/path/tofolder'.import numpy as np
        
    results (obj): 
        False, 
        State if and where you want to save results as csv files.Options: 
        False or '/path/tofolder'.
        
    export (bool): 
        False, 
        State if you want to export the results of your calculation 
        back to the database.
        
    extendable (None or array of strings):
        ['network'],
        Choose None or which components you want to optimize.
        Settings can be added in /tools/extendable.py. 
        The most important possibilities:
            'network': set all lines, links and transformers extendable
            'transformers': set all transformers extendable
            'overlay_network': set all components of the 'scn_extension' extendable
            'storages': allow to install extendable storages (unlimited in size) 
                        at each grid node in order to meet the flexibility demand. 
      
        
    generator_noise (bool):
=======

    scn_name : str
        ``'Status Quo'``,
        choose your scenario. Currently, there are three different
        scenarios: ``'Status Quo'``, ``'NEP 2035'``, ``'eGo100'``. If you do not
        want to use the full German dataset, you can use the excerpt of
        Schleswig-Holstein by adding the acronym SH to the scenario
        name (e.g. ``'SH Status Quo'``).

    solver : str
        ``'glpk'``,
        Choose your preferred solver. Current options: ``'glpk'`` (open-source),
        ``'cplex'`` or ``'gurobi'``.

    lpfile : obj
        False,
        State if and where you want to save pyomo's lp file. Options:
        False or ``'/path/tofolder'``.

    results : obj
        False,
        State if and where you want to save results as csv files.Options:
        False or ``'/path/tofolder'``.

    export : bool
        False,
        State if you want to export the results of your calculation
        back to the database.

    storage_extendable : bool
        True,
        Choose if you want to allow to install extendable storages
        (unlimited in size) at each grid node in order to meet the flexibility demand.

    generator_noise  bool
>>>>>>> 757b2ebb
        True,
        Choose if you want to apply a small random noise to the marginal
        costs of each generator in order to prevent an optima plateau.

    reproduce_noise : obj
        False,
        State if you want to use a predefined set of random noise for
        the given scenario. If so, provide path to the csv file,
        e.g. ``'noise_values.csv'``.

    minimize_loading : bool
        False,
        ...

    k_mean_clustering : bool
        False,
        State if you want to apply a clustering of all network buses down to
        only ``'k'`` buses. The weighting takes place considering generation and load
        at each node. If so, state the number of k you want to apply. Otherwise
        put False. This function doesn't work together with
        ``'line_grouping = True'`` or ``'network_clustering = True'``.

    network_clustering : bool
        False,
        Choose if you want to cluster the full HV/EHV dataset down to only the EHV
        buses. In that case, all HV buses are assigned to their closest EHV sub-station,
        taking into account the shortest distance on power lines.

    parallelisation : bool
        False,
        Choose if you want to calculate a certain number of snapshots in parallel. If
        yes, define the respective amount in the if-clause execution below. Otherwise
        state False here.

    line_grouping : bool
        True,
        State if you want to group lines that connect the same two buses into one system.

    branch_capacity_factor : numeric
        1,
        Add a factor here if you want to globally change line capacities (e.g. to "consider"
        an (n-1) criterion or for debugging purposes.

    load_shedding : bool
        False,
        State here if you want to make use of the load shedding function which is helpful when
        debugging: a very expensive generator is set to each bus and meets the demand when regular
        generators cannot do so.

    comments : str
        None

    Returns
    -------
    network : `pandas.DataFrame<dataframe>`
        eTraGo result network based on `PyPSA network <https://www.pypsa.org/doc/components.html#network>`_

<<<<<<< HEAD
    """
    
    session = oedb_session(args['db'])
=======

    """
    conn = db.connection(section=args['db'])
    Session = sessionmaker(bind=conn)
    session = Session()
>>>>>>> 757b2ebb

    # additional arguments cfgpath, version, prefix
    if args['gridversion'] == None:
        args['ormcls_prefix'] = 'EgoGridPfHv'
    else:
        args['ormcls_prefix'] = 'EgoPfHv'

    scenario = NetworkScenario(session,
                               version=args['gridversion'],
                               prefix=args['ormcls_prefix'],
                               method=args['method'],
                               start_snapshot=args['start_snapshot'],
                               end_snapshot=args['end_snapshot'],
                               scn_name=args['scn_name'])

    network = scenario.build_network()

    # add coordinates
    network = add_coordinates(network)
<<<<<<< HEAD
      
    # TEMPORARY vague adjustment due to transformer bug in data processing     
=======

    # set SOC at the beginning and end of the period to equal values
    network.storage_units.cyclic_state_of_charge = True

    # TEMPORARY vague adjustment due to transformer bug in data processing
>>>>>>> 757b2ebb
    if args['gridversion'] == 'v0.2.11':
        network.transformers.x=network.transformers.x*0.0001

    if args['generator_noise']:
        # create or reproduce generator noise
        if not args['reproduce_noise'] == False:
            noise_values = genfromtxt('noise_values.csv', delimiter=',')
            # add random noise to all generator
            network.generators.marginal_cost = noise_values
        else:
            noise_values = network.generators.marginal_cost + abs(np.random.normal(0,0.001,len(network.generators.marginal_cost)))
            np.savetxt("noise_values.csv", noise_values, delimiter=",")
            noise_values = genfromtxt('noise_values.csv', delimiter=',')
            # add random noise to all generator
            network.generators.marginal_cost = noise_values
<<<<<<< HEAD
   
    # for SH scenario run do data preperation:
    if args['scn_name'] == 'SH Status Quo' or args['scn_name'] == 'SH NEP 2035':
        data_manipulation_sh(network)
      
=======


    if args['storage_extendable']:
        # set virtual storages to be extendable
        if network.storage_units.carrier[network.storage_units.carrier== 'extendable_storage'].any() == 'extendable_storage':
            network.storage_units.loc[network.storage_units.carrier=='extendable_storage','p_nom_extendable'] = True
        # set virtual storage costs with regards to snapshot length
            network.storage_units.capital_cost = (network.storage_units.capital_cost /
            (8760//(args['end_snapshot']-args['start_snapshot']+1)))

    # for SH scenario run do data preperation:
    if args['scn_name'] == 'SH Status Quo' or args['scn_name'] == 'SH NEP 2035':
        data_manipulation_sh(network)

>>>>>>> 757b2ebb
    # grouping of parallel lines
    if args['line_grouping']:
        group_parallel_lines(network)

<<<<<<< HEAD
=======
    #load shedding in order to hunt infeasibilities
    if args['load_shedding']:
        load_shedding(network)

>>>>>>> 757b2ebb
    # network clustering
    if args['network_clustering']:
        network.generators.control="PV"
        busmap = busmap_from_psql(network, session, scn_name=args['scn_name'])
<<<<<<< HEAD
        network = cluster_on_extra_high_voltage(network, busmap, with_time=True)   
  
=======
        network = cluster_on_extra_high_voltage(network, busmap, with_time=True)

>>>>>>> 757b2ebb
    # k-mean clustering
    if not args['k_mean_clustering'] == False:
        network = kmean_clustering(network, n_clusters=args['k_mean_clustering'])

    # Branch loading minimization
    if args['minimize_loading']:
        extra_functionality = loading_minimization
    else:
<<<<<<< HEAD
        extra_functionality = None
    
    if args['skip_snapshots']:
        network.snapshots=network.snapshots[::args['skip_snapshots']]
        network.snapshot_weightings=network.snapshot_weightings[::args['skip_snapshots']]*args['skip_snapshots']   
        
    if args ['scn_extension'] != None:
         network = extension(network, session, scn_extension = args ['scn_extension'],start_snapshot=args['start_snapshot'], end_snapshot=args['end_snapshot'], k_mean_clustering = args['k_mean_clustering'])
    
    if args ['scn_decommissioning'] != None:
         network = decommissioning(network, session, scn_decommissioning = args ['scn_decommissioning'],k_mean_clustering = args['k_mean_clustering'])

    if args ['add_Belgium_Norway']:
         network = extension(network, session, scn_extension = 'BE_NO_NEP 2035', start_snapshot=args['start_snapshot'], end_snapshot=args['end_snapshot'], k_mean_clustering = args['k_mean_clustering'])
        
    if args ['extendable'] != None:
        network = extendable(network, args['extendable'], args ['scn_extension'])
        network = convert_capital_costs(network, args['start_snapshot'], args['end_snapshot'])
    
    if args['branch_capacity_factor']:
        network.lines.s_nom = network.lines.s_nom*args['branch_capacity_factor']
        network.transformers.s_nom = network.transformers.s_nom*args['branch_capacity_factor']
        
     #load shedding in order to hunt infeasibilities
    if args['load_shedding']:
        load_shedding(network)
        
    # snapshot clustering
    if not args['snapshot_clustering']==False:
        extra_functionality = None #daily_bounds
=======
        extra_functionality=None

    if args['skip_snapshots']:
        network.snapshots=network.snapshots[::args['skip_snapshots']]
        network.snapshot_weightings=network.snapshot_weightings[::args['skip_snapshots']]*args['skip_snapshots']

    # parallisation
    if args['parallelisation']:
        parallelisation(network, start_snapshot=args['start_snapshot'], end_snapshot=args['end_snapshot'],group_size=1, solver_name=args['solver'], extra_functionality=extra_functionality)
    # start linear optimal powerflow calculations
    elif args['method'] == 'lopf':
>>>>>>> 757b2ebb
        x = time.time()
        network = snapshot_clustering(network, how='daily', clusters= [100])
        y = time.time()
        z = (y - x) / 60 # z is time for lopf in minutes
<<<<<<< HEAD
        print("Time for LOPF [min]:",round(z,2)) 

    # parallisation
    else:
        if args['parallelisation']:
            parallelisation(network, start_snapshot=args['start_snapshot'], end_snapshot=args['end_snapshot'],group_size=1, solver_name=args['solver'],  extra_functionality=extra_functionality)
    
    # start linear optimal powerflow calculations
        elif args['method'] == 'lopf':
            x = time.time()
            network.lopf(network.snapshots, solver_name=args['solver'], extra_functionality=extra_functionality)
            y = time.time()
            z = (y - x) / 60 
            print("Time for LOPF [min]:",round(z,2))# z is time for lopf in minutes
            # start non-linear powerflow simulation
        elif args['method'] == 'pf':
                network.pf(scenario.timeindex)
            # calc_line_losses(network)
        
        if args['pf_post_lopf']:
            pf_post_lopf(network, scenario)
            calc_line_losses(network)
    
=======
    # start non-linear powerflow simulation
    elif args['method'] == 'pf':
        network.pf(scenario.timeindex)
       # calc_line_losses(network)

    if args['pf_post_lopf']:
        pf_post_lopf(network, scenario)
        calc_line_losses(network)

>>>>>>> 757b2ebb
       # provide storage installation costs
    if sum(network.storage_units.p_nom_opt) != 0:
        installed_storages = network.storage_units[ network.storage_units.p_nom_opt!=0]
        storage_costs = sum(installed_storages.capital_cost * installed_storages.p_nom_opt)
        print("Investment costs for all storages in selected snapshots [EUR]:",round(storage_costs,2))

    # write lpfile to path
    if not args['lpfile'] == False:
        network.model.write(args['lpfile'], io_options={'symbolic_solver_labels':True})
        
    # write PyPSA results back to database
    if args['export']:
        username = str(conn.url).split('//')[1].split(':')[0]
        args['user_name'] = username
        safe_results=False #default is False. If it is set to 'True' the result set will be safed
                           #to the versioned grid schema eventually apart from
                           #being saved to the model_draft.
                           #ONLY set to True if you know what you are doing.
        results_to_oedb(session, network, args, grid='hv', safe_results = safe_results)

    # write PyPSA results to csv to path
    if not args['results'] == False:
        results_to_csv(network, args['results'])

    # close session
    session.close()

    return network



# close session
#session.close()


if __name__ == '__main__':
    # execute etrago function
    print(datetime.datetime.now())
    network = etrago(args)
    print(datetime.datetime.now())
    # plots
    # make a line loading plot
    #plot_line_loading(network)
    # plot stacked sum of nominal power for each generator type and timestep
    #plot_stacked_gen(network, resolution="MW")
    # plot to show extendable storages
    #storage_distribution(network)
    #extension_overlay_network(network)<|MERGE_RESOLUTION|>--- conflicted
+++ resolved
@@ -32,7 +32,6 @@
 
 if not 'READTHEDOCS' in os.environ:
     # Sphinx does not run this code.
-<<<<<<< HEAD
     # Do not import internal packages directly  
     from etrago.tools.io import NetworkScenario, results_to_oedb, extension, decommissioning
     from etrago.tools.plot import (plot_line_loading, plot_stacked_gen,
@@ -41,40 +40,22 @@
 
     from etrago.tools.utilities import (oedb_session, load_shedding, data_manipulation_sh, convert_capital_costs,
                                     results_to_csv, parallelisation, pf_post_lopf, 
-=======
-    # Do not import internal packages directly
-    from etrago.tools.io import NetworkScenario, results_to_oedb
-    from etrago.tools.plot import (plot_line_loading, plot_stacked_gen,
-                                     add_coordinates, curtailment, gen_dist,
-                                     storage_distribution)
-    from etrago.tools.utilities import (load_shedding, data_manipulation_sh,
-                                    results_to_csv, parallelisation, pf_post_lopf,
->>>>>>> 757b2ebb
                                     loading_minimization, calc_line_losses, group_parallel_lines)
     from etrago.tools.extendable import extendable
     from etrago.cluster.networkclustering import busmap_from_psql, cluster_on_extra_high_voltage, kmean_clustering
-<<<<<<< HEAD
     from etrago.cluster.snapshot import snapshot_clustering, daily_bounds
-  
-#from etrago.tools.nep import add_extension_network
-=======
     from egoio.tools import db
     from sqlalchemy.orm import sessionmaker
->>>>>>> 757b2ebb
 
 args = {# Setup and Configuration:
         'db': 'local', # db session
         'gridversion': None, # None for model_draft or Version number (e.g. v0.2.11) for grid schema
         'method': 'lopf', # lopf or pf
         'pf_post_lopf': False, # state whether you want to perform a pf after a lopf simulation
-<<<<<<< HEAD
         'start_snapshot': 1, 
         'end_snapshot' : 2,
-=======
         'start_snapshot': 2005,
         'end_snapshot' : 2006,
-        'scn_name': 'SH NEP 2035', # state which scenario you want to run: Status Quo, NEP 2035, eGo100
->>>>>>> 757b2ebb
         'solver': 'gurobi', # glpk, cplex or gurobi
         'scn_name': 'NEP 2035', # state which scenario you want to run: Status Quo, NEP 2035, eGo100
             # Scenario variations:
@@ -86,15 +67,10 @@
         'results': False, # state if and where you want to save results as csv: False or /path/tofolder
         'export': False, # state if you want to export the results back to the database
         # Settings:
-<<<<<<< HEAD
+
         'extendable':['network'], # None or array of components you want to optimize (e.g. ['network', 'storages'])
         'generator_noise':True, # state if you want to apply a small generator noise 
         'reproduce_noise': False,# state if you want to use a predefined set of random noise for the given scenario. if so, provide path, e.g. 'noise_values.csv'
-=======
-        'storage_extendable':True, # state if you want storages to be installed at each node if necessary.
-        'generator_noise':True, # state if you want to apply a small generator noise
-        'reproduce_noise': False, # state if you want to use a predefined set of random noise for the given scenario. if so, provide path, e.g. 'noise_values.csv'
->>>>>>> 757b2ebb
         'minimize_loading':False,
         # Clustering:
         'k_mean_clustering':10, # state if you want to perform a k-means clustering on the given network. State False or the value k (e.g. 20).
@@ -102,23 +78,13 @@
         'extra_functionality':False,
         'snapshot_clustering':False, # state if you want to perform snapshot_clustering on the given network. Move to PyPSA branch:features/snapshot_clustering
         # Simplifications:
-<<<<<<< HEAD
-        'parallelisation': False, 
-        'skip_snapshots':False,
-        'line_grouping': False,
-        'branch_capacity_factor': 1, #to globally extend or lower branch capacities
-        'load_shedding':False,
-        'comments':None,
-        }
-
-=======
         'parallelisation':False, # state if you want to run snapshots parallely.
         'skip_snapshots':False,
         'line_grouping': False, # state if you want to group lines running between the same buses.
         'branch_capacity_factor': 0.7, # globally extend or lower branch capacities
         'load_shedding':False, # meet the demand at very high cost; for debugging purposes.
         'comments':None }
->>>>>>> 757b2ebb
+
 
 
 def etrago(args):
@@ -155,7 +121,6 @@
     end_snapshot : int
         2,
         End hour of the scenario year to be calculated.
-<<<<<<< HEAD
         
     solver (str): 
         'glpk', 
@@ -221,43 +186,6 @@
       
         
     generator_noise (bool):
-=======
-
-    scn_name : str
-        ``'Status Quo'``,
-        choose your scenario. Currently, there are three different
-        scenarios: ``'Status Quo'``, ``'NEP 2035'``, ``'eGo100'``. If you do not
-        want to use the full German dataset, you can use the excerpt of
-        Schleswig-Holstein by adding the acronym SH to the scenario
-        name (e.g. ``'SH Status Quo'``).
-
-    solver : str
-        ``'glpk'``,
-        Choose your preferred solver. Current options: ``'glpk'`` (open-source),
-        ``'cplex'`` or ``'gurobi'``.
-
-    lpfile : obj
-        False,
-        State if and where you want to save pyomo's lp file. Options:
-        False or ``'/path/tofolder'``.
-
-    results : obj
-        False,
-        State if and where you want to save results as csv files.Options:
-        False or ``'/path/tofolder'``.
-
-    export : bool
-        False,
-        State if you want to export the results of your calculation
-        back to the database.
-
-    storage_extendable : bool
-        True,
-        Choose if you want to allow to install extendable storages
-        (unlimited in size) at each grid node in order to meet the flexibility demand.
-
-    generator_noise  bool
->>>>>>> 757b2ebb
         True,
         Choose if you want to apply a small random noise to the marginal
         costs of each generator in order to prevent an optima plateau.
@@ -315,17 +243,13 @@
     network : `pandas.DataFrame<dataframe>`
         eTraGo result network based on `PyPSA network <https://www.pypsa.org/doc/components.html#network>`_
 
-<<<<<<< HEAD
-    """
-    
-    session = oedb_session(args['db'])
-=======
+
 
     """
     conn = db.connection(section=args['db'])
     Session = sessionmaker(bind=conn)
     session = Session()
->>>>>>> 757b2ebb
+
 
     # additional arguments cfgpath, version, prefix
     if args['gridversion'] == None:
@@ -345,16 +269,8 @@
 
     # add coordinates
     network = add_coordinates(network)
-<<<<<<< HEAD
       
     # TEMPORARY vague adjustment due to transformer bug in data processing     
-=======
-
-    # set SOC at the beginning and end of the period to equal values
-    network.storage_units.cyclic_state_of_charge = True
-
-    # TEMPORARY vague adjustment due to transformer bug in data processing
->>>>>>> 757b2ebb
     if args['gridversion'] == 'v0.2.11':
         network.transformers.x=network.transformers.x*0.0001
 
@@ -370,50 +286,23 @@
             noise_values = genfromtxt('noise_values.csv', delimiter=',')
             # add random noise to all generator
             network.generators.marginal_cost = noise_values
-<<<<<<< HEAD
+
    
     # for SH scenario run do data preperation:
     if args['scn_name'] == 'SH Status Quo' or args['scn_name'] == 'SH NEP 2035':
         data_manipulation_sh(network)
       
-=======
-
-
-    if args['storage_extendable']:
-        # set virtual storages to be extendable
-        if network.storage_units.carrier[network.storage_units.carrier== 'extendable_storage'].any() == 'extendable_storage':
-            network.storage_units.loc[network.storage_units.carrier=='extendable_storage','p_nom_extendable'] = True
-        # set virtual storage costs with regards to snapshot length
-            network.storage_units.capital_cost = (network.storage_units.capital_cost /
-            (8760//(args['end_snapshot']-args['start_snapshot']+1)))
-
-    # for SH scenario run do data preperation:
-    if args['scn_name'] == 'SH Status Quo' or args['scn_name'] == 'SH NEP 2035':
-        data_manipulation_sh(network)
-
->>>>>>> 757b2ebb
     # grouping of parallel lines
     if args['line_grouping']:
         group_parallel_lines(network)
 
-<<<<<<< HEAD
-=======
-    #load shedding in order to hunt infeasibilities
-    if args['load_shedding']:
-        load_shedding(network)
-
->>>>>>> 757b2ebb
     # network clustering
     if args['network_clustering']:
         network.generators.control="PV"
         busmap = busmap_from_psql(network, session, scn_name=args['scn_name'])
-<<<<<<< HEAD
-        network = cluster_on_extra_high_voltage(network, busmap, with_time=True)   
-  
-=======
         network = cluster_on_extra_high_voltage(network, busmap, with_time=True)
 
->>>>>>> 757b2ebb
+
     # k-mean clustering
     if not args['k_mean_clustering'] == False:
         network = kmean_clustering(network, n_clusters=args['k_mean_clustering'])
@@ -422,7 +311,6 @@
     if args['minimize_loading']:
         extra_functionality = loading_minimization
     else:
-<<<<<<< HEAD
         extra_functionality = None
     
     if args['skip_snapshots']:
@@ -453,24 +341,11 @@
     # snapshot clustering
     if not args['snapshot_clustering']==False:
         extra_functionality = None #daily_bounds
-=======
-        extra_functionality=None
-
-    if args['skip_snapshots']:
-        network.snapshots=network.snapshots[::args['skip_snapshots']]
-        network.snapshot_weightings=network.snapshot_weightings[::args['skip_snapshots']]*args['skip_snapshots']
-
-    # parallisation
-    if args['parallelisation']:
-        parallelisation(network, start_snapshot=args['start_snapshot'], end_snapshot=args['end_snapshot'],group_size=1, solver_name=args['solver'], extra_functionality=extra_functionality)
-    # start linear optimal powerflow calculations
-    elif args['method'] == 'lopf':
->>>>>>> 757b2ebb
+
         x = time.time()
         network = snapshot_clustering(network, how='daily', clusters= [100])
         y = time.time()
         z = (y - x) / 60 # z is time for lopf in minutes
-<<<<<<< HEAD
         print("Time for LOPF [min]:",round(z,2)) 
 
     # parallisation
@@ -485,6 +360,7 @@
             y = time.time()
             z = (y - x) / 60 
             print("Time for LOPF [min]:",round(z,2))# z is time for lopf in minutes
+
             # start non-linear powerflow simulation
         elif args['method'] == 'pf':
                 network.pf(scenario.timeindex)
@@ -494,17 +370,7 @@
             pf_post_lopf(network, scenario)
             calc_line_losses(network)
     
-=======
-    # start non-linear powerflow simulation
-    elif args['method'] == 'pf':
-        network.pf(scenario.timeindex)
-       # calc_line_losses(network)
-
-    if args['pf_post_lopf']:
-        pf_post_lopf(network, scenario)
-        calc_line_losses(network)
-
->>>>>>> 757b2ebb
+
        # provide storage installation costs
     if sum(network.storage_units.p_nom_opt) != 0:
         installed_storages = network.storage_units[ network.storage_units.p_nom_opt!=0]
