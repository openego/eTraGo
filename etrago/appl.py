# -*- coding: utf-8 -*-
# Copyright 2016-2018  Flensburg University of Applied Sciences,
# Europa-Universität Flensburg,
# Centre for Sustainable Energy Systems,
# DLR-Institute for Networked Energy Systems

# This program is free software; you can redistribute it and/or
# modify it under the terms of the GNU Affero General Public License as
# published by the Free Software Foundation; either version 3 of the
# License, or (at your option) any later version.

# This program is distributed in the hope that it will be useful,
# but WITHOUT ANY WARRANTY; without even the implied warranty of
# MERCHANTABILITY or FITNESS FOR A PARTICULAR PURPOSE.  See the
# GNU Affero General Public License for more details.

# You should have received a copy of the GNU Affero General Public License
# along with this program.  If not, see <http://www.gnu.org/licenses/>.

# File description
"""
This is the application file for the tool eTraGo.
Define your connection parameters and power flow settings before executing
the function etrago.
"""


import datetime
import os
import os.path
import time
import numpy as np
import pandas as pd
from etrago.tools.utilities import get_args_setting

__copyright__ = (
    "Flensburg University of Applied Sciences, "
    "Europa-Universität Flensburg, Centre for Sustainable Energy Systems, "
    "DLR-Institute for Networked Energy Systems")
__license__ = "GNU Affero General Public License Version 3 (AGPL-3.0)"
__author__ = "ulfmueller, lukasol, wolfbunke, mariusves, s3pp"


if 'READTHEDOCS' not in os.environ:
    # Sphinx does not run this code.
    # Do not import internal packages directly
    from etrago.cluster.disaggregation import (
            MiniSolverDisaggregation,
            UniformDisaggregation)
    
    from etrago.cluster.networkclustering import (
        busmap_from_psql,
        cluster_on_extra_high_voltage,
        kmean_clustering)
    
    from etrago.tools.io import (
        NetworkScenario,
        results_to_oedb,
        extension,
        decommissioning)
    
    from etrago.tools.plot import (
        plot_line_loading,
        plot_stacked_gen,
        add_coordinates,
        curtailment,
        gen_dist,
        storage_distribution,
        storage_expansion,
        nodal_gen_dispatch,
        network_expansion)

    from etrago.tools.utilities import (
        load_shedding,
        data_manipulation_sh,
        convert_capital_costs,
        results_to_csv,
        parallelisation,
        pf_post_lopf,
        loading_minimization,
        calc_line_losses,
        group_parallel_lines,
        add_missing_components,
        distribute_q,
        set_q_foreign_loads,
        clip_foreign,
        foreign_links,
        crossborder_capacity,
        ramp_limits,
        geolocation_buses,
        get_args_setting,
        set_branch_capacity,
        max_line_ext,
        min_renewable_share)
    
    from etrago.tools.extendable import extendable, extension_preselection,print_expansion_costs
    from etrago.cluster.snapshot import snapshot_clustering, daily_bounds
    from egoio.tools import db
    from sqlalchemy.orm import sessionmaker
    import oedialect
    

args = {  
    # Setup and Configuration:
    'db': 'oedb',  # database session
    'gridversion': 'v0.4.5',  # None for model_draft or Version number
    'method': 'lopf',  # lopf or pf
    'pf_post_lopf': False,  # perform a pf after a lopf simulation
    'start_snapshot': 12,
    'end_snapshot': 13,
    'solver': 'gurobi',  # glpk, cplex or gurobi
    'solver_options': {'BarConvTol':1.e-5, 'FeasibilityTol':1.e-5, 
                       'logFile':'solver.log'}, # {} for default options 
    'scn_name': 'eGo 100',  # a scenario: Status Quo, NEP 2035, eGo 100
    # Scenario variations:
    'scn_extension': None, # None or array of extension scenarios
    'scn_decommissioning': None, # None or decommissioning scenario
    # Export options:
    'lpfile': False,  # save pyomo's lp file: False or /path/tofolder
    'results': False,  # save results as csv: False or /path/tofolder
    'export': False,  # export the results back to the oedb
    # Settings:
    'extendable': ['network', 'storage'],  # Array of components to optimize
    'generator_noise': 789456,  # apply generator noise, False or seed number
    'minimize_loading': False,
    'ramp_limits': False, # Choose if using ramp limit of generators
    'extra_functionality': None, # Choose function name or None
    # Clustering:
    'network_clustering_kmeans': 50,  # False or the value k for clustering
    'load_cluster': False,  # False or predefined busmap for k-means
    'network_clustering_ehv': False,  # clustering of HV buses to EHV buses.
    'disaggregation': None, # None, 'mini' or 'uniform'
    'snapshot_clustering': False,  # False or the number of 'periods'
    # Simplifications:
    'parallelisation': False,  # run snapshots parallely.
    'skip_snapshots': False,
    'line_grouping': False,  # group lines parallel lines
    'branch_capacity_factor': {'HV': 0.5, 'eHV' : 0.7},  # p.u. branch derating
    'load_shedding': False, # meet the demand at value of loss load cost
    'foreign_lines' : {'carrier': 'AC', 'capacity': 'osmTGmod'},
    'comments': None}


args = get_args_setting(args, jsonpath = None)


def etrago(args):
    """The etrago function works with following arguments:
        
    Parameters
    ----------
    db : str
        ``'oedb'``,
        Name of Database session setting stored in *config.ini* of *.egoio*
        
    gridversion : NoneType or str
        ``'v0.2.11'``,
        Name of the data version number of oedb: state ``'None'`` for
        model_draft (sand-box) or an explicit version number
        (e.g. 'v0.2.10') for the grid schema.
        
    method : str
        ``'lopf'``,
        Choose between a non-linear power flow ('pf') or
        a linear optimal power flow ('lopf').
        
    pf_post_lopf : bool
        False,
        Option to run a non-linear power flow (pf) directly after the
        linear optimal power flow (and thus the dispatch) has finished.
        
    start_snapshot : int
        1,
        Start hour of the scenario year to be calculated.
        
    end_snapshot : int
        2,
        End hour of the scenario year to be calculated.
        
    solver : str
        'glpk',
        Choose your preferred solver. Current options: 'glpk' (open-source),
        'cplex' or 'gurobi'.
        
    scn_name : str
        'Status Quo',
        Choose your scenario. Currently, there are three different
        scenarios: 'Status Quo', 'NEP 2035', 'eGo100'. If you do not
        want to use the full German dataset, you can use the excerpt of
        Schleswig-Holstein by adding the acronym SH to the scenario
        name (e.g. 'SH Status Quo').
        
   scn_extension : NoneType or list
       None,
       Choose extension-scenarios which will be added to the existing
       network container. Data of the extension scenarios are located in
       extension-tables (e.g. model_draft.ego_grid_pf_hv_extension_bus)
       with the prefix 'extension_'.
       Currently there are three overlay networks:
           'nep2035_confirmed' includes all planed new lines confirmed by the
           Bundesnetzagentur
           'nep2035_b2' includes all new lines planned by the
           Netzentwicklungsplan 2025 in scenario 2035 B2
           'BE_NO_NEP 2035' includes planned lines to Belgium and Norway and adds
           BE and NO as electrical neighbours
           
    scn_decommissioning : str
        None,
        Choose an extra scenario which includes lines you want to decommise
        from the existing network. Data of the decommissioning scenarios are
        located in extension-tables
        (e.g. model_draft.ego_grid_pf_hv_extension_bus) with the prefix
        'decommissioning_'.
        Currently, there are two decommissioning_scenarios which are linked to
        extension-scenarios:
            'nep2035_confirmed' includes all lines that will be replaced in
            confirmed projects
            'nep2035_b2' includes all lines that will be replaced in
            NEP-scenario 2035 B2
    
    lpfile : obj
        False,
        State if and where you want to save pyomo's lp file. Options:
        False or '/path/tofolder'.import numpy as np
        
    results : obj
        False,
        State if and where you want to save results as csv files.Options:
        False or '/path/tofolder'.
        
    export : bool
        False,
        State if you want to export the results of your calculation
        back to the database.
        
    extendable : list
        ['network', 'storages'],
        Choose components you want to optimize.
        Settings can be added in /tools/extendable.py.
        The most important possibilities:
            'network': set all lines, links and transformers extendable
            'german_network': set lines and transformers in German grid 
                            extendable
            'foreign_network': set foreign lines and transformers extendable
            'transformers': set all transformers extendable
            'overlay_network': set all components of the 'scn_extension'
                               extendable
            'storages': allow to install extendable storages
                        (unlimited in size) at each grid node in order to meet
                        the flexibility demand.
            'network_preselection': set only preselected lines extendable,
                                    method is chosen in function call
                                    
    generator_noise : bool or int
        State if you want to apply a small random noise to the marginal costs
        of each generator in order to prevent an optima plateau. To reproduce
        a noise, choose the same integer (seed number).
        
    minimize_loading : bool
        False,
        ...
        
    ramp_limits : bool
        False,
        State if you want to consider ramp limits of generators. 
        Increases time for solving significantly.
        Only works when calculating at least 30 snapshots.
<<<<<<< HEAD
=======

    extra_functionality : function or None
        None, 
        Choose name of extra functionality described in etrago/utilities.py
        min_renewable_share to set a minimal share of renewable energy or
        max_line_ext to set an overall maximum of line expansion.
        When activating snapshot_clustering or minimize_loading these
        extra_funtionalities are overwritten and therefore neglected. 
>>>>>>> c074dff3
        
    network_clustering_kmeans : bool or int
        False,
        State if you want to apply a clustering of all network buses down to
        only ``'k'`` buses. The weighting takes place considering generation
        and load
        at each node. If so, state the number of k you want to apply. Otherwise
        put False. This function doesn't work together with
        ``'line_grouping = True'``.
        
    load_cluster : bool or obj
        state if you want to load cluster coordinates from a previous run:
        False or /path/tofile (filename similar to ./cluster_coord_k_n_result).
        
    network_clustering_ehv : bool
        False,
        Choose if you want to cluster the full HV/EHV dataset down to only the
        EHV buses. In that case, all HV buses are assigned to their closest EHV
        sub-station, taking into account the shortest distance on power lines.
        
    snapshot_clustering : bool or int
        False,
        State if you want to cluster the snapshots and run the optimization
        only on a subset of snapshot periods. The int value defines the number
        of periods (i.e. days) which will be clustered to.
        Move to PyPSA branch:features/snapshot_clustering
        
    parallelisation : bool
        False,
        Choose if you want to calculate a certain number of snapshots in
        parallel. If yes, define the respective amount in the if-clause
        execution below. Otherwise state False here.
        
    line_grouping : bool
        True,
        State if you want to group lines that connect the same two buses
        into one system.
        
    branch_capacity_factor : dict
        {'HV': 0.5, 'eHV' : 0.7},
        Add a factor here if you want to globally change line capacities
        (e.g. to "consider" an (n-1) criterion or for debugging purposes).
        
    load_shedding : bool
        False,
        State here if you want to make use of the load shedding function which
        is helpful when debugging: a very expensive generator is set to each
        bus and meets the demand when regular
        generators cannot do so.
    
    foreign_lines : dict
        {'carrier':'AC', 'capacity': 'osmTGmod}'
        Choose transmission technology and capacity of foreign lines: 
            'carrier': 'AC' or 'DC'
            'capacity': 'osmTGmod', 'ntc_acer' or 'thermal_acer'
            
    comments : str
        None
        
    Returns
    -------
    network : `pandas.DataFrame<dataframe>`
        eTraGo result network based on `PyPSA network
        <https://www.pypsa.org/doc/components.html#network>`_
    """
    conn = db.connection(section=args['db'])
    Session = sessionmaker(bind=conn)
    session = Session()

    # additional arguments cfgpath, version, prefix
    if args['gridversion'] is None:
        args['ormcls_prefix'] = 'EgoGridPfHv'
    else:
        args['ormcls_prefix'] = 'EgoPfHv'

    scenario = NetworkScenario(session,
                               version=args['gridversion'],
                               prefix=args['ormcls_prefix'],
                               method=args['method'],
                               start_snapshot=args['start_snapshot'],
                               end_snapshot=args['end_snapshot'],
                               scn_name=args['scn_name'])

    network = scenario.build_network()

    # add coordinates
    network = add_coordinates(network)
    
    # Set countrytags of buses, lines, links and transformers
    network = geolocation_buses(network, session)
    
    # Set q_sets of foreign loads
    network =  set_q_foreign_loads(network, cos_phi = 1)
    
    # Change transmission technology and/or capacity of foreign lines
    if args['foreign_lines']['carrier'] == 'DC':
        foreign_links(network)
        network = geolocation_buses(network, session)
        
    if args['foreign_lines']['capacity'] != 'osmTGmod':
        crossborder_capacity(network, args['foreign_lines']['capacity'],
                               args['branch_capacity_factor'])

    # TEMPORARY vague adjustment due to transformer bug in data processing
    if args['gridversion'] == 'v0.2.11':
        network.transformers.x = network.transformers.x * 0.0001

    # set SOC at the beginning and end of the period to equal values
    network.storage_units.cyclic_state_of_charge = True

    # set extra_functionality
    extra_functionality = args['extra_functionality']

    # set disaggregated_network to default
    disaggregated_network = None

    # set clustering to default
    clustering = None
    
    if args['generator_noise'] is not False:
        # add random noise to all generators
        s = np.random.RandomState(args['generator_noise'])
        network.generators.marginal_cost[network.generators.bus.isin(
                network.buses.index[network.buses.country_code == 'DE'])] += \
            abs(s.normal(0, 0.1, len(network.generators.marginal_cost[
                    network.generators.bus.isin(network.buses.index[
                            network.buses.country_code == 'DE'])])))
    # for SH scenario run do data preperation:
    if (args['scn_name'] == 'SH Status Quo' or
            args['scn_name'] == 'SH NEP 2035'):
        data_manipulation_sh(network)

    # grouping of parallel lines
    if args['line_grouping']:
        group_parallel_lines(network)

    # Branch loading minimization
    if args['minimize_loading']:
        extra_functionality = loading_minimization
    
    # scenario extensions 
    if args['scn_extension'] is not None:
        for i in range(len(args['scn_extension'])):
            network = extension(
                    network,
                    session,
                    version = args['gridversion'],
                    scn_extension=args['scn_extension'][i],
                    start_snapshot=args['start_snapshot'],
                    end_snapshot=args['end_snapshot'])
        network = geolocation_buses(network, session)
        
    # set Branch capacity factor for lines and transformer
    if args['branch_capacity_factor']:
        set_branch_capacity(network, args)
            
    # scenario decommissioning
    if args['scn_decommissioning'] is not None:
        network = decommissioning(
            network,
            session,
            args)

    # Add missing lines in Munich and Stuttgart
    network =  add_missing_components(network)

    # investive optimization strategies 
    if args['extendable'] != []:
        network = extendable(
                    network,
                    args,
                    line_max=4)
        network = convert_capital_costs(
            network, args['start_snapshot'], args['end_snapshot'])

    # skip snapshots
    if args['skip_snapshots']:
        network.snapshots = network.snapshots[::args['skip_snapshots']]
        network.snapshot_weightings = network.snapshot_weightings[
            ::args['skip_snapshots']] * args['skip_snapshots']
            
    # snapshot clustering
    if not args['snapshot_clustering'] is False:
        network = snapshot_clustering(
            network, how='daily', clusters=args['snapshot_clustering'])
        extra_functionality = daily_bounds  # daily_bounds or other constraint

    # load shedding in order to hunt infeasibilities
    if args['load_shedding']:
        load_shedding(network)

    # ehv network clustering
    if args['network_clustering_ehv']:
        network.generators.control = "PV"
        busmap = busmap_from_psql(network, session, scn_name=args['scn_name'])
        network = cluster_on_extra_high_voltage(
            network, busmap, with_time=True)

    # k-mean clustering
    if not args['network_clustering_kmeans'] == False:
        clustering = kmean_clustering(network,
                n_clusters=args['network_clustering_kmeans'],
                load_cluster=args['load_cluster'],
                line_length_factor= 1,
                remove_stubs=False,
                use_reduced_coordinates=False,
                bus_weight_tocsv=None,
                bus_weight_fromcsv=None,
                n_init=10,
                max_iter=100,
                tol=1e-6,
                n_jobs=-1)
        disaggregated_network = (
                network.copy() if args.get('disaggregation') else None)
        network = clustering.network.copy()
        
    if args['ramp_limits']:
        ramp_limits(network)  
        
    # preselection of extendable lines
    if 'network_preselection' in args['extendable']:
        extension_preselection(network, args, 'snapshot_clustering', 2)      

    # parallisation
    if args['parallelisation']:
        parallelisation(
            network,
            args,
            group_size=1,
            extra_functionality=extra_functionality)

    # start linear optimal powerflow calculations
    elif args['method'] == 'lopf':
        x = time.time()
        network.lopf(
            network.snapshots,
            solver_name=args['solver'],
            solver_options=args['solver_options'],
            extra_functionality=extra_functionality, formulation="angles")
        y = time.time()
        z = (y - x) / 60
        # z is time for lopf in minutes
        print("Time for LOPF [min]:", round(z, 2))

        # start non-linear powerflow simulation
    elif args['method'] is 'pf':
        network.pf(scenario.timeindex)
        # calc_line_losses(network)

    if args['pf_post_lopf']:
        x = time.time()
        pf_solution = pf_post_lopf(network,
                                   args,
                                   extra_functionality,
                                   add_foreign_lopf=True)
        y = time.time()
        z = (y - x) / 60
        print("Time for PF [min]:", round(z, 2))
        calc_line_losses(network)
        network = distribute_q(network, allocation = 'p_nom')

    if not args['extendable']==[]:
        print_expansion_costs(network,args)

    if clustering:
        disagg = args.get('disaggregation')
        skip = () if args['pf_post_lopf'] else ('q',)
        t = time.time()
        if disagg:
            if disagg == 'mini':
                disaggregation = MiniSolverDisaggregation(
                        disaggregated_network,
                        network,
                        clustering,
                        skip=skip)
            elif disagg == 'uniform':
                disaggregation = UniformDisaggregation(disaggregated_network,
                                                       network,
                                                       clustering,
                                                       skip=skip)

            else:
                raise Exception('Invalid disaggregation command: ' + disagg)

            disaggregation.execute(scenario, solver=args['solver'])
            # temporal bug fix for solar generator which ar during night time
            # nan instead of 0            
            disaggregated_network.generators_t.p.fillna(0, inplace=True)
            disaggregated_network.generators_t.q.fillna(0, inplace=True)
            
            disaggregated_network.results = network.results
            print("Time for overall desaggregation [min]: {:.2}"
                .format((time.time() - t) / 60))

    # write lpfile to path
    if not args['lpfile'] is False:
        network.model.write(
            args['lpfile'], io_options={
                'symbolic_solver_labels': True})

    # write PyPSA results back to database
    if args['export']:
        username = str(conn.url).split('//')[1].split(':')[0]
        args['user_name'] = username
        safe_results = False  # default is False.
        # If it is set to 'True' the result set will be saved
        # to the versioned grid schema eventually apart from
        # being saved to the model_draft.
        # ONLY set to True if you know what you are doing.
        results_to_oedb(
            session,
            network,
            dict([("disaggregated_results", False)] + list(args.items())),
            grid='hv',
            safe_results=safe_results)
        if disaggregated_network:
            results_to_oedb(
                session,
                disaggregated_network,
                dict([("disaggregated_results", True)] + list(args.items())),
                grid='hv',
                safe_results=safe_results)

    # write PyPSA results to csv to path
    if not args['results'] is False:
        if not args['pf_post_lopf']:
            results_to_csv(network, args)
        else:
            results_to_csv(network, args,pf_solution = pf_solution)

        if disaggregated_network:
            results_to_csv(
                    disaggregated_network,
                    {k: os.path.join(v, 'disaggregated')
                        if k == 'results' else v
                        for k, v in args.items()})

    # close session
    # session.close()

    return network, disaggregated_network


if __name__ == '__main__':
    # execute etrago function
    print(datetime.datetime.now())
    network, disaggregated_network = etrago(args)
    print(datetime.datetime.now())
    # plots
    # make a line loading plot
    # plot_line_loading(network)
    # plot stacked sum of nominal power for each generator type and timestep
    # plot_stacked_gen(network, resolution="MW")
    # plot to show extendable storages
    # storage_distribution(network)
    # extension_overlay_network(network)<|MERGE_RESOLUTION|>--- conflicted
+++ resolved
@@ -146,42 +146,44 @@
 
 def etrago(args):
     """The etrago function works with following arguments:
-        
+
+
     Parameters
     ----------
+
     db : str
         ``'oedb'``,
         Name of Database session setting stored in *config.ini* of *.egoio*
-        
+
     gridversion : NoneType or str
         ``'v0.2.11'``,
         Name of the data version number of oedb: state ``'None'`` for
         model_draft (sand-box) or an explicit version number
         (e.g. 'v0.2.10') for the grid schema.
-        
+
     method : str
         ``'lopf'``,
         Choose between a non-linear power flow ('pf') or
         a linear optimal power flow ('lopf').
-        
+
     pf_post_lopf : bool
         False,
         Option to run a non-linear power flow (pf) directly after the
         linear optimal power flow (and thus the dispatch) has finished.
-        
+
     start_snapshot : int
         1,
         Start hour of the scenario year to be calculated.
-        
+
     end_snapshot : int
         2,
         End hour of the scenario year to be calculated.
-        
+
     solver : str
         'glpk',
         Choose your preferred solver. Current options: 'glpk' (open-source),
         'cplex' or 'gurobi'.
-        
+
     scn_name : str
         'Status Quo',
         Choose your scenario. Currently, there are three different
@@ -189,7 +191,7 @@
         want to use the full German dataset, you can use the excerpt of
         Schleswig-Holstein by adding the acronym SH to the scenario
         name (e.g. 'SH Status Quo').
-        
+
    scn_extension : NoneType or list
        None,
        Choose extension-scenarios which will be added to the existing
@@ -203,7 +205,7 @@
            Netzentwicklungsplan 2025 in scenario 2035 B2
            'BE_NO_NEP 2035' includes planned lines to Belgium and Norway and adds
            BE and NO as electrical neighbours
-           
+
     scn_decommissioning : str
         None,
         Choose an extra scenario which includes lines you want to decommise
@@ -222,17 +224,17 @@
         False,
         State if and where you want to save pyomo's lp file. Options:
         False or '/path/tofolder'.import numpy as np
-        
+
     results : obj
         False,
         State if and where you want to save results as csv files.Options:
         False or '/path/tofolder'.
-        
+
     export : bool
         False,
         State if you want to export the results of your calculation
         back to the database.
-        
+
     extendable : list
         ['network', 'storages'],
         Choose components you want to optimize.
@@ -250,12 +252,13 @@
                         the flexibility demand.
             'network_preselection': set only preselected lines extendable,
                                     method is chosen in function call
-                                    
+
+
     generator_noise : bool or int
         State if you want to apply a small random noise to the marginal costs
         of each generator in order to prevent an optima plateau. To reproduce
         a noise, choose the same integer (seed number).
-        
+
     minimize_loading : bool
         False,
         ...
@@ -265,8 +268,6 @@
         State if you want to consider ramp limits of generators. 
         Increases time for solving significantly.
         Only works when calculating at least 30 snapshots.
-<<<<<<< HEAD
-=======
 
     extra_functionality : function or None
         None, 
@@ -275,7 +276,6 @@
         max_line_ext to set an overall maximum of line expansion.
         When activating snapshot_clustering or minimize_loading these
         extra_funtionalities are overwritten and therefore neglected. 
->>>>>>> c074dff3
         
     network_clustering_kmeans : bool or int
         False,
@@ -285,40 +285,40 @@
         at each node. If so, state the number of k you want to apply. Otherwise
         put False. This function doesn't work together with
         ``'line_grouping = True'``.
-        
+
     load_cluster : bool or obj
         state if you want to load cluster coordinates from a previous run:
         False or /path/tofile (filename similar to ./cluster_coord_k_n_result).
-        
+
     network_clustering_ehv : bool
         False,
         Choose if you want to cluster the full HV/EHV dataset down to only the
         EHV buses. In that case, all HV buses are assigned to their closest EHV
         sub-station, taking into account the shortest distance on power lines.
-        
+
     snapshot_clustering : bool or int
         False,
         State if you want to cluster the snapshots and run the optimization
         only on a subset of snapshot periods. The int value defines the number
         of periods (i.e. days) which will be clustered to.
         Move to PyPSA branch:features/snapshot_clustering
-        
+
     parallelisation : bool
         False,
         Choose if you want to calculate a certain number of snapshots in
         parallel. If yes, define the respective amount in the if-clause
         execution below. Otherwise state False here.
-        
+
     line_grouping : bool
         True,
         State if you want to group lines that connect the same two buses
         into one system.
-        
+
     branch_capacity_factor : dict
         {'HV': 0.5, 'eHV' : 0.7},
         Add a factor here if you want to globally change line capacities
         (e.g. to "consider" an (n-1) criterion or for debugging purposes).
-        
+
     load_shedding : bool
         False,
         State here if you want to make use of the load shedding function which
@@ -331,10 +331,10 @@
         Choose transmission technology and capacity of foreign lines: 
             'carrier': 'AC' or 'DC'
             'capacity': 'osmTGmod', 'ntc_acer' or 'thermal_acer'
-            
+
     comments : str
         None
-        
+
     Returns
     -------
     network : `pandas.DataFrame<dataframe>`
@@ -503,8 +503,11 @@
     if args['parallelisation']:
         parallelisation(
             network,
-            args,
+            start_snapshot=args['start_snapshot'],
+            end_snapshot=args['end_snapshot'],
             group_size=1,
+            solver_name=args['solver'],
+            solver_options=args['solver_options'],
             extra_functionality=extra_functionality)
 
     # start linear optimal powerflow calculations
