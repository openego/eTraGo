# -*- coding: utf-8 -*-
# Copyright 2016-2018  Flensburg University of Applied Sciences,
# Europa-Universität Flensburg,
# Centre for Sustainable Energy Systems,
# DLR-Institute for Networked Energy Systems

# This program is free software; you can redistribute it and/or
# modify it under the terms of the GNU Affero General Public License as
# published by the Free Software Foundation; either version 3 of the
# License, or (at your option) any later version.

# This program is distributed in the hope that it will be useful,
# but WITHOUT ANY WARRANTY; without even the implied warranty of
# MERCHANTABILITY or FITNESS FOR A PARTICULAR PURPOSE.  See the
# GNU Affero General Public License for more details.

# You should have received a copy of the GNU Affero General Public License
# along with this program.  If not, see <http://www.gnu.org/licenses/>.

# File description
"""
This is the application file for the tool eTraGo.
Define your connection parameters and power flow settings before executing
the function etrago.
"""


import datetime
import os
import os.path
import numpy as np

__copyright__ = (
    "Flensburg University of Applied Sciences, "
    "Europa-Universität Flensburg, Centre for Sustainable Energy Systems, "
    "DLR-Institute for Networked Energy Systems")
__license__ = "GNU Affero General Public License Version 3 (AGPL-3.0)"
__author__ = "ulfmueller, lukasol, wolfbunke, mariusves, s3pp"


if 'READTHEDOCS' not in os.environ:
    # Sphinx does not run this code.
    # Do not import internal packages directly

    from etrago import Etrago

args = {
    # Setup and Configuration:
    'db': 'egon-data-local',  # database session
    'gridversion': None,  # None for model_draft or Version number
    'method': { # Choose method and settings for optimization
        'type': 'lopf', # type of optimization, currently only 'lopf'
        'n_iter': 5, # abort criterion of iterative optimization, 'n_iter' or 'threshold'
        'pyomo': True}, # set if pyomo is used for model building
    'pf_post_lopf': {
        'active': False, # choose if perform a pf after a lopf simulation
        'add_foreign_lopf': True, # keep results of lopf for foreign DC-links
        'q_allocation': 'p_nom'}, # allocate reactive power via 'p_nom' or 'p'
    'start_snapshot': 1,
    'end_snapshot': 8760,
    'solver': 'gurobi',  # glpk, cplex or gurobi
    'solver_options': {'BarConvTol':1.e-5,'FeasibilityTol':1.e-5,'logFile':'solver.log','threads':4, 'method':2, 'crossover':0}, # 'BarHomogeneous': 1},#'NumericFocus':2
    'model_formulation': 'kirchhoff', # angles or kirchhoff
    'scn_name': 'eGon2035',  # a scenario: eGon2035 or eGon100RE
    # Scenario variations:
    'scn_extension': None,  # None or array of extension scenarios
    'scn_decommissioning': None,  # None or decommissioning scenario
    # Export options:
    'lpfile': False,  # save pyomo's lp file: False or /path/tofolder
    'csv_export': 'results/onlyAC_300_04042022',  # save results as csv: False or /path/tofolder
    # Settings:
    'extendable': ['as_in_db'],  # Array of components to optimize
    'generator_noise': False,  # apply generator noise, False or seed number
    'extra_functionality':{},  # Choose function name or {}
    # Clustering:
    'network_clustering_kmeans': {
        'active': True, # choose if clustering is activated
<<<<<<< HEAD
        'n_clusters': 300, # number of resulting nodes
        'n_clusters_gas': 30, # number of resulting nodes in Germany
=======
        'n_clusters': 30, # number of resulting nodes
        'n_clusters_gas': 30, # number of resulting nodes
>>>>>>> 0356f8e3
        'kmeans_busmap': False, # False or path/to/busmap.csv
        'kmeans_gas_busmap': False, # False or path/to/ch4_busmap.csv
        'line_length_factor': 1, #
        'remove_stubs': False, # remove stubs bevore kmeans clustering
        'use_reduced_coordinates': False, #
        'bus_weight_tocsv': None, # None or path/to/bus_weight.csv
        'bus_weight_fromcsv': None, # None or path/to/bus_weight.csv
        'n_init': 10, # affects clustering algorithm, only change when neccesary
        'max_iter': 100, # affects clustering algorithm, only change when neccesary
        'tol': 1e-6,}, # affects clustering algorithm, only change when neccesary
    'sector_coupled_clustering': {
        'active': True, # choose if clustering is activated
        'carrier_data': { # select carriers affected by sector coupling
            'H2_ind_load': {
                'base': ['H2_grid'],
                'strategy': 'consecutive'
            },
            'central_heat': {
                'base': ['CH4', 'AC'],
                'strategy': 'consecutive'
            },
            'rural_heat': {
                'base': ['CH4', 'AC'],
                'strategy': 'consecutive'
            },
        },
    },
    'network_clustering_ehv': False,  # clustering of HV buses to EHV buses.
    'disaggregation': 'uniform',  # None, 'mini' or 'uniform'
    'snapshot_clustering': {
        'active': False, # choose if clustering is activated
        'method':'typical_periods', # 'typical_periods' or 'segmentation'
        'how': 'daily', # type of period, currently only 'daily' - only relevant for 'typical_periods'
        'storage_constraints': '', # additional constraints for storages  - only relevant for 'typical_periods'
        'n_clusters': 5, #  number of periods - only relevant for 'typical_periods'
        'n_segments': 5}, # number of segments - only relevant for segmentation
    # Simplifications:
    'skip_snapshots': 5, # False or number of snapshots to skip
    'branch_capacity_factor': {'HV': 0.5, 'eHV': 0.7},  # p.u. branch derating
    'load_shedding': False,  # meet the demand at value of loss load cost
    'foreign_lines': {'carrier': 'AC', # 'DC' for modeling foreign lines as links
                      'capacity': 'osmTGmod'}, # 'osmTGmod', 'ntc_acer' or 'thermal_acer'
    'comments': None}


def run_etrago(args, json_path):
    """The etrago function works with following arguments:


    Parameters
    ----------

    db : str
        ``'oedb'``,
        Name of Database session setting stored in *config.ini* of *.egoio*

    gridversion : NoneType or str
        ``'v0.4.6'``,
        Name of the data version number of oedb: state ``'None'`` for
        model_draft (sand-box) or an explicit version number
        (e.g. 'v0.4.6') for the grid schema.

    method : dict
        {'type': 'lopf', 'n_iter': 5, 'pyomo': True},
        Choose 'lopf' for 'type'. In case of extendable lines, several lopfs
        have to be performed. Choose either 'n_init' and a fixed number of
        iterations or 'thershold' and a threashold of the objective function as
        abort criteria.
        Set 'pyomo' to False for big optimization problems, currently only
        possible when solver is 'gurobi'.

    pf_post_lopf :dict
        {'active': True, 'add_foreign_lopf': True, 'q_allocation': 'p_nom'},
        Option to run a non-linear power flow (pf) directly after the
        linear optimal power flow (and thus the dispatch) has finished.
        If foreign lines are modeled as DC-links (see foreign_lines), results
        of the lopf can be added by setting 'add_foreign_lopf'.
        Reactive power can be distributed either by 'p_nom' or 'p'.

    start_snapshot : int
        1,
        Start hour of the scenario year to be calculated.

    end_snapshot : int
        2,
        End hour of the scenario year to be calculated.
        If temporal clustering is used, the selected snapshots should cover
        whole days.

    solver : str
        'glpk',
        Choose your preferred solver. Current options: 'glpk' (open-source),
        'cplex' or 'gurobi'.

    solver_options: dict
        Choose settings of solver to improve simulation time and result.
        Options are described in documentation of choosen solver.

    model_formulation: str
        'angles'
        Choose formulation of pyomo-model.
        Current options: angles, cycles, kirchhoff, ptdf

    scn_name : str
        'eGon2035',
        Choose your scenario. Currently, there are two different
        scenarios: 'eGon2035', 'eGon100RE'.

   scn_extension : NoneType or list
       None,
       Choose extension-scenarios which will be added to the existing
       network container. Data of the extension scenarios are located in
       extension-tables (e.g. model_draft.ego_grid_pf_hv_extension_bus)
       with the prefix 'extension_'.
       Currently there are three overlay networks:
           'nep2035_confirmed' includes all planed new lines confirmed by the
           Bundesnetzagentur
           'nep2035_b2' includes all new lines planned by the
           Netzentwicklungsplan 2025 in scenario 2035 B2
           'BE_NO_NEP 2035' includes planned lines to Belgium and Norway and
           adds BE and NO as electrical neighbours

    scn_decommissioning : str
        None,
        Choose an extra scenario which includes lines you want to decommise
        from the existing network. Data of the decommissioning scenarios are
        located in extension-tables
        (e.g. model_draft.ego_grid_pf_hv_extension_bus) with the prefix
        'decommissioning_'.
        Currently, there are two decommissioning_scenarios which are linked to
        extension-scenarios:
            'nep2035_confirmed' includes all lines that will be replaced in
            confirmed projects
            'nep2035_b2' includes all lines that will be replaced in
            NEP-scenario 2035 B2

    lpfile : obj
        False,
        State if and where you want to save pyomo's lp file. Options:
        False or '/path/tofolder'.import numpy as np

    csv_export : obj
        False,
        State if and where you want to save results as csv files.Options:
        False or '/path/tofolder'.

    extendable : list
        ['network', 'storages'],
        Choose components you want to optimize.
        Settings can be added in /tools/extendable.py.
        The most important possibilities:
            'as_in_db': leaves everything as it is defined in the data coming
                        from the database
            'network': set all lines, links and transformers extendable
            'german_network': set lines and transformers in German grid
                            extendable
            'foreign_network': set foreign lines and transformers extendable
            'transformers': set all transformers extendable
            'overlay_network': set all components of the 'scn_extension'
                               extendable
            'storages': allow to install extendable storages
                        (unlimited in size) at each grid node in order to meet
                        the flexibility demand.
            'network_preselection': set only preselected lines extendable,
                                    method is chosen in function call

    generator_noise : bool or int
        State if you want to apply a small random noise to the marginal costs
        of each generator in order to prevent an optima plateau. To reproduce
        a noise, choose the same integer (seed number).

    extra_functionality : dict or None
        None,
        Choose extra functionalities and their parameters for PyPSA-model.
        Settings can be added in /tools/constraints.py.
        Current options are:
            'max_line_ext': float
                Maximal share of network extension in p.u.
            'min_renewable_share': float
                Minimal share of renewable generation in p.u.
            'cross_border_flow': array of two floats
                Limit cross-border-flows between Germany and its neigbouring
                countries, set values in p.u. of german loads in snapshots
                for all countries
                (positiv: export from Germany)
            'cross_border_flows_per_country': dict of cntr and array of floats
                Limit cross-border-flows between Germany and its neigbouring
                countries, set values in p.u. of german loads in snapshots
                for each country
                (positiv: export from Germany)
            'max_curtailment_per_gen': float
                Limit curtailment of all wind and solar generators in Germany,
                values set in p.u. of generation potential.
            'max_curtailment_per_gen': float
                Limit curtailment of each wind and solar generator in Germany,
                values set in p.u. of generation potential.
            'capacity_factor': dict of arrays
                Limit overall energy production for each carrier,
                set upper/lower limit in p.u.
            'capacity_factor_per_gen': dict of arrays
                Limit overall energy production for each generator by carrier,
                set upper/lower limit in p.u.
            'capacity_factor_per_cntr': dict of dict of arrays
                Limit overall energy production country-wise for each carrier,
                set upper/lower limit in p.u.
            'capacity_factor_per_gen_cntr': dict of dict of arrays
                Limit overall energy production country-wise for each generator
                by carrier, set upper/lower limit in p.u.

    network_clustering_kmeans : dict
         {'active': True, 'n_clusters': 30, 'n_clusters_gas': 30,
          'kmeans_busmap': False, 'line_length_factor': 1.25,
          'remove_stubs': False, 'use_reduced_coordinates': False,
          'bus_weight_tocsv': None, 'bus_weight_fromcsv': None, 'n_init': 10,
          'max_iter': 300, 'tol': 1e-4, 'n_jobs': 1},
        State if you want to apply a clustering of all network buses down to
        only ``'n_clusters'`` buses. The weighting takes place considering
        generation and load at each node. ``'n_clusters_gas'`` refers to the
        total amount of gas buses after clustering. Note, that the number of
        gas buses of Germanies neighboring countries is not modified. in this
        process.
        With ``'kmeans_busmap'`` you can choose if you want to load cluster
        coordinates from a previous run.
        Option ``'remove_stubs'`` reduces the overestimating of line meshes.
        The other options affect the kmeans algorithm and should only be
        changed carefully, documentation and possible settings are described
        in sklearn-package (sklearn/cluster/k_means_.py).
        This function doesn't work together with ``'line_grouping = True'``.

    sector_coupled_clustering : nested dict
        {'active': True, 'carrier_data': {
         'H2_ind_load': {'base': ['H2_grid']},
         'central_heat': {'base': ['CH4']},
         'rural_heat': {'base': ['CH4']}}
        }
        State if you want to apply clustering of sector coupled carriers, such
        as central_heat or rural_heat. The approach builds on already clustered
        buses (e.g. CH4 and AC) and builds clusters around the topology of the
        buses with carrier ``'base'`` for all buses of a specific carrier, e.g.
        ``'H2_ind_load'``.

    network_clustering_ehv : bool
        False,
        Choose if you want to cluster the full HV/EHV dataset down to only the
        EHV buses. In that case, all HV buses are assigned to their closest EHV
        sub-station, taking into account the shortest distance on power lines.

    snapshot_clustering : dict
        {'active': False, 'method':'typical_periods', 'how': 'daily',
         'storage_constraints': '', 'n_clusters': 5, 'n_segments': 5},
        State if you want to apply a temporal clustering and run the optimization
        only on a subset of snapshot periods.
        You can choose between a method clustering to typical periods, e.g. days
        or a method clustering to segments of adjacent hours.
        With ``'how'``, ``'storage_constraints'`` and ``'n_clusters'`` you choose
        the length of the periods, constraints considering the storages and the number
        of clusters for the usage of the method typical_periods.
        With ``'n_segments'`` you choose the number of segments for the usage of
        the method segmentation.

    branch_capacity_factor : dict
        {'HV': 0.5, 'eHV' : 0.7},
        Add a factor here if you want to globally change line capacities
        (e.g. to "consider" an (n-1) criterion or for debugging purposes).

    load_shedding : bool
        False,
        State here if you want to make use of the load shedding function which
        is helpful when debugging: a very expensive generator is set to each
        bus and meets the demand when regular
        generators cannot do so.

    foreign_lines : dict
        {'carrier':'AC', 'capacity': 'osmTGmod}'
        Choose transmission technology and capacity of foreign lines:
            'carrier': 'AC' or 'DC'
            'capacity': 'osmTGmod', 'ntc_acer' or 'thermal_acer'

    comments : str
        None

    Returns
    -------
    network : `pandas.DataFrame<dataframe>`
        eTraGo result network based on `PyPSA network
        <https://www.pypsa.org/doc/components.html#network>`_
    """
    etrago = Etrago(args, json_path)

    # import network from database
    etrago.build_network_from_db()
    etrago.network.lines.type = ''
    etrago.network.lines.carrier.fillna('AC', inplace=True)
    etrago.network.buses.v_mag_pu_set.fillna(1., inplace=True)
    etrago.network.loads.sign = -1
    etrago.network.links.capital_cost.fillna(0, inplace=True) # 0 capital_cost does not make a lot of sense
    etrago.network.links.p_nom_min.fillna(0, inplace=True) # rather try to set p_nom and then 0
    etrago.network.transformers.tap_ratio.fillna(1., inplace=True) 
    etrago.network.stores.e_nom_max.fillna(np.inf, inplace=True) 
    etrago.network.links.p_nom_max.fillna(np.inf, inplace=True) 
    etrago.network.links.efficiency.fillna(1., inplace=True)
    etrago.network.links.marginal_cost.fillna(0., inplace=True) 
    etrago.network.links.p_min_pu.fillna(0., inplace=True)
    etrago.network.links.p_max_pu.fillna(1., inplace=True)
    etrago.network.links.p_nom.fillna(0.1, inplace=True)
    etrago.network.storage_units.p_nom.fillna(0, inplace=True)
    etrago.network.stores.e_nom.fillna(0, inplace=True)
    etrago.network.stores.capital_cost.fillna(0, inplace=True) # not a very good value
    etrago.network.stores.e_nom_max.fillna(np.inf, inplace=True)
    etrago.network.storage_units.efficiency_dispatch.fillna(1., inplace=True)
    etrago.network.storage_units.efficiency_store.fillna(1., inplace=True)
    etrago.network.storage_units.capital_cost.fillna(0., inplace=True) # not a god value
    etrago.network.storage_units.p_nom_max.fillna(np.inf, inplace=True)
    etrago.network.storage_units.standing_loss.fillna(0., inplace=True)
    etrago.network.storage_units.lifetime = np.inf # not a good value
    etrago.network.lines.v_ang_min.fillna(0., inplace=True)
    etrago.network.links.terrain_factor.fillna(1., inplace=True)
    etrago.network.lines.v_ang_max.fillna(1., inplace=True)
<<<<<<< HEAD
    etrago.network.lines.lifetime = 40
    etrago.network.lines.s_nom_max = etrago.network.lines.s_nom_min * 4
    etrago.network.links.p_nom_max = etrago.network.links.p_nom_min * 4
    etrago.network.generators_t['p_max_pu'].mask(etrago.network.generators_t['p_max_pu']<0.001, 0, inplace=True)

    etrago.network.generators.loc[~etrago.network.generators.carrier.isin(['run_of_river', 'solar', 'solar_rooftop', 'wind_onshore','other_renewable', 'reservoir', 'wind_offshore']), 'marginal_cost']= 60
    etrago.network.generators.loc['coal', 'marginal_cost']= 40
    etrago.network.generators.loc['lignite', 'marginal_cost']= 35
    etrago.network.generators.loc['nuclear', 'marginal_cost']= 30
    etrago.network.generators.loc[etrago.network.generators.carrier.isin(['biomass', 'central_biomass_CHP', 'industrial_biomass_CHP']), 'marginal_cost']= 20

    etrago.network.lines_t.s_max_pu.drop(etrago.network.lines_t.s_max_pu.iloc[:,:], axis=1, inplace=True)

    for t in etrago.network.iterate_components():
        if 'p_nom_max' in t.df:
            t.df['p_nom_max'].fillna(np.inf, inplace=True)
    
    for t in etrago.network.iterate_components():
        if 'p_nom_min' in t.df:
                        t.df['p_nom_min'].fillna(0., inplace=True)
=======
    etrago.network.lines.lifetime = 40 # only temporal fix until either the 
                                       # PyPSA network clustering function 
                                       # is changed (taking the mean) or our 
                                       # data model is altered, which will 
                                       # happen in the next data creation run
>>>>>>> 0356f8e3

    etrago.adjust_network()

    etrago.network.lines.loc[etrago.network.lines.country == 'DE', 'x'] = etrago.network.lines.loc[etrago.network.lines.country == 'DE', 'x']/100


    from etrago.tools.utilities import drop_sectors
    
    to_drop = etrago.network.buses.carrier.unique()
    
    # drop_sectors(etrago, drop_carriers=['CH4', 'H2_grid', 'central_heat', 
    #                                   'rural_heat', 'central_heat_store', 
    #                                   'rural_heat_store'])
    drop_sectors(etrago, drop_carriers=['CH4', 'H2_grid', 'H2_ind_load', 'H2_saltcavern',
                                      'central_heat', 
                                      'central_heat_store', 
                                      'rural_heat_store', 'rural_heat',
                                      'dsm'])
    #import pdb; pdb.set_trace()
    # Set marginal costs for gas feed-in
    etrago.network.generators.marginal_cost[
        etrago.network.generators.carrier=='CH4']+= 25.6+0.201*76.5

    # ehv network clustering
    etrago.ehv_clustering()

    # k-mean clustering
    etrago.kmean_clustering()

    for t in etrago.network.iterate_components():
        if 'p_nom_max' in t.df:
            t.df['p_nom_max'].fillna(np.inf, inplace=True)

    for t in etrago.network.iterate_components():
            if 'p_nom_min' in t.df:
                t.df['p_nom_min'].fillna(0., inplace=True)

    for t in etrago.network.iterate_components():
        if 'marginal_cost' in t.df:
            np.random.seed(174)
            t.df['marginal_cost'] += 1e-2 + 2e-3 * (np.random.random(len(t.df)) - 0.5)

        
    #etrago.kmean_clustering_gas()
    etrago.network.storage_units.loc[(etrago.network.storage_units.carrier == 'battery') &(etrago.network.storage_units.p_nom_extendable == False), 'p_nom_max'] = etrago.network.storage_units.loc[(etrago.network.storage_units.carrier == 'battery') &(etrago.network.storage_units.p_nom_extendable == False), 'p_nom']
    etrago.network.storage_units.loc[(etrago.network.storage_units.carrier == 'battery') &(etrago.network.storage_units.p_nom_extendable == False), 'capital_cost'] = 64763.666508
    etrago.network.storage_units.loc[(etrago.network.storage_units.carrier == 'battery'), 'p_nom_extendable'] = True

    neighbor_buses = etrago.network.buses[etrago.network.buses.country !='DE'].index
    neighbor_gens = etrago.network.generators[etrago.network.generators.bus.isin(neighbor_buses)]

    de_buses = etrago.network.buses[etrago.network.buses.country =='DE'].index
    de_gens = etrago.network.generators[etrago.network.generators.bus.isin(de_buses)]

    for i in neighbor_gens[neighbor_gens.carrier == 'solar'].index:
        etrago.network.generators_t.p_max_pu[i]= etrago.network.generators_t.p_max_pu[de_gens[de_gens.carrier == 'solar'].iloc[[0]].index]
            
    for i in neighbor_gens[neighbor_gens.carrier == 'wind_onshore'].index:
        etrago.network.generators_t.p_max_pu[i]= etrago.network.generators_t.p_max_pu[de_gens[de_gens.carrier == 'wind_onshore'].iloc[[0]].index]
                        
    for i in neighbor_gens[neighbor_gens.carrier == 'wind_offshore'].index:
        etrago.network.generators_t.p_max_pu[i]= etrago.network.generators_t.p_max_pu[de_gens[de_gens.carrier == 'wind_offshore'].iloc[[0]].index]
                                    
    for i in etrago.network.generators[etrago.network.generators.carrier == 'solar_rooftop'].index:
        etrago.network.generators_t.p_max_pu[i]= etrago.network.generators_t.p_max_pu[de_gens[de_gens.carrier == 'solar'].iloc[[0]].index]


    etrago.args['load_shedding']=True
    etrago.load_shedding()

    # skip snapshots
    etrago.skip_snapshots()

    # snapshot clustering
    # needs to be adjusted for new sectors
    #etrago.snapshot_clustering()

    # start linear optimal powerflow calculations
    # needs to be adjusted for new sectors
    etrago.lopf()

    # TODO: check if should be combined with etrago.lopf()
    # needs to be adjusted for new sectors
    # etrago.pf_post_lopf()

    # spatial disaggregation
    # needs to be adjusted for new sectors
    # etrago.disaggregation()

    # calculate central etrago results
    # needs to be adjusted for new sectors
    # etrago.calc_results()

    return etrago


if __name__ == '__main__':
    # execute etrago function
    print(datetime.datetime.now())
    etrago = run_etrago(args, json_path=None)
    print(datetime.datetime.now())
    etrago.session.close()
    # plots
    # make a line loading plot
    # plot_line_loading(network)
    # plot stacked sum of nominal power for each generator type and timestep
    # plot_stacked_gen(network, resolution="MW")
    # plot to show extendable storages
    # storage_distribution(network)
    # extension_overlay_network(network)<|MERGE_RESOLUTION|>--- conflicted
+++ resolved
@@ -70,18 +70,13 @@
     'csv_export': 'results/onlyAC_300_04042022',  # save results as csv: False or /path/tofolder
     # Settings:
     'extendable': ['as_in_db'],  # Array of components to optimize
-    'generator_noise': False,  # apply generator noise, False or seed number
+    'generator_noise': 789456,  # apply generator noise, False or seed number
     'extra_functionality':{},  # Choose function name or {}
     # Clustering:
     'network_clustering_kmeans': {
         'active': True, # choose if clustering is activated
-<<<<<<< HEAD
         'n_clusters': 300, # number of resulting nodes
-        'n_clusters_gas': 30, # number of resulting nodes in Germany
-=======
-        'n_clusters': 30, # number of resulting nodes
         'n_clusters_gas': 30, # number of resulting nodes
->>>>>>> 0356f8e3
         'kmeans_busmap': False, # False or path/to/busmap.csv
         'kmeans_gas_busmap': False, # False or path/to/ch4_busmap.csv
         'line_length_factor': 1, #
@@ -400,17 +395,20 @@
     etrago.network.lines.v_ang_min.fillna(0., inplace=True)
     etrago.network.links.terrain_factor.fillna(1., inplace=True)
     etrago.network.lines.v_ang_max.fillna(1., inplace=True)
-<<<<<<< HEAD
-    etrago.network.lines.lifetime = 40
+    etrago.network.lines.lifetime = 40 # only temporal fix until either the 
+                                       # PyPSA network clustering function 
+                                       # is changed (taking the mean) or our 
+                                       # data model is altered, which will 
+                                       # happen in the next data creation run
     etrago.network.lines.s_nom_max = etrago.network.lines.s_nom_min * 4
     etrago.network.links.p_nom_max = etrago.network.links.p_nom_min * 4
     etrago.network.generators_t['p_max_pu'].mask(etrago.network.generators_t['p_max_pu']<0.001, 0, inplace=True)
 
-    etrago.network.generators.loc[~etrago.network.generators.carrier.isin(['run_of_river', 'solar', 'solar_rooftop', 'wind_onshore','other_renewable', 'reservoir', 'wind_offshore']), 'marginal_cost']= 60
-    etrago.network.generators.loc['coal', 'marginal_cost']= 40
-    etrago.network.generators.loc['lignite', 'marginal_cost']= 35
-    etrago.network.generators.loc['nuclear', 'marginal_cost']= 30
-    etrago.network.generators.loc[etrago.network.generators.carrier.isin(['biomass', 'central_biomass_CHP', 'industrial_biomass_CHP']), 'marginal_cost']= 20
+    #etrago.network.generators.loc[~etrago.network.generators.carrier.isin(['run_of_river', 'solar', 'solar_rooftop', 'wind_onshore','other_renewable', 'reservoir', 'wind_offshore']), 'marginal_cost']= 60
+    #etrago.network.generators.loc['coal', 'marginal_cost']= 40
+    #etrago.network.generators.loc['lignite', 'marginal_cost']= 35
+    #etrago.network.generators.loc['nuclear', 'marginal_cost']= 30
+    #etrago.network.generators.loc[etrago.network.generators.carrier.isin(['biomass', 'central_biomass_CHP', 'industrial_biomass_CHP']), 'marginal_cost']= 20
 
     etrago.network.lines_t.s_max_pu.drop(etrago.network.lines_t.s_max_pu.iloc[:,:], axis=1, inplace=True)
 
@@ -421,17 +419,10 @@
     for t in etrago.network.iterate_components():
         if 'p_nom_min' in t.df:
                         t.df['p_nom_min'].fillna(0., inplace=True)
-=======
-    etrago.network.lines.lifetime = 40 # only temporal fix until either the 
-                                       # PyPSA network clustering function 
-                                       # is changed (taking the mean) or our 
-                                       # data model is altered, which will 
-                                       # happen in the next data creation run
->>>>>>> 0356f8e3
 
     etrago.adjust_network()
 
-    etrago.network.lines.loc[etrago.network.lines.country == 'DE', 'x'] = etrago.network.lines.loc[etrago.network.lines.country == 'DE', 'x']/100
+    #etrago.network.lines.loc[etrago.network.lines.country == 'DE', 'x'] = etrago.network.lines.loc[etrago.network.lines.country == 'DE', 'x']/100
 
 
     from etrago.tools.utilities import drop_sectors
@@ -457,43 +448,7 @@
     # k-mean clustering
     etrago.kmean_clustering()
 
-    for t in etrago.network.iterate_components():
-        if 'p_nom_max' in t.df:
-            t.df['p_nom_max'].fillna(np.inf, inplace=True)
-
-    for t in etrago.network.iterate_components():
-            if 'p_nom_min' in t.df:
-                t.df['p_nom_min'].fillna(0., inplace=True)
-
-    for t in etrago.network.iterate_components():
-        if 'marginal_cost' in t.df:
-            np.random.seed(174)
-            t.df['marginal_cost'] += 1e-2 + 2e-3 * (np.random.random(len(t.df)) - 0.5)
-
-        
-    #etrago.kmean_clustering_gas()
-    etrago.network.storage_units.loc[(etrago.network.storage_units.carrier == 'battery') &(etrago.network.storage_units.p_nom_extendable == False), 'p_nom_max'] = etrago.network.storage_units.loc[(etrago.network.storage_units.carrier == 'battery') &(etrago.network.storage_units.p_nom_extendable == False), 'p_nom']
-    etrago.network.storage_units.loc[(etrago.network.storage_units.carrier == 'battery') &(etrago.network.storage_units.p_nom_extendable == False), 'capital_cost'] = 64763.666508
-    etrago.network.storage_units.loc[(etrago.network.storage_units.carrier == 'battery'), 'p_nom_extendable'] = True
-
-    neighbor_buses = etrago.network.buses[etrago.network.buses.country !='DE'].index
-    neighbor_gens = etrago.network.generators[etrago.network.generators.bus.isin(neighbor_buses)]
-
-    de_buses = etrago.network.buses[etrago.network.buses.country =='DE'].index
-    de_gens = etrago.network.generators[etrago.network.generators.bus.isin(de_buses)]
-
-    for i in neighbor_gens[neighbor_gens.carrier == 'solar'].index:
-        etrago.network.generators_t.p_max_pu[i]= etrago.network.generators_t.p_max_pu[de_gens[de_gens.carrier == 'solar'].iloc[[0]].index]
-            
-    for i in neighbor_gens[neighbor_gens.carrier == 'wind_onshore'].index:
-        etrago.network.generators_t.p_max_pu[i]= etrago.network.generators_t.p_max_pu[de_gens[de_gens.carrier == 'wind_onshore'].iloc[[0]].index]
-                        
-    for i in neighbor_gens[neighbor_gens.carrier == 'wind_offshore'].index:
-        etrago.network.generators_t.p_max_pu[i]= etrago.network.generators_t.p_max_pu[de_gens[de_gens.carrier == 'wind_offshore'].iloc[[0]].index]
-                                    
-    for i in etrago.network.generators[etrago.network.generators.carrier == 'solar_rooftop'].index:
-        etrago.network.generators_t.p_max_pu[i]= etrago.network.generators_t.p_max_pu[de_gens[de_gens.carrier == 'solar'].iloc[[0]].index]
-
+    etrago.kmean_clustering_gas()
 
     etrago.args['load_shedding']=True
     etrago.load_shedding()
