# -*- coding: utf-8 -*-
# Copyright 2016-2018  Flensburg University of Applied Sciences,
# Europa-Universität Flensburg,
# Centre for Sustainable Energy Systems,
# DLR-Institute for Networked Energy Systems

# This program is free software; you can redistribute it and/or
# modify it under the terms of the GNU Affero General Public License as
# published by the Free Software Foundation; either version 3 of the
# License, or (at your option) any later version.

# This program is distributed in the hope that it will be useful,
# but WITHOUT ANY WARRANTY; without even the implied warranty of
# MERCHANTABILITY or FITNESS FOR A PARTICULAR PURPOSE.  See the
# GNU Affero General Public License for more details.

# You should have received a copy of the GNU Affero General Public License
# along with this program.  If not, see <http://www.gnu.org/licenses/>.

# File description
"""
This is the application file for the tool eTraGo.
Define your connection parameters and power flow settings before executing
the function etrago.
"""

import numpy as np
from numpy import genfromtxt
import time
import datetime
import os

__copyright__ = (
    "Flensburg University of Applied Sciences, "
    "Europa-Universität Flensburg, Centre for Sustainable Energy Systems, "
    "DLR-Institute for Networked Energy Systems")
__license__ = "GNU Affero General Public License Version 3 (AGPL-3.0)"
__author__ = "ulfmueller, lukasol, wolfbunke, mariusves, s3pp"


if 'READTHEDOCS' not in os.environ:
    # Sphinx does not run this code.
    # Do not import internal packages directly
    from etrago.tools.io import (
        NetworkScenario,
        results_to_oedb,
        extension,
        decommissioning)
    from etrago.tools.plot import (
        plot_line_loading,
        plot_stacked_gen,
        add_coordinates,
        curtailment,
        gen_dist,
        storage_distribution,
        storage_expansion,
        extension_overlay_network,
        nodal_gen_dispatch)

    from etrago.tools.utilities import (
        load_shedding,
        data_manipulation_sh,
        convert_capital_costs,
        results_to_csv,
        parallelisation,
        pf_post_lopf,
        loading_minimization,
        calc_line_losses,
        group_parallel_lines,
        add_missing_components,
        set_line_costs,
        set_trafo_costs,
        clip_foreign,
        fix_bugs_for_pf,
        add_single_country,
        distribute_q)
    
    from etrago.tools.extendable import extendable
    from etrago.cluster.networkclustering import (
        busmap_from_psql, cluster_on_extra_high_voltage, kmean_clustering)
    from etrago.cluster.snapshot import snapshot_clustering, daily_bounds
    from egoio.tools import db
    from sqlalchemy.orm import sessionmaker

args = {  # Setup and Configuration:
    'db': 'oedb',  # database session
    'gridversion': 'v0.4.2',  # None for model_draft or Version number
    'method': 'lopf',  # lopf or pf
    'pf_post_lopf':True,  # perform a pf after a lopf simulation
    'start_snapshot': 4379,
    'end_snapshot': 4379,
    'solver': 'gurobi',  # glpk, cplex or gurobi
    'solver_options': {'threads':2,
                       'BarConvTol':1.e-5,'FeasibilityTol':1.e-6},  # {} for default or dict of solver options
    'scn_name': 'Status Quo',  # a scenario: Status Quo, NEP 2035, eGo100
    # Scenario variations:
    'scn_extension': None,  # None or extension scenario
    'scn_decommissioning': None,  # None or decommissioning scenario
    'add_Belgium_Norway': False,  # add Belgium and Norway
    # Export options:
    'lpfile': False,  # save pyomo's lp file: False or /path/tofolder
    'results': 'results',  # save results as csv: False or /path/tofolder
    'export': False,  # export the results back to the oedb
    # Settings:
<<<<<<< HEAD
    'extendable':  None, #['network'],  # None or array of components to optimize
    'generator_noise': True,  # small generator noise
    'reproduce_noise': False,  # predefined set of random noise
    'minimize_loading': False,
    # Clustering:
    'network_clustering_kmeans':50,  # False or the value k for clustering
=======
    'extendable': None,  # None or array of components to optimize
    'generator_noise': 789456,  # apply generator noise, False or seed number
    'minimize_loading': False,
    # Clustering:
    'network_clustering_kmeans': 10,  # False or the value k for clustering
>>>>>>> 8426404c
    'load_cluster': False,  # False or predefined busmap for k-means
    'network_clustering_ehv': False,  # clustering of HV buses to EHV buses.
    'snapshot_clustering': False,  # False or the number of 'periods'
    # Simplifications:
    'parallelisation': False,  # run snapshots parallely.
    'skip_snapshots':False,
    'line_grouping': False,  # group lines parallel lines
    'branch_capacity_factor': 0.7,  # factor to change branch capacities
    'load_shedding': True,  # meet the demand at very high cost
    'comments': None}


def etrago(args):
    """The etrago function works with following arguments:


    Parameters
    ----------

    db : str
        ``'oedb'``,
        Name of Database session setting stored in *config.ini* of *.egoio*

    gridversion : NoneType or str
        ``'v0.2.11'``,
        Name of the data version number of oedb: state ``'None'`` for
        model_draft (sand-box) or an explicit version number
        (e.g. 'v0.2.10') for the grid schema.

    method : str
        ``'lopf'``,
        Choose between a non-linear power flow ('pf') or
        a linear optimal power flow ('lopf').

    pf_post_lopf : bool
        False,
        Option to run a non-linear power flow (pf) directly after the
        linear optimal power flow (and thus the dispatch) has finished.

    start_snapshot : int
        1,
        Start hour of the scenario year to be calculated.

    end_snapshot : int
        2,
        End hour of the scenario year to be calculated.

    solver : str
        'glpk',
        Choose your preferred solver. Current options: 'glpk' (open-source),
        'cplex' or 'gurobi'.

    scn_name : str
        'Status Quo',
        Choose your scenario. Currently, there are three different
        scenarios: 'Status Quo', 'NEP 2035', 'eGo100'. If you do not
        want to use the full German dataset, you can use the excerpt of
        Schleswig-Holstein by adding the acronym SH to the scenario
        name (e.g. 'SH Status Quo').

   scn_extension : str
       None,
       Choose an extension-scenario which will be added to the existing
       network container. Data of the extension scenarios are located in
       extension-tables (e.g. model_draft.ego_grid_pf_hv_extension_bus)
       with the prefix 'extension_'.
       Currently there are two overlay networks:
           'nep2035_confirmed' includes all planed new lines confirmed by the
           Bundesnetzagentur
           'nep2035_b2' includes all new lines planned by the
           Netzentwicklungsplan 2025 in scenario 2035 B2

    scn_decommissioning : str
        None,
        Choose an extra scenario which includes lines you want to decommise
        from the existing network. Data of the decommissioning scenarios are
        located in extension-tables
        (e.g. model_draft.ego_grid_pf_hv_extension_bus) with the prefix
        'decommissioning_'.
        Currently, there are two decommissioning_scenarios which are linked to
        extension-scenarios:
            'nep2035_confirmed' includes all lines that will be replaced in
            confirmed projects
            'nep2035_b2' includes all lines that will be replaced in
            NEP-scenario 2035 B2

    add_Belgium_Norway : bool
        False,
        State if you want to add Belgium and Norway as electrical neighbours.
        Currently, generation and load always refer to scenario 'NEP 2035'.

    lpfile : obj
        False,
        State if and where you want to save pyomo's lp file. Options:
        False or '/path/tofolder'.import numpy as np

    results : obj
        False,
        State if and where you want to save results as csv files.Options:
        False or '/path/tofolder'.

    export : bool
        False,
        State if you want to export the results of your calculation
        back to the database.

    extendable : NoneType or list
        ['network', 'storages'],
        Choose None or which components you want to optimize.
        Settings can be added in /tools/extendable.py.
        The most important possibilities:
            'network': set all lines, links and transformers extendable
            'transformers': set all transformers extendable
            'overlay_network': set all components of the 'scn_extension'
                               extendable
            'storages': allow to install extendable storages
                        (unlimited in size) at each grid node in order to meet
                        the flexibility demand.


    generator_noise : bool or int
        State if you want to apply a small random noise to the marginal costs
        of each generator in order to prevent an optima plateau. To reproduce
        a noise, choose the same integer (seed number).

    minimize_loading : bool
        False,
        ...

    network_clustering_kmeans : bool or int
        False,
        State if you want to apply a clustering of all network buses down to
        only ``'k'`` buses. The weighting takes place considering generation
        and load
        at each node. If so, state the number of k you want to apply. Otherwise
        put False. This function doesn't work together with
        ``'line_grouping = True'``.

    load_cluster : bool or obj
        state if you want to load cluster coordinates from a previous run:
        False or /path/tofile (filename similar to ./cluster_coord_k_n_result).

    network_clustering_ehv : bool
        False,
        Choose if you want to cluster the full HV/EHV dataset down to only the
        EHV buses. In that case, all HV buses are assigned to their closest EHV
        sub-station, taking into account the shortest distance on power lines.

    snapshot_clustering : bool or int
        False,
        State if you want to cluster the snapshots and run the optimization
        only on a subset of snapshot periods. The int value defines the number
        of periods (i.e. days) which will be clustered to.
        Move to PyPSA branch:features/snapshot_clustering

    parallelisation : bool
        False,
        Choose if you want to calculate a certain number of snapshots in
        parallel. If yes, define the respective amount in the if-clause
        execution below. Otherwise state False here.

    line_grouping : bool
        True,
        State if you want to group lines that connect the same two buses
        into one system.

    branch_capacity_factor : numeric
        1,
        Add a factor here if you want to globally change line capacities
        (e.g. to "consider" an (n-1) criterion or for debugging purposes).

    load_shedding : bool
        False,
        State here if you want to make use of the load shedding function which
        is helpful when debugging: a very expensive generator is set to each
        bus and meets the demand when regular
        generators cannot do so.

    comments : str
        None

    Returns
    -------
    network : `pandas.DataFrame<dataframe>`
        eTraGo result network based on `PyPSA network
        <https://www.pypsa.org/doc/components.html#network>`_


    """
    conn = db.connection(section=args['db'])
    Session = sessionmaker(bind=conn)
    session = Session()

    # additional arguments cfgpath, version, prefix
    if args['gridversion'] is None:
        args['ormcls_prefix'] = 'EgoGridPfHv'
    else:
        args['ormcls_prefix'] = 'EgoPfHv'

    scenario = NetworkScenario(session,
                               version=args['gridversion'],
                               prefix=args['ormcls_prefix'],
                               method=args['method'],
                               start_snapshot=args['start_snapshot'],
                               end_snapshot=args['end_snapshot'],
                               scn_name=args['scn_name'])

    network = scenario.build_network()
    network.lines.r[network.lines.r == 0] = 0.0000001
    # add coordinates
    network = add_coordinates(network)
    #network.generators.control = "PV"
    #network = add_single_country(network)
    network =fix_bugs_for_pf(network)
   
    # TEMPORARY vague adjustment due to transformer bug in data processing
    if args['gridversion'] == 'v0.2.11':
        network.transformers.x = network.transformers.x * 0.0001

    # set SOC at the beginning and end of the period to equal values
    network.storage_units.cyclic_state_of_charge = True

    # set extra_functionality to default
    extra_functionality = None

    if args['generator_noise'] is not False:
        # add random noise to all generators
        s = np.random.RandomState(args['generator_noise'])
        network.generators.marginal_cost += \
            abs(s.normal(0, 0.001, len(network.generators.marginal_cost)))

    # for SH scenario run do data preperation:
    if (args['scn_name'] == 'SH Status Quo' or
            args['scn_name'] == 'SH NEP 2035'):
        data_manipulation_sh(network)

    # grouping of parallel lines
    if args['line_grouping']:
        group_parallel_lines(network)
        

    # network clustering
    if args['network_clustering_ehv']:
        network.generators.control = "PV"
        busmap = busmap_from_psql(network, session, scn_name=args['scn_name'])
        network = cluster_on_extra_high_voltage(
            network, busmap, with_time=True)



    # Branch loading minimization
    if args['minimize_loading']:
        extra_functionality = loading_minimization

    if args['skip_snapshots']:
        network.snapshots = network.snapshots[::args['skip_snapshots']]
        network.snapshot_weightings = network.snapshot_weightings[
            ::args['skip_snapshots']] * args['skip_snapshots']

    if args['scn_extension'] is not None:
        network = extension(
            network,
            session,
            scn_extension=args['scn_extension'],
            start_snapshot=args['start_snapshot'],
            end_snapshot=args['end_snapshot'],
            k_mean_clustering=args['network_clustering_kmeans'])

    if args['scn_decommissioning'] is not None:
        network = decommissioning(
            network,
            session,
            scn_decommissioning=args['scn_decommissioning'],
            k_mean_clustering=args['network_clustering_kmeans'])

    if args['add_Belgium_Norway']:
        network = extension(
            network,
            session,
            scn_extension='BE_NO_NEP 2035',
            start_snapshot=args['start_snapshot'],
            end_snapshot=args['end_snapshot'],
            k_mean_clustering=args['network_clustering_kmeans'])

    if args['extendable'] is not None:
        network = extendable(
            network,
            args['extendable'],
            args['scn_extension'])
        network = convert_capital_costs(
            network, args['start_snapshot'], args['end_snapshot'])
       
            # k-mean clustering
    if not args['network_clustering_kmeans'] is False:
        network = kmean_clustering(
            network,
            n_clusters=args['network_clustering_kmeans'],
            load_cluster=args['load_cluster'],
            line_length_factor=1,
            remove_stubs=False,
            use_reduced_coordinates=False,
            bus_weight_tocsv=None,
            bus_weight_fromcsv=None)

    if args['branch_capacity_factor']:
        network.lines.s_nom = network.lines.s_nom * \
            args['branch_capacity_factor']
        network.transformers.s_nom = network.transformers.s_nom * \
            args['branch_capacity_factor']

    # load shedding in order to hunt infeasibilities
    if args['load_shedding']:
        load_shedding(network)
        
   # network.generators.control[network.generators.control == 'PQ']= 'PV'

    
    # snapshot clustering
    if not args['snapshot_clustering'] is False:
        network = snapshot_clustering(
            network, how='daily', clusters=args['snapshot_clustering'])
        extra_functionality = daily_bounds  # daily_bounds or other constraint

    # parallisation
    if args['parallelisation']:
        parallelisation(
            network,
            start_snapshot=args['start_snapshot'],
            end_snapshot=args['end_snapshot'],
            group_size=1,
            solver_name=args['solver'],
            solver_options=args['solver_options'],
            extra_functionality=extra_functionality)
    

    
    # start linear optimal powerflow calculations
    elif args['method'] == 'lopf':
        x = time.time()
        network.lopf(
            network.snapshots,
            solver_name=args['solver'],
            solver_options=args['solver_options'],
            extra_functionality=extra_functionality)
        y = time.time()
        z = (y - x) / 60
        # z is time for lopf in minutes
        print("Time for LOPF [min]:", round(z, 2))

        # start non-linear powerflow simulation
    elif args['method'] is 'pf':
        network.pf(scenario.timeindex)
        # calc_line_losses(network)

    if args['pf_post_lopf']:
        x = time.time()
        pf_post_lopf(network, scenario)
        y = time.time()
        z = (y - x) / 60
        print("Time for PF [min]:", round(z, 2))
        calc_line_losses(network)
        network.lines['angle_diff']= (network.buses_t.v_ang.\
                     loc[network.snapshots[0], network.lines.bus0].values - 
                     network.buses_t.v_ang.loc[network.snapshots[0],\
                    network.lines.bus1].values)*180/3.1415
       # network = distribute_q(network)

    # provide storage installation costs
    if sum(network.storage_units.p_nom_opt) != 0:
        installed_storages = \
            network.storage_units[network.storage_units.p_nom_opt != 0]
        storage_costs = sum(
            installed_storages.capital_cost *
            installed_storages.p_nom_opt)
        print(
            "Investment costs for all storages in selected snapshots [EUR]:",
            round(
                storage_costs,
                2))

    # write lpfile to path
    if not args['lpfile'] is False:
        network.model.write(
            args['lpfile'], io_options={
                'symbolic_solver_labels': True})
    # write PyPSA results back to database
    if args['export']:
        username = str(conn.url).split('//')[1].split(':')[0]
        args['user_name'] = username
        safe_results = False  # default is False.
        # If it is set to 'True' the result set will be safed
        # to the versioned grid schema eventually apart from
        # being saved to the model_draft.
        # ONLY set to True if you know what you are doing.
        results_to_oedb(
            session,
            network,
            args,
            grid='hv',
            safe_results=safe_results)

    # write PyPSA results to csv to path
    if not args['results'] is False:
        results_to_csv(network, args)

    # close session
    # session.close()

    return network


if __name__ == '__main__':
    # execute etrago function
    print(datetime.datetime.now())
    network = etrago(args)
    print(datetime.datetime.now())
    # plots
    # make a line loading plot
    # plot_line_loading(network)
    # plot stacked sum of nominal power for each generator type and timestep
    # plot_stacked_gen(network, resolution="MW")
    # plot to show extendable storages
    # storage_distribution(network)
    # extension_overlay_network(network)<|MERGE_RESOLUTION|>--- conflicted
+++ resolved
@@ -102,20 +102,11 @@
     'results': 'results',  # save results as csv: False or /path/tofolder
     'export': False,  # export the results back to the oedb
     # Settings:
-<<<<<<< HEAD
-    'extendable':  None, #['network'],  # None or array of components to optimize
-    'generator_noise': True,  # small generator noise
-    'reproduce_noise': False,  # predefined set of random noise
-    'minimize_loading': False,
-    # Clustering:
-    'network_clustering_kmeans':50,  # False or the value k for clustering
-=======
     'extendable': None,  # None or array of components to optimize
     'generator_noise': 789456,  # apply generator noise, False or seed number
     'minimize_loading': False,
     # Clustering:
     'network_clustering_kmeans': 10,  # False or the value k for clustering
->>>>>>> 8426404c
     'load_cluster': False,  # False or predefined busmap for k-means
     'network_clustering_ehv': False,  # clustering of HV buses to EHV buses.
     'snapshot_clustering': False,  # False or the number of 'periods'
