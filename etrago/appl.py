# -*- coding: utf-8 -*-
# Copyright 2016-2018  Flensburg University of Applied Sciences,
# Europa-Universität Flensburg,
# Centre for Sustainable Energy Systems,
# DLR-Institute for Networked Energy Systems

# This program is free software; you can redistribute it and/or
# modify it under the terms of the GNU Affero General Public License as
# published by the Free Software Foundation; either version 3 of the
# License, or (at your option) any later version.

# This program is distributed in the hope that it will be useful,
# but WITHOUT ANY WARRANTY; without even the implied warranty of
# MERCHANTABILITY or FITNESS FOR A PARTICULAR PURPOSE.  See the
# GNU Affero General Public License for more details.

# You should have received a copy of the GNU Affero General Public License
# along with this program.  If not, see <http://www.gnu.org/licenses/>.

# File description
"""
This is the application file for the tool eTraGo.
Define your connection parameters and power flow settings before executing
the function etrago.
"""


import datetime
import os
import os.path
import numpy as np

__copyright__ = (
    "Flensburg University of Applied Sciences, "
    "Europa-Universität Flensburg, Centre for Sustainable Energy Systems, "
    "DLR-Institute for Networked Energy Systems"
)
__license__ = "GNU Affero General Public License Version 3 (AGPL-3.0)"
__author__ = "ulfmueller, lukasol, wolfbunke, mariusves, s3pp"


if "READTHEDOCS" not in os.environ:
    # Sphinx does not run this code.
    # Do not import internal packages directly

    from etrago import Etrago

args = {
    # Setup and Configuration:
    "db": "egon-data",  # database session
    "gridversion": None,  # None for model_draft or Version number
    "method": {  # Choose method and settings for optimization
        "type": "lopf",  # type of optimization, currently only 'lopf'
        "n_iter": 4,  # abort criterion of iterative optimization, 'n_iter' or 'threshold'
        "pyomo": True,
    },  # set if pyomo is used for model building
    "pf_post_lopf": {
        "active": False,  # choose if perform a pf after a lopf simulation
        "add_foreign_lopf": True,  # keep results of lopf for foreign DC-links
        "q_allocation": "p_nom",
    },  # allocate reactive power via 'p_nom' or 'p'
    "start_snapshot": 1,
    "end_snapshot": 2,
    "solver": "gurobi",  # glpk, cplex or gurobi
    "solver_options": {},
    "model_formulation": "kirchhoff",  # angles or kirchhoff
    "scn_name": "eGon2035",  # a scenario: eGon2035 or eGon100RE
    # Scenario variations:
    "scn_extension": None,  # None or array of extension scenarios
    "scn_decommissioning": None,  # None or decommissioning scenario
    # Export options:
    "lpfile": False,  # save pyomo's lp file: False or /path/tofolder
    "csv_export": "results",  # save results as csv: False or /path/tofolder
    # Settings:
    "extendable": {
        "extendable_components": ["as_in_db"],  # Array of components to optimize
        "upper_bounds_grid": {  # Set upper bounds for grid expansion
            # lines in Germany
            "grid_max_D": None,  # relative to existing capacity
            "grid_max_abs_D": {  # absolute capacity per voltage level
                "380": {"i": 1020, "wires": 4, "circuits": 4},
                "220": {"i": 1020, "wires": 4, "circuits": 4},
                "110": {"i": 1020, "wires": 4, "circuits": 2},
                "dc": 0,
            },
            # border crossing lines
            "grid_max_foreign": 4,  # relative to existing capacity
            "grid_max_abs_foreign": None,  # absolute capacity per voltage level
        },
    },
    "generator_noise": 789456,  # apply generator noise, False or seed number
    "extra_functionality": {},  # Choose function name or {}
    # Clustering:
    "network_clustering_kmeans": {
        "active": True,  # choose if clustering is activated
<<<<<<< HEAD
        'n_clusters': 30, # number of resulting nodes in specified region (only DE or DE+foreign)
        'cluster_foreign_AC': False, # take foreign AC buses into account, True or False
        "n_clusters_gas": 30,  # number of resulting nodes
=======
        "n_clusters": 30,  # number of resulting nodes
        "cluster_foreign_gas": False,  # cluster foreign gas buses, True or False
        "n_clusters_gas": 30,  # number of resulting nodes in specified region (only DE or DE+foreign);
        # Note: Number of resulting nodes depends on if foreign nodes are clustered.
        # If not, total number of nodes is n_clusters_gas + foreign_buses (usually 13)
>>>>>>> 3bc17354
        "kmeans_busmap": False,  # False or path/to/busmap.csv
        "kmeans_gas_busmap": False,  # False or path/to/ch4_busmap.csv
        "line_length_factor": 1,  #
        "remove_stubs": False,  # remove stubs bevore kmeans clustering
        "use_reduced_coordinates": False,  #
        "bus_weight_tocsv": None,  # None or path/to/bus_weight.csv
        "bus_weight_fromcsv": None,  # None or path/to/bus_weight.csv
        "gas_weight_tocsv": None,  # None or path/to/gas_bus_weight.csv
        "gas_weight_fromcsv": None,  # None or path/to/gas_bus_weight.csv
        "n_init": 10,  # affects clustering algorithm, only change when neccesary
        "max_iter": 100,  # affects clustering algorithm, only change when neccesary
        "tol": 1e-6,
    },  # affects clustering algorithm, only change when neccesary
    "sector_coupled_clustering": {
        "active": True,  # choose if clustering is activated
        "carrier_data": {  # select carriers affected by sector coupling
            "H2_ind_load": {"base": ["H2_grid"], "strategy": "consecutive"},
            "central_heat": {"base": ["CH4", "AC"], "strategy": "consecutive"},
            "rural_heat": {"base": ["CH4", "AC"], "strategy": "consecutive"},
        },
    },
    "network_clustering_ehv": False,  # clustering of HV buses to EHV buses.
    "disaggregation": "uniform",  # None, 'mini' or 'uniform'
    "snapshot_clustering": {
        "active": False,  # choose if clustering is activated
        "method": "typical_periods",  # 'typical_periods' or 'segmentation'
        "how": "daily",  # type of period, currently only 'daily' - only relevant for 'typical_periods'
        "storage_constraints": "",  # additional constraints for storages  - only relevant for 'typical_periods'
        "n_clusters": 5,  #  number of periods - only relevant for 'typical_periods'
        "n_segments": 5,
    },  # number of segments - only relevant for segmentation
    # Simplifications:
    "skip_snapshots": 3,  # False or number of snapshots to skip
    "branch_capacity_factor": {"HV": 0.5, "eHV": 0.7},  # p.u. branch derating
    "load_shedding": False,  # meet the demand at value of loss load cost
    "foreign_lines": {
        "carrier": "AC",  # 'DC' for modeling foreign lines as links
        "capacity": "osmTGmod",
    },  # 'osmTGmod', 'tyndp2020', 'ntc_acer' or 'thermal_acer'
    "comments": None,
}


def run_etrago(args, json_path):
    """The etrago function works with following arguments:


     Parameters
     ----------

     db : str
         ``'oedb'``,
         Name of Database session setting stored in *config.ini* of *.egoio*

     gridversion : NoneType or str
         ``'v0.4.6'``,
         Name of the data version number of oedb: state ``'None'`` for
         model_draft (sand-box) or an explicit version number
         (e.g. 'v0.4.6') for the grid schema.

     method : dict
         {'type': 'lopf', 'n_iter': 5, 'pyomo': True},
         Choose 'lopf' for 'type'. In case of extendable lines, several lopfs
         have to be performed. Choose either 'n_init' and a fixed number of
         iterations or 'thershold' and a threashold of the objective function as
         abort criteria.
         Set 'pyomo' to False for big optimization problems, currently only
         possible when solver is 'gurobi'.

     pf_post_lopf :dict
         {'active': True, 'add_foreign_lopf': True, 'q_allocation': 'p_nom'},
         Option to run a non-linear power flow (pf) directly after the
         linear optimal power flow (and thus the dispatch) has finished.
         If foreign lines are modeled as DC-links (see foreign_lines), results
         of the lopf can be added by setting 'add_foreign_lopf'.
         Reactive power can be distributed either by 'p_nom' or 'p'.

     start_snapshot : int
         1,
         Start hour of the scenario year to be calculated.

     end_snapshot : int
         2,
         End hour of the scenario year to be calculated.
         If temporal clustering is used, the selected snapshots should cover
         whole days.

     solver : str
         'glpk',
         Choose your preferred solver. Current options: 'glpk' (open-source),
         'cplex' or 'gurobi'.

     solver_options: dict
         Choose settings of solver to improve simulation time and result.
         Options are described in documentation of choosen solver.

     model_formulation: str
         'angles'
         Choose formulation of pyomo-model.
         Current options: angles, cycles, kirchhoff, ptdf

     scn_name : str
         'eGon2035',
         Choose your scenario. Currently, there are two different
         scenarios: 'eGon2035', 'eGon100RE'.

    scn_extension : NoneType or list
        None,

        Choose extension-scenarios which will be added to the existing
        network container. Data of the extension scenarios are located in
        extension-tables (e.g. model_draft.ego_grid_pf_hv_extension_bus)
        with the prefix 'extension_'.
        Currently there are three overlay networks:
            'nep2035_confirmed' includes all planed new lines confirmed by the
            Bundesnetzagentur
            'nep2035_b2' includes all new lines planned by the
            Netzentwicklungsplan 2025 in scenario 2035 B2
            'BE_NO_NEP 2035' includes planned lines to Belgium and Norway and
            adds BE and NO as electrical neighbours

     scn_decommissioning : str
         None,
<<<<<<< HEAD
         Choose an extra scenario which includes lines you want to decommise
         from the existing network. Data of the decommissioning scenarios are
         located in extension-tables
         (e.g. model_draft.ego_grid_pf_hv_extension_bus) with the prefix
         'decommissioning_'.
         Currently, there are two decommissioning_scenarios which are linked to
         extension-scenarios:
             'nep2035_confirmed' includes all lines that will be replaced in
             confirmed projects
             'nep2035_b2' includes all lines that will be replaced in
             NEP-scenario 2035 B2

     lpfile : obj
         False,
         State if and where you want to save pyomo's lp file. Options:
         False or '/path/tofolder'.import numpy as np

     csv_export : obj
         False,
         State if and where you want to save results as csv files.Options:
         False or '/path/tofolder'.

     extendable : dict
         {'extendable_components': ['as_in_db'],
             'upper_bounds_grid': {
                 'grid_max_D': None,
                 'grid_max_abs_D': {
                     '380':{'i':1020, 'wires':4, 'circuits':4},
                     '220':{'i':1020, 'wires':4, 'circuits':4},
                     '110':{'i':1020, 'wires':4, 'circuits':2},
                     'dc':0},
                 'grid_max_foreign': 4,
                 'grid_max_abs_foreign': None}},
         ['network', 'storages'],
         Choose components you want to optimize and set upper bounds for grid expansion.
         The list 'extendable_components' defines a set of components to optimize.
         Settings can be added in /tools/extendable.py.
         The most important possibilities:
             'as_in_db': leaves everything as it is defined in the data coming
                         from the database
             'network': set all lines, links and transformers extendable
             'german_network': set lines and transformers in German grid
                             extendable
             'foreign_network': set foreign lines and transformers extendable
             'transformers': set all transformers extendable
             'overlay_network': set all components of the 'scn_extension'
                                extendable
             'storages': allow to install extendable storages
                         (unlimited in size) at each grid node in order to meet
                         the flexibility demand.
             'network_preselection': set only preselected lines extendable,
                                     method is chosen in function call
         Upper bounds for grid expansion can be set for lines in Germany can be
         defined relative to the existing capacity using 'grid_max_D'.
         Alternatively, absolute maximum capacities between two buses can be
         defined per voltage level using 'grid_max_abs_D'.
         Upper bounds for bordercrossing lines can be defined accrodingly
         using 'grid_max_foreign' or 'grid_max_abs_foreign'.

     generator_noise : bool or int
         State if you want to apply a small random noise to the marginal costs
         of each generator in order to prevent an optima plateau. To reproduce
         a noise, choose the same integer (seed number).

     extra_functionality : dict or None
         None,
         Choose extra functionalities and their parameters for PyPSA-model.
         Settings can be added in /tools/constraints.py.
         Current options are:
             'max_line_ext': float
                 Maximal share of network extension in p.u.
             'min_renewable_share': float
                 Minimal share of renewable generation in p.u.
             'cross_border_flow': array of two floats
                 Limit cross-border-flows between Germany and its neigbouring
                 countries, set values in p.u. of german loads in snapshots
                 for all countries
                 (positiv: export from Germany)
             'cross_border_flows_per_country': dict of cntr and array of floats
                 Limit cross-border-flows between Germany and its neigbouring
                 countries, set values in p.u. of german loads in snapshots
                 for each country
                 (positiv: export from Germany)
             'max_curtailment_per_gen': float
                 Limit curtailment of all wind and solar generators in Germany,
                 values set in p.u. of generation potential.
             'max_curtailment_per_gen': float
                 Limit curtailment of each wind and solar generator in Germany,
                 values set in p.u. of generation potential.
             'capacity_factor': dict of arrays
                 Limit overall energy production for each carrier,
                 set upper/lower limit in p.u.
             'capacity_factor_per_gen': dict of arrays
                 Limit overall energy production for each generator by carrier,
                 set upper/lower limit in p.u.
             'capacity_factor_per_cntr': dict of dict of arrays
                 Limit overall energy production country-wise for each carrier,
                 set upper/lower limit in p.u.
             'capacity_factor_per_gen_cntr': dict of dict of arrays
                 Limit overall energy production country-wise for each generator
                 by carrier, set upper/lower limit in p.u.

     network_clustering_kmeans : dict
          {'active': True, 'n_clusters': 30, 'cluster_foreign_AC': False,
           'n_clusters_gas': 30, 'kmeans_busmap': False, 'line_length_factor': 1.25,
           'remove_stubs': False, 'use_reduced_coordinates': False,
           'bus_weight_tocsv': None, 'bus_weight_fromcsv': None,
           'gas_weight_tocsv': None, 'gas_weight_fromcsv': None, 'n_init': 10,
           'max_iter': 300, 'tol': 1e-4, 'n_jobs': 1},
         State if you want to apply a clustering of all network buses.
         When ``'active'`` is set to True, the AC buses are clustered down to
         ``'n_clusters'`` buses. If ``'cluster_foreign_AC'`` is set to False,
         the AC buses outside Germany are not clustered, and the buses inside
         Germany are clustered to complete ``'n_clusters'`` buses.
         The weighting takes place considering generation and load at each node.
         ``'n_clusters_gas'`` refers to the total amount of gas buses after
         clustering. Note, that the number of gas buses of Germanies neighboring
         countries is not modified in this process.
         With ``'kmeans_busmap'`` you can choose if you want to load cluster
         coordinates from a previous run.
         Option ``'remove_stubs'`` reduces the overestimating of line meshes.
         The other options affect the kmeans algorithm and should only be
         changed carefully, documentation and possible settings are described
         in sklearn-package (sklearn/cluster/k_means_.py).
         This function doesn't work together with ``'line_grouping = True'``.

     sector_coupled_clustering : nested dict
         {'active': True, 'carrier_data': {
          'H2_ind_load': {'base': ['H2_grid']},
          'central_heat': {'base': ['CH4']},
          'rural_heat': {'base': ['CH4']}}
         }
         State if you want to apply clustering of sector coupled carriers, such
         as central_heat or rural_heat. The approach builds on already clustered
         buses (e.g. CH4 and AC) and builds clusters around the topology of the
         buses with carrier ``'base'`` for all buses of a specific carrier, e.g.
         ``'H2_ind_load'``.

     network_clustering_ehv : bool
         False,
         Choose if you want to cluster the full HV/EHV dataset down to only the
         EHV buses. In that case, all HV buses are assigned to their closest EHV
         sub-station, taking into account the shortest distance on power lines.

     snapshot_clustering : dict
         {'active': False, 'method':'typical_periods', 'how': 'daily',
          'storage_constraints': '', 'n_clusters': 5, 'n_segments': 5},
         State if you want to apply a temporal clustering and run the optimization
         only on a subset of snapshot periods.
         You can choose between a method clustering to typical periods, e.g. days
         or a method clustering to segments of adjacent hours.
         With ``'how'``, ``'storage_constraints'`` and ``'n_clusters'`` you choose
         the length of the periods, constraints considering the storages and the number
         of clusters for the usage of the method typical_periods.
         With ``'n_segments'`` you choose the number of segments for the usage of
         the method segmentation.

     branch_capacity_factor : dict
         {'HV': 0.5, 'eHV' : 0.7},
         Add a factor here if you want to globally change line capacities
         (e.g. to "consider" an (n-1) criterion or for debugging purposes).

     load_shedding : bool
         False,
         State here if you want to make use of the load shedding function which
         is helpful when debugging: a very expensive generator is set to each
         bus and meets the demand when regular
         generators cannot do so.

     foreign_lines : dict
         {'carrier':'AC', 'capacity': 'osmTGmod}'
         Choose transmission technology and capacity of foreign lines:
             'carrier': 'AC' or 'DC'
             'capacity': 'osmTGmod', 'ntc_acer' or 'thermal_acer'

     comments : str
         None

     Returns
     -------
     network : `pandas.DataFrame<dataframe>`
         eTraGo result network based on `PyPSA network
         <https://www.pypsa.org/doc/components.html#network>`_
=======
        Choose an extra scenario which includes lines you want to decommise
        from the existing network. Data of the decommissioning scenarios are
        located in extension-tables
        (e.g. model_draft.ego_grid_pf_hv_extension_bus) with the prefix
        'decommissioning_'.
        Currently, there are two decommissioning_scenarios which are linked to
        extension-scenarios:
            'nep2035_confirmed' includes all lines that will be replaced in
            confirmed projects
            'nep2035_b2' includes all lines that will be replaced in
            NEP-scenario 2035 B2

    lpfile : obj
        False,
        State if and where you want to save pyomo's lp file. Options:
        False or '/path/tofolder'.import numpy as np

    csv_export : obj
        False,
        State if and where you want to save results as csv files.Options:
        False or '/path/tofolder'.

    extendable : dict
        {'extendable_components': ['as_in_db'],
            'upper_bounds_grid': {
                'grid_max_D': None,
                'grid_max_abs_D': {
                    '380':{'i':1020, 'wires':4, 'circuits':4},
                    '220':{'i':1020, 'wires':4, 'circuits':4},
                    '110':{'i':1020, 'wires':4, 'circuits':2},
                    'dc':0},
                'grid_max_foreign': 4,
                'grid_max_abs_foreign': None}},
        ['network', 'storages'],
        Choose components you want to optimize and set upper bounds for grid expansion.
        The list 'extendable_components' defines a set of components to optimize.
        Settings can be added in /tools/extendable.py.
        The most important possibilities:
            'as_in_db': leaves everything as it is defined in the data coming
                        from the database
            'network': set all lines, links and transformers extendable
            'german_network': set lines and transformers in German grid
                            extendable
            'foreign_network': set foreign lines and transformers extendable
            'transformers': set all transformers extendable
            'overlay_network': set all components of the 'scn_extension'
                               extendable
            'storages': allow to install extendable storages
                        (unlimited in size) at each grid node in order to meet
                        the flexibility demand.
            'network_preselection': set only preselected lines extendable,
                                    method is chosen in function call
        Upper bounds for grid expansion can be set for lines in Germany can be
        defined relative to the existing capacity using 'grid_max_D'.
        Alternatively, absolute maximum capacities between two buses can be
        defined per voltage level using 'grid_max_abs_D'.
        Upper bounds for bordercrossing lines can be defined accrodingly
        using 'grid_max_foreign' or 'grid_max_abs_foreign'.

    generator_noise : bool or int
        State if you want to apply a small random noise to the marginal costs
        of each generator in order to prevent an optima plateau. To reproduce
        a noise, choose the same integer (seed number).

    extra_functionality : dict or None
        None,
        Choose extra functionalities and their parameters for PyPSA-model.
        Settings can be added in /tools/constraints.py.
        Current options are:
            'max_line_ext': float
                Maximal share of network extension in p.u.
            'min_renewable_share': float
                Minimal share of renewable generation in p.u.
            'cross_border_flow': array of two floats
                Limit cross-border-flows between Germany and its neigbouring
                countries, set values in p.u. of german loads in snapshots
                for all countries
                (positiv: export from Germany)
            'cross_border_flows_per_country': dict of cntr and array of floats
                Limit cross-border-flows between Germany and its neigbouring
                countries, set values in p.u. of german loads in snapshots
                for each country
                (positiv: export from Germany)
            'max_curtailment_per_gen': float
                Limit curtailment of all wind and solar generators in Germany,
                values set in p.u. of generation potential.
            'max_curtailment_per_gen': float
                Limit curtailment of each wind and solar generator in Germany,
                values set in p.u. of generation potential.
            'capacity_factor': dict of arrays
                Limit overall energy production for each carrier,
                set upper/lower limit in p.u.
            'capacity_factor_per_gen': dict of arrays
                Limit overall energy production for each generator by carrier,
                set upper/lower limit in p.u.
            'capacity_factor_per_cntr': dict of dict of arrays
                Limit overall energy production country-wise for each carrier,
                set upper/lower limit in p.u.
            'capacity_factor_per_gen_cntr': dict of dict of arrays
                Limit overall energy production country-wise for each generator
                by carrier, set upper/lower limit in p.u.

    network_clustering_kmeans : dict
         {'active': True, 'n_clusters': 30, 'cluster_foreign_gas': True,
         'n_clusters_gas': 30, 'kmeans_busmap': False, 'line_length_factor': 1.25,
          'remove_stubs': False, 'use_reduced_coordinates': False,
          'bus_weight_tocsv': None, 'bus_weight_fromcsv': None,
          'gas_weight_tocsv': None, 'gas_weight_fromcsv': None, 'n_init': 10,
          'max_iter': 300, 'tol': 1e-4, 'n_jobs': 1},
        State if you want to apply a clustering of all network buses down to
        only ``'n_clusters'`` buses. The weighting takes place considering
        generation and load at each node. ``'n_clusters_gas'`` refers to the
        total amount of gas buses after clustering in the specified region (only
        Germany or Germany + neighboring countries). ``'cluster_foreign_gas'``
        controls whether gas buses of Germanies neighboring countries are
        considered for clustering. Note, that this option influences the total
        resulting number of nodes (``'n_clusters_gas'`` if ``'cluster_foreign_gas'``)
        is True or (``'n_clusters_gas'`` + number of neighboring countries) otherwise.
        With ``'kmeans_busmap'`` you can choose if you want to load cluster
        coordinates from a previous run.
        Option ``'remove_stubs'`` reduces the overestimating of line meshes.
        The other options affect the kmeans algorithm and should only be
        changed carefully, documentation and possible settings are described
        in sklearn-package (sklearn/cluster/k_means_.py).
        This function doesn't work together with ``'line_grouping = True'``.

    sector_coupled_clustering : nested dict
        {'active': True, 'carrier_data': {
         'H2_ind_load': {'base': ['H2_grid']},
         'central_heat': {'base': ['CH4']},
         'rural_heat': {'base': ['CH4']}}
        }
        State if you want to apply clustering of sector coupled carriers, such
        as central_heat or rural_heat. The approach builds on already clustered
        buses (e.g. CH4 and AC) and builds clusters around the topology of the
        buses with carrier ``'base'`` for all buses of a specific carrier, e.g.
        ``'H2_ind_load'``.

    network_clustering_ehv : bool
        False,
        Choose if you want to cluster the full HV/EHV dataset down to only the
        EHV buses. In that case, all HV buses are assigned to their closest EHV
        sub-station, taking into account the shortest distance on power lines.

    snapshot_clustering : dict
        {'active': False, 'method':'typical_periods', 'how': 'daily',
         'storage_constraints': '', 'n_clusters': 5, 'n_segments': 5},
        State if you want to apply a temporal clustering and run the optimization
        only on a subset of snapshot periods.
        You can choose between a method clustering to typical periods, e.g. days
        or a method clustering to segments of adjacent hours.
        With ``'how'``, ``'storage_constraints'`` and ``'n_clusters'`` you choose
        the length of the periods, constraints considering the storages and the number
        of clusters for the usage of the method typical_periods.
        With ``'n_segments'`` you choose the number of segments for the usage of
        the method segmentation.

    branch_capacity_factor : dict
        {'HV': 0.5, 'eHV' : 0.7},
        Add a factor here if you want to globally change line capacities
        (e.g. to "consider" an (n-1) criterion or for debugging purposes).

    load_shedding : bool
        False,
        State here if you want to make use of the load shedding function which
        is helpful when debugging: a very expensive generator is set to each
        bus and meets the demand when regular
        generators cannot do so.

    foreign_lines : dict
        {'carrier':'AC', 'capacity': 'osmTGmod}'
        Choose transmission technology and capacity of foreign lines:
            'carrier': 'AC' or 'DC'
            'capacity': 'osmTGmod', 'ntc_acer' or 'thermal_acer'

    comments : str
        None

    Returns
    -------
    network : `pandas.DataFrame<dataframe>`
        eTraGo result network based on `PyPSA network
        <https://www.pypsa.org/doc/components.html#network>`_

>>>>>>> 3bc17354
    """
    etrago = Etrago(args, json_path)

    # import network from database
    etrago.build_network_from_db()
    etrago.network.lines.type = ""
    etrago.network.lines.carrier.fillna("AC", inplace=True)
    etrago.network.buses.v_mag_pu_set.fillna(1.0, inplace=True)
    etrago.network.loads.sign = -1
    etrago.network.links.capital_cost.fillna(0, inplace=True)
    etrago.network.links.p_nom_min.fillna(0, inplace=True)
    etrago.network.transformers.tap_ratio.fillna(1.0, inplace=True)
    etrago.network.stores.e_nom_max.fillna(np.inf, inplace=True)
    etrago.network.links.p_nom_max.fillna(np.inf, inplace=True)
    etrago.network.links.efficiency.fillna(1.0, inplace=True)
    etrago.network.links.marginal_cost.fillna(0.0, inplace=True)
    etrago.network.links.p_min_pu.fillna(0.0, inplace=True)
    etrago.network.links.p_max_pu.fillna(1.0, inplace=True)
    etrago.network.links.p_nom.fillna(0.1, inplace=True)
    etrago.network.storage_units.p_nom.fillna(0, inplace=True)
    etrago.network.stores.e_nom.fillna(0, inplace=True)
    etrago.network.stores.capital_cost.fillna(0, inplace=True)
    etrago.network.stores.e_nom_max.fillna(np.inf, inplace=True)
    etrago.network.storage_units.efficiency_dispatch.fillna(1.0, inplace=True)
    etrago.network.storage_units.efficiency_store.fillna(1.0, inplace=True)
    etrago.network.storage_units.capital_cost.fillna(0.0, inplace=True)
    etrago.network.storage_units.p_nom_max.fillna(np.inf, inplace=True)
    etrago.network.storage_units.standing_loss.fillna(0.0, inplace=True)
    etrago.network.storage_units.lifetime = np.inf
    etrago.network.lines.v_ang_min.fillna(0.0, inplace=True)
    etrago.network.links.terrain_factor.fillna(1.0, inplace=True)
    etrago.network.lines.v_ang_max.fillna(1.0, inplace=True)
    etrago.network.transformers.lifetime = 40  # only temporal fix
    etrago.network.lines.lifetime = 40  # only temporal fix until either the
    # PyPSA network clustering function
    # is changed (taking the mean) or our
    # data model is altered, which will
    # happen in the next data creation run

    for t in etrago.network.iterate_components():
        if "p_nom_max" in t.df:
            t.df["p_nom_max"].fillna(np.inf, inplace=True)

    for t in etrago.network.iterate_components():
        if "p_nom_min" in t.df:
            t.df["p_nom_min"].fillna(0.0, inplace=True)

    etrago.adjust_network()

    # ehv network clustering
    etrago.ehv_clustering()

    # k-mean clustering
    etrago.kmean_clustering()

    etrago.kmean_clustering_gas()

    etrago.args["load_shedding"] = True
    etrago.load_shedding()

    # skip snapshots
    etrago.skip_snapshots()

    # snapshot clustering
    # needs to be adjusted for new sectors
    etrago.snapshot_clustering()

    # start linear optimal powerflow calculations
    # needs to be adjusted for new sectors
    etrago.lopf()

    # TODO: check if should be combined with etrago.lopf()
    # needs to be adjusted for new sectors
    # etrago.pf_post_lopf()

    # spatial disaggregation
    # needs to be adjusted for new sectors
    # etrago.disaggregation()

    # calculate central etrago results
    # needs to be adjusted for new sectors
    # etrago.calc_results()

    return etrago


if __name__ == "__main__":
    # execute etrago function
    print(datetime.datetime.now())
    etrago = run_etrago(args, json_path=None)
    print(datetime.datetime.now())
    etrago.session.close()
    # plots
    # make a line loading plot
    # plot_line_loading(network)
    # plot stacked sum of nominal power for each generator type and timestep
    # plot_stacked_gen(network, resolution="MW")
    # plot to show extendable storages
    # storage_distribution(network)
    # extension_overlay_network(network)<|MERGE_RESOLUTION|>--- conflicted
+++ resolved
@@ -93,17 +93,12 @@
     # Clustering:
     "network_clustering_kmeans": {
         "active": True,  # choose if clustering is activated
-<<<<<<< HEAD
         'n_clusters': 30, # number of resulting nodes in specified region (only DE or DE+foreign)
         'cluster_foreign_AC': False, # take foreign AC buses into account, True or False
-        "n_clusters_gas": 30,  # number of resulting nodes
-=======
-        "n_clusters": 30,  # number of resulting nodes
         "cluster_foreign_gas": False,  # cluster foreign gas buses, True or False
         "n_clusters_gas": 30,  # number of resulting nodes in specified region (only DE or DE+foreign);
         # Note: Number of resulting nodes depends on if foreign nodes are clustered.
         # If not, total number of nodes is n_clusters_gas + foreign_buses (usually 13)
->>>>>>> 3bc17354
         "kmeans_busmap": False,  # False or path/to/busmap.csv
         "kmeans_gas_busmap": False,  # False or path/to/ch4_busmap.csv
         "line_length_factor": 1,  #
@@ -227,191 +222,6 @@
 
      scn_decommissioning : str
          None,
-<<<<<<< HEAD
-         Choose an extra scenario which includes lines you want to decommise
-         from the existing network. Data of the decommissioning scenarios are
-         located in extension-tables
-         (e.g. model_draft.ego_grid_pf_hv_extension_bus) with the prefix
-         'decommissioning_'.
-         Currently, there are two decommissioning_scenarios which are linked to
-         extension-scenarios:
-             'nep2035_confirmed' includes all lines that will be replaced in
-             confirmed projects
-             'nep2035_b2' includes all lines that will be replaced in
-             NEP-scenario 2035 B2
-
-     lpfile : obj
-         False,
-         State if and where you want to save pyomo's lp file. Options:
-         False or '/path/tofolder'.import numpy as np
-
-     csv_export : obj
-         False,
-         State if and where you want to save results as csv files.Options:
-         False or '/path/tofolder'.
-
-     extendable : dict
-         {'extendable_components': ['as_in_db'],
-             'upper_bounds_grid': {
-                 'grid_max_D': None,
-                 'grid_max_abs_D': {
-                     '380':{'i':1020, 'wires':4, 'circuits':4},
-                     '220':{'i':1020, 'wires':4, 'circuits':4},
-                     '110':{'i':1020, 'wires':4, 'circuits':2},
-                     'dc':0},
-                 'grid_max_foreign': 4,
-                 'grid_max_abs_foreign': None}},
-         ['network', 'storages'],
-         Choose components you want to optimize and set upper bounds for grid expansion.
-         The list 'extendable_components' defines a set of components to optimize.
-         Settings can be added in /tools/extendable.py.
-         The most important possibilities:
-             'as_in_db': leaves everything as it is defined in the data coming
-                         from the database
-             'network': set all lines, links and transformers extendable
-             'german_network': set lines and transformers in German grid
-                             extendable
-             'foreign_network': set foreign lines and transformers extendable
-             'transformers': set all transformers extendable
-             'overlay_network': set all components of the 'scn_extension'
-                                extendable
-             'storages': allow to install extendable storages
-                         (unlimited in size) at each grid node in order to meet
-                         the flexibility demand.
-             'network_preselection': set only preselected lines extendable,
-                                     method is chosen in function call
-         Upper bounds for grid expansion can be set for lines in Germany can be
-         defined relative to the existing capacity using 'grid_max_D'.
-         Alternatively, absolute maximum capacities between two buses can be
-         defined per voltage level using 'grid_max_abs_D'.
-         Upper bounds for bordercrossing lines can be defined accrodingly
-         using 'grid_max_foreign' or 'grid_max_abs_foreign'.
-
-     generator_noise : bool or int
-         State if you want to apply a small random noise to the marginal costs
-         of each generator in order to prevent an optima plateau. To reproduce
-         a noise, choose the same integer (seed number).
-
-     extra_functionality : dict or None
-         None,
-         Choose extra functionalities and their parameters for PyPSA-model.
-         Settings can be added in /tools/constraints.py.
-         Current options are:
-             'max_line_ext': float
-                 Maximal share of network extension in p.u.
-             'min_renewable_share': float
-                 Minimal share of renewable generation in p.u.
-             'cross_border_flow': array of two floats
-                 Limit cross-border-flows between Germany and its neigbouring
-                 countries, set values in p.u. of german loads in snapshots
-                 for all countries
-                 (positiv: export from Germany)
-             'cross_border_flows_per_country': dict of cntr and array of floats
-                 Limit cross-border-flows between Germany and its neigbouring
-                 countries, set values in p.u. of german loads in snapshots
-                 for each country
-                 (positiv: export from Germany)
-             'max_curtailment_per_gen': float
-                 Limit curtailment of all wind and solar generators in Germany,
-                 values set in p.u. of generation potential.
-             'max_curtailment_per_gen': float
-                 Limit curtailment of each wind and solar generator in Germany,
-                 values set in p.u. of generation potential.
-             'capacity_factor': dict of arrays
-                 Limit overall energy production for each carrier,
-                 set upper/lower limit in p.u.
-             'capacity_factor_per_gen': dict of arrays
-                 Limit overall energy production for each generator by carrier,
-                 set upper/lower limit in p.u.
-             'capacity_factor_per_cntr': dict of dict of arrays
-                 Limit overall energy production country-wise for each carrier,
-                 set upper/lower limit in p.u.
-             'capacity_factor_per_gen_cntr': dict of dict of arrays
-                 Limit overall energy production country-wise for each generator
-                 by carrier, set upper/lower limit in p.u.
-
-     network_clustering_kmeans : dict
-          {'active': True, 'n_clusters': 30, 'cluster_foreign_AC': False,
-           'n_clusters_gas': 30, 'kmeans_busmap': False, 'line_length_factor': 1.25,
-           'remove_stubs': False, 'use_reduced_coordinates': False,
-           'bus_weight_tocsv': None, 'bus_weight_fromcsv': None,
-           'gas_weight_tocsv': None, 'gas_weight_fromcsv': None, 'n_init': 10,
-           'max_iter': 300, 'tol': 1e-4, 'n_jobs': 1},
-         State if you want to apply a clustering of all network buses.
-         When ``'active'`` is set to True, the AC buses are clustered down to
-         ``'n_clusters'`` buses. If ``'cluster_foreign_AC'`` is set to False,
-         the AC buses outside Germany are not clustered, and the buses inside
-         Germany are clustered to complete ``'n_clusters'`` buses.
-         The weighting takes place considering generation and load at each node.
-         ``'n_clusters_gas'`` refers to the total amount of gas buses after
-         clustering. Note, that the number of gas buses of Germanies neighboring
-         countries is not modified in this process.
-         With ``'kmeans_busmap'`` you can choose if you want to load cluster
-         coordinates from a previous run.
-         Option ``'remove_stubs'`` reduces the overestimating of line meshes.
-         The other options affect the kmeans algorithm and should only be
-         changed carefully, documentation and possible settings are described
-         in sklearn-package (sklearn/cluster/k_means_.py).
-         This function doesn't work together with ``'line_grouping = True'``.
-
-     sector_coupled_clustering : nested dict
-         {'active': True, 'carrier_data': {
-          'H2_ind_load': {'base': ['H2_grid']},
-          'central_heat': {'base': ['CH4']},
-          'rural_heat': {'base': ['CH4']}}
-         }
-         State if you want to apply clustering of sector coupled carriers, such
-         as central_heat or rural_heat. The approach builds on already clustered
-         buses (e.g. CH4 and AC) and builds clusters around the topology of the
-         buses with carrier ``'base'`` for all buses of a specific carrier, e.g.
-         ``'H2_ind_load'``.
-
-     network_clustering_ehv : bool
-         False,
-         Choose if you want to cluster the full HV/EHV dataset down to only the
-         EHV buses. In that case, all HV buses are assigned to their closest EHV
-         sub-station, taking into account the shortest distance on power lines.
-
-     snapshot_clustering : dict
-         {'active': False, 'method':'typical_periods', 'how': 'daily',
-          'storage_constraints': '', 'n_clusters': 5, 'n_segments': 5},
-         State if you want to apply a temporal clustering and run the optimization
-         only on a subset of snapshot periods.
-         You can choose between a method clustering to typical periods, e.g. days
-         or a method clustering to segments of adjacent hours.
-         With ``'how'``, ``'storage_constraints'`` and ``'n_clusters'`` you choose
-         the length of the periods, constraints considering the storages and the number
-         of clusters for the usage of the method typical_periods.
-         With ``'n_segments'`` you choose the number of segments for the usage of
-         the method segmentation.
-
-     branch_capacity_factor : dict
-         {'HV': 0.5, 'eHV' : 0.7},
-         Add a factor here if you want to globally change line capacities
-         (e.g. to "consider" an (n-1) criterion or for debugging purposes).
-
-     load_shedding : bool
-         False,
-         State here if you want to make use of the load shedding function which
-         is helpful when debugging: a very expensive generator is set to each
-         bus and meets the demand when regular
-         generators cannot do so.
-
-     foreign_lines : dict
-         {'carrier':'AC', 'capacity': 'osmTGmod}'
-         Choose transmission technology and capacity of foreign lines:
-             'carrier': 'AC' or 'DC'
-             'capacity': 'osmTGmod', 'ntc_acer' or 'thermal_acer'
-
-     comments : str
-         None
-
-     Returns
-     -------
-     network : `pandas.DataFrame<dataframe>`
-         eTraGo result network based on `PyPSA network
-         <https://www.pypsa.org/doc/components.html#network>`_
-=======
         Choose an extra scenario which includes lines you want to decommise
         from the existing network. Data of the decommissioning scenarios are
         located in extension-tables
@@ -515,19 +325,21 @@
                 by carrier, set upper/lower limit in p.u.
 
     network_clustering_kmeans : dict
-         {'active': True, 'n_clusters': 30, 'cluster_foreign_gas': True,
-         'n_clusters_gas': 30, 'kmeans_busmap': False, 'line_length_factor': 1.25,
-          'remove_stubs': False, 'use_reduced_coordinates': False,
-          'bus_weight_tocsv': None, 'bus_weight_fromcsv': None,
-          'gas_weight_tocsv': None, 'gas_weight_fromcsv': None, 'n_init': 10,
-          'max_iter': 300, 'tol': 1e-4, 'n_jobs': 1},
-        State if you want to apply a clustering of all network buses down to
-        only ``'n_clusters'`` buses. The weighting takes place considering
-        generation and load at each node. ``'n_clusters_gas'`` refers to the
-        total amount of gas buses after clustering in the specified region (only
-        Germany or Germany + neighboring countries). ``'cluster_foreign_gas'``
-        controls whether gas buses of Germanies neighboring countries are
-        considered for clustering. Note, that this option influences the total
+          {'active': True, 'n_clusters': 30, 'cluster_foreign_AC': False,
+           'n_clusters_gas': 30, 'kmeans_busmap': False, 'line_length_factor': 1.25,
+           'remove_stubs': False, 'use_reduced_coordinates': False,
+           'bus_weight_tocsv': None, 'bus_weight_fromcsv': None,
+           'gas_weight_tocsv': None, 'gas_weight_fromcsv': None, 'n_init': 10,
+           'max_iter': 300, 'tol': 1e-4, 'n_jobs': 1},
+        State if you want to apply a clustering of all network buses.
+        When ``'active'`` is set to True, the AC buses are clustered down to
+        ``'n_clusters'`` buses. If ``'cluster_foreign_AC'`` is set to False,
+        the AC buses outside Germany are not clustered, and the buses inside
+        Germany are clustered to complete ``'n_clusters'`` buses.
+        The weighting takes place considering generation and load at each node.
+        ``'cluster_foreign_gas'`` controls whether gas buses of Germanies
+        neighboring countries are considered for clustering.
+        Note, that this option influences the total
         resulting number of nodes (``'n_clusters_gas'`` if ``'cluster_foreign_gas'``)
         is True or (``'n_clusters_gas'`` + number of neighboring countries) otherwise.
         With ``'kmeans_busmap'`` you can choose if you want to load cluster
@@ -596,7 +408,6 @@
         eTraGo result network based on `PyPSA network
         <https://www.pypsa.org/doc/components.html#network>`_
 
->>>>>>> 3bc17354
     """
     etrago = Etrago(args, json_path)
 
