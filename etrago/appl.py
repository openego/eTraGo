"""
This is the application file for the tool eTraGo. 

Define your connection parameters and power flow settings before executing the function etrago.

This program is free software; you can redistribute it and/or
modify it under the terms of the GNU Affero General Public License as
published by the Free Software Foundation; either version 3 of the
License, or (at your option) any later version.

This program is distributed in the hope that it will be useful,
but WITHOUT ANY WARRANTY; without even the implied warranty of
MERCHANTABILITY or FITNESS FOR A PARTICULAR PURPOSE.  See the
GNU Affero General Public License for more details.

You should have received a copy of the GNU Affero General Public License
along with this program.  If not, see <http://www.gnu.org/licenses/>.

"""

__copyright__ = "Flensburg University of Applied Sciences, Europa-Universität Flensburg, Centre for Sustainable Energy Systems, DLR-Institute for Networked Energy Systems"
__license__ = "GNU Affero General Public License Version 3 (AGPL-3.0)"
__author__ = "ulfmueller, lukasol, wolfbunke, mariusves, s3pp"

import numpy as np
from numpy import genfromtxt
np.random.seed()
import time
from etrago.tools.io import NetworkScenario, results_to_oedb
from etrago.tools.plot import (plot_line_loading, plot_stacked_gen,
                                     add_coordinates, curtailment, gen_dist,
                                     storage_distribution)
from etrago.tools.utilities import oedb_session, load_shedding, data_manipulation_sh, results_to_csv, parallelisation, pf_post_lopf, loading_minimization, calc_line_losses, group_parallel_lines
from etrago.cluster.networkclustering import busmap_from_psql, cluster_on_extra_high_voltage, kmean_clustering

from etrago.cluster.disaggregation import disaggregate

args = {# Setup and Configuration:
        'db': 'oedb', # db session
        'gridversion': 'v0.2.11', # None for model_draft or Version number (e.g. v0.2.11) for grid schema
        'method': 'lopf', # lopf or pf
        'pf_post_lopf': False, # state whether you want to perform a pf after a lopf simulation
<<<<<<< HEAD
        'start_snapshot': 1,
        'end_snapshot' : 2,
        'scn_name': 'SH Status Quo',
        'solver': 'glpk', # glpk, cplex or gurobi
=======
        'start_snapshot': 1, 
        'end_snapshot' : 8760,
        'scn_name': 'NEP 2035', # state which scenario you want to run: Status Quo, NEP 2035, eGo100
        'solver': 'gurobi', # glpk, cplex or gurobi
>>>>>>> 5f029d32
        # Export options:
        'lpfile': False, # state if and where you want to save pyomo's lp file: False or /path/tofolder
        'results': '/home/openego/pf_results/storage_paper/k50year', # state if and where you want to save results as csv: False or /path/tofolder
        'export': False, # state if you want to export the results back to the database
        # Settings:
        'storage_extendable':True, # state if you want storages to be installed at each node if necessary.
        'generator_noise':True, # state if you want to apply a small generator noise
        'reproduce_noise': False, # state if you want to use a predefined set of random noise for the given scenario. if so, provide path, e.g. 'noise_values.csv'
        'minimize_loading':False,
        # Clustering:
<<<<<<< HEAD
        'k_mean_clustering': True,
        'network_clustering': False,
=======
        'k_mean_clustering': 50, # state if you want to perform a k-means clustering on the given network. State False or the value k (e.g. 20).
        'network_clustering': False, # state if you want to perform a clustering of HV buses to EHV buses.
>>>>>>> 5f029d32
        # Simplifications:
        'parallelisation':False, # state if you want to run snapshots parallely.
        'line_grouping': False, # state if you want to group lines running between the same buses.
        'branch_capacity_factor': 0.7, # globally extend or lower branch capacities
        'load_shedding':False, # meet the demand at very high cost; for debugging purposes.
        'comments':None }


def etrago(args):
    """The etrago function works with following arguments:
    
    
    Parameters
    ----------
           
    db (str): 
    	'oedb', 
        Name of Database session setting stored in config.ini of oemof.db
        
    gridversion (str):
        'v0.2.11', 
        Name of the data version number of oedb: state 'None' for 
        model_draft (sand-box) or an explicit version number 
        (e.g. 'v0.2.10') for the grid schema.
         
    method (str):
        'lopf', 
        Choose between a non-linear power flow ('pf') or
        a linear optimal power flow ('lopf').
        
    pf_post_lopf (bool): 
        False, 
        Option to run a non-linear power flow (pf) directly after the 
        linear optimal power flow (and thus the dispatch) has finished.
                
    start_snapshot (int):
    	1, 
        Start hour of the scenario year to be calculated.
        
    end_snapshot (int) : 
    	2,
        End hour of the scenario year to be calculated.
        
    scn_name (str): 
    	'Status Quo',
	Choose your scenario. Currently, there are three different 
	scenarios: 'Status Quo', 'NEP 2035', 'eGo100'. If you do not 
	want to use the full German dataset, you can use the excerpt of 
	Schleswig-Holstein by adding the acronym SH to the scenario 
	name (e.g. 'SH Status Quo').
        
    solver (str): 
        'glpk', 
        Choose your preferred solver. Current options: 'glpk' (open-source),
        'cplex' or 'gurobi'.
                
    lpfile (obj): 
        False, 
        State if and where you want to save pyomo's lp file. Options:
        False or '/path/tofolder'.
        
    results (obj): 
        False, 
        State if and where you want to save results as csv files.Options: 
        False or '/path/tofolder'.
        
    export (bool): 
        False, 
        State if you want to export the results of your calculation 
        back to the database.
        
    storage_extendable (bool):
        True,
        Choose if you want to allow to install extendable storages 
        (unlimited in size) at each grid node in order to meet the flexibility demand. 
        
    generator_noise (bool):
        True,
        Choose if you want to apply a small random noise to the marginal 
        costs of each generator in order to prevent an optima plateau.
        
    reproduce_noise (obj): 
        False, 
        State if you want to use a predefined set of random noise for 
        the given scenario. If so, provide path to the csv file,
        e.g. 'noise_values.csv'.
        
    minimize_loading (bool):
        False,
        
    k_mean_clustering (bool): 
        False,
<<<<<<< HEAD

=======
        State if you want to apply a clustering of all network buses down to 
        only 'k' buses. The weighting takes place considering generation and load
        at each node. 
        If so, state the number of k you want to apply. Otherwise put False.
	    This function doesn't work together with 'line_grouping = True'
	    or 'network_clustering = True'.
    
>>>>>>> 5f029d32
    network_clustering (bool):
        False, 
        Choose if you want to cluster the full HV/EHV dataset down to only the EHV 
        buses. In that case, all HV buses are assigned to their closest EHV sub-station, 
        taking into account the shortest distance on power lines.
        
    parallelisation (bool):
        False,
<<<<<<< HEAD

    line_grouping (bool): 
        True,

=======
        Choose if you want to calculate a certain number of snapshots in parallel. If
        yes, define the respective amount in the if-clause execution below. Otherwise 
        state False here.
        
    line_grouping (bool): 
        True,
        State if you want to group lines that connect the same two buses into one system.
   
>>>>>>> 5f029d32
    branch_capacity_factor (numeric): 
        1, 
        Add a factor here if you want to globally change line capacities (e.g. to "consider"
        an (n-1) criterion or for debugging purposes.
           
    load_shedding (bool):
        False,
<<<<<<< HEAD

=======
        State here if you want to make use of the load shedding function which is helpful when
        debugging: a very expensive generator is set to each bus and meets the demand when regular
        generators cannot do so.
        
>>>>>>> 5f029d32
    comments (str): 
        None
        
    Result:
    -------
        

    """

    session = oedb_session(args['db'])

    # additional arguments cfgpath, version, prefix
    if args['gridversion'] == None:
        args['ormcls_prefix'] = 'EgoGridPfHv'
    else:
        args['ormcls_prefix'] = 'EgoPfHv'
        
    scenario = NetworkScenario(session,
                               version=args['gridversion'],
                               prefix=args['ormcls_prefix'],
                               method=args['method'],
                               start_snapshot=args['start_snapshot'],
                               end_snapshot=args['end_snapshot'],
                               scn_name=args['scn_name'])

    network = scenario.build_network()

    # add coordinates
    network = add_coordinates(network)
      
    # TEMPORARY vague adjustment due to transformer bug in data processing
    network.transformers.x=network.transformers.x*0.0001

    clustering = None

    if args['branch_capacity_factor']:
        network.lines.s_nom = network.lines.s_nom*args['branch_capacity_factor']
        network.transformers.s_nom = network.transformers.s_nom*args['branch_capacity_factor']

    if args['generator_noise']:
        # create or reproduce generator noise 
        if not args['reproduce_noise'] == False:    
            noise_values = genfromtxt('noise_values.csv', delimiter=',')
            # add random noise to all generator
            network.generators.marginal_cost = noise_values
        else:
            noise_values = network.generators.marginal_cost + abs(np.random.normal(0,0.001,len(network.generators.marginal_cost)))
            np.savetxt("noise_values.csv", noise_values, delimiter=",")
            noise_values = genfromtxt('noise_values.csv', delimiter=',')
            # add random noise to all generator
            network.generators.marginal_cost = noise_values
      
      
    if args['storage_extendable']:
        # set virtual storages to be extendable
        if network.storage_units.carrier.any()=='extendable_storage':
            network.storage_units.p_nom_extendable = True
        # set virtual storage costs with regards to snapshot length
            network.storage_units.capital_cost = (network.storage_units.capital_cost /
            (8760//(args['end_snapshot']-args['start_snapshot']+1)))

    # for SH scenario run do data preperation:
    if args['scn_name'] == 'SH Status Quo' or args['scn_name'] == 'SH NEP 2035':
        data_manipulation_sh(network)
        
    # grouping of parallel lines
    if args['line_grouping']:
        group_parallel_lines(network)

    #load shedding in order to hunt infeasibilities
    if args['load_shedding']:
    	load_shedding(network)

    # network clustering
    if args['network_clustering']:
        network.generators.control="PV"
        busmap = busmap_from_psql(network, session, scn_name=args['scn_name'])
        network = cluster_on_extra_high_voltage(network, busmap, with_time=True)
    
    # k-mean clustering
<<<<<<< HEAD
    if args['k_mean_clustering']:
        clustering = kmean_clustering(network, n_clusters=100)
        original_network = network.copy()
        network = clustering.network.copy()
=======
    if not args['k_mean_clustering'] == False:
        network = kmean_clustering(network, n_clusters=args['k_mean_clustering'])
>>>>>>> 5f029d32
        
    # Branch loading minimization
    if args['minimize_loading']:
        extra_functionality = loading_minimization
    else:
        extra_functionality=None
        
    # parallisation
    if args['parallelisation']:
        parallelisation(network, start_snapshot=args['start_snapshot'], end_snapshot=args['end_snapshot'],group_size=1, solver_name=args['solver'], extra_functionality=extra_functionality)
    # start linear optimal powerflow calculations
    elif args['method'] == 'lopf':
        x = time.time()
        network.lopf(scenario.timeindex, solver_name=args['solver'], extra_functionality=extra_functionality)
        y = time.time()
        z = (y - x) / 60 # z is time for lopf in minutes
    # start non-linear powerflow simulation
    elif args['method'] == 'pf':
        network.pf(scenario.timeindex)
       # calc_line_losses(network)
        
    if args['pf_post_lopf']:
        pf_post_lopf(network, scenario)
        calc_line_losses(network)
    
       # provide storage installation costs
    if sum(network.storage_units.p_nom_opt) != 0:
        installed_storages = network.storage_units[ network.storage_units.p_nom_opt!=0]
        storage_costs = sum(installed_storages.capital_cost * installed_storages.p_nom_opt)
        print("Investment costs for all storages in selected snapshots [EUR]:",round(storage_costs,2))   

    if clustering:
        disaggregate(scenario, original_network, network, clustering, solver=args['solver'])

    # write lpfile to path
    if not args['lpfile'] == False:
        network.model.write(args['lpfile'], io_options={'symbolic_solver_labels':
                                                     True})
    # write PyPSA results back to database
    if args['export']:
        results_to_oedb(session, network, args, 'hv')  
        
    # write PyPSA results to csv to path
    if not args['results'] == False:
        results_to_csv(network, args['results'])

    return network

  
# execute etrago function
network = etrago(args)

# plots

# make a line loading plot
plot_line_loading(network)
# plot stacked sum of nominal power for each generator type and timestep
#plot_stacked_gen(network, resolution="MW")
# plot to show extendable storages
#storage_distribution(network)

# close session
#session.close()
<|MERGE_RESOLUTION|>--- conflicted
+++ resolved
@@ -1,5 +1,5 @@
 """
-This is the application file for the tool eTraGo. 
+This is the application file for the tool eTraGo.
 
 Define your connection parameters and power flow settings before executing the function etrago.
 
@@ -40,34 +40,22 @@
         'gridversion': 'v0.2.11', # None for model_draft or Version number (e.g. v0.2.11) for grid schema
         'method': 'lopf', # lopf or pf
         'pf_post_lopf': False, # state whether you want to perform a pf after a lopf simulation
-<<<<<<< HEAD
         'start_snapshot': 1,
-        'end_snapshot' : 2,
-        'scn_name': 'SH Status Quo',
-        'solver': 'glpk', # glpk, cplex or gurobi
-=======
-        'start_snapshot': 1, 
         'end_snapshot' : 8760,
         'scn_name': 'NEP 2035', # state which scenario you want to run: Status Quo, NEP 2035, eGo100
         'solver': 'gurobi', # glpk, cplex or gurobi
->>>>>>> 5f029d32
         # Export options:
         'lpfile': False, # state if and where you want to save pyomo's lp file: False or /path/tofolder
         'results': '/home/openego/pf_results/storage_paper/k50year', # state if and where you want to save results as csv: False or /path/tofolder
         'export': False, # state if you want to export the results back to the database
-        # Settings:
+        # Settings:        
         'storage_extendable':True, # state if you want storages to be installed at each node if necessary.
-        'generator_noise':True, # state if you want to apply a small generator noise
+        'generator_noise':True, # state if you want to apply a small generator noise 
         'reproduce_noise': False, # state if you want to use a predefined set of random noise for the given scenario. if so, provide path, e.g. 'noise_values.csv'
         'minimize_loading':False,
         # Clustering:
-<<<<<<< HEAD
-        'k_mean_clustering': True,
-        'network_clustering': False,
-=======
         'k_mean_clustering': 50, # state if you want to perform a k-means clustering on the given network. State False or the value k (e.g. 20).
         'network_clustering': False, # state if you want to perform a clustering of HV buses to EHV buses.
->>>>>>> 5f029d32
         # Simplifications:
         'parallelisation':False, # state if you want to run snapshots parallely.
         'line_grouping': False, # state if you want to group lines running between the same buses.
@@ -160,40 +148,29 @@
         
     k_mean_clustering (bool): 
         False,
-<<<<<<< HEAD
-
-=======
-        State if you want to apply a clustering of all network buses down to 
+        State if you want to apply a clustering of all network buses down to
         only 'k' buses. The weighting takes place considering generation and load
-        at each node. 
+        at each node.
         If so, state the number of k you want to apply. Otherwise put False.
 	    This function doesn't work together with 'line_grouping = True'
 	    or 'network_clustering = True'.
-    
->>>>>>> 5f029d32
+
     network_clustering (bool):
         False, 
-        Choose if you want to cluster the full HV/EHV dataset down to only the EHV 
-        buses. In that case, all HV buses are assigned to their closest EHV sub-station, 
+        Choose if you want to cluster the full HV/EHV dataset down to only the EHV
+        buses. In that case, all HV buses are assigned to their closest EHV sub-station,
         taking into account the shortest distance on power lines.
         
     parallelisation (bool):
         False,
-<<<<<<< HEAD
-
-    line_grouping (bool): 
-        True,
-
-=======
         Choose if you want to calculate a certain number of snapshots in parallel. If
-        yes, define the respective amount in the if-clause execution below. Otherwise 
+        yes, define the respective amount in the if-clause execution below. Otherwise
         state False here.
-        
+
     line_grouping (bool): 
         True,
         State if you want to group lines that connect the same two buses into one system.
-   
->>>>>>> 5f029d32
+
     branch_capacity_factor (numeric): 
         1, 
         Add a factor here if you want to globally change line capacities (e.g. to "consider"
@@ -201,14 +178,10 @@
            
     load_shedding (bool):
         False,
-<<<<<<< HEAD
-
-=======
         State here if you want to make use of the load shedding function which is helpful when
         debugging: a very expensive generator is set to each bus and meets the demand when regular
         generators cannot do so.
-        
->>>>>>> 5f029d32
+
     comments (str): 
         None
         
@@ -289,16 +262,11 @@
         network = cluster_on_extra_high_voltage(network, busmap, with_time=True)
     
     # k-mean clustering
-<<<<<<< HEAD
-    if args['k_mean_clustering']:
-        clustering = kmean_clustering(network, n_clusters=100)
+    if not args['k_mean_clustering'] == False:
+        clustering = kmean_clustering(network, n_clusters=args['k_mean_clustering'])
         original_network = network.copy()
         network = clustering.network.copy()
-=======
-    if not args['k_mean_clustering'] == False:
-        network = kmean_clustering(network, n_clusters=args['k_mean_clustering'])
->>>>>>> 5f029d32
-        
+
     # Branch loading minimization
     if args['minimize_loading']:
         extra_functionality = loading_minimization
@@ -338,7 +306,7 @@
                                                      True})
     # write PyPSA results back to database
     if args['export']:
-        results_to_oedb(session, network, args, 'hv')  
+        results_to_oedb(session, network, args, 'hv')
         
     # write PyPSA results to csv to path
     if not args['results'] == False:
