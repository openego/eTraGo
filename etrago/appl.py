# -*- coding: utf-8 -*-
# Copyright 2016-2023  Flensburg University of Applied Sciences,
# Europa-Universität Flensburg,
# Centre for Sustainable Energy Systems,
# DLR-Institute for Networked Energy Systems

# This program is free software; you can redistribute it and/or
# modify it under the terms of the GNU Affero General Public License as
# published by the Free Software Foundation; either version 3 of the
# License, or (at your option) any later version.

# This program is distributed in the hope that it will be useful,
# but WITHOUT ANY WARRANTY; without even the implied warranty of
# MERCHANTABILITY or FITNESS FOR A PARTICULAR PURPOSE.  See the
# GNU Affero General Public License for more details.

# You should have received a copy of the GNU Affero General Public License
# along with this program.  If not, see <http://www.gnu.org/licenses/>.

# File description
"""
This is the application file for the tool eTraGo.
Define your connection parameters and power flow settings before executing
the function run_etrago.
"""


import datetime
import os
import os.path
import pandas as pd

__copyright__ = (
    "Flensburg University of Applied Sciences, "
    "Europa-Universität Flensburg, Centre for Sustainable Energy Systems, "
    "DLR-Institute for Networked Energy Systems"
)
__license__ = "GNU Affero General Public License Version 3 (AGPL-3.0)"
__author__ = (
    "ulfmueller, lukasol, wolfbunke, mariusves, s3pp, ClaraBuettner, "
    "CarlosEpia, KathiEsterl, fwitte, gnn, pieterhexen, AmeliaNadal"
)

if "READTHEDOCS" not in os.environ:
    # Sphinx does not run this code.
    # Do not import internal packages directly

    from etrago import Etrago

args = {
    # Setup and Configuration:
    "db": "egon-data",  # database session
    "gridversion": None,  # None for model_draft or Version number
    "method": {  # Choose method and settings for optimization
        "type": "lopf",  # type of optimization, 'lopf' or 'sclopf'
        "n_iter": 4,  # abort criterion of iterative optimization, 'n_iter' or 'threshold'
        "formulation": "linopy",
        "market_optimization":
            {
                "active": True,
                "market_zones": "status_quo", # only used if type='market_grid'
                "rolling_horizon": {# Define parameter of market optimization
                    "planning_horizon": 168, # number of snapshots in each optimization
                    "overlap": 120, # number of overlapping hours
                 },
                "redispatch": True,
             }
    },
    "pf_post_lopf": {
        "active": False,  # choose if perform a pf after lopf
        "add_foreign_lopf": True,  # keep results of lopf for foreign DC-links
        "q_allocation": "p_nom",  # allocate reactive power via 'p_nom' or 'p'
    },
    "start_snapshot": 1,
    "end_snapshot": 168,
    "solver": "gurobi",  # glpk, cplex or gurobi
    "solver_options": {
        "BarConvTol": 1.0e-5,
        "FeasibilityTol": 1.0e-5,
        "method": 2,
        "crossover": 0,
        "logFile": "solver_etrago.log",
        "threads": 4,
    },
    "model_formulation": "kirchhoff",  # angles or kirchhoff
    "scn_name": "eGon2035",  # scenario: eGon2035, eGon100RE or status2019
    # Scenario variations:
    "scn_extension": ["nep2021_c2035"],  # None or array of extension scenarios
    # Export options:
    "lpfile": False,  # save pyomo's lp file: False or /path/to/lpfile.lp
    "csv_export": "results",  # save results as csv: False or /path/tofolder
    # Settings:
    "extendable": {
        "extendable_components": [
            "as_in_db"
        ],  # Array of components to optimize
        "upper_bounds_grid": {  # Set upper bounds for grid expansion
            # lines in Germany
            "grid_max_D": None,  # relative to existing capacity
            "grid_max_abs_D": {  # absolute capacity per voltage level
                "380": {"i": 1020, "wires": 4, "circuits": 4},
                "220": {"i": 1020, "wires": 4, "circuits": 4},
                "110": {"i": 1020, "wires": 4, "circuits": 2},
                "dc": 0,
            },
            # border crossing lines
            "grid_max_foreign": 4,  # relative to existing capacity
            "grid_max_abs_foreign": None,  # absolute capacity per voltage level
        },
    },
    "generator_noise": 789456,  # apply generator noise, False or seed number
    "extra_functionality": {},  # Choose function name or {}
    # Spatial Complexity:
    "delete_dispensable_ac_buses": True,  # bool. Find and delete expendable buses
    "interest_area": False,  # False, path to shapefile or list of nuts names of the area that is excluded from the clustering. By default the buses inside remain the same, but the parameter "n_cluster_interest_area" inside "network clustering" defines if it should be clustered to a certain number of buses.
    "network_clustering_ehv": {
        "active": False,  # choose if clustering of HV buses to EHV buses is activated
        "busmap": False,  # False or path to stored busmap
    },
    "network_clustering": {
        "active": True,  # choose if clustering is activated
        "method": "kmedoids-dijkstra",  # choose clustering method: kmeans or kmedoids-dijkstra
        "n_clusters_AC": 30,  # total number of resulting AC nodes (DE+foreign-interest_area)
        "cluster_foreign_AC": False,  # take foreign AC buses into account, True or False
        "n_cluster_interest_area": False, # False or number of buses.
        "method_gas": "kmedoids-dijkstra",  # choose clustering method: kmeans or kmedoids-dijkstra
        "n_clusters_gas": 14,  # total number of resulting CH4 nodes (DE+foreign)
        "cluster_foreign_gas": False,  # take foreign CH4 buses into account, True or False
        "k_elec_busmap": False,  # False or path/to/busmap.csv
        "k_gas_busmap": False,  # False or path/to/ch4_busmap.csv
        "bus_weight_tocsv": None,  # None or path/to/bus_weight.csv
        "bus_weight_fromcsv": None,  # None or path/to/bus_weight.csv
        "gas_weight_tocsv": None,  # None or path/to/gas_bus_weight.csv
        "gas_weight_fromcsv": None,  # None or path/to/gas_bus_weight.csv
        "line_length_factor": 1,  # Factor to multiply distance between new buses for new line lengths
        "remove_stubs": False,  # remove stubs bevore kmeans clustering
        "use_reduced_coordinates": False,  # If True, do not average cluster coordinates
        "random_state": 42,  # random state for replicability of clustering results
        "n_init": 10,  # affects clustering algorithm, only change when neccesary
        "max_iter": 100,  # affects clustering algorithm, only change when neccesary
        "tol": 1e-6,  # affects clustering algorithm, only change when neccesary
        "CPU_cores": 4,  # number of cores used during clustering, "max" for all cores available.
    },
    "sector_coupled_clustering": {
        "active": True,  # choose if clustering is activated
        "carrier_data": {  # select carriers affected by sector coupling
            "central_heat": {
                "base": ["CH4", "AC"],
                "strategy": "simultaneous",  # select strategy to cluster other sectors
            },
        },
    },
    "spatial_disaggregation": None,  # None or 'uniform'
    # Temporal Complexity:
    "snapshot_clustering": {
        "active": False,  # choose if clustering is activated
        "method": "segmentation",  # 'typical_periods' or 'segmentation'
        "extreme_periods": None,  # consideration of extreme timesteps; e.g. 'append'
        "how": "daily",  # type of period - only relevant for 'typical_periods'
        "storage_constraints": "soc_constraints",  # additional constraints for storages  - only relevant for 'typical_periods'
        "n_clusters": 5,  # number of periods - only relevant for 'typical_periods'
        "n_segments": 5,  # number of segments - only relevant for segmentation
    },
    "skip_snapshots": 5,  # False or number of snapshots to skip
    "temporal_disaggregation": {
        "active": False,  # choose if temporally full complex dispatch optimization should be conducted
        "no_slices": 8,  # number of subproblems optimization is divided into
    },
    # Simplifications:
    "branch_capacity_factor": {"HV": 0.5, "eHV": 0.7},  # p.u. branch derating
    "load_shedding": True,  # meet the demand at value of loss load cost
    "foreign_lines": {
        "carrier": "AC",  # 'DC' for modeling foreign lines as links
        "capacity": "osmTGmod",  # 'osmTGmod', 'tyndp2020', 'ntc_acer' or 'thermal_acer'
    },
    "comments": None,
}


def run_etrago(args, json_path):
    """Function to conduct optimization considering the following arguments.

    Parameters
    ----------
    db : str
        Name of Database session setting stored in *config.ini* of *.egoio*,
        e.g. ``'oedb'``.
    gridversion : None or str
        Name of the data version number of oedb: state ``'None'`` for
        model_draft (sand-box) or an explicit version number
        (e.g. 'v0.4.6') for the grid schema.
    method : dict
        Choose method and settings for optimization.
        The provided dictionary can have the following entries:

        * "type" : str
            Choose the type of optimization. Current options: "lopf", "sclopf"
            or "market_grid". Default: "market_grid".
        * "n_iter" : int
            In case of extendable lines, several LOPFs have to be performed.
            You can either set "n_iter" and specify a fixed number of
            iterations or set "threshold" and specify a threshold of the
            objective function as abort criteria of the iterative optimization.
            Default: 4.
        * "threshold" : int
            In case of extendable lines, several LOPFs have to be performed.
            You can either set "n_iter" and specify a fixed number of
            iterations or set "threshold" and specify a threshold of the
            objective function as abort criteria of the iterative optimization.
            Per default, "n_iter" of 4 is set.
        * "pyomo" : bool
            Set to True, if pyomo is used for model building.
            Set to False for big optimization problems - currently only
            possible when solver is "gurobi".

    pf_post_lopf : dict
        Settings for option to run a non-linear power flow (PF) directly after
        the linear optimal power flow (LOPF), and thus the dispatch
        optimisation, has finished.
        The provided dictionary can have the following entries:

        * "active" : bool
            If True, a PF is performed after the LOPF. Default: True.
        * "add_foreign_lopf" : bool
            If foreign lines are modeled as DC-links (see parameter
            `foreign_lines`), results of the LOPF can be added by setting
            "add_foreign_lopf" to True. Default: True.
        * "q_allocation" : bool
            Allocate reactive power to all generators at the same bus either
            by "p_nom" or "p".
            Default: "p_nom".

    start_snapshot : int
        Start hour of the scenario year to be calculated. Default: 1.
    end_snapshot : int
        End hour of the scenario year to be calculated. If snapshot clustering
        is used (see parameter `snapshot_clustering`), the selected snapshots
        should cover the number of periods / segments. Default: 2.
    solver : str
        Choose your preferred solver. Current options: "glpk" (open-source),
        "cplex" or "gurobi". Default: "gurobi".
    solver_options : dict
        Choose settings of solver to improve simulation time and result.
        Options are described in documentation of chosen solver. Per default,
        the following dictionary is set:

        {
            "BarConvTol": 1.0e-5,
            "FeasibilityTol": 1.0e-5,
            "method": 2,
            "crossover": 0,
            "logFile": "solver_etrago.log",
            "threads": 4,
        }

        Make sure to reset or adapt these settings when using another solver!
        Otherwise, you may run into errors.
    model_formulation : str
        Choose formulation of pyomo-model.
        Current options are: "angles", "cycles", "kirchhoff", "ptdf".
        "angels" works best for small networks, while "kirchhoff" works best
        for larger networks.
        Default: "kirchhoff".
    scn_name : str
         Choose your scenario. Currently, there are two different
         scenarios: "eGon2035", "eGon100RE". Default: "eGon2035".
    scn_extension : None or list of str

        Choose extension-scenarios which will be added to the existing
<<<<<<< HEAD
        network container. In case new lines replace existing ones, these are
        dropped from the network. Data of the extension scenarios is located in
=======
        network container. Data of the extension scenarios are located in
>>>>>>> 260a0590
        extension-tables (e.g. grid.egon_etrago_extension_line)
        There are two overlay networks:

        * 'nep2021_confirmed' includes all planed new lines confirmed by the
          Bundesnetzagentur included in the NEP version 2021
        * 'nep2021_c2035' includes all new lines planned by the
          Netzentwicklungsplan 2021 in scenario 2035 C
        Default: None.

    lpfile : bool or str
        State if and where you want to save pyomo's lp file. Options:
        False or '/path/tofile.lp'. Default: False.
    csv_export : bool or str
        State if and where you want to save results as csv files. Options:
        False or '/path/tofolder'. Default: False.

    extendable : dict
        Choose components you want to optimize and set upper bounds for grid
        expansion. The provided dictionary can have the following entries:

        * "extendable_components" : list(str)
            The list defines a set of components to optimize.
            Settings can be added in /tools/extendable.py.
            The most important possibilities:

            * 'as_in_db'
                leaves everything as it is defined in the data coming from the
                database
            * 'network'
                set all lines, links and transformers in electrical grid
                extendable
            * 'german_network'
                set lines and transformers in German electrical grid extendable
            * 'foreign_network'
                set foreign lines and transformers in electrical grid
                extendable
            * 'transformers'
                set all transformers extendable
            * 'storages' / 'stores'
                allow to install extendable storages (unlimited in size) at
                each grid node in order to meet the flexibility demand

            Default: "as_in_db".

        * "upper_bounds_grid" : dict
            Dictionary can have the following entries:

            * 'grid_max_D'
                Upper bounds for electrical grid expansion can be defined for
                lines in Germany relative to the existing capacity.
                Alternatively, 'grid_max_abs_D' can be used. Per default, this
                is set to None and 'grid_max_abs_D' is set.

            * 'grid_max_abs_D'
                Upper bounds for electrical grid expansion can be defined for
                lines in Germany as absolute maximum capacities between two
                electrical buses per voltage level. Per default the following
                dictionary is set:

                {
                    "380": {"i": 1020, "wires": 4, "circuits": 4},
                    "220": {"i": 1020, "wires": 4, "circuits": 4},
                    "110": {"i": 1020, "wires": 4, "circuits": 2},
                    "dc": 0,
                }
            * 'grid_max_foreign'
                Upper bounds for border-crossing electrical lines can be
                defined relative to the existing capacity. Alternatively,
                'grid_max_abs_foreign' can be set.
                Default: 4.
            * 'grid_max_abs_foreign'
                Upper bounds for border-crossing electrical lines can be
                defined equally to 'grid_max_abs_D' as absolute capacity per
                voltage level.
                Default: None.

    generator_noise : bool or int
        State if you want to apply a small random noise to the marginal costs
        of each generator in order to prevent an optima plateau. To reproduce
        a noise, choose the same integer (seed number). Default: 789456.
    extra_functionality : dict or None
        Choose extra functionalities and their parameters.
        Settings can be added in /tools/constraints.py.
        Current options are:

        * 'max_line_ext' : float
            Maximal share of network extension in p.u.
        * 'min_renewable_share' : float
            Minimal share of renewable generation in p.u.
        * 'cross_border_flow' : array of two floats
            Limit AC cross-border-flows between Germany and its neighbouring
            countries. Set values in MWh for all snapshots, e.g. [-x, y]
            (with x Import, y Export, positive: export from Germany).
        * 'cross_border_flows_per_country' : dict of cntr and array of floats
            Limit AC cross-border-flows between Germany and its neighbouring
            countries. Set values in MWh for each country, e.g. [-x, y]
            (with x Import, y Export, positive: export from Germany).
        * 'capacity_factor' : dict of arrays
            Limit overall energy production for each carrier.
            Set upper/lower limit in p.u.
        * 'capacity_factor_per_gen' : dict of arrays
            Limit overall energy production for each generator by carrier.
            Set upper/lower limit in p.u.
        * 'capacity_factor_per_cntr': dict of dict of arrays
            Limit overall energy production country-wise for each carrier.
            Set upper/lower limit in p.u.
        * 'capacity_factor_per_gen_cntr': dict of dict of arrays
            Limit overall energy production country-wise for each generator
            by carrier. Set upper/lower limit in p.u.

    delete_dispensable_ac_buses: bool
        Choose if electrical buses that are only connecting two lines should be
        removed. These buses have no other components attached to them. The
        connected lines are merged. This reduces the spatial complexity without
        losing any accuracy.
        Default: True.

    interest_area: False, list, string
        Area of especial interest that will be not clustered, except when
        n_cluster_interest_area is provided. It is by default set to false.
        When an interest_area is provided, the given value for n_clusters_AC
        will mean the total of AC buses outside the area.The area can be
        provided in two ways: list of nuts names e.G.
        ["Cuxhaven", "Bremerhaven", "Bremen"] or a string with a path to a
        shape file (.shp).
        
    network_clustering_ehv : dict
        Choose if you want to apply an extra high voltage clustering to the
        electrical network.
        The provided dictionary can have the following entries:

        * "active" : bool
        Choose if you want to cluster the full HV/EHV dataset down to only the
        EHV buses. In that case, all HV buses are assigned to their closest EHV
        substation, taking into account the shortest distance on power lines.
        Default: False.
        * "busmap" : str
        Choose if an stored busmap can be used to make the process quicker, or
        a new busmap must be calculated. False or path to the busmap in csv
        format should be given.
        Default: False

    network_clustering : dict
        Choose if you want to apply a clustering of all network buses and
        specify settings.
        The provided dictionary can have the following entries:

        * "active" : bool
            If True, the AC buses are clustered down to ``'n_clusters_AC'``
            and the gas buses are clustered down to``'n_clusters_gas'``.
            Default: True.
        * "method" : str
            Method used for AC clustering. You can choose between two
            clustering methods:
            * "kmeans": considers geographical locations of buses
            * "kmedoids-dijkstra":  considers electrical distances between
            buses
            Default: "kmedoids-dijkstra".
        * "n_clusters_AC" : int, False
            Defines total number of resulting AC nodes including DE and foreign
            nodes if `cluster_foreign_AC` is set to True, otherwise only DE
            nodes. When using the interest_area parameter, n_clusters_AC could
            be set to False, which means that only the buses inside the 
            provided area are clustered.

            Default: 30.
        * "cluster_foreign_AC" : bool
            If set to False, the AC buses outside Germany are not clustered
            and the buses inside Germany are clustered to complete
            ``'n_clusters_AC'``. If set to True, foreign AC buses are clustered
            as well and included in number of clusters specified through
            ``'n_clusters_AC'``.
            Default: False.

        * "n_cluster_interest_area": False, int
            Number of buses to cluster all the electrical buses in the area
            of interest. Method provided in the arg "method" is used. If
            it is set to False, the area of interest is not clustered.
            Default: False.
        * "method_gas" : str
            Method used for gas clustering. You can choose between two
            clustering methods:
            * "kmeans": considers geographical locations of buses
            * "kmedoids-dijkstra":  considers 'electrical' distances between
            buses
            Default: "kmedoids-dijkstra".
        * "n_clusters_gas" : int
            Defines total number of resulting CH4 nodes including DE and
            foreign nodes if `cluster_foreign_gas` is set to True, otherwise
            only DE nodes.
            Default: 17.
        * "cluster_foreign_gas" : bool
            If set to False, the gas buses outside Germany are not clustered
            and the buses inside Germany are clustered to complete
            ``'n_clusters_gas'``. If set to True, foreign gas buses are
            clustered as well and included in number of clusters specified
            through ``'n_clusters_gas'``.
            Default: False.
        * "k_elec_busmap" : bool or str
            With this option you can load cluster coordinates from a previous
            AC clustering run. Options are False, in which case no previous
            busmap is loaded, and path/to/busmap.csv in which case the busmap
            is loaded from the specified file. Please note, that when a path is
            provided, the set number of clusters will be ignored.
            Default: False.
        * "k_gas_busmap" : bool or str
            With this option you can load cluster coordinates from a previous
            gas clustering run. Options are False, in which case no previous
            busmap is loaded, and path/to/busmap.csv in which case the busmap
            is loaded from the specified file. Please note, that when a path is
            provided, the set number of clusters will be ignored.
            Default: False.
        * "bus_weight_fromcsv" : None or str
            In general, the weighting of AC buses takes place considering
            generation and load at each node. With this option, you can load an
            own weighting for the AC buses by providing a path to a csv file.
            If None, weighting is conducted as described above.
            Default: None.
        * "bus_weight_tocsv" : None or str
            Specifies whether to store the weighting of AC buses to csv or not.
            If None, it is not stored. Otherwise, it is stored to the provided
            path/to/bus_weight.csv.
            Default: None.
        * "gas_weight_fromcsv" : None or str
            In general, the weighting of CH4 nodes takes place considering
            generation and load at each node, as well as non-transport
            capacities at each node. With this option, you can load an own
            weighting for the CH4 buses by providing a path to a csv file. If
            None, weighting is conducted as described above.
            Default: None.
        * "gas_weight_tocsv" : None or str
            Specifies whether to store the weighting of gas buses to csv or
            not. If None, it is not stored. Otherwise, it is stored to the
            provided path/to/gas_bus_weight.csv.
            Default: None.
        * "line_length_factor" : float
            Defines the factor to multiply the crow-flies distance
            between new buses by, in order to get new line lengths.
            Default: 1.
        * "remove_stubs" : bool
            If True, remove stubs before k-means clustering, which reduces the
            overestimating of line meshes.
            This option is only used within the k-means clustering.
            Default: False.
        * "use_reduced_coordinates" : bool
            If True, do not average cluster coordinates, but take from busmap.
            This option is only used within the k-means clustering.
            Default: False.
        * "random_state" : int
            Random state for replicability of clustering results. Default: 42.
        * "n_init" : int
            Affects clustering algorithm, only change when necessary!
            Documentation and possible settings are described in
            sklearn-package (sklearn/cluster/kmeans.py).
            Default: 10.
        * "max_iter" : int
            Affects clustering algorithm, only change when necessary!
            Documentation and possible settings are described in
            sklearn-package (sklearn/cluster/kmeans.py).
            Default: 100.
        * "tol" : float
            Affects clustering algorithm, only change when necessary!
            Documentation and possible settings are described in
            sklearn-package (sklearn/cluster/kmeans.py).
            Default: 1e-6.
        * "CPU_cores" : int or str
            Number of cores used in clustering. Specify a concrete number or
            "max" to use all cores available.
            Default: 4.

    sector_coupled_clustering : dict
        Choose if you want to apply a clustering of sector coupled carriers,
        such as central_heat, and specify settings.
        The provided dictionary can have the following entries:

        * "active" : bool
            State if you want to apply clustering of sector coupled carriers,
            such as central_heat.
            Default: True.
        * "carrier_data" : dict[str, dict]
            Keys of the dictionary specify carriers affected by sector
            coupling, e.g. "central_heat". The corresponding dictionaries
            specify, how the carrier should be clustered. This dictionary must
            contain the following entries:

            * "base" : list(str)
                The approach bases on already clustered buses (AC and CH4) and
                builds clusters around the topology of those buses. With this
                option, you can specify the carriers to use as base. See
                `strategy` for more information.
            * "strategy" :  str
                Strategy to use in the clustering. Possible options are:

                * "consecutive"
                    This strategy clusters around the buses of the first
                    carrier in the `'base'`` list. The links to other buses are
                    preserved. All buses, that have no connection to the first
                    carrier will then be clustered around the buses of the
                    second carrier in the list.
                * "simultaneous"
                    This strategy looks for links connecting the buses of the
                    carriers in the ``'base'`` list and aggregates buses in
                    case they have the same set of links connected. For
                    example, a heat bus connected to CH4 via gas boiler and to
                    AC via heat pump will only form a cluster with other buses,
                    if these have the same links to the same clusters of CH4
                    and AC.

            Per default, the following dictionary is set:
            {
                "central_heat": {
                    "base": ["CH4", "AC"],
                    "strategy": "simultaneous",
                },
            }

    disaggregation : None or str
        Specify None, in order to not perform a spatial disaggregation, or the
        method you want to use for the spatial disaggregation. Only possible
        option is currently "uniform".
    snapshot_clustering : dict
        State if you want to apply a temporal clustering and run the
        optimization only on a subset of snapshot periods, and specify
        settings. The provided dictionary can have the following entries:

        * "active" : bool
            Choose, if clustering is activated or not. If True, it is
            activated.
            Default: False.
        * "method" : str
            Method to apply. Possible options are "typical_periods" and
            "segmentation".
            Default: "segmentation".
        * "extreme_periods" : None or str
            Method used to consider extreme snapshots (time steps with extreme
            residual load) in reduced timeseries.
            Possible options are None, "append", "new_cluster_center", and
            "replace_cluster_center". The default is None, in which case
            extreme periods are not considered.
        * "how" : str
            Definition of period in case `method` is set to "typical_periods".
            Possible options are "daily", "weekly", and "monthly".
            Default: "daily".
        * "storage_constraints" : str
            Defines additional constraints for storage units in case `method`
            is set to "typical_periods". Possible options are "daily_bounds",
            "soc_constraints" and "soc_constraints_simplified".
            Default: "soc_constraints".
        * "n_clusters" : int
            Number of clusters in case `method` is set to "typical_periods".
            Default: 5.
        * "n_segments" : int
            Number of segments in case `method` is set to "segmentation".
            Default: 5.

    skip_snapshots : bool or int
        State None, if you want to use all time steps, or provide a number,
        if you only want to consider every n-th timestep to reduce
        temporal complexity. Default: 5.
    temporal_disaggregation : dict
        State if you want to apply a second LOPF considering dispatch only
        (no capacity optimization) to disaggregate the dispatch to the whole
        temporal complexity. Be aware that a load shedding will be applied in
        this optimization. The provided dictionary must have the following
        entries:

        * "active" : bool
            Choose, if temporal disaggregation is activated or not. If True,
            it is activated.
            Default: False.
        * "no_slices" : int
            With "no_slices" the optimization problem will be calculated as a
            given number of sub-problems while using some information on the
            state of charge of storage units and stores from the former
            optimization (at the moment only possible with skip_snapshots and
            extra_functionalities are disregarded).
            Default: 8.

    branch_capacity_factor : dict[str, float]
        Add a factor here if you want to globally change line capacities
        (e.g. to "consider" an (n-1) criterion or for debugging purposes).
        The factor specifies the p.u. branch rating, e.g. 0.5 to allow half the
        line capacity. Per default, it is set to {'HV': 0.5, 'eHV' : 0.7}.
    load_shedding : bool
        State here if you want to make use of the load shedding function which
        is helpful when debugging: a very expensive generator is set to each
        bus and meets the demand when regular generators cannot do so.
        Default: False.
    foreign_lines : dict
        Choose transmission technology and capacity of foreign lines:

        * 'carrier': 'AC' or 'DC'
        * 'capacity': 'osmTGmod', 'tyndp2020', 'ntc_acer' or 'thermal_acer'

        Per default, it is set to {'carrier':'AC', 'capacity': 'osmTGmod'}.

    comments : str
        Can be any comment you wish to make.

    Returns
    -------
    etrago : etrago object
        eTraGo containing all network information and a PyPSA network
        <https://www.pypsa.org/doc/components.html#network>`_

    """
    etrago = Etrago(args, json_path=json_path)

    # import network from database
    etrago.build_network_from_db()

    # drop generators without p_nom
    etrago.network.mremove(
        "Generator",
        etrago.network.generators[
            etrago.network.generators.p_nom==0].index
        )

    # Temporary drop DLR as it is currently not working with sclopf
    if (etrago.args["method"]["type"] == "sclopf") & (
            not etrago.network.lines_t.s_max_pu.empty):
        print("Setting s_max_pu timeseries to 1")
        etrago.network.lines_t.s_max_pu = pd.DataFrame(
            index=etrago.network.snapshots,
        )

    # adjust network regarding eTraGo setting
    etrago.adjust_network()

    # ehv network clustering
    etrago.ehv_clustering()

    # spatial clustering
    etrago.spatial_clustering()

    etrago.spatial_clustering_gas()
    etrago.network.links.loc[etrago.network.links.carrier=="CH4", "p_nom"] *= 100
    etrago.network.generators_t.p_max_pu.where(etrago.network.generators_t.p_max_pu>1e-5, other=0., inplace=True)
    # snapshot clustering
    etrago.snapshot_clustering()

    # skip snapshots
    etrago.skip_snapshots()

    etrago.optimize()

    # conduct lopf with full complex timeseries for dispatch disaggregation
    etrago.temporal_disaggregation()

    # start power flow based on lopf results
    etrago.pf_post_lopf()

    # spatial disaggregation
    # needs to be adjusted for new sectors
    etrago.spatial_disaggregation()

    # calculate central etrago results
    etrago.calc_results()

    return etrago


if __name__ == "__main__":
    # execute etrago function
    print(datetime.datetime.now())
    etrago = run_etrago(args, json_path=None)

    print(datetime.datetime.now())
    etrago.session.close()
    # plots: more in tools/plot.py
    # make a line loading plot
    # etrago.plot_grid(
    # line_colors='line_loading', bus_sizes=0.0001, timesteps=range(2))
    # network and storage
    # etrago.plot_grid(
    # line_colors='expansion_abs',
    # bus_colors='storage_expansion',
    # bus_sizes=0.0001)
    # flexibility usage
    # etrago.flexibility_usage('DSM')<|MERGE_RESOLUTION|>--- conflicted
+++ resolved
@@ -267,12 +267,8 @@
     scn_extension : None or list of str
 
         Choose extension-scenarios which will be added to the existing
-<<<<<<< HEAD
         network container. In case new lines replace existing ones, these are
         dropped from the network. Data of the extension scenarios is located in
-=======
-        network container. Data of the extension scenarios are located in
->>>>>>> 260a0590
         extension-tables (e.g. grid.egon_etrago_extension_line)
         There are two overlay networks:
 
