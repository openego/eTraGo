--- conflicted
+++ resolved
@@ -93,11 +93,7 @@
     'method': 'lopf',  # lopf or pf
     'pf_post_lopf': False,  # perform a pf after a lopf simulation
     'start_snapshot': 1,
-<<<<<<< HEAD
     'end_snapshot': 8760,
-=======
-    'end_snapshot': 2 ,
->>>>>>> 7c9dca32
     'solver': 'gurobi',  # glpk, cplex or gurobi
     'solver_options': {'threads':4, 'method':2, 'BarHomogeneous':1,
          'NumericFocus': 3, 'BarConvTol':1.e-5,'FeasibilityTol':1.e-6, 'logFile':'gurobi_eTraGo.log'},  # {} for default or dict of solver options
@@ -110,11 +106,7 @@
     'results': ' ./results',  # save results as csv: False or /path/tofolder
     'export': False,  # export the results back to the oedb
     # Settings:
-<<<<<<< HEAD
     'extendable': [],  # Array of components to optimize
-=======
-    'extendable': None,  # None or array of components to optimize
->>>>>>> 7c9dca32
     'generator_noise': 789456,  # apply generator noise, False or seed number
     'minimize_loading': False,
     # Clustering:
