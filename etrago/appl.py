# -*- coding: utf-8 -*-
# Copyright 2016-2018  Flensburg University of Applied Sciences,
# Europa-Universität Flensburg,
# Centre for Sustainable Energy Systems,
# DLR-Institute for Networked Energy Systems

# This program is free software; you can redistribute it and/or
# modify it under the terms of the GNU Affero General Public License as
# published by the Free Software Foundation; either version 3 of the
# License, or (at your option) any later version.

# This program is distributed in the hope that it will be useful,
# but WITHOUT ANY WARRANTY; without even the implied warranty of
# MERCHANTABILITY or FITNESS FOR A PARTICULAR PURPOSE.  See the
# GNU Affero General Public License for more details.

# You should have received a copy of the GNU Affero General Public License
# along with this program.  If not, see <http://www.gnu.org/licenses/>.

# File description
"""
This is the application file for the tool eTraGo.
Define your connection parameters and power flow settings before executing
the function etrago.
"""


import datetime
import os
import os.path
import time
import numpy as np
import pandas as pd

__copyright__ = (
    "Flensburg University of Applied Sciences, "
    "Europa-Universität Flensburg, Centre for Sustainable Energy Systems, "
    "DLR-Institute for Networked Energy Systems")
__license__ = "GNU Affero General Public License Version 3 (AGPL-3.0)"
__author__ = "ulfmueller, lukasol, wolfbunke, mariusves, s3pp"


if 'READTHEDOCS' not in os.environ:
    # Sphinx does not run this code.
    # Do not import internal packages directly
    from etrago.cluster.disaggregation import (
            MiniSolverDisaggregation,
            UniformDisaggregation)
    
    from etrago.cluster.networkclustering import (
        busmap_from_psql,
        cluster_on_extra_high_voltage,
        kmean_clustering)
    
    from etrago.tools.io import (
        NetworkScenario,
        results_to_oedb,
        extension,
        decommissioning)
    
    from etrago.tools.plot import (
        plot_line_loading,
        plot_stacked_gen,
        add_coordinates,
        curtailment,
        gen_dist,
        storage_distribution,
        storage_expansion,
        nodal_gen_dispatch,
        network_extension)

    from etrago.tools.utilities import (
        load_shedding,
        data_manipulation_sh,
        convert_capital_costs,
        results_to_csv,
        parallelisation,
        pf_post_lopf,
        loading_minimization,
        calc_line_losses,
        group_parallel_lines,
        add_missing_components,
        distribute_q,
        set_q_foreign_loads,
        clip_foreign,
        foreign_links,
        crossborder_capacity,
        ramp_limits,
        geolocation_buses,
        get_args_setting,
<<<<<<< HEAD
	max_line_ext)
=======
        set_branch_capacity)
>>>>>>> 5e5a8e6f
    
    from etrago.tools.extendable import extendable, extension_preselection
    from etrago.cluster.snapshot import snapshot_clustering, daily_bounds
    from egoio.tools import db
    from sqlalchemy.orm import sessionmaker
    import oedialect
    

args = {  # Setup and Configuration:
    'db': 'oedb',  # database session
    'gridversion': 'v0.4.5',  # None for model_draft or Version number
    'method': 'lopf',  # lopf or pf
    'pf_post_lopf': True,  # perform a pf after a lopf simulation
    'start_snapshot': 1,
    'end_snapshot': 8760,
    'solver': 'gurobi',  # glpk, cplex or gurobi
    'solver_options': {'threads':4, 'method':2, 'crossover':0, 'BarConvTol':1.e-5,
                        'FeasibilityTol':1.e-5, 
                        'logFile':'gurobi_eTraGo_300ego.log'},  # {} for default or dict of solver options
    'scn_name': 'eGo 100',  # a scenario: Status Quo, NEP 2035, eGo 100
    # Scenario variations:
    'scn_extension': None,  # None or array of extension scenarios
    'scn_decommissioning':None, # None or decommissioning scenario
    # Export options:
    'lpfile': False,  # save pyomo's lp file: False or /path/tofolder
    'results': '/home/openego/ego_results/etrago_045_ego100_stogrid_k300_t5_net1.5max_eachline4max_capcosts4_foreignexttrue',  # save results as csv: False or /path/tofolder
    'export': False,  # export the results back to the oedb
    # Settings:
    'extendable': ['network', 'storages'],  # Array of components to optimize
    'generator_noise': 789456,  # apply generator noise, False or seed number
    'minimize_loading': False,
    'ramp_limits': False, # Choose if using ramp limit of generators
    # Clustering:
    'network_clustering_kmeans': 300,  # False or the value k for clustering
    'load_cluster': False,  # False or predefined busmap for k-means
    'network_clustering_ehv': False,  # clustering of HV buses to EHV buses.
    'disaggregation': 'uniform', # or None, 'mini' or 'uniform'
    'snapshot_clustering': False,  # False or the number of 'periods'
    # Simplifications:
    'parallelisation': False,  # run snapshots parallely.
    'skip_snapshots': 5,
    'line_grouping': False,  # group lines parallel lines
    'branch_capacity_factor': {'HV': 0.5, 'eHV' : 0.7},  # factors to change branch capacities
    'load_shedding': False, # meet the demand at very high cost
    'foreign_lines' : {'carrier': 'AC', 'capacity': 'osmTGmod'}, # dict containing carrier and capacity settings of foreign lines
    'comments': None}


args = get_args_setting(args, jsonpath = None)


def etrago(args):
    """The etrago function works with following arguments:


    Parameters
    ----------

    db : str
        ``'oedb'``,
        Name of Database session setting stored in *config.ini* of *.egoio*

    gridversion : NoneType or str
        ``'v0.2.11'``,
        Name of the data version number of oedb: state ``'None'`` for
        model_draft (sand-box) or an explicit version number
        (e.g. 'v0.2.10') for the grid schema.

    method : str
        ``'lopf'``,
        Choose between a non-linear power flow ('pf') or
        a linear optimal power flow ('lopf').

    pf_post_lopf : bool
        False,
        Option to run a non-linear power flow (pf) directly after the
        linear optimal power flow (and thus the dispatch) has finished.

    start_snapshot : int
        1,
        Start hour of the scenario year to be calculated.

    end_snapshot : int
        2,
        End hour of the scenario year to be calculated.

    solver : str
        'glpk',
        Choose your preferred solver. Current options: 'glpk' (open-source),
        'cplex' or 'gurobi'.

    scn_name : str
        'Status Quo',
        Choose your scenario. Currently, there are three different
        scenarios: 'Status Quo', 'NEP 2035', 'eGo100'. If you do not
        want to use the full German dataset, you can use the excerpt of
        Schleswig-Holstein by adding the acronym SH to the scenario
        name (e.g. 'SH Status Quo').

   scn_extension : NoneType or list
       None,
       Choose extension-scenarios which will be added to the existing
       network container. Data of the extension scenarios are located in
       extension-tables (e.g. model_draft.ego_grid_pf_hv_extension_bus)
       with the prefix 'extension_'.
       Currently there are three overlay networks:
           'nep2035_confirmed' includes all planed new lines confirmed by the
           Bundesnetzagentur
           'nep2035_b2' includes all new lines planned by the
           Netzentwicklungsplan 2025 in scenario 2035 B2
           'BE_NO_NEP 2035' includes planned lines to Belgium and Norway and adds
           BE and NO as electrical neighbours

    scn_decommissioning : str
        None,
        Choose an extra scenario which includes lines you want to decommise
        from the existing network. Data of the decommissioning scenarios are
        located in extension-tables
        (e.g. model_draft.ego_grid_pf_hv_extension_bus) with the prefix
        'decommissioning_'.
        Currently, there are two decommissioning_scenarios which are linked to
        extension-scenarios:
            'nep2035_confirmed' includes all lines that will be replaced in
            confirmed projects
            'nep2035_b2' includes all lines that will be replaced in
            NEP-scenario 2035 B2
    
    lpfile : obj
        False,
        State if and where you want to save pyomo's lp file. Options:
        False or '/path/tofolder'.import numpy as np

    results : obj
        False,
        State if and where you want to save results as csv files.Options:
        False or '/path/tofolder'.

    export : bool
        False,
        State if you want to export the results of your calculation
        back to the database.

    extendable : list
        ['network', 'storages'],
        Choose components you want to optimize.
        Settings can be added in /tools/extendable.py.
        The most important possibilities:
            'network': set all lines, links and transformers extendable
            'german_network': set lines and transformers in German grid 
                            extendable
            'foreign_network': set foreign lines and transformers extendable
            'transformers': set all transformers extendable
            'overlay_network': set all components of the 'scn_extension'
                               extendable
            'storages': allow to install extendable storages
                        (unlimited in size) at each grid node in order to meet
                        the flexibility demand.
            'network_preselection': set only preselected lines extendable,
                                    method is chosen in function call


    generator_noise : bool or int
        State if you want to apply a small random noise to the marginal costs
        of each generator in order to prevent an optima plateau. To reproduce
        a noise, choose the same integer (seed number).

    minimize_loading : bool
        False,
        ...
    ramp_limits : bool
        False,
        State if you want to consider ramp limits of generators. 
        Increases time for solving significantly.
        Only works when calculating at least 30 snapshots.

    network_clustering_kmeans : bool or int
        False,
        State if you want to apply a clustering of all network buses down to
        only ``'k'`` buses. The weighting takes place considering generation
        and load
        at each node. If so, state the number of k you want to apply. Otherwise
        put False. This function doesn't work together with
        ``'line_grouping = True'``.

    load_cluster : bool or obj
        state if you want to load cluster coordinates from a previous run:
        False or /path/tofile (filename similar to ./cluster_coord_k_n_result).

    network_clustering_ehv : bool
        False,
        Choose if you want to cluster the full HV/EHV dataset down to only the
        EHV buses. In that case, all HV buses are assigned to their closest EHV
        sub-station, taking into account the shortest distance on power lines.

    snapshot_clustering : bool or int
        False,
        State if you want to cluster the snapshots and run the optimization
        only on a subset of snapshot periods. The int value defines the number
        of periods (i.e. days) which will be clustered to.
        Move to PyPSA branch:features/snapshot_clustering

    parallelisation : bool
        False,
        Choose if you want to calculate a certain number of snapshots in
        parallel. If yes, define the respective amount in the if-clause
        execution below. Otherwise state False here.

    line_grouping : bool
        True,
        State if you want to group lines that connect the same two buses
        into one system.

    branch_capacity_factor : dict
        {'HV': 0.5, 'eHV' : 0.7},
        Add a factor here if you want to globally change line capacities
        (e.g. to "consider" an (n-1) criterion or for debugging purposes).

    load_shedding : bool
        False,
        State here if you want to make use of the load shedding function which
        is helpful when debugging: a very expensive generator is set to each
        bus and meets the demand when regular
        generators cannot do so.
    
    foreign_lines : dict
        {'carrier':'AC', 'capacity': 'osmTGmod}'
        Choose transmission technology and capacity of foreign lines: 
            'carrier': 'AC' or 'DC'
            'capacity': 'osmTGmod', 'ntc_acer' or 'thermal_acer'

    comments : str
        None

    Returns
    -------
    network : `pandas.DataFrame<dataframe>`
        eTraGo result network based on `PyPSA network
        <https://www.pypsa.org/doc/components.html#network>`_


    """
    conn = db.connection(section=args['db'])
    Session = sessionmaker(bind=conn)
    session = Session()

    # additional arguments cfgpath, version, prefix
    if args['gridversion'] is None:
        args['ormcls_prefix'] = 'EgoGridPfHv'
    else:
        args['ormcls_prefix'] = 'EgoPfHv'

    scenario = NetworkScenario(session,
                               version=args['gridversion'],
                               prefix=args['ormcls_prefix'],
                               method=args['method'],
                               start_snapshot=args['start_snapshot'],
                               end_snapshot=args['end_snapshot'],
                               scn_name=args['scn_name'])

    network = scenario.build_network()

    # add coordinates
    network = add_coordinates(network)
    
    # Set countrytags of buses, lines, links and transformers
    network = geolocation_buses(network, session)
    
    # Set q_sets of foreign loads
    network =  set_q_foreign_loads(network, cos_phi = 1)
    
    # Change transmission technology and/or capacity of foreign lines
    if args['foreign_lines']['carrier'] == 'DC':
        foreign_links(network)
        network = geolocation_buses(network, session)
        
    if args['foreign_lines']['capacity'] != 'osmTGmod':
        crossborder_capacity(network, args['foreign_lines']['capacity'],
                               args['branch_capacity_factor'])

    # TEMPORARY vague adjustment due to transformer bug in data processing
    if args['gridversion'] == 'v0.2.11':
        network.transformers.x = network.transformers.x * 0.0001

    # set SOC at the beginning and end of the period to equal values
    network.storage_units.cyclic_state_of_charge = True

    # set extra_functionality to default
    extra_functionality = None
    
    # set disaggregated_network to default
    disaggregated_network = None

    # set clustering to default
    clustering = None
    
    if args['generator_noise'] is not False:
        # add random noise to all generators
        s = np.random.RandomState(args['generator_noise'])
        network.generators.marginal_cost[network.generators.bus.isin(
                network.buses.index[network.buses.country_code == 'DE'])] += \
            abs(s.normal(0, 0.1, len(network.generators.marginal_cost[
                    network.generators.bus.isin(network.buses.index[
                            network.buses.country_code == 'DE'])])))
    # for SH scenario run do data preperation:
    if (args['scn_name'] == 'SH Status Quo' or
            args['scn_name'] == 'SH NEP 2035'):
        data_manipulation_sh(network)

    # grouping of parallel lines
    if args['line_grouping']:
        group_parallel_lines(network)

    # Branch loading minimization
    if args['minimize_loading']:
        extra_functionality = loading_minimization
    
    # scenario extensions 
    if args['scn_extension'] is not None:
        for i in range(len(args['scn_extension'])):
            network = extension(
                    network,
                    session,
                    version = args['gridversion'],
                    scn_extension=args['scn_extension'][i],
                    start_snapshot=args['start_snapshot'],
                    end_snapshot=args['end_snapshot'])
        network = geolocation_buses(network, session)
            
    # scenario decommissioning
    if args['scn_decommissioning'] is not None:
        network = decommissioning(
            network,
            session,
            version = args['gridversion'],
            scn_decommissioning=args['scn_decommissioning'])

    # Add missing lines in Munich and Stuttgart
    network =  add_missing_components(network)

    # investive optimization strategies 
    if args['extendable'] != []:
        network = extendable(
                    network,
                    args)
        network = convert_capital_costs(
            network, args['start_snapshot'], args['end_snapshot'])
            
    network.storage_units.loc[network.storage_units.carrier == 'battery_storage','p_nom_extendable'] = True
    network.storage_units.loc[network.storage_units.carrier == 'hydrogen_storage','p_nom_extendable'] = True
    network.storage_units.loc[network.storage_units.carrier == 'battery_storage','p_nom_max'] = network.storage_units.loc[network.storage_units.carrier == 'battery_storage','p_nom']
    network.storage_units.loc[network.storage_units.carrier == 'hydrogen_storage','p_nom_max'] = network.storage_units.loc[network.storage_units.carrier == 'hydrogen_storage','p_nom']
    
    network.storage_units.loc[network.storage_units.carrier == 'battery_storage', 'capital_cost'] = network.storage_units.loc[(network.storage_units.carrier == 'extendable_storage') & (network.storage_units.max_hours == 6),'capital_cost'].max()
    network.storage_units.loc[network.storage_units.carrier == 'hydrogen_storage','capital_cost'] = network.storage_units.loc[(network.storage_units.carrier == 'extendable_storage') & (network.storage_units.max_hours == 168),'capital_cost'].max()
    
    network.storage_units.loc[network.storage_units.carrier == 'battery_storage','marginal_cost'] = network.storage_units.loc[(network.storage_units.carrier == 'extendable_storage') & (network.storage_units.max_hours == 6),'marginal_cost'].max()
    network.storage_units.loc[network.storage_units.carrier == 'hydrogen_storage','marginal_cost'] = network.storage_units.loc[(network.storage_units.carrier == 'extendable_storage') & (network.storage_units.max_hours == 168),'marginal_cost'].max()
#    
#    # each line and link is allowed to be extended to a max of line_max
    line_max = 4
    network.links.p_nom_max = network.links.p_nom * line_max
    network.lines.s_nom_max = network.lines.s_nom * line_max

    # skip snapshots
    if args['skip_snapshots']:
        network.snapshots = network.snapshots[::args['skip_snapshots']]
        network.snapshot_weightings = network.snapshot_weightings[
            ::args['skip_snapshots']] * args['skip_snapshots']
            
    # snapshot clustering
    if not args['snapshot_clustering'] is False:
        network = snapshot_clustering(
            network, how='daily', clusters=args['snapshot_clustering'])
        extra_functionality = daily_bounds  # daily_bounds or other constraint
        
    # set Branch capacity factor for lines and transformer
    if args['branch_capacity_factor']:
        set_branch_capacity(network, args)

    # load shedding in order to hunt infeasibilities
    if args['load_shedding']:
        load_shedding(network)

    # ehv network clustering
    if args['network_clustering_ehv']:
        network.generators.control = "PV"
        busmap = busmap_from_psql(network, session, scn_name=args['scn_name'])
        network = cluster_on_extra_high_voltage(
            network, busmap, with_time=True)

    # k-mean clustering
    if not args['network_clustering_kmeans'] == False:
        clustering = kmean_clustering(network,
                n_clusters=args['network_clustering_kmeans'],
                load_cluster=args['load_cluster'],
                line_length_factor= 1,
                remove_stubs=False,
                use_reduced_coordinates=False,
                bus_weight_tocsv=None,
                bus_weight_fromcsv='/home/openego/eTraGo/etrago/bus_weighting_sq045.csv',
                n_init=1000,
                max_iter=1000,
                tol=1e-20,
                n_jobs=-1)
        disaggregated_network = (
                network.copy() if args.get('disaggregation') else None)
        network = clustering.network.copy()
        
    if args['ramp_limits']:
        ramp_limits(network)  
        
    # preselection of extendable lines
    if 'network_preselection' in args['extendable']:
        extension_preselection(network, args, 'snapshot_clustering', 2)      

    # parallisation
    if args['parallelisation']:
        parallelisation(
            network,
            start_snapshot=args['start_snapshot'],
            end_snapshot=args['end_snapshot'],
            group_size=1,
            solver_name=args['solver'],
            solver_options=args['solver_options'],
            extra_functionality=extra_functionality)

    # start linear optimal powerflow calculations
    elif args['method'] == 'lopf':
        x = time.time()
        network.lopf(
            network.snapshots,
            solver_name=args['solver'],
            solver_options=args['solver_options'],
            extra_functionality=max_line_ext, formulation="kirchhoff")
        y = time.time()
        z = (y - x) / 60
        # z is time for lopf in minutes
        print("Time for LOPF [min]:", round(z, 2))

        # start non-linear powerflow simulation
    elif args['method'] is 'pf':
        network.pf(scenario.timeindex)
        # calc_line_losses(network)

    if args['pf_post_lopf']:
        x = time.time()
        pf_solution = pf_post_lopf(network,
                                   args,
                                   extra_functionality,
                                   add_foreign_lopf=True)
        y = time.time()
        z = (y - x) / 60
        print("Time for PF [min]:", round(z, 2))
        calc_line_losses(network)
        network = distribute_q(network, allocation = 'p_nom')
        
    # provide storage installation costs
    if sum(network.storage_units.p_nom_opt) != 0:
        installed_storages = \
            network.storage_units[network.storage_units.p_nom_opt != 0]
        storage_costs = sum(
            installed_storages.capital_cost *
            installed_storages.p_nom_opt)
        print(
            "Investment costs for all storages in selected snapshots [EUR]:",
            round(
                storage_costs,
                2))

    if clustering:
        disagg = args.get('disaggregation')
        skip = () if args['pf_post_lopf'] else ('q',)
        t = time.time()
        if disagg:
            if disagg == 'mini':
                disaggregation = MiniSolverDisaggregation(
                        disaggregated_network,
                        network,
                        clustering,
                        skip=skip)
            elif disagg == 'uniform':
                disaggregation = UniformDisaggregation(disaggregated_network,
                                                       network,
                                                       clustering,
                                                       skip=skip)

            else:
                raise Exception('Invalid disaggregation command: ' + disagg)

            disaggregation.execute(scenario, solver=args['solver'])
            # temporal bug fix for solar generator which ar during night time
            # nan instead of 0            
            disaggregated_network.generators_t.p.fillna(0, inplace=True)
            disaggregated_network.generators_t.q.fillna(0, inplace=True)
            
            disaggregated_network.results = network.results
            print("Time for overall desaggregation [min]: {:.2}"
                .format((time.time() - t) / 60))

    # write lpfile to path
    if not args['lpfile'] is False:
        network.model.write(
            args['lpfile'], io_options={
                'symbolic_solver_labels': True})

    # write PyPSA results back to database
    if args['export']:
        username = str(conn.url).split('//')[1].split(':')[0]
        args['user_name'] = username
        safe_results = False  # default is False.
        # If it is set to 'True' the result set will be saved
        # to the versioned grid schema eventually apart from
        # being saved to the model_draft.
        # ONLY set to True if you know what you are doing.
        results_to_oedb(
            session,
            network,
            dict([("disaggregated_results", False)] + list(args.items())),
            grid='hv',
            safe_results=safe_results)
        if disaggregated_network:
            results_to_oedb(
                session,
                disaggregated_network,
                dict([("disaggregated_results", True)] + list(args.items())),
                grid='hv',
                safe_results=safe_results)

    # write PyPSA results to csv to path
    if not args['results'] is False:
        if not args['pf_post_lopf']:
            results_to_csv(network, args)
        else:
            results_to_csv(network, args,pf_solution = pf_solution)

        if disaggregated_network:
            results_to_csv(
                    disaggregated_network,
                    {k: os.path.join(v, 'disaggregated')
                        if k == 'results' else v
                        for k, v in args.items()})

    # close session
    # session.close()

    return network, disaggregated_network


if __name__ == '__main__':
    # execute etrago function
    print(datetime.datetime.now())
    network, disaggregated_network = etrago(args)
    print(datetime.datetime.now())
    # plots
    # make a line loading plot
    # plot_line_loading(network)
    # plot stacked sum of nominal power for each generator type and timestep
    # plot_stacked_gen(network, resolution="MW")
    # plot to show extendable storages
    # storage_distribution(network)
    # extension_overlay_network(network)<|MERGE_RESOLUTION|>--- conflicted
+++ resolved
@@ -88,11 +88,8 @@
         ramp_limits,
         geolocation_buses,
         get_args_setting,
-<<<<<<< HEAD
+        set_branch_capacity,
 	max_line_ext)
-=======
-        set_branch_capacity)
->>>>>>> 5e5a8e6f
     
     from etrago.tools.extendable import extendable, extension_preselection
     from etrago.cluster.snapshot import snapshot_clustering, daily_bounds
