# -*- coding: utf-8 -*-
# Copyright 2016-2023  Flensburg University of Applied Sciences,
# Europa-Universität Flensburg,
# Centre for Sustainable Energy Systems,
# DLR-Institute for Networked Energy Systems

# This program is free software; you can redistribute it and/or
# modify it under the terms of the GNU Affero General Public License as
# published by the Free Software Foundation; either version 3 of the
# License, or (at your option) any later version.

# This program is distributed in the hope that it will be useful,
# but WITHOUT ANY WARRANTY; without even the implied warranty of
# MERCHANTABILITY or FITNESS FOR A PARTICULAR PURPOSE.  See the
# GNU Affero General Public License for more details.

# You should have received a copy of the GNU Affero General Public License
# along with this program.  If not, see <http://www.gnu.org/licenses/>.

# File description
"""
This is the application file for the tool eTraGo.
Define your connection parameters and power flow settings before executing
the function run_etrago.
"""


import datetime
import os
import os.path

__copyright__ = (
    "Flensburg University of Applied Sciences, "
    "Europa-Universität Flensburg, Centre for Sustainable Energy Systems, "
    "DLR-Institute for Networked Energy Systems"
)
__license__ = "GNU Affero General Public License Version 3 (AGPL-3.0)"
__author__ = (
    "ulfmueller, lukasol, wolfbunke, mariusves, s3pp, ClaraBuettner, "
    "CarlosEpia, KathiEsterl, fwitte, gnn, pieterhexen, AmeliaNadal"
)

if "READTHEDOCS" not in os.environ:
    # Sphinx does not run this code.
    # Do not import internal packages directly

    from etrago import Etrago

args = {
    # Setup and Configuration:
    "db": "egon-data",  # database session
    "gridversion": None,  # None for model_draft or Version number
    "method": {  # Choose method and settings for optimization
        "type": "market_grid",  # type of optimization, 'lopf' or 'market_grid'
        "n_iter": 1,  # abort criterion of iterative optimization, 'n_iter' or 'threshold'
        "pyomo": True,  # set if pyomo is used for model building
<<<<<<< HEAD
        "formulation": "pyomo",
        "rolling_horizon": { # Define parameter of market optimization
            "planning_horizon": 72, # number of snapshots in each optimization
            "overlap": 24, # number of overlapping hours
            },
=======
        "market_zones": "status_quo", # only used if type='market_grid'
>>>>>>> 71654cb1
    },
    "pf_post_lopf": {
        "active": False,  # choose if perform a pf after lopf
        "add_foreign_lopf": True,  # keep results of lopf for foreign DC-links
        "q_allocation": "p_nom",  # allocate reactive power via 'p_nom' or 'p'
    },
    "start_snapshot": 1,
    "end_snapshot": 10,
    "solver": "gurobi",  # glpk, cplex or gurobi
    "solver_options": {
        "BarConvTol": 1.0e-5,
        "FeasibilityTol": 1.0e-5,
        "method": 2,
        "crossover": 0,
        "logFile": "solver_etrago.log",
        "threads": 4,
    },
    "model_formulation": "kirchhoff",  # angles or kirchhoff
    "scn_name": "eGon2035",  # scenario: eGon2035, eGon100RE or status2019
    # Scenario variations:
    "scn_extension": None,  # None or array of extension scenarios
    "scn_decommissioning": None,  # None or decommissioning scenario
    # Export options:
    "lpfile": False,  # save pyomo's lp file: False or /path/to/lpfile.lp
    "csv_export": "results",  # save results as csv: False or /path/tofolder
    # Settings:
    "extendable": {
        "extendable_components": [
            "as_in_db"
        ],  # Array of components to optimize
        "upper_bounds_grid": {  # Set upper bounds for grid expansion
            # lines in Germany
            "grid_max_D": None,  # relative to existing capacity
            "grid_max_abs_D": {  # absolute capacity per voltage level
                "380": {"i": 1020, "wires": 4, "circuits": 4},
                "220": {"i": 1020, "wires": 4, "circuits": 4},
                "110": {"i": 1020, "wires": 4, "circuits": 2},
                "dc": 0,
            },
            # border crossing lines
            "grid_max_foreign": 4,  # relative to existing capacity
            "grid_max_abs_foreign": None,  # absolute capacity per voltage level
        },
    },
    "generator_noise": 789456,  # apply generator noise, False or seed number
    "extra_functionality": {},  # Choose function name or {}
    # Spatial Complexity:
    "delete_dispensable_ac_buses": True,  # bool. Find and delete expendable buses
    "network_clustering_ehv": {
        "active": False,  # choose if clustering of HV buses to EHV buses is activated
        "busmap": False,  # False or path to stored busmap
    },
    "network_clustering": {
        "active": True,  # choose if clustering is activated
        "method": "kmedoids-dijkstra",  # choose clustering method: kmeans or kmedoids-dijkstra
        "n_clusters_AC": 30,  # total number of resulting AC nodes (DE+foreign)
        "cluster_foreign_AC": False,  # take foreign AC buses into account, True or False
        "method_gas": "kmedoids-dijkstra",  # choose clustering method: kmeans or kmedoids-dijkstra
        "n_clusters_gas": 14,  # total number of resulting CH4 nodes (DE+foreign)
        "cluster_foreign_gas": False,  # take foreign CH4 buses into account, True or False
        "k_elec_busmap": False,  # False or path/to/busmap.csv
        "k_gas_busmap": False,  # False or path/to/ch4_busmap.csv
        "bus_weight_tocsv": None,  # None or path/to/bus_weight.csv
        "bus_weight_fromcsv": None,  # None or path/to/bus_weight.csv
        "gas_weight_tocsv": None,  # None or path/to/gas_bus_weight.csv
        "gas_weight_fromcsv": None,  # None or path/to/gas_bus_weight.csv
        "line_length_factor": 1,  # Factor to multiply distance between new buses for new line lengths
        "remove_stubs": False,  # remove stubs bevore kmeans clustering
        "use_reduced_coordinates": False,  # If True, do not average cluster coordinates
        "random_state": 42,  # random state for replicability of clustering results
        "n_init": 10,  # affects clustering algorithm, only change when neccesary
        "max_iter": 100,  # affects clustering algorithm, only change when neccesary
        "tol": 1e-6,  # affects clustering algorithm, only change when neccesary
        "CPU_cores": 4,  # number of cores used during clustering, "max" for all cores available.
    },
    "sector_coupled_clustering": {
        "active": True,  # choose if clustering is activated
        "carrier_data": {  # select carriers affected by sector coupling
            "central_heat": {
                "base": ["CH4", "AC"],
                "strategy": "simultaneous",  # select strategy to cluster other sectors
            },
        },
    },
    "spatial_disaggregation": None,  # None or 'uniform'
    # Temporal Complexity:
    "snapshot_clustering": {
        "active": False,  # choose if clustering is activated
        "method": "segmentation",  # 'typical_periods' or 'segmentation'
        "extreme_periods": None,  # consideration of extreme timesteps; e.g. 'append'
        "how": "daily",  # type of period - only relevant for 'typical_periods'
        "storage_constraints": "soc_constraints",  # additional constraints for storages  - only relevant for 'typical_periods'
        "n_clusters": 5,  # number of periods - only relevant for 'typical_periods'
        "n_segments": 5,  # number of segments - only relevant for segmentation
    },
    "skip_snapshots": 5,  # False or number of snapshots to skip
    "temporal_disaggregation": {
        "active": False,  # choose if temporally full complex dispatch optimization should be conducted
        "no_slices": 8,  # number of subproblems optimization is divided into
    },
    # Simplifications:
    "branch_capacity_factor": {"HV": 0.5, "eHV": 0.7},  # p.u. branch derating
    "load_shedding": True,  # meet the demand at value of loss load cost
    "foreign_lines": {
        "carrier": "AC",  # 'DC' for modeling foreign lines as links
        "capacity": "osmTGmod",  # 'osmTGmod', 'tyndp2020', 'ntc_acer' or 'thermal_acer'
    },
    "comments": None,
}


def run_etrago(args, json_path):
    """Function to conduct optimization considering the following arguments.

    Parameters
    ----------
    db : str
        Name of Database session setting stored in *config.ini* of *.egoio*,
        e.g. ``'oedb'``.
    gridversion : None or str
        Name of the data version number of oedb: state ``'None'`` for
        model_draft (sand-box) or an explicit version number
        (e.g. 'v0.4.6') for the grid schema.
    method : dict
        Choose method and settings for optimization.
        The provided dictionary can have the following entries:

        * "lopf" : str
            Type of optimization, currently only "lopf". Default: "lopf".
        * "n_iter" : int
            In case of extendable lines, several LOPFs have to be performed.
            You can either set "n_iter" and specify a fixed number of
            iterations or set "threshold" and specify a threshold of the
            objective function as abort criteria of the iterative optimization.
            Default: 4.
        * "threshold" : int
            In case of extendable lines, several LOPFs have to be performed.
            You can either set "n_iter" and specify a fixed number of
            iterations or set "threshold" and specify a threshold of the
            objective function as abort criteria of the iterative optimization.
            Per default, "n_iter" of 4 is set.
        * "pyomo" : bool
            Set to True, if pyomo is used for model building.
            Set to False for big optimization problems - currently only
            possible when solver is "gurobi".

    pf_post_lopf : dict
        Settings for option to run a non-linear power flow (PF) directly after
        the linear optimal power flow (LOPF), and thus the dispatch
        optimisation, has finished.
        The provided dictionary can have the following entries:

        * "active" : bool
            If True, a PF is performed after the LOPF. Default: True.
        * "add_foreign_lopf" : bool
            If foreign lines are modeled as DC-links (see parameter
            `foreign_lines`), results of the LOPF can be added by setting
            "add_foreign_lopf" to True. Default: True.
        * "q_allocation" : bool
            Allocate reactive power to all generators at the same bus either
            by "p_nom" or "p".
            Default: "p_nom".

    start_snapshot : int
        Start hour of the scenario year to be calculated. Default: 1.
    end_snapshot : int
        End hour of the scenario year to be calculated. If snapshot clustering
        is used (see parameter `snapshot_clustering`), the selected snapshots
        should cover the number of periods / segments. Default: 2.
    solver : str
        Choose your preferred solver. Current options: "glpk" (open-source),
        "cplex" or "gurobi". Default: "gurobi".
    solver_options : dict
        Choose settings of solver to improve simulation time and result.
        Options are described in documentation of chosen solver. Per default,
        the following dictionary is set:

        {
            "BarConvTol": 1.0e-5,
            "FeasibilityTol": 1.0e-5,
            "method": 2,
            "crossover": 0,
            "logFile": "solver_etrago.log",
            "threads": 4,
        }

        Make sure to reset or adapt these settings when using another solver!
        Otherwise, you may run into errors.
    model_formulation : str
        Choose formulation of pyomo-model.
        Current options are: "angles", "cycles", "kirchhoff", "ptdf".
        "angels" works best for small networks, while "kirchhoff" works best
        for larger networks.
        Default: "kirchhoff".
    scn_name : str
         Choose your scenario. Currently, there are two different
         scenarios: "eGon2035", "eGon100RE". Default: "eGon2035".
    scn_extension : None or str
        This option does currently not work!

        Choose extension-scenarios which will be added to the existing
        network container. Data of the extension scenarios are located in
        extension-tables (e.g. model_draft.ego_grid_pf_hv_extension_bus)
        with the prefix 'extension\_'.
        There are three overlay networks:

        * 'nep2035_confirmed' includes all planed new lines confirmed by the
          Bundesnetzagentur
        * 'nep2035_b2' includes all new lines planned by the
          Netzentwicklungsplan 2025 in scenario 2035 B2
        * 'BE_NO_NEP 2035' includes planned lines to Belgium and Norway and
          adds BE and NO as electrical neighbours

        Default: None.
    scn_decommissioning : NoneType or str
        This option does currently not work!

        Choose an extra scenario which includes lines you want to decommission
        from the existing network. Data of the decommissioning scenarios are
        located in extension-tables
        (e.g. model_draft.ego_grid_pf_hv_extension_bus) with the prefix
        'decommissioning\_'.
        Currently, there are two decommissioning_scenarios which are linked to
        extension-scenarios:

        * 'nep2035_confirmed' includes all lines that will be replaced in
          confirmed projects
        * 'nep2035_b2' includes all lines that will be replaced in
          NEP-scenario 2035 B2

        Default: None.
    lpfile : bool or str
        State if and where you want to save pyomo's lp file. Options:
        False or '/path/tofile.lp'. Default: False.
    csv_export : bool or str
        State if and where you want to save results as csv files. Options:
        False or '/path/tofolder'. Default: False.

    extendable : dict
        Choose components you want to optimize and set upper bounds for grid
        expansion. The provided dictionary can have the following entries:

        * "extendable_components" : list(str)
            The list defines a set of components to optimize.
            Settings can be added in /tools/extendable.py.
            The most important possibilities:

            * 'as_in_db'
                leaves everything as it is defined in the data coming from the
                database
            * 'network'
                set all lines, links and transformers in electrical grid
                extendable
            * 'german_network'
                set lines and transformers in German electrical grid extendable
            * 'foreign_network'
                set foreign lines and transformers in electrical grid
                extendable
            * 'transformers'
                set all transformers extendable
            * 'storages' / 'stores'
                allow to install extendable storages (unlimited in size) at
                each grid node in order to meet the flexibility demand

            Default: "as_in_db".

        * "upper_bounds_grid" : dict
            Dictionary can have the following entries:

            * 'grid_max_D'
                Upper bounds for electrical grid expansion can be defined for
                lines in Germany relative to the existing capacity.
                Alternatively, 'grid_max_abs_D' can be used. Per default, this
                is set to None and 'grid_max_abs_D' is set.

            * 'grid_max_abs_D'
                Upper bounds for electrical grid expansion can be defined for
                lines in Germany as absolute maximum capacities between two
                electrical buses per voltage level. Per default the following
                dictionary is set:

                {
                    "380": {"i": 1020, "wires": 4, "circuits": 4},
                    "220": {"i": 1020, "wires": 4, "circuits": 4},
                    "110": {"i": 1020, "wires": 4, "circuits": 2},
                    "dc": 0,
                }
            * 'grid_max_foreign'
                Upper bounds for border-crossing electrical lines can be
                defined relative to the existing capacity. Alternatively,
                'grid_max_abs_foreign' can be set.
                Default: 4.
            * 'grid_max_abs_foreign'
                Upper bounds for border-crossing electrical lines can be
                defined equally to 'grid_max_abs_D' as absolute capacity per
                voltage level.
                Default: None.

    generator_noise : bool or int
        State if you want to apply a small random noise to the marginal costs
        of each generator in order to prevent an optima plateau. To reproduce
        a noise, choose the same integer (seed number). Default: 789456.
    extra_functionality : dict or None
        Choose extra functionalities and their parameters.
        Settings can be added in /tools/constraints.py.
        Current options are:

        * 'max_line_ext' : float
            Maximal share of network extension in p.u.
        * 'min_renewable_share' : float
            Minimal share of renewable generation in p.u.
        * 'cross_border_flow' : array of two floats
            Limit AC cross-border-flows between Germany and its neighbouring
            countries. Set values in MWh for all snapshots, e.g. [-x, y]
            (with x Import, y Export, positive: export from Germany).
        * 'cross_border_flows_per_country' : dict of cntr and array of floats
            Limit AC cross-border-flows between Germany and its neighbouring
            countries. Set values in MWh for each country, e.g. [-x, y]
            (with x Import, y Export, positive: export from Germany).
        * 'capacity_factor' : dict of arrays
            Limit overall energy production for each carrier.
            Set upper/lower limit in p.u.
        * 'capacity_factor_per_gen' : dict of arrays
            Limit overall energy production for each generator by carrier.
            Set upper/lower limit in p.u.
        * 'capacity_factor_per_cntr': dict of dict of arrays
            Limit overall energy production country-wise for each carrier.
            Set upper/lower limit in p.u.
        * 'capacity_factor_per_gen_cntr': dict of dict of arrays
            Limit overall energy production country-wise for each generator
            by carrier. Set upper/lower limit in p.u.

    delete_dispensable_ac_buses: bool
        Choose if electrical buses that are only connecting two lines should be
        removed. These buses have no other components attached to them. The
        connected lines are merged. This reduces the spatial complexity without
        losing any accuracy.
        Default: True.
    network_clustering_ehv : dict
        Choose if you want to apply an extra high voltage clustering to the
        electrical network.
        The provided dictionary can have the following entries:

        * "active" : bool
        Choose if you want to cluster the full HV/EHV dataset down to only the
        EHV buses. In that case, all HV buses are assigned to their closest EHV
        substation, taking into account the shortest distance on power lines.
        Default: False.
        * "busmap" : str
        Choose if an stored busmap can be used to make the process quicker, or
        a new busmap must be calculated. False or path to the busmap in csv
        format should be given.
        Default: False

    network_clustering : dict
        Choose if you want to apply a clustering of all network buses and
        specify settings.
        The provided dictionary can have the following entries:

        * "active" : bool
            If True, the AC buses are clustered down to ``'n_clusters_AC'``
            and the gas buses are clustered down to``'n_clusters_gas'``.
            Default: True.
        * "method" : str
            Method used for AC clustering. You can choose between two
            clustering methods:
            * "kmeans": considers geographical locations of buses
            * "kmedoids-dijkstra":  considers electrical distances between
            buses

            Default: "kmedoids-dijkstra".
        * "n_clusters_AC" : int
            Defines total number of resulting AC nodes including DE and foreign
            nodes if `cluster_foreign_AC` is set to True, otherwise only DE
            nodes.
            Default: 30.
        * "cluster_foreign_AC" : bool
            If set to False, the AC buses outside Germany are not clustered
            and the buses inside Germany are clustered to complete
            ``'n_clusters_AC'``. If set to True, foreign AC buses are clustered
            as well and included in number of clusters specified through
            ``'n_clusters_AC'``.
            Default: False.
        * "method_gas" : str
            Method used for gas clustering. You can choose between two
            clustering methods:
            * "kmeans": considers geographical locations of buses
            * "kmedoids-dijkstra":  considers 'electrical' distances between
            buses

            Default: "kmedoids-dijkstra".
        * "n_clusters_gas" : int
            Defines total number of resulting CH4 nodes including DE and
            foreign nodes if `cluster_foreign_gas` is set to True, otherwise
            only DE nodes.
            Default: 17.
        * "cluster_foreign_gas" : bool
            If set to False, the gas buses outside Germany are not clustered
            and the buses inside Germany are clustered to complete
            ``'n_clusters_gas'``. If set to True, foreign gas buses are
            clustered as well and included in number of clusters specified
            through ``'n_clusters_gas'``.
            Default: False.
        * "k_elec_busmap" : bool or str
            With this option you can load cluster coordinates from a previous
            AC clustering run. Options are False, in which case no previous
            busmap is loaded, and path/to/busmap.csv in which case the busmap
            is loaded from the specified file. Please note, that when a path is
            provided, the set number of clusters will be ignored.
            Default: False.
        * "k_gas_busmap" : bool or str
            With this option you can load cluster coordinates from a previous
            gas clustering run. Options are False, in which case no previous
            busmap is loaded, and path/to/busmap.csv in which case the busmap
            is loaded from the specified file. Please note, that when a path is
            provided, the set number of clusters will be ignored.
            Default: False.
        * "bus_weight_fromcsv" : None or str
            In general, the weighting of AC buses takes place considering
            generation and load at each node. With this option, you can load an
            own weighting for the AC buses by providing a path to a csv file.
            If None, weighting is conducted as described above.
            Default: None.
        * "bus_weight_tocsv" : None or str
            Specifies whether to store the weighting of AC buses to csv or not.
            If None, it is not stored. Otherwise, it is stored to the provided
            path/to/bus_weight.csv.
            Default: None.
        * "gas_weight_fromcsv" : None or str
            In general, the weighting of CH4 nodes takes place considering
            generation and load at each node, as well as non-transport
            capacities at each node. With this option, you can load an own
            weighting for the CH4 buses by providing a path to a csv file. If
            None, weighting is conducted as described above.
            Default: None.
        * "gas_weight_tocsv" : None or str
            Specifies whether to store the weighting of gas buses to csv or
            not. If None, it is not stored. Otherwise, it is stored to the
            provided path/to/gas_bus_weight.csv.
            Default: None.
        * "line_length_factor" : float
            Defines the factor to multiply the crow-flies distance
            between new buses by, in order to get new line lengths.
            Default: 1.
        * "remove_stubs" : bool
            If True, remove stubs before k-means clustering, which reduces the
            overestimating of line meshes.
            This option is only used within the k-means clustering.
            Default: False.
        * "use_reduced_coordinates" : bool
            If True, do not average cluster coordinates, but take from busmap.
            This option is only used within the k-means clustering.
            Default: False.
        * "random_state" : int
            Random state for replicability of clustering results. Default: 42.
        * "n_init" : int
            Affects clustering algorithm, only change when necessary!
            Documentation and possible settings are described in
            sklearn-package (sklearn/cluster/kmeans.py).
            Default: 10.
        * "max_iter" : int
            Affects clustering algorithm, only change when necessary!
            Documentation and possible settings are described in
            sklearn-package (sklearn/cluster/kmeans.py).
            Default: 100.
        * "tol" : float
            Affects clustering algorithm, only change when necessary!
            Documentation and possible settings are described in
            sklearn-package (sklearn/cluster/kmeans.py).
            Default: 1e-6.
        * "CPU_cores" : int or str
            Number of cores used in clustering. Specify a concrete number or
            "max" to use all cores available.
            Default: 4.

    sector_coupled_clustering : dict
        Choose if you want to apply a clustering of sector coupled carriers,
        such as central_heat, and specify settings.
        The provided dictionary can have the following entries:

        * "active" : bool
            State if you want to apply clustering of sector coupled carriers,
            such as central_heat.
            Default: True.
        * "carrier_data" : dict[str, dict]
            Keys of the dictionary specify carriers affected by sector
            coupling, e.g. "central_heat". The corresponding dictionaries
            specify, how the carrier should be clustered. This dictionary must
            contain the following entries:

            * "base" : list(str)
                The approach bases on already clustered buses (AC and CH4) and
                builds clusters around the topology of those buses. With this
                option, you can specify the carriers to use as base. See
                `strategy` for more information.
            * "strategy" :  str
                Strategy to use in the clustering. Possible options are:

                * "consecutive"
                    This strategy clusters around the buses of the first
                    carrier in the `'base'`` list. The links to other buses are
                    preserved. All buses, that have no connection to the first
                    carrier will then be clustered around the buses of the
                    second carrier in the list.
                * "simultaneous"
                    This strategy looks for links connecting the buses of the
                    carriers in the ``'base'`` list and aggregates buses in
                    case they have the same set of links connected. For
                    example, a heat bus connected to CH4 via gas boiler and to
                    AC via heat pump will only form a cluster with other buses,
                    if these have the same links to the same clusters of CH4
                    and AC.

            Per default, the following dictionary is set:
            {
                "central_heat": {
                    "base": ["CH4", "AC"],
                    "strategy": "simultaneous",
                },
            }

    disaggregation : None or str
        Specify None, in order to not perform a spatial disaggregation, or the
        method you want to use for the spatial disaggregation. Only possible
        option is currently "uniform".
    snapshot_clustering : dict
        State if you want to apply a temporal clustering and run the
        optimization only on a subset of snapshot periods, and specify
        settings. The provided dictionary can have the following entries:

        * "active" : bool
            Choose, if clustering is activated or not. If True, it is
            activated.
            Default: False.
        * "method" : str
            Method to apply. Possible options are "typical_periods" and
            "segmentation".
            Default: "segmentation".
        * "extreme_periods" : None or str
            Method used to consider extreme snapshots (time steps with extreme
            residual load) in reduced timeseries.
            Possible options are None, "append", "new_cluster_center", and
            "replace_cluster_center". The default is None, in which case
            extreme periods are not considered.
        * "how" : str
            Definition of period in case `method` is set to "typical_periods".
            Possible options are "daily", "weekly", and "monthly".
            Default: "daily".
        * "storage_constraints" : str
            Defines additional constraints for storage units in case `method`
            is set to "typical_periods". Possible options are "daily_bounds",
            "soc_constraints" and "soc_constraints_simplified".
            Default: "soc_constraints".
        * "n_clusters" : int
            Number of clusters in case `method` is set to "typical_periods".
            Default: 5.
        * "n_segments" : int
            Number of segments in case `method` is set to "segmentation".
            Default: 5.

    skip_snapshots : bool or int
        State None, if you want to use all time steps, or provide a number,
        if you only want to consider every n-th timestep to reduce
        temporal complexity. Default: 5.
    temporal_disaggregation : dict
        State if you want to apply a second LOPF considering dispatch only
        (no capacity optimization) to disaggregate the dispatch to the whole
        temporal complexity. Be aware that a load shedding will be applied in
        this optimization. The provided dictionary must have the following
        entries:

        * "active" : bool
            Choose, if temporal disaggregation is activated or not. If True,
            it is activated.
            Default: False.
        * "no_slices" : int
            With "no_slices" the optimization problem will be calculated as a
            given number of sub-problems while using some information on the
            state of charge of storage units and stores from the former
            optimization (at the moment only possible with skip_snapshots and
            extra_functionalities are disregarded).
            Default: 8.

    branch_capacity_factor : dict[str, float]
        Add a factor here if you want to globally change line capacities
        (e.g. to "consider" an (n-1) criterion or for debugging purposes).
        The factor specifies the p.u. branch rating, e.g. 0.5 to allow half the
        line capacity. Per default, it is set to {'HV': 0.5, 'eHV' : 0.7}.
    load_shedding : bool
        State here if you want to make use of the load shedding function which
        is helpful when debugging: a very expensive generator is set to each
        bus and meets the demand when regular generators cannot do so.
        Default: False.
    foreign_lines : dict
        Choose transmission technology and capacity of foreign lines:

        * 'carrier': 'AC' or 'DC'
        * 'capacity': 'osmTGmod', 'tyndp2020', 'ntc_acer' or 'thermal_acer'

        Per default, it is set to {'carrier':'AC', 'capacity': 'osmTGmod'}.

    comments : str
        Can be any comment you wish to make.

    Returns
    -------
    etrago : etrago object
        eTraGo containing all network information and a PyPSA network
        <https://www.pypsa.org/doc/components.html#network>`_

    """
    etrago = Etrago(args, json_path=json_path)

    # import network from database
    etrago.build_network_from_db()

    # adjust network regarding eTraGo setting
    etrago.adjust_network()

    if etrago.args["scn_name"] == "status2019":
        etrago.network.mremove(
            "Link",
            etrago.network.links[
                ~etrago.network.links.bus0.isin(etrago.network.buses.index)
            ].index,
        )
        etrago.network.mremove(
            "Link",
            etrago.network.links[
                ~etrago.network.links.bus1.isin(etrago.network.buses.index)
            ].index,
        )
        etrago.network.lines.loc[etrago.network.lines.r == 0.0, "r"] = 10

        # delete following unconnected CH4 buses. why are they there?
        etrago.network.buses.drop(
            etrago.network.buses[
                etrago.network.buses.index.isin(["37865", "37870"])
            ].index,
            inplace=True,
        )

        etrago.network.links.loc[
            etrago.network.links.carrier.isin(
                ["central_gas_chp", "industrial_gas_CHP"]
            ),
            "p_nom",
        ] *= 1e-3
        etrago.network.generators.loc[
            etrago.network.generators.carrier.isin(
                [
                    "central_lignite_CHP",
                    "industrial_lignite_CHP",
                    "central_oil_CHP",
                    "industrial_coal_CHP",
                    "central_coal_CHP",
                    "industrial_oil_CHP" "central_others_CHP",
                ]
            ),
            "p_nom",
        ] *= 1e-3

    # ehv network clustering
    etrago.ehv_clustering()

    # spatial clustering
    etrago.spatial_clustering()

    etrago.spatial_clustering_gas()

    # snapshot clustering
    etrago.snapshot_clustering()

    # skip snapshots
    etrago.skip_snapshots()

    # start linear optimal powerflow calculations

    etrago.network.storage_units.cyclic_state_of_charge = True

    etrago.network.lines.loc[etrago.network.lines.r == 0.0, "r"] = 10

    etrago.optimize()

    # conduct lopf with full complex timeseries for dispatch disaggregation
    etrago.temporal_disaggregation()

    # start power flow based on lopf results
    etrago.pf_post_lopf()

    # spatial disaggregation
    # needs to be adjusted for new sectors
    etrago.spatial_disaggregation()

    # calculate central etrago results
    etrago.calc_results()

    return etrago


if __name__ == "__main__":
    # execute etrago function
    print(datetime.datetime.now())
    etrago = run_etrago(args, json_path=None)
    print(datetime.datetime.now())
    etrago.session.close()
    # plots: more in tools/plot.py
    # make a line loading plot
    # etrago.plot_grid(
    # line_colors='line_loading', bus_sizes=0.0001, timesteps=range(2))
    # network and storage
    # etrago.plot_grid(
    # line_colors='expansion_abs',
    # bus_colors='storage_expansion',
    # bus_sizes=0.0001)
    # flexibility usage
    # etrago.flexibility_usage('DSM')<|MERGE_RESOLUTION|>--- conflicted
+++ resolved
@@ -54,15 +54,12 @@
         "type": "market_grid",  # type of optimization, 'lopf' or 'market_grid'
         "n_iter": 1,  # abort criterion of iterative optimization, 'n_iter' or 'threshold'
         "pyomo": True,  # set if pyomo is used for model building
-<<<<<<< HEAD
         "formulation": "pyomo",
+        "market_zones": "status_quo", # only used if type='market_grid'
         "rolling_horizon": { # Define parameter of market optimization
             "planning_horizon": 72, # number of snapshots in each optimization
             "overlap": 24, # number of overlapping hours
             },
-=======
-        "market_zones": "status_quo", # only used if type='market_grid'
->>>>>>> 71654cb1
     },
     "pf_post_lopf": {
         "active": False,  # choose if perform a pf after lopf
