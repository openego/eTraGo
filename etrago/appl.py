--- conflicted
+++ resolved
@@ -314,16 +314,10 @@
                                scn_name=args['scn_name'])
 
     network = scenario.build_network()
-<<<<<<< HEAD
+
     # add coordinates
     network = add_coordinates(network)
-    
-=======
-    
-    # add coordinates
-    network = add_coordinates(network)
-
->>>>>>> 17ccd3b0
+
     network =fix_bugs_for_pf(network)
    
     # TEMPORARY vague adjustment due to transformer bug in data processing
