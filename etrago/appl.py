--- conflicted
+++ resolved
@@ -1,3 +1,28 @@
+# -*- coding: utf-8 -*-
+# Copyright 2016-2018  Flensburg University of Applied Sciences,
+# Europa-Universität Flensburg,
+# Centre for Sustainable Energy Systems,
+# DLR-Institute for Networked Energy Systems
+
+# This program is free software; you can redistribute it and/or
+# modify it under the terms of the GNU Affero General Public License as
+# published by the Free Software Foundation; either version 3 of the
+# License, or (at your option) any later version.
+
+# This program is distributed in the hope that it will be useful,
+# but WITHOUT ANY WARRANTY; without even the implied warranty of
+# MERCHANTABILITY or FITNESS FOR A PARTICULAR PURPOSE.  See the
+# GNU Affero General Public License for more details.
+
+# You should have received a copy of the GNU Affero General Public License
+# along with this program.  If not, see <http://www.gnu.org/licenses/>.
+
+# File description
+"""
+This is the application file for the tool eTraGo.
+Define your connection parameters and power flow settings before executing
+the function etrago.
+"""
 
 
 import datetime
@@ -25,11 +50,10 @@
     # Do not import internal packages directly
 
     from etrago import Etrago
-#April 2160 2880
-#Januar 1 745
+
 args = {
     # Setup and Configuration:
-    "db": "etrago-data",  # database session
+    "db": "egon-data",  # database session
     "gridversion": None,  # None for model_draft or Version number
     "method": {  # Choose method and settings for optimization
         "type": "lopf",  # type of optimization, currently only 'lopf'
@@ -37,12 +61,12 @@
         "pyomo": True,
     },  # set if pyomo is used for model building
     "pf_post_lopf": {
-        "active": False,  # choose if perform a pf after a lopf simulation
+        "active": True,  # choose if perform a pf after a lopf simulation
         "add_foreign_lopf": True,  # keep results of lopf for foreign DC-links
         "q_allocation": "p_nom",
     },  # allocate reactive power via 'p_nom' or 'p'
     "start_snapshot": 1,
-    "end_snapshot": 745,
+    "end_snapshot": 2,
     "solver": "gurobi",  # glpk, cplex or gurobi
     "solver_options": {
         "BarConvTol": 1.0e-5,
@@ -81,7 +105,7 @@
     "extra_functionality": {},  # Choose function name or {}
     # Spatial Complexity:
     "network_clustering": {
-        "random_state": 30,  # random state for replicability of kmeans results
+        "random_state": 42,  # random state for replicability of kmeans results
         "active": True,  # choose if clustering is activated
         "method": "kmedoids-dijkstra",  # choose clustering method: kmeans or kmedoids-dijkstra
         "n_clusters_AC": 30,  # total number of resulting AC nodes (DE+foreign)
@@ -121,7 +145,7 @@
         "n_clusters": 5,  #  number of periods - only relevant for 'typical_periods'
         "n_segments": 5,
     },  # number of segments - only relevant for segmentation
-    "skip_snapshots": 4,  # False or number of snapshots to skip
+    "skip_snapshots": 5,  # False or number of snapshots to skip
     "dispatch_disaggregation": False, # choose if full complex dispatch optimization should be conducted
     # Simplifications:
     "branch_capacity_factor": {"HV": 0.5, "eHV": 0.7},  # p.u. branch derating
@@ -193,9 +217,7 @@
          Current options: angles, cycles, kirchhoff, ptdf
 
      scn_name : str
-         'eGon2035',etrago.network.storage_units.efficiency_dispatch = 1   
-         etrago.network.storage_units.efficiency_store = 1
-         etrago.network.storage_units.standing_loss = 0
+         'eGon2035',
          Choose your scenario. Currently, there are two different
          scenarios: 'eGon2035', 'eGon100RE'.
 
@@ -400,7 +422,7 @@
         State here if you want to make use of the load shedding function which
         is helpful when debugging: a very expensive generator is set to each
         bus and meets the demand when regular
-    run_etrago    generators cannot do so.
+        generators cannot do so.
 
     foreign_lines : dict
         {'carrier':'AC', 'capacity': 'osmTGmod}'
@@ -422,13 +444,8 @@
 
     # import network from database
     etrago.build_network_from_db()
-<<<<<<< HEAD
     etrago.drop_sectors(['dsm', 'CH4', 'H2_saltcavern', 'H2_grid', 'central_heat',
       'central_heat_store', 'Li ion', 'H2_ind_load', 'rural_heat', 'rural_heat_store'])
-=======
-
-    etrago.network.lines.type = ""
->>>>>>> e0c0fb31
     etrago.network.storage_units.lifetime = np.inf
     etrago.network.transformers.lifetime = 40  # only temporal fix
     etrago.network.lines.lifetime = 40  # only temporal fix until either the
@@ -436,7 +453,7 @@
     # is changed (taking the mean) or our
     # data model is altered, which will
     # happen in the next data creation run
-    
+
     etrago.network.lines_t.s_max_pu = (
         etrago.network.lines_t.s_max_pu.transpose()
         [etrago.network.lines_t.s_max_pu.columns.isin(
@@ -454,9 +471,7 @@
     etrago.network.generators_=etrago.network.generators.drop(['9286','9152'])
     etrago.network.generators_t.p_max_pu= etrago.network.generators_t.p_max_pu.drop(['9286','9152'], axis=1)
     
-    etrago.network.storage_units.cyclic_state_of_charge= True  
-    
-    etrago.adjust_network() 
+    etrago.network.storage_units.cyclic_state_of_charge= True 
 
     etrago.network.links_t.p_min_pu.fillna(0., inplace=True)
     etrago.network.links_t.p_max_pu.fillna(1., inplace=True)
@@ -470,37 +485,28 @@
     # spatial clustering
     etrago.spatial_clustering()
     
-    lines=etrago.network.lines[['s_nom', 's_nom_min']]
-    etrago.network.lines.s_nom = etrago.network.lines.s_nom_min
-    
+ 
     #etrago.spatial_clustering_gas()
     etrago.network.storage_units.efficiency_dispatch = 1   
     etrago.network.storage_units.efficiency_store = 1
     etrago.network.storage_units.standing_loss = 0
    
-    #Markt Network zuweisen, um 2 LOPF zu ermöglichen
-   
-    # ehv network clusteringlines=etrago.network.lines[['s_nom', 's_nom_min']]
-    etrago.ehv_clustering()
-
+    etrago.spatial_clustering_gas()
 
     etrago.args["load_shedding"] = True
     etrago.load_shedding()
 
     # snapshot clustering
     etrago.snapshot_clustering()
-    #import pdb; pdb.set_trace()
+
     # skip snapshots
     etrago.skip_snapshots()
 
     # start linear optimal powerflow calculations
     # needs to be adjusted for new sectors
-    #etrago.network.generators.loc[etrago.network.generators.index.str.contains("ramp up"), "marginal_cost"] *= 2
-    #etrago.network.generators.loc[etrago.network.generators.index.str.contains("ramp down"), "marginal_cost"] *= -0.5
-    
     
     etrago.lopf()
-    
+
     # conduct lopf with full complex timeseries for dispatch disaggregation
     etrago.dispatch_disaggregation()
 
@@ -512,17 +518,16 @@
     # etrago.disaggregation()
 
     # calculate central etrago results
-    
     etrago.calc_results()
-    
+
     etrago.plot_grid(line_colors='expansion_abs')
-    return etrago, lines
+    return etrago
 
 
 if __name__ == "__main__":
     # execute etrago function
     print(datetime.datetime.now())
-    etrago, lines = run_etrago(args, json_path=None)
+    etrago = run_etrago(args, json_path=None)
     print(datetime.datetime.now())
     etrago.session.close()
     # plots
