--- conflicted
+++ resolved
@@ -219,7 +219,6 @@
     
     return network_pf
 
-<<<<<<< HEAD
 def calc_line_losses(network):
     """ Calculate losses per line with PF result data
     ----------
@@ -262,8 +261,6 @@
   
     return
     
-    
-=======
 def loading_minimization(network,snapshots):
 
     network.model.number1 = Var(network.model.passive_branch_p_index, within = PositiveReals)
@@ -276,4 +273,3 @@
 
     network.model.objective.expr += 0.00001* sum(network.model.number1[i] + network.model.number2[i] for i in network.model.passive_branch_p_index)
 
->>>>>>> 1dcd4937
