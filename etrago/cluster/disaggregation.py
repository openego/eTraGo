from functools import reduce
from itertools import product
from operator import methodcaller as mc, mul as multiply
import cProfile
import time

import pandas as pd
from pyomo.environ import Constraint
from pypsa import Network


class Disaggregation:
    def __init__(self, original_network, clustered_network, clustering):
        """
        :param original_network: Initial (unclustered) network structure
        :param clustered_network: Clustered network used for the optimization
        :param clustering: The clustering object as returned by
        `pypsa.networkclustering.get_clustering_from_busmap`
        """
        self.original_network = original_network
        self.clustered_network = clustered_network
        self.clustering = clustering

        self.buses = pd.merge(original_network.buses,
                              clustering.busmap.to_frame(name='cluster'),
                              left_index=True, right_index=True)

        self.idx_prefix = '_'

    def add_constraints(self, cluster, extra_functionality=None):
        """
        Dummy function that allows the extension of `extra_functionalites` by
        custom conditions.

        :param cluster: Index of the cluster to disaggregate
        :param extra_functionality: extra_functionalities to extend
        :return: unaltered `extra_functionalites`
        """
        return extra_functionality

    def reindex_with_prefix(self, dataframe, prefix=None):
        if prefix is None:
            prefix = self.idx_prefix
            dataframe.set_index(
                dataframe.index.map(lambda x: self.idx_prefix + x),
            inplace=True)



    def construct_partial_network(self, cluster, scenario):
        """
        Compute the partial network that has been merged into a single cluster.
        The resulting network retains the external cluster buses that
        share some line with the cluster identified by `cluster`.
        These external buses will be prefixed by self.id_prefix in order to
        prevent name clashes with buses in the disaggregation

        :param cluster: Index of the cluster to disaggregate
        :return: Tuple of (partial_network, external_buses) where
        `partial_network` is the result of the partial decomposition
        and `external_buses` represent clusters adjacent to `cluster` that may
        be influenced by calculations done on the partial network.
        """

        #Create an empty network
<<<<<<< HEAD
        partial_network = Network()
=======
        stopwatch = time.time()
        partial_network = scenario.build_network()
        print('Scenario built in ', time.time() - stopwatch)
>>>>>>> f675ebbb

        # find all lines that have at least one bus inside the cluster
        busflags = (self.buses['cluster'] == cluster)

        def is_bus_in_cluster(conn):
            return busflags[conn]

        # Copy configurations to new network
        partial_network.snapshots = self.original_network.snapshots
        partial_network.snapshot_weightings = (self.original_network
                                                   .snapshot_weightings)
        partial_network.carriers = self.original_network.carriers

        # Collect all connectors that have some node inside the cluster

        external_buses = pd.DataFrame()

        line_types = ['lines', 'links', 'transformers']
        for line_type in line_types:
            # Copy all lines that reside entirely inside the cluster ...
            setattr(partial_network, line_type,
                    filter_internal_connector(
                        getattr(self.original_network, line_type),
                        is_bus_in_cluster))

            # ... and their time series
            # TODO: These are all time series, not just the ones from lines
            #       residing entirely in side the cluster.
            #       Is this a problem?
            setattr(partial_network, line_type + '_t',
                    getattr(self.original_network, line_type + '_t'))

            # Copy all lines whose `bus0` lies within the cluster
            left_external_connectors = filter_left_external_connector(
                getattr(self.original_network, line_type),
                is_bus_in_cluster)

            if not left_external_connectors.empty:
                f = lambda x: self.idx_prefix + self.clustering.busmap.loc[x]
                ca_option = pd.get_option('mode.chained_assignment')
                pd.set_option('mode.chained_assignment', None)
                left_external_connectors.loc[:, 'bus0'] = (
                        left_external_connectors.loc[:, 'bus0'].apply(f))
                pd.set_option('mode.chained_assignment', ca_option)
                external_buses = pd.concat((external_buses,
                                            left_external_connectors.bus0))

            # Copy all lines whose `bus1` lies within the cluster
            right_external_connectors = filter_right_external_connector(
                getattr(self.original_network, line_type),
                is_bus_in_cluster)
            if not right_external_connectors.empty:
                f = lambda x: self.idx_prefix + self.clustering.busmap.loc[x]
                ca_option = pd.get_option('mode.chained_assignment')
                pd.set_option('mode.chained_assignment', None)
                right_external_connectors.loc[:, 'bus1'] = (
                        right_external_connectors.loc[:, 'bus1'].apply(f))
                pd.set_option('mode.chained_assignment', ca_option)
                external_buses = pd.concat((external_buses,
                                            right_external_connectors.bus1))

        # Collect all buses that are contained in or somehow connected to the
        # cluster

        buses_in_lines = self.buses[busflags].index

        bus_types = ['loads', 'generators', 'stores', 'storage_units',
                     'shunt_impedances']

        # Copy all values that are part of the cluster
        partial_network.buses = self.original_network.buses[
            self.original_network.buses.index.isin(buses_in_lines)]

        # Collect all buses that are external, but connected to the cluster ...
        externals_to_insert = self.clustered_network.buses[
            self.clustered_network.buses.index.isin(
                map(lambda x: x[0][len(self.idx_prefix):],
                    external_buses.values))]

        # ... prefix them to avoid name clashes with buses from the original
        # network ...
        self.reindex_with_prefix(externals_to_insert)

        # .. and insert them as well as their time series
        partial_network.buses = (partial_network.buses
                                                .append(externals_to_insert))
        partial_network.buses_t = self.original_network.buses_t

        # TODO: Rename `bustype` to on_bus_type
        for bustype in bus_types:
            # Copy loads, generators, ... from original network to network copy
            setattr(partial_network, bustype,
                    filter_buses(getattr(self.original_network, bustype),
                                 buses_in_lines))

            # Collect on-bus components from external, connected clusters
            buses_to_insert = filter_buses(
                getattr(self.clustered_network, bustype),
                map(lambda x: x[0][len(self.idx_prefix):],
                    external_buses.values))

            # Prefix their external bindings
            buses_to_insert.loc[:, 'bus'] = (
                    self.idx_prefix +
                    buses_to_insert.loc[:, 'bus'])

            setattr(partial_network, bustype,
                    getattr(partial_network, bustype).append(buses_to_insert))

            # Also copy their time series
            setattr(partial_network,
                    bustype + '_t',
                    getattr(self.original_network, bustype + '_t'))

        # Just a simple sanity check
        # TODO: Remove when sure that disaggregation will not go insane anymore
        for line_type in line_types:
            assert (getattr(partial_network, line_type).bus0.isin(
                partial_network.buses.index).all())
            assert (getattr(partial_network, line_type).bus1.isin(
                partial_network.buses.index).all())

        return partial_network, external_buses

    def execute(self, scenario, solver=None):
        self.solve(scenario, solver)

    def solve(self, scenario, solver):
        """
        Decompose each cluster into separate units and try to optimize them
        separately
        :param scenario:
        :param solver: Solver that may be used to optimize partial networks
        """
        clusters = set(self.clustering.busmap.values)
        n = len(clusters)
        self.stats = {'clusters': pd.DataFrame(
            index=sorted(clusters),
            columns=["decompose", "spread", "transfer"])}
        profile = cProfile.Profile()
        for i, cluster in enumerate(sorted(clusters)):
            print('---')
            print('Decompose cluster %s (%d/%d)' % (cluster, i+1, n))
            profile.enable()
            t = time.time()
            partial_network, externals = self.construct_partial_network(
                    cluster,
                    scenario)
            profile.disable()
            self.stats['clusters'].loc[cluster, 'decompose'] = time.time() - t
            print('Decomposed in ',
                  self.stats['clusters'].loc[cluster, 'decompose'])
            t = time.time()
            profile.enable()
            self.solve_partial_network(cluster, partial_network, scenario,
                                       solver)
            profile.disable()
            self.stats['clusters'].loc[cluster, 'spread'] = time.time() - t
            print('Result distributed in ',
                  self.stats['clusters'].loc[cluster, 'spread'])
            profile.enable()
            t = time.time()
            self.transfer_results(partial_network, externals)
            profile.disable()
            self.stats['clusters'].loc[cluster, 'transfer'] = time.time() - t
            print('Results transferred in ',
                  self.stats['clusters'].loc[cluster, 'transfer'])

        profile.enable()
        t = time.time()
        print('---')
        fs = (mc("sum"), mc("sum"))
        for bt, ts in (
                ('generators', {'p': fs}),
                ('storage_units', {'p': fs, 'state_of_charge': fs})):
            print("Attribute sums, {}, clustered - disaggregated:" .format(bt))
            cnb = getattr(self.clustered_network, bt)
            onb = getattr(self.original_network, bt)
            print("{:>{}}: {}".format('p_nom_opt', 4 + len('state_of_charge'),
                reduce(lambda x, f: f(x), fs[:-1], cnb['p_nom_opt'])
                    -
                    reduce(lambda x, f: f(x), fs[:-1], onb['p_nom_opt'])))

            print("Series sums, {}, clustered - disaggregated:" .format(bt))
            cnb = getattr(self.clustered_network, bt + '_t')
            onb = getattr(self.original_network, bt + '_t')
            for s in ts:
                print("{:>{}}: {}".format(s, 4 + len('state_of_charge'),
                    reduce(lambda x, f: f(x), ts[s], cnb[s])
                    -
                    reduce(lambda x, f: f(x), ts[s], onb[s])))
        profile.disable()
        self.stats['check'] = time.time() - t
        print('Checks computed in ', self.stats['check'])

        # profile.print_stats(sort='cumtime')

    def transfer_results(self, partial_network, externals,
                         bustypes=['loads', 'generators', 'stores',
                                   'storage_units', 'shunt_impedances'],
                         series=None):
        for bustype in bustypes:
            orig_buses = getattr(self.original_network, bustype + '_t')
            part_buses = getattr(partial_network, bustype + '_t')
            for key in (orig_buses.keys()
                    if series is None
                    else (k for k in orig_buses.keys()
                            if k in series.get(bustype, {}))):
                for snap in partial_network.snapshots:
                    orig_buses[key].loc[snap].update(part_buses[key].loc[snap])


    def solve_partial_network(self, cluster, partial_network, scenario,
                              solver=None):
        extras = self.add_constraints(cluster)
        partial_network.lopf(scenario.timeindex,
                             solver_name=solver,
                             extra_functionality=extras)

class MiniSolverDisaggregation(Disaggregation):
    def add_constraints(self, cluster, extra_functionality=None):
        if extra_functionality is None:
            extra_functionality = lambda network, snapshots: None
        extra_functionality = self._validate_disaggregation_generators(
                cluster,
                extra_functionality)
        return extra_functionality

    def _validate_disaggregation_generators(self, cluster, f):
        def extra_functionality(network, snapshots):
            f(network, snapshots)
            generators = self.original_network.generators.assign(
                bus=lambda df: df.bus.map(self.clustering.busmap))
            grouper = [generators.carrier]
            def construct_constraint(model, snapshot, carrier):
                # TODO: Optimize

                generator_p = [model.generator_p[(x, snapshot)]
                               for x in generators.loc[
                                   (generators.bus == cluster) &
                                   (generators.carrier == carrier)].index]
                if not generator_p:
                    return Constraint.Feasible
                sum_generator_p = sum(generator_p)

                cluster_generators = self.clustered_network.generators[
                    (self.clustered_network.generators.bus == cluster) &
                    (self.clustered_network.generators.carrier == carrier)]
                sum_clustered_p = sum(
                    self.clustered_network.generators_t['p'].loc[snapshot, c]
                    for c in cluster_generators.index)
                return sum_generator_p == sum_clustered_p

            # TODO: Generate a better name
            network.model.validate_generators = Constraint(
                    list(snapshots),
                    set(generators.carrier),
                    rule=construct_constraint)
        return extra_functionality

    # TODO: This function is never used.
    #       Is this a problem?
    def _validate_disaggregation_buses(self, cluster, f):
        def extra_functionality(network, snapshots):
            f(network, snapshots)

            for bustype, bustype_pypsa, suffixes in [
                ('storage', 'storage_units', ['_dispatch', '_spill', '_store']),
                ('store', 'stores',[''])]:
                generators = getattr(self.original_network, bustype_pypsa).assign(
                    bus=lambda df: df.bus.map(self.clustering.busmap))
                for suffix in suffixes:
                    def construct_constraint(model, snapshot):
                        # TODO: Optimize
                        buses_p = [getattr(model,bustype + '_p' + suffix)[(x, snapshot)] for x in
                                       generators.loc[(generators.bus == cluster)].index]
                        if not buses_p:
                            return Constraint.Feasible
                        sum_bus_p = sum(buses_p)
                        cluster_buses = getattr(self.clustered_network, bustype_pypsa)[
                            (getattr(self.clustered_network, bustype_pypsa).bus == cluster)]
                        sum_clustered_p = sum(
                            getattr(self.clustered_network, bustype_pypsa + '_t')['p'].loc[snapshot,c] for
                            c in cluster_buses.index)
                        return sum_bus_p == sum_clustered_p

                    # TODO: Generate a better name
                    network.model.add_component('validate_' + bustype + suffix,Constraint(list(snapshots), rule=construct_constraint))
        return extra_functionality

class UniformDisaggregation(Disaggregation):
    def solve_partial_network(self, cluster, partial_network, scenario,
                              solver=None):
        bustypes = {
                'generators': {
                    'group_by': ('carrier',),
                    'series': ('p',)},
                'storage_units': {
                    'group_by': ('carrier', 'max_hours'),
                    'series': ('p', 'state_of_charge')}}
        weights = {'p': ('p_nom_opt', 'p_max_pu'),
                   'state_of_charge': ('p_nom_opt',)}
        for bustype in bustypes:
            pn_t = getattr(partial_network, bustype + '_t')
            cl_t = getattr(self.clustered_network, bustype + '_t')
            pn_buses = getattr(partial_network, bustype)
            cl_buses = getattr(self.clustered_network, bustype)
            groups = product(*
                    [ [ {'key': key, 'value': value}
                        for value in set(pn_buses.loc[:, key])]
                      for key in bustypes[bustype]['group_by']])
            for group in groups:
                clb = cl_buses[cl_buses.bus == cluster]
                query = " & ".join(["({key} == {value!r})".format(**axis)
                                    for axis in group])
                clb = clb.query(query)
                if len(clb) == 0:
                    continue
                assert len(clb) == 1, (
                    "Cluster {} has {} buses for group {}.\n"
                    .format(cluster, len(clb), group) +
                    "Should be exactly one.")
                # Remove buses not belonging to the partial network
                pnb = pn_buses.iloc[
                        [i for i, row in enumerate(pn_buses.itertuples())
                           if not row.bus.startswith(self.idx_prefix) ]]
                pnb = pnb.query(query)
                assert not pnb.empty, (
                        "Cluster has a bus for:" +
                        "\n    ".join(["{key}: {value!r}".format(**axis)
                                       for axis in group]) +
                        "\nbut no matching buses in its corresponding " +
                        "partial network.")

                if not (pnb.loc[:, 'p_nom_extendable'].all() or
                        not pnb.loc[:, 'p_nom_extendable'].any()):
                    raise NotImplemented(
                            "The `'p_nom_extendable'` flag for buses in the" +
                            " partial network with:" +
                            "\n    ".join(["{key}: {value!r}".format(**axis)
                                           for axis in group]) +
                            "\ndoesn't have the same value." +
                            "\nThis is not supported.")
                else:
                    assert (pnb.loc[:, 'p_nom_extendable'] ==
                            clb.iloc[0].at['p_nom_extendable']).all(), (
                            "The `'p_nom_extendable'` flag for the current " +
                            "cluster's bus does not have the same value " +
                            "it has on the buses of it's partial network.")

                if clb.iloc[0].at['p_nom_extendable']:
                    # That means, `p_nom` got computed via optimization and we
                    # have to distribute it into the subnetwork first.
                    pnb_p_nom_max = pnb.loc[:, 'p_nom_max']
                    p_nom_max_global = pnb_p_nom_max.sum(axis='index')
                    pnb.loc[:, 'p_nom_opt'] = (
                            clb.iloc[0].at['p_nom_opt'] *
                            pnb_p_nom_max /
                            p_nom_max_global)
                    getattr(self.original_network,
                            bustype).loc[
                                    pnb.index,
                                    'p_nom_opt'] = pnb.loc[:, 'p_nom_opt']
                    pnb.loc[:, 'p_nom'] = pnb.loc[:, 'p_nom_opt']
                else:
                    # That means 'p_nom_opt' didn't get computed and is
                    # potentially not present in the dataframe. But we want to
                    # always use 'p_nom_opt' in the remaining code, so save a
                    # view of the computed 'p_nom' values under 'p_nom_opt'.
                    pnb.loc[:, 'p_nom_opt'] = pnb.loc[:, 'p_nom']

                # This probably shouldn't be here, but rather in
                # `transfer_results`, but it's easier to do it this way right
                # now.
                getattr(self.original_network, bustype).loc[
                        pnb.index,
                        'p_nom_opt'] = pnb.loc[:, 'p_nom_opt']
                timed = lambda key, series=set(s
                        for s in cl_t
                        if not cl_t[s].empty
                        if not pn_t[s].columns.intersection(pnb.index).empty
                        ): key in series

                for s in bustypes[bustype]['series']:
                    clt = cl_t[s].loc[:, next(clb.itertuples()).Index]
                    weight = reduce(multiply,
                            (pnb.loc[:, key]
                                if not timed(key)
                                else pn_t[key].loc[:, pnb.index]
                                for key in weights[s]),
                            1)
                    loc = ((slice(None),)
                           if any(timed(w) for w in weights[s])
                           else ())
                    ws = weight.sum(axis=len(loc))
                    for bus_id in pnb.index:
                        pn_t[s].loc[:, bus_id] = (
                                clt * weight.loc[loc + (bus_id,)] / ws)


    def transfer_results(self, *args, **kwargs):
        kwargs['bustypes'] = ['generators', 'storage_units']
        kwargs['series'] = {'generators': {'p'},
                            'storage_units': {'p', 'state_of_charge'}}
        return super().transfer_results(*args, **kwargs)


def swap_series(s):
    return pd.Series(s.index.values, index=s)


def filter_internal_connector(conn, is_bus_in_cluster):
    return conn[conn.bus0.apply(is_bus_in_cluster)
                & conn.bus1.apply(is_bus_in_cluster)]


def filter_left_external_connector(conn, is_bus_in_cluster):
    return conn[~ conn.loc[:, 'bus0'].apply(is_bus_in_cluster)
                & conn.loc[:, 'bus1'].apply(is_bus_in_cluster)]


def filter_right_external_connector(conn, is_bus_in_cluster):
    return conn[conn.bus0.apply(is_bus_in_cluster)
                & ~conn.bus1.apply(is_bus_in_cluster)]


def filter_buses(bus, buses):
    return bus[bus.bus.isin(buses)]


def filter_on_buses(connecitve, buses):
    return connecitve[connecitve.bus.isin(buses)]


def update_constraints(network, externals):
    pass<|MERGE_RESOLUTION|>--- conflicted
+++ resolved
@@ -62,14 +62,10 @@
         be influenced by calculations done on the partial network.
         """
 
-        #Create an empty network
-<<<<<<< HEAD
+        #Create an empty network        
+        stopwatch = time.time()
         partial_network = Network()
-=======
-        stopwatch = time.time()
-        partial_network = scenario.build_network()
         print('Scenario built in ', time.time() - stopwatch)
->>>>>>> f675ebbb
 
         # find all lines that have at least one bus inside the cluster
         busflags = (self.buses['cluster'] == cluster)
