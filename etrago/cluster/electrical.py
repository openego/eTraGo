# -*- coding: utf-8 -*-
# Copyright 2016-2023 Flensburg University of Applied Sciences,
# Europa-Universität Flensburg,
# Centre for Sustainable Energy Systems,
# DLR-Institute for Networked Energy Systems

# This program is free software; you can redistribute it and/or
# modify it under the terms of the GNU Affero General Public License as
# published by the Free Software Foundation; either version 3 of the
# License, or (at your option) any later version.

# This program is distributed in the hope that it will be useful,
# but WITHOUT ANY WARRANTY; without even the implied warranty of
# MERCHANTABILITY or FITNESS FOR A PARTICULAR PURPOSE.  See the
# GNU Affero General Public License for more details.

# You should have received a copy of the GNU General Public License
# along with this program.  If not, see <http://www.gnu.org/licenses/>.

# File description for read-the-docs
""" electrical.py defines the methods to cluster power grid networks
spatially for applications within the tool eTraGo."""

import os

if "READTHEDOCS" not in os.environ:
    import logging

    from pypsa import Network
    from pypsa.clustering.spatial import (
        aggregatebuses,
        aggregategenerators,
        aggregateoneport,
        get_clustering_from_busmap,
    )
    from six import iteritems
    import numpy as np
    import pandas as pd
    import pypsa.io as io

    from etrago.cluster.spatial import (
        busmap_ehv_clustering,
        group_links,
        kmean_clustering,
        kmedoids_dijkstra_clustering,
        strategies_buses,
        strategies_generators,
        strategies_lines,
        strategies_one_ports,
    )
    from etrago.tools.utilities import set_control_strategies

    logger = logging.getLogger(__name__)

__copyright__ = (
    "Flensburg University of Applied Sciences, "
    "Europa-Universität Flensburg, "
    "Centre for Sustainable Energy Systems, "
    "DLR-Institute for Networked Energy Systems"
)
__license__ = "GNU Affero General Public License Version 3 (AGPL-3.0)"
__author__ = (
    "MGlauer, MarlonSchlemminger, mariusves, BartelsJ, gnn, lukasoldi, "
    "ulfmueller, lukasol, ClaraBuettner, CarlosEpia, KathiEsterl, "
    "pieterhexen, fwitte, AmeliaNadal, cjbernal071421"
)


# TODO: Workaround because of agg


def _leading(busmap, df):
    """
    Returns a function that computes the leading bus_id for a given mapped
    list of buses.

    Parameters
    -----------
    busmap : dict
        A dictionary that maps old bus_ids to new bus_ids.
    df : pandas.DataFrame
        A DataFrame containing network.buses data. Each row corresponds
        to a unique bus

    Returns
    --------
    leader : function
        A function that returns the leading bus_id for the argument `x`.
    """

    def leader(x):
        ix = busmap[x.index[0]]
        return df.loc[ix, x.name]

    return leader


def adjust_no_electric_network(etrago, busmap, cluster_met):
    """
    Adjusts the non-electric network based on the electrical network
    (esp. eHV network), adds the gas buses to the busmap, and creates the
    new buses for the non-electric network.

    Parameters
    ----------
    etrago : Etrago
        An instance of the Etrago class.
    busmap : dict
        A dictionary that maps old bus_ids to new bus_ids.
    cluster_met : str
        A string indicating the clustering method to be used.

    Returns
    -------
    network : pypsa.Network
        Container for all network components of the clustered network.
    busmap : dict
        Maps old bus_ids to new bus_ids including all sectors.

    """

    def find_de_closest(network, bus_ne):
        ac_ehv = network.buses[
            (network.buses.v_nom > 110)
            & (network.buses.carrier == "AC")
            & (network.buses.country == "DE")
        ]

        bus_ne_x = network.buses.loc[bus_ne, "x"]
        bus_ne_y = network.buses.loc[bus_ne, "y"]

        ac_ehv["dist"] = ac_ehv.apply(
            lambda x: ((x.x - bus_ne_x) ** 2 + (x.y - bus_ne_y) ** 2)
            ** (1 / 2),
            axis=1,
        )

        new_ehv_bus = ac_ehv.dist.idxmin()

        return new_ehv_bus

    network = etrago.network
    # network2 is supposed to contain all the not electrical or gas buses
    # and links
    network2 = network.copy(with_time=False)
    network2.buses = network2.buses[
        (network2.buses["carrier"] != "AC")
        & (network2.buses["carrier"] != "CH4")
        & (network2.buses["carrier"] != "H2_grid")
        & (network2.buses["carrier"] != "rural_heat_store")
        & (network2.buses["carrier"] != "central_heat")
        & (network2.buses["carrier"] != "central_heat_store")
    ]
    map_carrier = {
        "H2_saltcavern": "power_to_H2",
        "dsm": "dsm",
        "Li ion": "BEV charger",
        "Li_ion": "BEV_charger",
        "rural_heat": "rural_heat_pump",
    }

    no_elec_conex = []
    # busmap2 defines how the no electrical buses directly connected to AC
    # are going to be clustered
    busmap2 = {}

    # Map crossborder AC buses in case that they were not part of the k-mean
    # clustering
    if (not etrago.args["network_clustering"]["cluster_foreign_AC"]) & (
        cluster_met in ["kmeans", "kmedoids-dijkstra"]
    ):
        buses_orig = network.buses.copy()
        ac_buses_out = buses_orig[
            (buses_orig["country"] != "DE") & (buses_orig["carrier"] == "AC")
        ].dropna(subset=["country", "carrier"])

        for bus_out in ac_buses_out.index:
            busmap2[bus_out] = bus_out

    foreign_hv = network.buses[
        (network.buses.country != "DE")
        & (network.buses.carrier == "AC")
        & (network.buses.v_nom > 110)
    ].index
    busmap3 = pd.DataFrame(columns=["elec_bus", "carrier", "cluster"])
    for bus_ne in network2.buses.index:
        carry = network2.buses.loc[bus_ne, "carrier"]
        busmap3.at[bus_ne, "carrier"] = carry
        try:
            df = network2.links[
                (network2.links["bus1"] == bus_ne)
                & (network2.links["carrier"] == map_carrier[carry])
            ].copy()
            df["elec"] = df["bus0"].isin(busmap.keys())
<<<<<<< HEAD

            df = df[df["elec"]]
            if len(df) > 0:
                bus_hv = df.loc[:, "bus0"].iloc[0]

        if bus_hv == -1:
            busmap2[bus_ne] = str(bus_ne)
=======
            bus_hv = df[df["elec"]]["bus0"][0]
            bus_ehv = busmap[bus_hv]
            if bus_ehv not in foreign_hv:
                busmap3.at[bus_ne, "elec_bus"] = bus_ehv
            else:
                busmap3.at[bus_ne, "elec_bus"] = find_de_closest(
                    network, bus_ne
                )
        except:
>>>>>>> 58b953fa
            no_elec_conex.append(bus_ne)
            busmap3.at[bus_ne, "elec_bus"] = bus_ne

    for a, df in busmap3.groupby(["elec_bus", "carrier"]):
        busmap3.loc[df.index, "cluster"] = df.index[0]

    busmap3 = busmap3["cluster"].to_dict()

    if no_elec_conex:
        logger.info(
            f"""There are {len(no_elec_conex)} buses that have no direct
            connection to the electric network: {no_elec_conex}"""
        )

    # rural_heat_store buses are clustered based on the AC buses connected to
    # their corresponding rural_heat buses. Results saved in busmap4
    links_rural_store = etrago.network.links[
        etrago.network.links.carrier == "rural_heat_store_charger"
    ].copy()

    busmap4 = {}
    links_rural_store["to_ac"] = links_rural_store["bus0"].map(busmap3)
    for rural_heat_bus, df in links_rural_store.groupby("to_ac"):
        cluster_bus = df.bus1.iat[0]
        for rural_store_bus in df.bus1:
            busmap4[rural_store_bus] = cluster_bus

    # Add the gas buses to the busmap and map them to themself
    for gas_bus in network.buses[
        (network.buses["carrier"] == "H2_grid")
        | (network.buses["carrier"] == "CH4")
        | (network.buses["carrier"] == "central_heat")
        | (network.buses["carrier"] == "central_heat_store")
    ].index:
        busmap2[gas_bus] = gas_bus

    busmap = {**busmap, **busmap2, **busmap3, **busmap4}

    return network, busmap


def cluster_on_extra_high_voltage(etrago, busmap, with_time=True):
    """
    Main function of the EHV-Clustering approach. Creates a new clustered
    pypsa.Network given a busmap mapping all bus_ids to other bus_ids of the
    same network.

    Parameters
    ----------
    etrago : Etrago
        An instance of the Etrago class
    busmap : dict
        Maps old bus_ids to new bus_ids.
    with_time : bool
        If true time-varying data will also be aggregated.

    Returns
    -------
    network : pypsa.Network
        Container for all network components of the clustered network.
    busmap : dict
        Maps old bus_ids to new bus_ids including all sectors.
    """

    network_c = Network()

    network, busmap = adjust_no_electric_network(
        etrago, busmap, cluster_met="ehv"
    )

    buses = aggregatebuses(
        network,
        busmap,
        {
            "x": _leading(busmap, network.buses),
            "y": _leading(busmap, network.buses),
        },
    )

    # keep attached lines
    lines = network.lines.copy()
    mask = lines.bus0.isin(buses.index)
    lines = lines.loc[mask, :]

    # keep attached transformer
    transformers = network.transformers.copy()
    mask = transformers.bus0.isin(buses.index)
    transformers = transformers.loc[mask, :]

    io.import_components_from_dataframe(network_c, buses, "Bus")
    io.import_components_from_dataframe(network_c, lines, "Line")
    io.import_components_from_dataframe(network_c, transformers, "Transformer")

    # Dealing with links
    links = network.links.copy()
    dc_links = links[links["carrier"] == "DC"]
    # Discard links connected to buses under 220 kV
    dc_links = dc_links[dc_links.bus0.isin(buses.index)]
    links = links[links["carrier"] != "DC"]

    new_links = (
        links.assign(bus0=links.bus0.map(busmap), bus1=links.bus1.map(busmap))
        .dropna(subset=["bus0", "bus1"])
        .loc[lambda df: df.bus0 != df.bus1]
    )

    new_links = pd.concat([new_links, dc_links])
    new_links["topo"] = np.nan
    io.import_components_from_dataframe(network_c, new_links, "Link")

    if with_time:
        network_c.snapshots = network.snapshots
        network_c.set_snapshots(network.snapshots)
        network_c.snapshot_weightings = network.snapshot_weightings.copy()

        for attr, df in network.lines_t.items():
            mask = df.columns[df.columns.isin(lines.index)]
            df = df.loc[:, mask]
            if not df.empty:
                io.import_series_from_dataframe(network_c, df, "Line", attr)

        for attr, df in network.links_t.items():
            mask = df.columns[df.columns.isin(links.index)]
            df = df.loc[:, mask]
            if not df.empty:
                io.import_series_from_dataframe(network_c, df, "Link", attr)

    # dealing with generators
    network.generators["weight"] = 1

    new_df, new_pnl = aggregategenerators(
        network, busmap, with_time, custom_strategies=strategies_generators()
    )
    io.import_components_from_dataframe(network_c, new_df, "Generator")
    for attr, df in iteritems(new_pnl):
        io.import_series_from_dataframe(network_c, df, "Generator", attr)

    # dealing with all other components
    aggregate_one_ports = network.one_port_components.copy()
    aggregate_one_ports.discard("Generator")

    for one_port in aggregate_one_ports:
        one_port_strategies = strategies_one_ports()
        new_df, new_pnl = aggregateoneport(
            network,
            busmap,
            component=one_port,
            with_time=with_time,
            custom_strategies=one_port_strategies.get(one_port, {}),
        )
        io.import_components_from_dataframe(network_c, new_df, one_port)
        for attr, df in iteritems(new_pnl):
            io.import_series_from_dataframe(network_c, df, one_port, attr)

    network_c.links, network_c.links_t = group_links(network_c)
    network_c.determine_network_topology()

    return (network_c, busmap)


def delete_ehv_buses_no_lines(network):
    """
    When there are AC buses totally isolated, this function deletes them in
    order to make possible the creation of busmaps based on electrical
    connections and other purposes. Additionally, it throws a warning to
    inform the user in case that any correction should be done.

    Parameters
    ----------
    network : pypsa.network

    Returns
    -------
    None
    """
    lines = network.lines
    buses_ac = network.buses[
        (network.buses.carrier == "AC") & (network.buses.country == "DE")
    ]
    buses_in_lines = set(list(lines.bus0) + list(lines.bus1))
    buses_ac["with_line"] = buses_ac.index.isin(buses_in_lines)
    buses_ac["with_load"] = buses_ac.index.isin(network.loads.bus)
    buses_in_links = list(network.links.bus0) + list(network.links.bus1)
    buses_ac["with_link"] = buses_ac.index.isin(buses_in_links)
    buses_ac["with_gen"] = buses_ac.index.isin(network.generators.bus)

    delete_buses = buses_ac[
        (~buses_ac["with_line"])
        & (~buses_ac["with_load"])
        & (~buses_ac["with_link"])
        & (~buses_ac["with_gen"])
    ].index

    if len(delete_buses):
        logger.info(
            f"""

                ----------------------- WARNING ---------------------------
                THE FOLLOWING BUSES WERE DELETED BECAUSE THEY WERE ISOLATED:
                    {delete_buses.to_list()}.
                IT IS POTENTIALLY A SIGN OF A PROBLEM IN THE DATASET
                ----------------------- WARNING ---------------------------

                """
        )

    network.mremove("Bus", delete_buses)

    delete_trafo = network.transformers[
        (network.transformers.bus0.isin(delete_buses))
        | (network.transformers.bus1.isin(delete_buses))
    ].index

    network.mremove("Transformer", delete_trafo)

    delete_sto_units = network.storage_units[
        network.storage_units.bus.isin(delete_buses)
    ].index

    network.mremove("StorageUnit", delete_sto_units)

    return


def ehv_clustering(self):
    """
    Cluster the network based on Extra High Voltage (EHV) grid.

    If 'active' in the `network_clustering_ehv` argument is True, the function
    clusters the network based on the EHV grid.

    Parameters
    ----------
    self: Etrago object pointer
        The object pointer for an Etrago object.

    Returns
    -------
    None
    """

    if self.args["network_clustering_ehv"]["active"]:
        logger.info("Start ehv clustering")

        delete_ehv_buses_no_lines(self.network)

        busmap = busmap_ehv_clustering(self)

        self.network, busmap = cluster_on_extra_high_voltage(
            self, busmap, with_time=True
        )

        self.update_busmap(busmap)
        self.buses_by_country()

        logger.info("Network clustered to EHV-grid")


def select_elec_network(etrago):
    """
    Selects the electric network based on the clustering settings specified
    in the Etrago object.

    Parameters
    ----------
    etrago : Etrago
        An instance of the Etrago class

    Returns
    -------
    Tuple containing:
        elec_network : pypsa.Network
            Contains the electric network
        n_clusters : int
            number of clusters used in the clustering process.
    """
    elec_network = etrago.network.copy()
    settings = etrago.args["network_clustering"]
    if settings["cluster_foreign_AC"]:
        elec_network.buses = elec_network.buses[
            elec_network.buses.carrier == "AC"
        ]
        elec_network.links = elec_network.links[
            (elec_network.links.carrier == "AC")
            | (elec_network.links.carrier == "DC")
        ]
        n_clusters = settings["n_clusters_AC"]
    else:
        AC_filter = elec_network.buses.carrier.values == "AC"

        foreign_buses = elec_network.buses[
            (elec_network.buses.country != "DE")
            & (elec_network.buses.carrier == "AC")
        ]

        num_neighboring_country = len(
            foreign_buses[foreign_buses.index.isin(elec_network.loads.bus)]
        )

        elec_network.buses = elec_network.buses[
            AC_filter & (elec_network.buses.country.values == "DE")
        ]
        n_clusters = settings["n_clusters_AC"] - num_neighboring_country

    # Dealing with generators
    elec_network.generators = elec_network.generators[
        elec_network.generators.bus.isin(elec_network.buses.index)
    ]

    for attr in elec_network.generators_t:
        elec_network.generators_t[attr] = elec_network.generators_t[attr].loc[
            :,
            elec_network.generators_t[attr].columns.isin(
                elec_network.generators.index
            ),
        ]

    # Dealing with loads
    elec_network.loads = elec_network.loads[
        elec_network.loads.bus.isin(elec_network.buses.index)
    ]

    for attr in elec_network.loads_t:
        elec_network.loads_t[attr] = elec_network.loads_t[attr].loc[
            :,
            elec_network.loads_t[attr].columns.isin(elec_network.loads.index),
        ]

    # Dealing with storage_units
    elec_network.storage_units = elec_network.storage_units[
        elec_network.storage_units.bus.isin(elec_network.buses.index)
    ]

    for attr in elec_network.storage_units_t:
        elec_network.storage_units_t[attr] = elec_network.storage_units_t[
            attr
        ].loc[
            :,
            elec_network.storage_units_t[attr].columns.isin(
                elec_network.storage_units.index
            ),
        ]

    # Dealing with stores
    elec_network.stores = elec_network.stores[
        elec_network.stores.bus.isin(elec_network.buses.index)
    ]

    for attr in elec_network.stores_t:
        elec_network.stores_t[attr] = elec_network.stores_t[attr].loc[
            :,
            elec_network.stores_t[attr].columns.isin(
                elec_network.stores.index
            ),
        ]

    return elec_network, n_clusters


def unify_foreign_buses(etrago):
    """
    Unifies foreign AC buses into clusters using the k-medoids algorithm with
    Dijkstra distance as a similarity measure.

    Parameters
    ----------
    etrago : Etrago
        An instance of the Etrago class

    Returns
    -------
    busmap_foreign : pd.Series
        A pandas series that maps the foreign buses to their respective
        clusters. The series index is the bus ID and the values are the
        corresponding cluster medoid IDs.
    """
    network = etrago.network.copy(with_time=False)

    foreign_buses = network.buses[
        (network.buses.country != "DE") & (network.buses.carrier == "AC")
    ]
    foreign_buses_load = foreign_buses[
        (foreign_buses.index.isin(network.loads.bus))
        & (foreign_buses.carrier == "AC")
    ]

    lines_col = network.lines.columns
    # The Dijkstra clustering works using the shortest electrical path between
    # buses. In some cases, a bus has just DC connections, which are considered
    # links. Therefore it is necessary to include temporarily the DC links
    # into the lines table.
    dc = network.links[network.links.carrier == "DC"]
    str1 = "DC_"
    dc.index = f"{str1}" + dc.index
    lines_plus_dc = lines_plus_dc = pd.concat([network.lines, dc])
    lines_plus_dc = lines_plus_dc[lines_col]
    lines_plus_dc["carrier"] = "AC"

    busmap_foreign = pd.Series(dtype=str)

    for country, df in foreign_buses.groupby(by="country"):
        weight = df.apply(
            lambda x: 1 if x.name in foreign_buses_load.index else 0,
            axis=1,
        )
        n_clusters = (foreign_buses_load.country == country).sum()

        if n_clusters < len(df):
            (
                busmap_country,
                medoid_idx_country,
            ) = kmedoids_dijkstra_clustering(
                etrago, df, lines_plus_dc, weight, n_clusters
            )
            medoid_idx_country.index = medoid_idx_country.index.astype(str)
            busmap_country = busmap_country.map(medoid_idx_country)
            busmap_foreign = pd.concat([busmap_foreign, busmap_country])
        else:
            for bus in df.index:
                busmap_foreign[bus] = bus

    busmap_foreign.name = "foreign"
    busmap_foreign.index.name = "bus"

    return busmap_foreign


def preprocessing(etrago):
    """
    Preprocesses an Etrago object to prepare it for network clustering.

    Parameters
    ----------
    etrago : Etrago
        An instance of the Etrago class

    Returns
    -------
    network_elec : pypsa.Network
        Container for all network components of the electrical network.
    weight : pandas.Series
        A pandas.Series with the bus weighting data.
    n_clusters : int
        The number of clusters to use for network clustering.
    busmap_foreign : pandas.Series
        The Series object with the foreign bus mapping data.
    """

    network = etrago.network
    settings = etrago.args["network_clustering"]

    # problem our lines have no v_nom. this is implicitly defined by the
    # connected buses:
    network.lines["v_nom"] = network.lines.bus0.map(network.buses.v_nom)

    # adjust the electrical parameters of the lines which are not 380.
    lines_v_nom_b = network.lines.v_nom != 380

    voltage_factor = (network.lines.loc[lines_v_nom_b, "v_nom"] / 380.0) ** 2

    network.lines.loc[lines_v_nom_b, "x"] *= 1 / voltage_factor

    network.lines.loc[lines_v_nom_b, "r"] *= 1 / voltage_factor

    network.lines.loc[lines_v_nom_b, "b"] *= voltage_factor

    network.lines.loc[lines_v_nom_b, "g"] *= voltage_factor

    network.lines.loc[lines_v_nom_b, "v_nom"] = 380.0

    trafo_index = network.transformers.index
    transformer_voltages = pd.concat(
        [
            network.transformers.bus0.map(network.buses.v_nom),
            network.transformers.bus1.map(network.buses.v_nom),
        ],
        axis=1,
    )

    network.import_components_from_dataframe(
        network.transformers.loc[
            :,
            [
                "bus0",
                "bus1",
                "r",
                "x",
                "s_nom",
                "capital_cost",
                "sub_network",
                "s_max_pu",
                "lifetime",
            ],
        ]
        .assign(
            x=network.transformers.x
            * (380.0 / transformer_voltages.max(axis=1)) ** 2,
            length=1,
            v_nom=380.0,
        )
        .set_index("T" + trafo_index),
        "Line",
    )
    network.lines.carrier = "AC"

    network.transformers.drop(trafo_index, inplace=True)

    for attr in network.transformers_t:
        network.transformers_t[attr] = network.transformers_t[attr].reindex(
            columns=[]
        )

    network.buses["v_nom"].loc[network.buses.carrier.values == "AC"] = 380.0

    if network.buses.country.isna().any():
        logger.info(
            f"""

                ----------------------- WARNING ---------------------------
                THE FOLLOWING BUSES HAVE NOT COUNTRY DATA:
                {network.buses[network.buses.country.isna()].index.to_list()}.
                THEY WILL BE ASSIGNED TO GERMANY, BUT IT IS POTENTIALLY A
                SIGN OF A PROBLEM IN THE DATASET.
                ----------------------- WARNING ---------------------------

                """
        )
        network.buses.country.loc[network.buses.country.isna()] = "DE"

    if settings["k_elec_busmap"] is False:
        busmap_foreign = unify_foreign_buses(etrago)
    else:
        busmap_foreign = pd.Series(name="foreign", dtype=str)

    network_elec, n_clusters = select_elec_network(etrago)

    if settings["method"] == "kmedoids-dijkstra":
        lines_col = network_elec.lines.columns

        # The Dijkstra clustering works using the shortest electrical path
        # between buses. In some cases, a bus has just DC connections, which
        # are considered links. Therefore it is necessary to include
        # temporarily the DC links into the lines table.
        dc = network.links[network.links.carrier == "DC"]
        str1 = "DC_"
        dc.index = f"{str1}" + dc.index
        lines_plus_dc = lines_plus_dc = pd.concat([network_elec.lines, dc])
        lines_plus_dc = lines_plus_dc[lines_col]
        network_elec.lines = lines_plus_dc.copy()
        network_elec.lines["carrier"] = "AC"

    # State whether to create a bus weighting and save it, create or not save
    # it, or use a bus weighting from a csv file
    if settings["bus_weight_tocsv"] is not None:
        weight = weighting_for_scenario(
            network=network_elec, save=settings["bus_weight_tocsv"]
        )
    elif settings["bus_weight_fromcsv"] is not None:
        weight = pd.read_csv(
            settings["bus_weight_fromcsv"], index_col="Bus", squeeze=True
        )
        weight.index = weight.index.astype(str)
    else:
        weight = weighting_for_scenario(network=network_elec, save=False)

    return network_elec, weight, n_clusters, busmap_foreign


def postprocessing(etrago, busmap, busmap_foreign, medoid_idx=None):
    """
    Postprocessing function for network clustering.

    Parameters
    ----------
    etrago : Etrago
        An instance of the Etrago class
    busmap : pandas.Series
        mapping between buses and clusters
    busmap_foreign : pandas.DataFrame
        mapping between foreign buses and clusters
    medoid_idx : pandas.DataFrame
        mapping between cluster indices and medoids

    Returns
    -------
    Tuple containing:
        clustering : pypsa.network
            Network object containing the clustered network
        busmap : pandas.Series
            Updated mapping between buses and clusters
    """
    settings = etrago.args["network_clustering"]
    method = settings["method"]
    num_clusters = settings["n_clusters_AC"]

    if not settings["k_elec_busmap"]:
        busmap.name = "cluster"
        busmap_elec = pd.DataFrame(busmap.copy(), dtype="string")
        busmap_elec.index.name = "bus"
        busmap_elec = busmap_elec.join(busmap_foreign, how="outer")
        busmap_elec = busmap_elec.join(
            pd.Series(
                medoid_idx.index.values.astype(str),
                medoid_idx,
                name="medoid_idx",
            )
        )

        busmap_elec.to_csv(
            f"{method}_elecgrid_busmap_{num_clusters}_result.csv"
        )

    else:
        logger.info("Import Busmap for spatial clustering")
        busmap_foreign = pd.read_csv(
            settings["k_elec_busmap"],
            dtype={"bus": str, "foreign": str},
            usecols=["bus", "foreign"],
            index_col="bus",
        ).dropna()["foreign"]
        busmap = pd.read_csv(
            settings["k_elec_busmap"],
            usecols=["bus", "cluster"],
            dtype={"bus": str, "cluster": str},
            index_col="bus",
        ).dropna()["cluster"]
        medoid_idx = pd.read_csv(
            settings["k_elec_busmap"],
            usecols=["bus", "medoid_idx"],
            index_col="bus",
        ).dropna()["medoid_idx"]

        medoid_idx = pd.Series(
            medoid_idx.index.values.astype(str), medoid_idx.values.astype(int)
        )

    network, busmap = adjust_no_electric_network(
        etrago, busmap, cluster_met=method
    )

    # merge busmap for foreign buses with the German buses
    if not settings["cluster_foreign_AC"]:
        for bus in busmap_foreign.index:
            busmap[bus] = busmap_foreign[bus]
            if bus == busmap_foreign[bus]:
                medoid_idx[bus] = bus
            medoid_idx.index = medoid_idx.index.astype("int")

    network.generators["weight"] = network.generators["p_nom"]
    aggregate_one_ports = network.one_port_components.copy()
    aggregate_one_ports.discard("Generator")

    clustering = get_clustering_from_busmap(
        network,
        busmap,
        aggregate_generators_weighted=True,
        one_port_strategies=strategies_one_ports(),
        generator_strategies=strategies_generators(),
        aggregate_one_ports=aggregate_one_ports,
        line_length_factor=settings["line_length_factor"],
        bus_strategies=strategies_buses(),
        line_strategies=strategies_lines(),
    )

    if method == "kmedoids-dijkstra":
        for i in clustering.network.buses[
            clustering.network.buses.carrier == "AC"
        ].index:
            cluster = int(i)
            if cluster in medoid_idx.index:
                medoid = str(medoid_idx.loc[cluster])

                clustering.network.buses.at[i, "x"] = etrago.network.buses[
                    "x"
                ].loc[medoid]
                clustering.network.buses.at[i, "y"] = etrago.network.buses[
                    "y"
                ].loc[medoid]

    clustering.network.links, clustering.network.links_t = group_links(
        clustering.network
    )

    return (clustering, busmap)


def weighting_for_scenario(network, save=None):
    """
    define bus weighting based on generation, load and storage

    Parameters
    ----------
    network : pypsa.network
        Each bus in this network will receive a weight based on the
        generator, load and storages also available in the network object.
    save : str or bool, optional
        If defined, the result of the weighting will be saved in the path
        supplied here. The default is None.

    Returns
    -------
    weight : pandas.series
        Serie with the weight assigned to each bus to perform a k-mean
        clustering.

    """

    def calc_availability_factor(gen):
        """
        Calculate the availability factor for a given generator.

        Parameters
        -----------
        gen : pandas.DataFrame
            A `pypsa.Network.generators` DataFrame.

        Returns
        -------
        cf : float
            The availability factor of the generator.

        Notes
        -----
        Availability factor is defined as the ratio of the average power
        output of the generator over the maximum power output capacity of
        the generator. If the generator is time-dependent, its average power
        output is calculated using the `network.generators_t` DataFrame.
        Otherwise, its availability factor is obtained from the
        `fixed_capacity_fac` dictionary, which contains pre-defined factors
        for fixed capacity generators. If the generator's availability factor
        cannot be found in the dictionary, it is assumed to be 1.

        """

        if gen["carrier"] in time_dependent:
            cf = network.generators_t["p_max_pu"].loc[:, gen.name].mean()
        else:
            try:
                cf = fixed_capacity_fac[gen["carrier"]]
            except KeyError:
                cf = 1
        return cf

    time_dependent = [
        "solar_rooftop",
        "solar",
        "wind_onshore",
        "wind_offshore",
    ]
    fixed_capacity_fac = {
        # A value of 1 is given to power plants where its availability
        # does not depend on the weather
        "industrial_gas_CHP": 1,
        "industrial_biomass_CHP": 1,
        "biomass": 1,
        "central_biomass_CHP": 1,
        "central_gas_CHP": 1,
        "OCGT": 1,
        "other_non_renewable": 1,
        "run_of_river": 0.50,
        "reservoir": 1,
        "gas": 1,
        "oil": 1,
        "others": 1,
        "coal": 1,
        "lignite": 1,
        "nuclear": 1,
    }

    gen = network.generators[network.generators.carrier != "load shedding"][
        ["bus", "carrier", "p_nom"]
    ].copy()
    gen["cf"] = gen.apply(calc_availability_factor, axis=1)
    gen["weight"] = gen["p_nom"] * gen["cf"]

    gen = (
        gen.groupby("bus")
        .weight.sum()
        .reindex(network.buses.index, fill_value=0.0)
    )

    storage = (
        network.storage_units.groupby("bus")
        .p_nom.sum()
        .reindex(network.buses.index, fill_value=0.0)
    )

    load = (
        network.loads_t.p_set.mean()
        .groupby(network.loads.bus)
        .sum()
        .reindex(network.buses.index, fill_value=0.0)
    )

    w = gen + storage + load
    weight = ((w * (100000.0 / w.max())).astype(int)).reindex(
        network.buses.index, fill_value=1
    )

    weight[weight == 0] = 1

    if save:
        weight.to_csv(save)

    return weight


def run_spatial_clustering(self):
    """
    Main method for running spatial clustering on the electrical network.
    Allows for clustering based on k-means and k-medoids dijkstra.

    Parameters
    -----------
    self
        The object pointer for an Etrago object containing all relevant
        parameters and data

    Returns
    -------
    None
    """
    if self.args["network_clustering"]["active"]:
        if self.args["spatial_disaggregation"] is not None:
            self.disaggregated_network = self.network.copy()
        else:
            self.disaggregated_network = self.network.copy(with_time=False)

        elec_network, weight, n_clusters, busmap_foreign = preprocessing(self)

        if self.args["network_clustering"]["method"] == "kmeans":
            if not self.args["network_clustering"]["k_elec_busmap"]:
                logger.info("Start k-means Clustering")

                busmap = kmean_clustering(
                    self, elec_network, weight, n_clusters
                )
                medoid_idx = pd.Series(dtype=str)
            else:
                busmap = pd.Series(dtype=str)
                medoid_idx = pd.Series(dtype=str)

        elif self.args["network_clustering"]["method"] == "kmedoids-dijkstra":
            if not self.args["network_clustering"]["k_elec_busmap"]:
                logger.info("Start k-medoids Dijkstra Clustering")

                busmap, medoid_idx = kmedoids_dijkstra_clustering(
                    self,
                    elec_network.buses,
                    elec_network.lines,
                    weight,
                    n_clusters,
                )

            else:
                busmap = pd.Series(dtype=str)
                medoid_idx = pd.Series(dtype=str)

        clustering, busmap = postprocessing(
            self, busmap, busmap_foreign, medoid_idx
        )
        self.update_busmap(busmap)

        self.network = clustering.network

        self.buses_by_country()

        self.geolocation_buses()

        # The control parameter is overwritten in pypsa's clustering.
        # The function network.determine_network_topology is called,
        # which sets slack bus(es).
        set_control_strategies(self.network)

        logger.info(
            "Network clustered to {} buses with ".format(
                self.args["network_clustering"]["n_clusters_AC"]
            )
            + self.args["network_clustering"]["method"]
        )<|MERGE_RESOLUTION|>--- conflicted
+++ resolved
@@ -192,15 +192,6 @@
                 & (network2.links["carrier"] == map_carrier[carry])
             ].copy()
             df["elec"] = df["bus0"].isin(busmap.keys())
-<<<<<<< HEAD
-
-            df = df[df["elec"]]
-            if len(df) > 0:
-                bus_hv = df.loc[:, "bus0"].iloc[0]
-
-        if bus_hv == -1:
-            busmap2[bus_ne] = str(bus_ne)
-=======
             bus_hv = df[df["elec"]]["bus0"][0]
             bus_ehv = busmap[bus_hv]
             if bus_ehv not in foreign_hv:
@@ -210,7 +201,6 @@
                     network, bus_ne
                 )
         except:
->>>>>>> 58b953fa
             no_elec_conex.append(bus_ne)
             busmap3.at[bus_ne, "elec_bus"] = bus_ne
 
