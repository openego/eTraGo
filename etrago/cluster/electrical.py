# -*- coding: utf-8 -*-
# Copyright 2016-2023 Flensburg University of Applied Sciences,
# Europa-Universität Flensburg,
# Centre for Sustainable Energy Systems,
# DLR-Institute for Networked Energy Systems

# This program is free software; you can redistribute it and/or
# modify it under the terms of the GNU Affero General Public License as
# published by the Free Software Foundation; either version 3 of the
# License, or (at your option) any later version.

# This program is distributed in the hope that it will be useful,
# but WITHOUT ANY WARRANTY; without even the implied warranty of
# MERCHANTABILITY or FITNESS FOR A PARTICULAR PURPOSE.  See the
# GNU Affero General Public License for more details.

# You should have received a copy of the GNU General Public License
# along with this program.  If not, see <http://www.gnu.org/licenses/>.

# File description for read-the-docs
""" electrical.py defines the methods to cluster power grid networks
spatially for applications within the tool eTraGo."""

import os

if "READTHEDOCS" not in os.environ:
    import logging

    from pypsa import Network
    from pypsa.networkclustering import (
        aggregatebuses,
        aggregategenerators,
        aggregateoneport,
        get_clustering_from_busmap,
    )
    from six import iteritems
    import numpy as np
    import pandas as pd
    import pypsa.io as io

    from etrago.cluster.spatial import (
        find_buses_area,
        busmap_ehv_clustering,
        group_links,
        kmean_clustering,
        kmedoids_dijkstra_clustering,
        strategies_generators,
        strategies_one_ports,
    )
    from etrago.tools.utilities import set_control_strategies

    logger = logging.getLogger(__name__)

__copyright__ = (
    "Flensburg University of Applied Sciences, "
    "Europa-Universität Flensburg, "
    "Centre for Sustainable Energy Systems, "
    "DLR-Institute for Networked Energy Systems"
)
__license__ = "GNU Affero General Public License Version 3 (AGPL-3.0)"
__author__ = (
    "MGlauer, MarlonSchlemminger, mariusves, BartelsJ, gnn, lukasoldi, "
    "ulfmueller, lukasol, ClaraBuettner, CarlosEpia, KathiEsterl, "
    "pieterhexen, fwitte, AmeliaNadal, cjbernal071421"
)


# TODO: Workaround because of agg


def _leading(busmap, df):
    """
    Returns a function that computes the leading bus_id for a given mapped
    list of buses.

    Parameters
    -----------
    busmap : dict
        A dictionary that maps old bus_ids to new bus_ids.
    df : pandas.DataFrame
        A DataFrame containing network.buses data. Each row corresponds
        to a unique bus

    Returns
    --------
    leader : function
        A function that returns the leading bus_id for the argument `x`.
    """

    def leader(x):
        ix = busmap[x.index[0]]
        return df.loc[ix, x.name]

    return leader


def adjust_no_electric_network(etrago, busmap, cluster_met):
    """
    Adjusts the non-electric network based on the electrical network
    (esp. eHV network), adds the gas buses to the busmap, and creates the
    new buses for the non-electric network.

    Parameters
    ----------
    etrago : Etrago
        An instance of the Etrago class.
    busmap : dict
        A dictionary that maps old bus_ids to new bus_ids.
    cluster_met : str
        A string indicating the clustering method to be used.

    Returns
    -------
    network : pypsa.Network
        Container for all network components of the clustered network.
    busmap : dict
        Maps old bus_ids to new bus_ids including all sectors.

    """

    def find_de_closest(network, bus_ne):
        ac_ehv = network.buses[
            (network.buses.v_nom > 110)
            & (network.buses.carrier == "AC")
            & (network.buses.country == "DE")
        ]

        bus_ne_x = network.buses.loc[bus_ne, "x"]
        bus_ne_y = network.buses.loc[bus_ne, "y"]

        ac_ehv["dist"] = ac_ehv.apply(
            lambda x: ((x.x - bus_ne_x) ** 2 + (x.y - bus_ne_y) ** 2)
            ** (1 / 2),
            axis=1,
        )

        new_ehv_bus = ac_ehv.dist.idxmin()

        return new_ehv_bus

    network = etrago.network
    # network2 is supposed to contain all the not electrical or gas buses
    # and links
    network2 = network.copy(with_time=False)
    network2.buses = network2.buses[
        (network2.buses["carrier"] != "AC")
        & (network2.buses["carrier"] != "CH4")
        & (network2.buses["carrier"] != "H2_grid")
        & (network2.buses["carrier"] != "rural_heat_store")
        & (network2.buses["carrier"] != "central_heat")
        & (network2.buses["carrier"] != "central_heat_store")
    ]
    map_carrier = {
        "H2_saltcavern": "power_to_H2",
        "dsm": "dsm",
        "Li ion": "BEV charger",
        "Li_ion": "BEV_charger",
        "rural_heat": "rural_heat_pump",
    }

    no_elec_conex = []
    # busmap2 defines how the no electrical buses directly connected to AC
    # are going to be clustered
    busmap2 = {}

    # Map crossborder AC buses in case that they were not part of the k-mean
    # clustering
    if (not etrago.args["network_clustering"]["cluster_foreign_AC"]) & (
        cluster_met in ["kmeans", "kmedoids-dijkstra"]
    ):
        buses_orig = network.buses.copy()
        ac_buses_out = buses_orig[
            (buses_orig["country"] != "DE") & (buses_orig["carrier"] == "AC")
        ].dropna(subset=["country", "carrier"])

        for bus_out in ac_buses_out.index:
            busmap2[bus_out] = bus_out

    foreign_hv = network.buses[
        (network.buses.country != "DE")
        & (network.buses.carrier == "AC")
        & (network.buses.v_nom > 110)
    ].index

    busmap3 = pd.DataFrame(columns=["elec_bus", "carrier", "cluster"])
    for bus_ne in network2.buses.index:
        carry = network2.buses.loc[bus_ne, "carrier"]
        busmap3.at[bus_ne, "carrier"] = carry
        try:
            df = network2.links[
                (network2.links["bus1"] == bus_ne)
                & (network2.links["carrier"] == map_carrier[carry])
            ].copy()
            df["elec"] = df["bus0"].isin(busmap.keys())
            bus_hv = df[df["elec"]]["bus0"][0]
            bus_ehv = busmap[bus_hv]
            if bus_ehv not in foreign_hv:
                busmap3.at[bus_ne, "elec_bus"] = bus_ehv
            else:
                busmap3.at[bus_ne, "elec_bus"] = find_de_closest(
                    network, bus_ne
                )
        except:
            no_elec_conex.append(bus_ne)
            busmap3.at[bus_ne, "elec_bus"] = bus_ne

    for a, df in busmap3.groupby(["elec_bus", "carrier"]):
        busmap3.loc[df.index, "cluster"] = df.index[0]

    busmap3 = busmap3["cluster"].to_dict()

    if no_elec_conex:
        logger.info(
            f"""There are {len(no_elec_conex)} buses that have no direct
            connection to the electric network: {no_elec_conex}"""
        )

    # rural_heat_store buses are clustered based on the AC buses connected to
    # their corresponding rural_heat buses. Results saved in busmap4
    links_rural_store = etrago.network.links[
        etrago.network.links.carrier == "rural_heat_store_charger"
    ].copy()

    busmap4 = {}
    links_rural_store["to_ac"] = links_rural_store["bus0"].map(busmap3)
    for rural_heat_bus, df in links_rural_store.groupby("to_ac"):
        cluster_bus = df.bus1.iat[0]
        for rural_store_bus in df.bus1:
            busmap4[rural_store_bus] = cluster_bus

    # Add the gas buses to the busmap and map them to themself
    for gas_bus in network.buses[
        (network.buses["carrier"] == "H2_grid")
        | (network.buses["carrier"] == "CH4")
        | (network.buses["carrier"] == "central_heat")
        | (network.buses["carrier"] == "central_heat_store")
    ].index:
        busmap2[gas_bus] = gas_bus

    busmap = {**busmap, **busmap2, **busmap3, **busmap4}

    return network, busmap


def cluster_on_extra_high_voltage(etrago, busmap, with_time=True):
    """
    Main function of the EHV-Clustering approach. Creates a new clustered
    pypsa.Network given a busmap mapping all bus_ids to other bus_ids of the
    same network.

    Parameters
    ----------
    etrago : Etrago
        An instance of the Etrago class
    busmap : dict
        Maps old bus_ids to new bus_ids.
    with_time : bool
        If true time-varying data will also be aggregated.

    Returns
    -------
    network : pypsa.Network
        Container for all network components of the clustered network.
    busmap : dict
        Maps old bus_ids to new bus_ids including all sectors.
    """

    network_c = Network()

    network, busmap = adjust_no_electric_network(
        etrago, busmap, cluster_met="ehv"
    )

    buses = aggregatebuses(
        network,
        busmap,
        {
            "x": _leading(busmap, network.buses),
            "y": _leading(busmap, network.buses),
        },
    )

    # keep attached lines
    lines = network.lines.copy()
    mask = lines.bus0.isin(buses.index)
    lines = lines.loc[mask, :]

    # keep attached transformer
    transformers = network.transformers.copy()
    mask = transformers.bus0.isin(buses.index)
    transformers = transformers.loc[mask, :]

    io.import_components_from_dataframe(network_c, buses, "Bus")
    io.import_components_from_dataframe(network_c, lines, "Line")
    io.import_components_from_dataframe(network_c, transformers, "Transformer")

    # Dealing with links
    links = network.links.copy()
    dc_links = links[links["carrier"] == "DC"]
    # Discard links connected to buses under 220 kV
    dc_links = dc_links[dc_links.bus0.isin(buses.index)]
    links = links[links["carrier"] != "DC"]

    new_links = (
        links.assign(bus0=links.bus0.map(busmap), bus1=links.bus1.map(busmap))
        .dropna(subset=["bus0", "bus1"])
        .loc[lambda df: df.bus0 != df.bus1]
    )

    new_links = pd.concat([new_links, dc_links])
    new_links["topo"] = np.nan
    io.import_components_from_dataframe(network_c, new_links, "Link")

    if with_time:
        network_c.snapshots = network.snapshots
        network_c.set_snapshots(network.snapshots)
        network_c.snapshot_weightings = network.snapshot_weightings.copy()

        for attr, df in network.lines_t.items():
            mask = df.columns[df.columns.isin(lines.index)]
            df = df.loc[:, mask]
            if not df.empty:
                io.import_series_from_dataframe(network_c, df, "Line", attr)

        for attr, df in network.links_t.items():
            mask = df.columns[df.columns.isin(links.index)]
            df = df.loc[:, mask]
            if not df.empty:
                io.import_series_from_dataframe(network_c, df, "Link", attr)

    # dealing with generators
    network.generators["weight"] = 1

    new_df, new_pnl = aggregategenerators(
        network, busmap, with_time, custom_strategies=strategies_generators()
    )
    io.import_components_from_dataframe(network_c, new_df, "Generator")
    for attr, df in iteritems(new_pnl):
        io.import_series_from_dataframe(network_c, df, "Generator", attr)

    # dealing with all other components
    aggregate_one_ports = network.one_port_components.copy()
    aggregate_one_ports.discard("Generator")

    for one_port in aggregate_one_ports:
        one_port_strategies = strategies_one_ports()
        new_df, new_pnl = aggregateoneport(
            network,
            busmap,
            component=one_port,
            with_time=with_time,
            custom_strategies=one_port_strategies.get(one_port, {}),
        )
        io.import_components_from_dataframe(network_c, new_df, one_port)
        for attr, df in iteritems(new_pnl):
            io.import_series_from_dataframe(network_c, df, one_port, attr)

    network_c.links, network_c.links_t = group_links(network_c)
    network_c.determine_network_topology()

    return (network_c, busmap)


def delete_ehv_buses_no_lines(network):
    """
    When there are AC buses totally isolated, this function deletes them in
    order to make possible the creation of busmaps based on electrical
    connections and other purposes. Additionally, it throws a warning to
    inform the user in case that any correction should be done.

    Parameters
    ----------
    network : pypsa.network

    Returns
    -------
    None
    """
    lines = network.lines
    buses_ac = network.buses[
        (network.buses.carrier == "AC") & (network.buses.country == "DE")
    ]
    buses_in_lines = set(list(lines.bus0) + list(lines.bus1))
    buses_ac["with_line"] = buses_ac.index.isin(buses_in_lines)
    buses_ac["with_load"] = buses_ac.index.isin(network.loads.bus)
    buses_in_links = list(network.links.bus0) + list(network.links.bus1)
    buses_ac["with_link"] = buses_ac.index.isin(buses_in_links)
    buses_ac["with_gen"] = buses_ac.index.isin(network.generators.bus)

    delete_buses = buses_ac[
        (~buses_ac["with_line"])
        & (~buses_ac["with_load"])
        & (~buses_ac["with_link"])
        & (~buses_ac["with_gen"])
    ].index

    if len(delete_buses):
        logger.info(
            f"""

                ----------------------- WARNING ---------------------------
                THE FOLLOWING BUSES WERE DELETED BECAUSE THEY WERE ISOLATED:
                    {delete_buses.to_list()}.
                IT IS POTENTIALLY A SIGN OF A PROBLEM IN THE DATASET
                ----------------------- WARNING ---------------------------

                """
        )

    network.mremove("Bus", delete_buses)

    delete_trafo = network.transformers[
        (network.transformers.bus0.isin(delete_buses))
        | (network.transformers.bus1.isin(delete_buses))
    ].index

    network.mremove("Transformer", delete_trafo)

    delete_sto_units = network.storage_units[
        network.storage_units.bus.isin(delete_buses)
    ].index

    network.mremove("StorageUnit", delete_sto_units)

    return


def ehv_clustering(self):
    """
    Cluster the network based on Extra High Voltage (EHV) grid.

    If 'active' in the `network_clustering_ehv` argument is True, the function
    clusters the network based on the EHV grid.

    Parameters
    ----------
    self: Etrago object pointer
        The object pointer for an Etrago object.

    Returns
    -------
    None
    """

    if self.args["network_clustering_ehv"]["active"]:
        logger.info("Start ehv clustering")

        delete_ehv_buses_no_lines(self.network)

        busmap = busmap_ehv_clustering(self)

        self.network, busmap = cluster_on_extra_high_voltage(
            self, busmap, with_time=True
        )

        self.update_busmap(busmap)
        self.buses_by_country()

        logger.info("Network clustered to EHV-grid")


def select_elec_network(etrago):
    """
    Selects the electric network based on the clustering settings specified
    in the Etrago object.

    Parameters
    ----------
    etrago : Etrago
        An instance of the Etrago class

    Returns
    -------
    Tuple containing:
        elec_network : pypsa.Network
            Contains the electric network
        n_clusters : int
            number of clusters used in the clustering process.
    """
    elec_network = etrago.network.copy()
    settings = etrago.args["network_clustering"]

    # Exclude buses in the area that should not be clustered
    busmap_area = find_buses_area(etrago, "AC")
    elec_network.buses = elec_network.buses[
        ~elec_network.buses.index.isin(busmap_area.index)
    ]

    # Exclude foreign buses when it is set to don't include them in the clustering
    if settings["cluster_foreign_AC"]:
        elec_network.buses = elec_network.buses[
            elec_network.buses.carrier == "AC"
        ]
        elec_network.links = elec_network.links[
            (elec_network.links.carrier == "AC")
            | (elec_network.links.carrier == "DC")
        ]
        n_clusters = settings["n_clusters_AC"]
    else:
        AC_filter = elec_network.buses.carrier.values == "AC"

        foreign_buses = elec_network.buses[
            (elec_network.buses.country != "DE")
            & (elec_network.buses.carrier == "AC")
        ]

        num_neighboring_country = len(
            foreign_buses[foreign_buses.index.isin(elec_network.loads.bus)]
        )

        elec_network.buses = elec_network.buses[
            AC_filter & (elec_network.buses.country.values == "DE")
        ]
        n_clusters = settings["n_clusters_AC"] - num_neighboring_country

    # Dealing with generators
    elec_network.generators = elec_network.generators[
        elec_network.generators.bus.isin(elec_network.buses.index)
    ]

    for attr in elec_network.generators_t:
        elec_network.generators_t[attr] = elec_network.generators_t[attr].loc[
            :,
            elec_network.generators_t[attr].columns.isin(
                elec_network.generators.index
            ),
        ]

    # Dealing with loads
    elec_network.loads = elec_network.loads[
        elec_network.loads.bus.isin(elec_network.buses.index)
    ]

    for attr in elec_network.loads_t:
        elec_network.loads_t[attr] = elec_network.loads_t[attr].loc[
            :,
            elec_network.loads_t[attr].columns.isin(elec_network.loads.index),
        ]

    # Dealing with storage_units
    elec_network.storage_units = elec_network.storage_units[
        elec_network.storage_units.bus.isin(elec_network.buses.index)
    ]

    for attr in elec_network.storage_units_t:
        elec_network.storage_units_t[attr] = elec_network.storage_units_t[
            attr
        ].loc[
            :,
            elec_network.storage_units_t[attr].columns.isin(
                elec_network.storage_units.index
            ),
        ]

    # Dealing with stores
    elec_network.stores = elec_network.stores[
        elec_network.stores.bus.isin(elec_network.buses.index)
    ]

    for attr in elec_network.stores_t:
        elec_network.stores_t[attr] = elec_network.stores_t[attr].loc[
            :,
            elec_network.stores_t[attr].columns.isin(
                elec_network.stores.index
            ),
        ]

    return elec_network, n_clusters, busmap_area


def unify_foreign_buses(etrago):
    """
    Unifies foreign AC buses into clusters using the k-medoids algorithm with
    Dijkstra distance as a similarity measure.

    Parameters
    ----------
    etrago : Etrago
        An instance of the Etrago class

    Returns
    -------
    busmap_foreign : pd.Series
        A pandas series that maps the foreign buses to their respective
        clusters. The series index is the bus ID and the values are the
        corresponding cluster medoid IDs.
    """
    network = etrago.network.copy(with_time=False)

    foreign_buses = network.buses[
        (network.buses.country != "DE") & (network.buses.carrier == "AC")
    ]
    foreign_buses_load = foreign_buses[
        (foreign_buses.index.isin(network.loads.bus))
        & (foreign_buses.carrier == "AC")
    ]

    lines_col = network.lines.columns
    # The Dijkstra clustering works using the shortest electrical path between
    # buses. In some cases, a bus has just DC connections, which are considered
    # links. Therefore it is necessary to include temporarily the DC links
    # into the lines table.
    dc = network.links[network.links.carrier == "DC"]
    str1 = "DC_"
    dc.index = f"{str1}" + dc.index
    lines_plus_dc = lines_plus_dc = pd.concat([network.lines, dc])
    lines_plus_dc = lines_plus_dc[lines_col]
    lines_plus_dc["carrier"] = "AC"

    busmap_foreign = pd.Series(dtype=str)

    for country, df in foreign_buses.groupby(by="country"):
        weight = df.apply(
            lambda x: 1 if x.name in foreign_buses_load.index else 0,
            axis=1,
        )
        n_clusters = (foreign_buses_load.country == country).sum()

        if n_clusters < len(df):
            (
                busmap_country,
                medoid_idx_country,
            ) = kmedoids_dijkstra_clustering(
                etrago, df, lines_plus_dc, weight, n_clusters
            )
            medoid_idx_country.index = medoid_idx_country.index.astype(str)
            busmap_country = busmap_country.map(medoid_idx_country)
            busmap_foreign = pd.concat([busmap_foreign, busmap_country])
        else:
            for bus in df.index:
                busmap_foreign[bus] = bus

    busmap_foreign.name = "foreign"
    busmap_foreign.index.name = "bus"

    return busmap_foreign


def preprocessing(etrago):
    """
    Preprocesses an Etrago object to prepare it for network clustering.

    Parameters
    ----------
    etrago : Etrago
        An instance of the Etrago class

    Returns
    -------
    network_elec : pypsa.Network
        Container for all network components of the electrical network.
    weight : pandas.Series
        A pandas.Series with the bus weighting data.
    n_clusters : int
        The number of clusters to use for network clustering.
    busmap_foreign : pandas.Series
        The Series object with the foreign bus mapping data.
    """

    network = etrago.network
    settings = etrago.args["network_clustering"]

    # problem our lines have no v_nom. this is implicitly defined by the
    # connected buses:
    network.lines["v_nom"] = network.lines.bus0.map(network.buses.v_nom)

    # adjust the electrical parameters of the lines which are not 380.
    lines_v_nom_b = network.lines.v_nom != 380

    voltage_factor = (network.lines.loc[lines_v_nom_b, "v_nom"] / 380.0) ** 2

    network.lines.loc[lines_v_nom_b, "x"] *= 1 / voltage_factor

    network.lines.loc[lines_v_nom_b, "r"] *= 1 / voltage_factor

    network.lines.loc[lines_v_nom_b, "b"] *= voltage_factor

    network.lines.loc[lines_v_nom_b, "g"] *= voltage_factor

    network.lines.loc[lines_v_nom_b, "v_nom"] = 380.0

    trafo_index = network.transformers.index
    transformer_voltages = pd.concat(
        [
            network.transformers.bus0.map(network.buses.v_nom),
            network.transformers.bus1.map(network.buses.v_nom),
        ],
        axis=1,
    )

    network.import_components_from_dataframe(
        network.transformers.loc[
            :,
            [
                "bus0",
                "bus1",
                "x",
                "s_nom",
                "capital_cost",
                "sub_network",
                "s_max_pu",
                "lifetime",
            ],
        ]
        .assign(
            x=network.transformers.x
            * (380.0 / transformer_voltages.max(axis=1)) ** 2,
            length=1,
        )
        .set_index("T" + trafo_index),
        "Line",
    )
    network.lines.carrier = "AC"

    network.transformers.drop(trafo_index, inplace=True)

    for attr in network.transformers_t:
        network.transformers_t[attr] = network.transformers_t[attr].reindex(
            columns=[]
        )

    network.buses["v_nom"].loc[network.buses.carrier.values == "AC"] = 380.0

    if network.buses.country.isna().any():
        logger.info(
            f"""

                ----------------------- WARNING ---------------------------
                THE FOLLOWING BUSES HAVE NOT COUNTRY DATA:
                {network.buses[network.buses.country.isna()].index.to_list()}.
                THEY WILL BE ASSIGNED TO GERMANY, BUT IT IS POTENTIALLY A
                SIGN OF A PROBLEM IN THE DATASET.
                ----------------------- WARNING ---------------------------

                """
        )
        network.buses.country.loc[network.buses.country.isna()] = "DE"

    if settings["k_elec_busmap"] is False:
        busmap_foreign = unify_foreign_buses(etrago)
    else:
        busmap_foreign = pd.Series(name="foreign", dtype=str)

    network_elec, n_clusters, busmap_area = select_elec_network(etrago)

    if settings["method"] == "kmedoids-dijkstra":
        lines_col = network_elec.lines.columns

        # The Dijkstra clustering works using the shortest electrical path
        # between buses. In some cases, a bus has just DC connections, which
        # are considered links. Therefore it is necessary to include
        # temporarily the DC links into the lines table.
        dc = network.links[network.links.carrier == "DC"]
        str1 = "DC_"
        dc.index = f"{str1}" + dc.index
        lines_plus_dc = lines_plus_dc = pd.concat([network_elec.lines, dc])
        lines_plus_dc = lines_plus_dc[lines_col]
        network_elec.lines = lines_plus_dc.copy()
        network_elec.lines["carrier"] = "AC"

    # State whether to create a bus weighting and save it, create or not save
    # it, or use a bus weighting from a csv file
    if settings["bus_weight_tocsv"] is not None:
        weight = weighting_for_scenario(
            network=network_elec, save=settings["bus_weight_tocsv"]
        )
    elif settings["bus_weight_fromcsv"] is not None:
        weight = pd.read_csv(
            settings["bus_weight_fromcsv"], index_col="Bus", squeeze=True
        )
        weight.index = weight.index.astype(str)
    else:
        weight = weighting_for_scenario(network=network_elec, save=False)

    return network_elec, weight, n_clusters, busmap_foreign, busmap_area


def postprocessing(
    etrago, busmap, busmap_foreign, medoid_idx=None, busmap_area={}
):
    """
    Postprocessing function for network clustering.

    Parameters
    ----------
    etrago : Etrago
        An instance of the Etrago class
    busmap : pandas.Series
        mapping between buses and clusters
    busmap_foreign : pandas.DataFrame
        mapping between foreign buses and clusters
    medoid_idx : pandas.DataFrame
        mapping between cluster indices and medoids

    Returns
    -------
    Tuple containing:
        clustering : pypsa.network
            Network object containing the clustered network
        busmap : pandas.Series
            Updated mapping between buses and clusters
    """
    settings = etrago.args["network_clustering"]
    method = settings["method"]
    num_clusters = settings["n_clusters_AC"]

    if not settings["k_elec_busmap"]:
        busmap.name = "cluster"
        busmap_elec = pd.DataFrame(busmap.copy(), dtype="string")
        busmap_elec.index.name = "bus"
        busmap_elec = busmap_elec.join(busmap_foreign, how="outer")
        busmap_elec = busmap_elec.join(busmap_area, how="outer")
        busmap_elec = busmap_elec.join(
            pd.Series(
                medoid_idx.index.values.astype(str),
                medoid_idx,
                name="medoid_idx",
            )
        )

        busmap_elec.to_csv(
            f"{method}_elecgrid_busmap_{num_clusters}_result.csv"
        )

    else:
        logger.info("Import Busmap for spatial clustering")
        busmap_foreign = pd.read_csv(
            settings["k_elec_busmap"],
            dtype={"bus": str, "foreign": str},
            usecols=["bus", "foreign"],
            index_col="bus",
        ).dropna()["foreign"]
        busmap = pd.read_csv(
            settings["k_elec_busmap"],
            usecols=["bus", "cluster"],
            dtype={"bus": str, "cluster": str},
            index_col="bus",
        ).dropna()["cluster"]
        medoid_idx = pd.read_csv(
            settings["k_elec_busmap"],
            usecols=["bus", "medoid_idx"],
            index_col="bus",
        ).dropna()["medoid_idx"]

        medoid_idx = pd.Series(
            medoid_idx.index.values.astype(str), medoid_idx.values.astype(int)
        )

    # add the not clustered buses to the busmap
    if settings["exclusion_area"]:
        for bus in busmap_area.index:
            busmap[bus] = busmap_area[bus]

    network, busmap = adjust_no_electric_network(
        etrago, busmap, cluster_met=method
    )

    # merge busmap for foreign buses with the German buses
    if not settings["cluster_foreign_AC"]:
        for bus in busmap_foreign.index:
            busmap[bus] = busmap_foreign[bus]
            if bus == busmap_foreign[bus]:
                medoid_idx[bus] = bus
            medoid_idx.index = medoid_idx.index.astype("int")

    network.generators["weight"] = network.generators["p_nom"]
    aggregate_one_ports = network.one_port_components.copy()
    aggregate_one_ports.discard("Generator")

    clustering = get_clustering_from_busmap(
        network,
        busmap,
        aggregate_generators_weighted=True,
        one_port_strategies=strategies_one_ports(),
        generator_strategies=strategies_generators(),
        aggregate_one_ports=aggregate_one_ports,
        line_length_factor=settings["line_length_factor"],
    )

    if method == "kmedoids-dijkstra":
        for i in clustering.network.buses[
            clustering.network.buses.carrier == "AC"
        ].index:
            cluster = int(i)
            if cluster in medoid_idx.index:
                medoid = str(medoid_idx.loc[cluster])

                clustering.network.buses.at[i, "x"] = etrago.network.buses[
                    "x"
                ].loc[medoid]
                clustering.network.buses.at[i, "y"] = etrago.network.buses[
                    "y"
                ].loc[medoid]

    clustering.network.links, clustering.network.links_t = group_links(
        clustering.network
    )

    return (clustering, busmap)


def weighting_for_scenario(network, save=None):
    """
    define bus weighting based on generation, load and storage

    Parameters
    ----------
    network : pypsa.network
        Each bus in this network will receive a weight based on the
        generator, load and storages also available in the network object.
    save : str or bool, optional
        If defined, the result of the weighting will be saved in the path
        supplied here. The default is None.

    Returns
    -------
    weight : pandas.series
        Serie with the weight assigned to each bus to perform a k-mean
        clustering.

    """

    def calc_availability_factor(gen):
        """
        Calculate the availability factor for a given generator.

        Parameters
        -----------
        gen : pandas.DataFrame
            A `pypsa.Network.generators` DataFrame.

        Returns
        -------
        cf : float
            The availability factor of the generator.

        Notes
        -----
        Availability factor is defined as the ratio of the average power
        output of the generator over the maximum power output capacity of
        the generator. If the generator is time-dependent, its average power
        output is calculated using the `network.generators_t` DataFrame.
        Otherwise, its availability factor is obtained from the
        `fixed_capacity_fac` dictionary, which contains pre-defined factors
        for fixed capacity generators. If the generator's availability factor
        cannot be found in the dictionary, it is assumed to be 1.

        """

        if gen["carrier"] in time_dependent:
            cf = network.generators_t["p_max_pu"].loc[:, gen.name].mean()
        else:
            try:
                cf = fixed_capacity_fac[gen["carrier"]]
            except KeyError:
                cf = 1
        return cf

    time_dependent = [
        "solar_rooftop",
        "solar",
        "wind_onshore",
        "wind_offshore",
    ]
    fixed_capacity_fac = {
        # A value of 1 is given to power plants where its availability
        # does not depend on the weather
        "industrial_gas_CHP": 1,
        "industrial_biomass_CHP": 1,
        "biomass": 1,
        "central_biomass_CHP": 1,
        "central_gas_CHP": 1,
        "OCGT": 1,
        "other_non_renewable": 1,
        "run_of_river": 0.50,
        "reservoir": 1,
        "gas": 1,
        "oil": 1,
        "others": 1,
        "coal": 1,
        "lignite": 1,
        "nuclear": 1,
    }

    gen = network.generators[network.generators.carrier != "load shedding"][
        ["bus", "carrier", "p_nom"]
    ].copy()
    gen["cf"] = gen.apply(calc_availability_factor, axis=1)
    gen["weight"] = gen["p_nom"] * gen["cf"]

    gen = (
        gen.groupby("bus")
        .weight.sum()
        .reindex(network.buses.index, fill_value=0.0)
    )

    storage = (
        network.storage_units.groupby("bus")
        .p_nom.sum()
        .reindex(network.buses.index, fill_value=0.0)
    )

    load = (
        network.loads_t.p_set.mean()
        .groupby(network.loads.bus)
        .sum()
        .reindex(network.buses.index, fill_value=0.0)
    )

    w = gen + storage + load
    weight = ((w * (100000.0 / w.max())).astype(int)).reindex(
        network.buses.index, fill_value=1
    )

    weight[weight == 0] = 1

    if save:
        weight.to_csv(save)

    return weight


def run_spatial_clustering(self):
    """
    Main method for running spatial clustering on the electrical network.
    Allows for clustering based on k-means and k-medoids dijkstra.

    Parameters
    -----------
    self
        The object pointer for an Etrago object containing all relevant
        parameters and data

    Returns
    -------
    None
    """
    if self.args["network_clustering"]["active"]:
        if self.args["disaggregation"] is not None:
            self.disaggregated_network = self.network.copy()
        else:
            self.disaggregated_network = self.network.copy(with_time=False)

        (
            elec_network,
            weight,
            n_clusters,
            busmap_foreign,
            busmap_area,
        ) = preprocessing(self)

        if self.args["network_clustering"]["method"] == "kmeans":
            if not self.args["network_clustering"]["k_elec_busmap"]:
                logger.info("Start k-means Clustering")

                busmap = kmean_clustering(
                    self, elec_network, weight, n_clusters
                )
                medoid_idx = pd.Series(dtype=str)
            else:
                busmap = pd.Series(dtype=str)
                medoid_idx = pd.Series(dtype=str)

        elif self.args["network_clustering"]["method"] == "kmedoids-dijkstra":
            if not self.args["network_clustering"]["k_elec_busmap"]:
                logger.info("Start k-medoids Dijkstra Clustering")

                busmap, medoid_idx = kmedoids_dijkstra_clustering(
                    self,
                    elec_network.buses,
                    elec_network.lines,
                    weight,
                    n_clusters,
                )

            else:
                busmap = pd.Series(dtype=str)
                medoid_idx = pd.Series(dtype=str)

<<<<<<< HEAD
        self.clustering, busmap = postprocessing(
            self, busmap, busmap_foreign, medoid_idx, busmap_area
=======
        clustering, busmap = postprocessing(
            self, busmap, busmap_foreign, medoid_idx
>>>>>>> 94acf8d2
        )
        self.update_busmap(busmap)

        self.network = clustering.network

        self.buses_by_country()

        self.geolocation_buses()

        # The control parameter is overwritten in pypsa's clustering.
        # The function network.determine_network_topology is called,
        # which sets slack bus(es).
        set_control_strategies(self.network)

        logger.info(
            "Network clustered to {} buses with ".format(
                self.args["network_clustering"]["n_clusters_AC"]
            )
            + self.args["network_clustering"]["method"]
        )<|MERGE_RESOLUTION|>--- conflicted
+++ resolved
@@ -1077,13 +1077,8 @@
                 busmap = pd.Series(dtype=str)
                 medoid_idx = pd.Series(dtype=str)
 
-<<<<<<< HEAD
-        self.clustering, busmap = postprocessing(
+        clustering, busmap = postprocessing(
             self, busmap, busmap_foreign, medoid_idx, busmap_area
-=======
-        clustering, busmap = postprocessing(
-            self, busmap, busmap_foreign, medoid_idx
->>>>>>> 94acf8d2
         )
         self.update_busmap(busmap)
 
