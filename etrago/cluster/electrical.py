--- conflicted
+++ resolved
@@ -488,219 +488,6 @@
     return elec_network, n_clusters
 
 
-# def preprocessing(etrago):
-#     """Function of the k-medoids Dijkstra Clustering approach. Maps an original
-#     network to a new one with adjustable number of nodes and new coordinates.
-#     This approach conducts a k-medoids Clustering followd by a Dijkstra's algortihm
-#     assigning the original buses considering their electrical distances to the
-#     identified medoids.
-#     Parameters
-#     ----------
-#     network : :class:`pypsa.Network
-#         Container for all network components.
-#     n_clusters : int
-#         Desired number of clusters.
-#     load_cluster : boolean
-#         Loads cluster coordinates from a former calculation.
-#     line_length_factor : float
-#         Factor to multiply the crow-flies distance between new buses in order
-#         to get new line lengths.
-#     bus_weight_tocsv : str
-#         Creates a bus weighting based on conventional generation and load
-#         and save it to a csv file.
-#     bus_weight_fromcsv : str
-#         Loads a bus weighting from a csv file to apply it to the clustering
-#         algorithm.
-#     Returns
-#     -------
-#     network : pypsa.Network object
-#         Container for all network components.
-#     """
-#     def unify_foreign_buses(etrago):
-        
-#         network = etrago.network.copy()
-        
-#         foreign_buses = network.buses[(network.buses.country != "DE") & 
-#                                       (network.buses.carrier == "AC")]
-#         foreign_buses_load = foreign_buses[(foreign_buses.index.isin(network.loads.bus)) &
-#                                             (foreign_buses.carrier=="AC")]
-        
-#         lines_col = network.lines.columns
-#         # The Dijkstra clustering works using the shortest electrical path between
-#         # buses. In some cases, a bus has just DC connections, which are considered
-#         # links. Therefore it is necessary to include temporarily the DC links
-#         # into the lines table.
-#         dc = network.links[network.links.carrier == "DC"]
-#         str1 = 'DC_'
-#         dc.index = f"{str1}"+dc.index
-#         lines_plus_dc = lines_plus_dc = pd.concat([network.lines, dc])
-#         lines_plus_dc = lines_plus_dc[lines_col]
-#         lines_plus_dc["carrier"] = "AC"
-        
-#         busmap_foreign = pd.Series(dtype=str)
-#         medoids_foreign = pd.Series(dtype=str)
-
-#         for country, df in foreign_buses.groupby(by="country"):
-#             weight = df.apply(lambda x: 1 if x.name in foreign_buses_load.index else 0, axis = 1)
-#             n_clusters = (foreign_buses_load.country == country).sum()
-            
-#             busmap_country, medoid_idx_country = kmedoids_dijkstra_clustering(
-#                 etrago, df, lines_plus_dc, weight, n_clusters
-#             )
-#             medoid_idx_country.index = medoid_idx_country.index.astype(str)
-#             busmap_country = busmap_country.map(medoid_idx_country)
-            
-#             busmap_foreign = pd.concat([busmap_foreign, busmap_country])
-#             medoids_foreign = pd.concat([medoids_foreign, medoid_idx_country])
-        
-#         settings = etrago.args["network_clustering"]
-#         method = settings["method"]
-
-#         full_busmap = pd.Series(data=network.buses.index[network.buses.carrier == "AC"],
-#                                 index= network.buses.index[network.buses.carrier == "AC"])
-        
-#         network, full_busmap = adjust_no_electric_network(
-#             etrago, full_busmap, cluster_met=method
-#         )
-        
-#         for bus in busmap_foreign.index:
-#             full_busmap[bus] = busmap_foreign[bus]
-
-#         network.generators["weight"] = network.generators["p_nom"]
-#         aggregate_one_ports = network.one_port_components.copy()
-#         aggregate_one_ports.discard("Generator")
-
-#         clustering = get_clustering_from_busmap(
-#             network,
-#             full_busmap,
-#             aggregate_generators_weighted=True,
-#             one_port_strategies=strategies_one_ports(),
-#             generator_strategies=strategies_generators(),
-#             aggregate_one_ports=aggregate_one_ports,
-#             line_length_factor=settings["line_length_factor"],
-#         )
-
-#         for i in clustering.network.buses[clustering.network.buses.carrier == "AC"].index:
-#             cluster = int(i)
-#             if cluster in medoids_foreign.index:
-#                 medoid = str(medoids_foreign.loc[cluster])
-#                 clustering.network.buses.at[i, 'x'] = network.buses["x"].loc[medoid]
-#                 clustering.network.buses.at[i, 'y'] = network.buses["y"].loc[medoid]
-
-#         clustering.network.links, clustering.network.links_t = group_links(
-#             clustering.network
-#         )
-        
-#         etrago.update_busmap(full_busmap)
-
-#         return clustering.network
-
-#     network = etrago.network
-#     settings = etrago.args["network_clustering"]
-
-#     # prepare k-mean
-#     # k-means clustering (first try)
-#     network.generators.control = "PV"
-#     network.storage_units.control[
-#         network.storage_units.carrier == "extendable_storage"
-#     ] = "PV"
-
-#     # problem our lines have no v_nom. this is implicitly defined by the
-#     # connected buses:
-#     network.lines["v_nom"] = network.lines.bus0.map(network.buses.v_nom)
-
-#     # adjust the electrical parameters of the lines which are not 380.
-#     lines_v_nom_b = network.lines.v_nom != 380
-
-#     voltage_factor = (network.lines.loc[lines_v_nom_b, "v_nom"] / 380.0) ** 2
-
-#     network.lines.loc[lines_v_nom_b, "x"] *= 1 / voltage_factor
-
-#     network.lines.loc[lines_v_nom_b, "r"] *= 1 / voltage_factor
-
-#     network.lines.loc[lines_v_nom_b, "b"] *= voltage_factor
-
-#     network.lines.loc[lines_v_nom_b, "g"] *= voltage_factor
-
-#     network.lines.loc[lines_v_nom_b, "v_nom"] = 380.0
-
-#     trafo_index = network.transformers.index
-#     transformer_voltages = pd.concat(
-#         [
-#             network.transformers.bus0.map(network.buses.v_nom),
-#             network.transformers.bus1.map(network.buses.v_nom),
-#         ],
-#         axis=1,
-#     )
-
-#     network.import_components_from_dataframe(
-#         network.transformers.loc[
-#             :,
-#             [
-#                 "bus0",
-#                 "bus1",
-#                 "x",
-#                 "s_nom",
-#                 "capital_cost",
-#                 "sub_network",
-#                 "s_max_pu",
-#                 "lifetime",
-#             ],
-#         ]
-#         .assign(
-#             x=network.transformers.x * (380.0 / transformer_voltages.max(axis=1)) ** 2,
-#             length=1,
-#         )
-#         .set_index("T" + trafo_index),
-#         "Line",
-#     )
-#     network.lines.carrier = "AC"
-#     network.transformers.drop(trafo_index, inplace=True)
-
-#     for attr in network.transformers_t:
-#         network.transformers_t[attr] = network.transformers_t[attr].reindex(columns=[])
-
-#     network.buses["v_nom"].loc[network.buses.carrier.values == "AC"] = 380.0
-
-#     # etrago.network = unify_foreign_buses(etrago)
-    
-#     etrago.buses_by_country()    
-
-#     network_elec, n_clusters = select_elec_network(etrago)
-
-#     if settings["method"] == "kmedoids-dijkstra":
-#         lines_col = network_elec.lines.columns
-
-#         # The Dijkstra clustering works using the shortest electrical path between
-#         # buses. In some cases, a bus has just DC connections, which are considered
-#         # links. Therefore it is necessary to include temporarily the DC links
-#         # into the lines table.
-#         dc = network.links[network.links.carrier == "DC"]
-#         str1 = "DC_"
-#         dc.index = f"{str1}" + dc.index
-#         lines_plus_dc = lines_plus_dc = pd.concat([network_elec.lines, dc])
-#         lines_plus_dc = lines_plus_dc[lines_col]
-#         network_elec.lines = lines_plus_dc.copy()
-#         network_elec.lines["carrier"] = "AC"
-
-#     # State whether to create a bus weighting and save it, create or not save
-#     # it, or use a bus weighting from a csv file
-#     if settings["bus_weight_tocsv"] is not None:
-#         weight = weighting_for_scenario(
-#             network=network_elec, save=settings["bus_weight_tocsv"]
-#         )
-#     elif settings["bus_weight_fromcsv"] is not None:
-#         weight = pd.read_csv(
-#             settings["bus_weight_fromcsv"], index_col="Bus", squeeze=True
-#         )
-#         weight.index = weight.index.astype(str)
-#     else:
-#         weight = weighting_for_scenario(network=network_elec, save=False)
-
-#     # etrago.adapt_crossborder_buses()
-
-#     return network_elec, weight, n_clusters
-
 def preprocessing(etrago):
 
     def unify_foreign_buses(etrago):
@@ -775,75 +562,6 @@
 
         return clustering.network
 
-    def unify_foreign_buses(etrago):
-        
-        network = etrago.network.copy()
-        
-        foreign_buses = network.buses[(network.buses.country != "DE") & 
-                                      (network.buses.carrier == "AC")]
-        foreign_buses_load = foreign_buses[(foreign_buses.index.isin(network.loads.bus)) &
-                                            (foreign_buses.carrier=="AC")]
-        
-        lines_col = network.lines.columns
-        # The Dijkstra clustering works using the shortest electrical path between
-        # buses. In some cases, a bus has just DC connections, which are considered
-        # links. Therefore it is necessary to include temporarily the DC links
-        # into the lines table.
-        dc = network.links[network.links.carrier == "DC"]
-        str1 = 'DC_'
-        dc.index = f"{str1}"+dc.index
-        lines_plus_dc = lines_plus_dc = pd.concat([network.lines, dc])
-        lines_plus_dc = lines_plus_dc[lines_col]
-        lines_plus_dc["carrier"] = "AC"
-        
-        busmap_foreign = pd.Series(dtype=str)
-        medoids_foreign = pd.Series(dtype=str)
-
-        for country, df in foreign_buses.groupby(by="country"):
-            weight = df.apply(lambda x: 1 if x.name in foreign_buses_load.index else 0, axis = 1)
-            n_clusters = (foreign_buses_load.country == country).sum()
-            
-            busmap_country, medoid_idx_country = kmedoids_dijkstra_clustering(
-                etrago, df, lines_plus_dc, weight, n_clusters
-            )
-            medoid_idx_country.index = medoid_idx_country.index.astype(str)
-            busmap_country = busmap_country.map(medoid_idx_country)
-            
-            busmap_foreign = pd.concat([busmap_foreign, busmap_country])
-            medoids_foreign = pd.concat([medoids_foreign, medoid_idx_country])
-
-        settings = etrago.args["network_clustering"]
-        method = settings["method"]
-
-        full_busmap = pd.Series(data=network.buses.index,
-                                index= network.buses.index)
-        
-        for bus in busmap_foreign.index:
-            full_busmap[bus] = busmap_foreign[bus]
-
-        network.generators["weight"] = network.generators["p_nom"]
-        aggregate_one_ports = network.one_port_components.copy()
-        aggregate_one_ports.discard("Generator")
-
-        clustering = get_clustering_from_busmap(
-            network,
-            full_busmap,
-            aggregate_generators_weighted=True,
-            one_port_strategies=strategies_one_ports(),
-            generator_strategies=strategies_generators(),
-            aggregate_one_ports=aggregate_one_ports,
-            line_length_factor=settings["line_length_factor"],
-        )
-        
-        # restore the coordinates of the foreign buses
-        for bus in foreign_buses_load.index:
-            clustering.network.buses.at[bus, "x"] = foreign_buses_load.at[bus, "x"]
-            clustering.network.buses.at[bus, "y"] = foreign_buses_load.at[bus, "y"]
-        
-        etrago.update_busmap(full_busmap)
-
-        return clustering.network
-
     network = etrago.network
     settings = etrago.args["network_clustering"]
 
@@ -897,21 +615,13 @@
         "Line",
     )
     network.lines.carrier = "AC"
-<<<<<<< HEAD
-              
-=======
-
->>>>>>> f4863b01
+
     network.transformers.drop(trafo_index, inplace=True)
 
     for attr in network.transformers_t:
         network.transformers_t[attr] = network.transformers_t[attr].reindex(columns=[])
 
     network.buses["v_nom"].loc[network.buses.carrier.values == "AC"] = 380.0
-    
-    etrago.network = unify_foreign_buses(etrago)
-    
-    etrago.buses_by_country()
 
     etrago.network = unify_foreign_buses(etrago)
 
@@ -1086,7 +796,6 @@
     if self.args["network_clustering"]["active"]:
 
         self.network.generators.control = "PV"
-<<<<<<< HEAD
 
         if self.args["network_clustering"]["method"] == "hac":
             logger.info("HAC: Starting Pre-aggregation")
@@ -1142,8 +851,6 @@
                 self.disaggregated_network = self.network.copy(with_time=False)
 
             self.network = self.clustering.network.copy()
-=======
->>>>>>> f4863b01
 
             self.buses_by_country()
 
