--- conflicted
+++ resolved
@@ -740,23 +740,7 @@
         "wind_onshore",
         "wind_offshore",
     ]
-<<<<<<< HEAD
-    #TASK: verify if the values used here are acceptable. Currentely based on
-    #https://www.statista.com/statistics/183680/us-average-capacity-factors-by-selected-energy-source-since-1998/
-    # + NEP C2035
-    fixed_capacity_fac = {
-        "industrial_biomass_CHP": 0.65,
-        "biomass": 0.65,
-        "central_biomass_CHP": 0.65,
-        "other_non_renewable": 0.49,
-        "run_of_river": 0.49,
-        "reservoir": 0.49,
-        "gas": 0.49,
-        "oil": 0.49,
-        'central_gas_CHP': 0.64,
-        'industrial_gas_CHP': 0.64,
-        'OCGT': 0.29
-=======
+
     fixed_capacity_fac = {
         # A value of 1 is given to power plants where its availability
         #does not depend on the weather
@@ -768,8 +752,10 @@
         "reservoir": 1,
         "gas": 1,
         "oil": 1,
+        'central_gas_CHP': 1,
+        'industrial_gas_CHP': 1,
+        'OCGT': 1,
         "others": 1,
->>>>>>> 6aaf960c
         }
 
     gen = network.generators[["bus", "carrier", "p_nom"]].copy()
