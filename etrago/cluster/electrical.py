# -*- coding: utf-8 -*-
# Copyright 2016-2018  Flensburg University of Applied Sciences,
# Europa-Universität Flensburg,
# Centre for Sustainable Energy Systems,
# DLR-Institute for Networked Energy Systems

# This program is free software; you can redistribute it and/or
# modify it under the terms of the GNU Affero General Public License as
# published by the Free Software Foundation; either version 3 of the
# License, or (at your option) any later version.

# This program is distributed in the hope that it will be useful,
# but WITHOUT ANY WARRANTY; without even the implied warranty of
# MERCHANTABILITY or FITNESS FOR A PARTICULAR PURPOSE.  See the
# GNU Affero General Public License for more details.

# You should have received a copy of the GNU General Public License
# along with this program.  If not, see <http://www.gnu.org/licenses/>.

# File description for read-the-docs
""" electrical.py defines the methods to cluster power grid networks
spatially for applications within the tool eTraGo."""

import os

if "READTHEDOCS" not in os.environ:
    import logging

    import numpy as np
    import pandas as pd
    import pypsa.io as io
    from pypsa import Network
    from pypsa.networkclustering import (
        aggregatebuses,
        aggregategenerators,
        aggregateoneport,
        get_clustering_from_busmap,
    )
    from six import iteritems

    from etrago.cluster.spatial import (
        busmap_from_psql,
        group_links,
        kmean_clustering,
        kmedoids_dijkstra_clustering,
        strategies_generators,
        strategies_one_ports,
    )
    from etrago.tools.utilities import *

    logger = logging.getLogger(__name__)

__copyright__ = (
    "Flensburg University of Applied Sciences, "
    "Europa-Universität Flensburg, "
    "Centre for Sustainable Energy Systems, "
    "DLR-Institute for Networked Energy Systems"
)
__license__ = "GNU Affero General Public License Version 3 (AGPL-3.0)"
__author__ = "s3pp, wolfbunke, ulfmueller, lukasol"

# TODO: Workaround because of agg


def _leading(busmap, df):
    """ """

    def leader(x):
        ix = busmap[x.index[0]]
        return df.loc[ix, x.name]

    return leader


def adjust_no_electric_network(etrago, busmap, cluster_met):

    network = etrago.network.copy()
    # network2 is supposed to contain all the not electrical or gas buses and links
    network2 = network.copy()
    network2.buses = network2.buses[
        (network2.buses["carrier"] != "AC")
        & (network2.buses["carrier"] != "CH4")
        & (network2.buses["carrier"] != "H2_grid")
        & (network2.buses["carrier"] != "rural_heat_store")
        & (network2.buses["carrier"] != "central_heat")
        & (network2.buses["carrier"] != "central_heat_store")
    ]
    map_carrier = {
        "H2_saltcavern": "power_to_H2",
        "dsm": "dsm",
        "Li ion": "BEV charger",
        "rural_heat": "rural_heat_pump",
    }

    # no_elec_to_cluster maps the no electrical buses to the eHV/kmean bus
    no_elec_to_cluster = pd.DataFrame(
        columns=["cluster", "carrier", "new_bus"]
    ).set_index("new_bus")

    max_bus = max([int(item) for item in network.buses.index.to_list()])

    no_elec_conex = []
    # busmap2 maps all the no electrical buses to the new buses based on the
    # eHV network
    busmap2 = {}

    # Map crossborder AC buses in case that they were not part of the k-mean clustering
    if not (etrago.args["network_clustering"]["cluster_foreign_AC"]) & (
        cluster_met in ["kmeans", "kmedoids-dijkstra"]
    ):
        buses_orig = network.buses.copy()
        ac_buses_out = buses_orig[
            (buses_orig["country"] != "DE") & (buses_orig["carrier"] == "AC")
        ]
        for bus_out in ac_buses_out.index:
            busmap2[bus_out] = bus_out

    for bus_ne in network2.buses.index:
        bus_hv = -1
        carry = network2.buses.loc[bus_ne, "carrier"]

        if (
            len(
                network2.links[
                    (network2.links["bus1"] == bus_ne)
                    & (network2.links["carrier"] == map_carrier[carry])
                ]
            )
            > 0
        ):
            df = network2.links[
                (network2.links["bus1"] == bus_ne)
                & (network2.links["carrier"] == map_carrier[carry])
            ].copy()
            df["elec"] = df["bus0"].isin(busmap.keys())
            df = df[df["elec"] == True]
            if len(df) > 0:
                bus_hv = df["bus0"][0]

        if bus_hv == -1:
            busmap2[bus_ne] = str(bus_ne)
            no_elec_conex.append(bus_ne)
            continue

        if (
            (no_elec_to_cluster.cluster == busmap[bus_hv])
            & (no_elec_to_cluster.carrier == carry)
        ).any():

            bus_cluster = no_elec_to_cluster[
                (no_elec_to_cluster.cluster == busmap[bus_hv])
                & (no_elec_to_cluster.carrier == carry)
            ].index[0]
        else:
            bus_cluster = str(max_bus + 1)
            max_bus = max_bus + 1
            new = pd.DataFrame(
                {"cluster": busmap[bus_hv], "carrier": carry},
                index=[bus_cluster],
            )

            no_elec_to_cluster = pd.concat([no_elec_to_cluster, new])

        busmap2[bus_ne] = bus_cluster

    if no_elec_conex:
        logger.info(
            f"""There are {len(no_elec_conex)} buses that have no direct
            connection to the electric network: {no_elec_conex}"""
        )

    # rural_heat_store buses are clustered based on the AC buses connected to
    # their corresponding rural_heat buses
    links_rural_store = etrago.network.links[
        etrago.network.links.carrier == "rural_heat_store_charger"
    ].copy()

    busmap3 = {}
    links_rural_store["to_ac"] = links_rural_store["bus0"].map(busmap2)
    for rural_heat_bus, df in links_rural_store.groupby("to_ac"):
        cluster_bus = df.bus1.iat[0]
        for rural_store_bus in df.bus1:
            busmap3[rural_store_bus] = cluster_bus

    # Add the gas buses to the busmap and map them to themself
    for gas_bus in network.buses[
        (network.buses["carrier"] == "H2_grid")
        | (network.buses["carrier"] == "CH4")
        | (network.buses["carrier"] == "central_heat")
        | (network.buses["carrier"] == "central_heat_store")
    ].index:

        busmap2[gas_bus] = gas_bus

    busmap = {**busmap, **busmap2, **busmap3}

    # The new buses based on the eHV network for not electrical buses are created
    if cluster_met in ["kmeans", "kmedoids-dijkstra"]:
        network.madd(
            "Bus",
            names=no_elec_to_cluster.index,
            carrier=no_elec_to_cluster.carrier,
        )

    else:
        network.madd(
            "Bus",
            names=no_elec_to_cluster.index,
            carrier=no_elec_to_cluster.carrier.values,
            x=network.buses.loc[no_elec_to_cluster.cluster.values, "x"].values,
            y=network.buses.loc[no_elec_to_cluster.cluster.values, "y"].values,
            country=network.buses.loc[
                no_elec_to_cluster.cluster.values, "country"
            ].values,
        )
    return network, busmap


def cluster_on_extra_high_voltage(etrago, busmap, with_time=True):
    """Main function of the EHV-Clustering approach. Creates a new clustered
    pypsa.Network given a busmap mapping all bus_ids to other bus_ids of the
    same network.

    Parameters
    ----------
    network : pypsa.Network
        Container for all network components.

    busmap : dict
        Maps old bus_ids to new bus_ids.

    with_time : bool
        If true time-varying data will also be aggregated.

    Returns
    -------
    network : pypsa.Network
        Container for all network components of the clustered network.

    busmap : dict
        Maps old bus_ids to new bus_ids including all sectors.
    """

    network_c = Network()

    network, busmap = adjust_no_electric_network(
        etrago, busmap, cluster_met="ehv"
    )

    pd.DataFrame(busmap.items(), columns=["bus0", "bus1"]).to_csv(
        "ehv_elecgrid_busmap_result.csv",
        index=False,
    )

    buses = aggregatebuses(
        network,
        busmap,
        {
            "x": _leading(busmap, network.buses),
            "y": _leading(busmap, network.buses),
        },
    )

    # keep attached lines
    lines = network.lines.copy()
    mask = lines.bus0.isin(buses.index)
    lines = lines.loc[mask, :]

    # keep attached transformer
    transformers = network.transformers.copy()
    mask = transformers.bus0.isin(buses.index)
    transformers = transformers.loc[mask, :]

    io.import_components_from_dataframe(network_c, buses, "Bus")
    io.import_components_from_dataframe(network_c, lines, "Line")
    io.import_components_from_dataframe(network_c, transformers, "Transformer")

    # Dealing with links
    links = network.links.copy()
    dc_links = links[links["carrier"] == "DC"]
    links = links[links["carrier"] != "DC"]

    new_links = (
        links.assign(bus0=links.bus0.map(busmap), bus1=links.bus1.map(busmap))
        .dropna(subset=["bus0", "bus1"])
        .loc[lambda df: df.bus0 != df.bus1]
    )

    new_links = pd.concat([new_links, dc_links])
    new_links["topo"] = np.nan
    io.import_components_from_dataframe(network_c, new_links, "Link")

    if with_time:
        network_c.snapshots = network.snapshots
        network_c.set_snapshots(network.snapshots)
        network_c.snapshot_weightings = network.snapshot_weightings.copy()

        for attr, df in network.lines_t.items():
            mask = df.columns[df.columns.isin(lines.index)]
            df = df.loc[:, mask]
            if not df.empty:
                io.import_series_from_dataframe(network_c, df, "Line", attr)

        for attr, df in network.links_t.items():
            mask = df.columns[df.columns.isin(links.index)]
            df = df.loc[:, mask]
            if not df.empty:
                io.import_series_from_dataframe(network_c, df, "Link", attr)

    # dealing with generators
    network.generators.control = "PV"
    network.generators["weight"] = 1

    new_df, new_pnl = aggregategenerators(
        network, busmap, with_time, custom_strategies=strategies_generators()
    )
    io.import_components_from_dataframe(network_c, new_df, "Generator")
    for attr, df in iteritems(new_pnl):
        io.import_series_from_dataframe(network_c, df, "Generator", attr)

    # dealing with all other components
    aggregate_one_ports = network.one_port_components.copy()
    aggregate_one_ports.discard("Generator")

    for one_port in aggregate_one_ports:
        one_port_strategies = strategies_one_ports()
        new_df, new_pnl = aggregateoneport(
            network,
            busmap,
            component=one_port,
            with_time=with_time,
            custom_strategies=one_port_strategies.get(one_port, {}),
        )
        io.import_components_from_dataframe(network_c, new_df, one_port)
        for attr, df in iteritems(new_pnl):
            io.import_series_from_dataframe(network_c, df, one_port, attr)

    network_c.links, network_c.links_t = group_links(network_c)

    network_c.determine_network_topology()

    return (network_c.copy(), busmap)


def delete_ehv_buses_no_lines(network):
    """
    When there are AC buses totally isolated, this function deletes them in order
    to make possible the creation of busmaps based on electrical connections
    and other purposes. Additionally, it throws a warning to inform the user
    in case that any correction should be done.
    Parameters
    ----------
    network : pypsa.network
    Returns
    -------
    None
    """
    lines = network.lines
    buses_ac = network.buses[
        (network.buses.carrier == "AC") & (network.buses.country == "DE")
    ]
    buses_in_lines = set(list(lines.bus0) + list(lines.bus1))
    buses_ac["with_line"] = buses_ac.index.isin(buses_in_lines)
    buses_ac["with_load"] = buses_ac.index.isin(network.loads.bus)
    buses_in_links = list(network.links.bus0) + list(network.links.bus1)
    buses_ac["with_link"] = buses_ac.index.isin(buses_in_links)
    buses_ac["with_gen"] = buses_ac.index.isin(network.generators.bus)

    delete_buses = buses_ac[
        (buses_ac["with_line"] == False)
        & (buses_ac["with_load"] == False)
        & (buses_ac["with_link"] == False)
        & (buses_ac["with_gen"] == False)
    ].index

    if len(delete_buses):
        logger.info(
            f"""

                    ----------------------- WARNING ---------------------------
                    THE FOLLOWING BUSES WERE DELETED BECAUSE THEY WERE ISOLATED:
                        {delete_buses.to_list()}.
                    IT IS POTENTIALLY A SIGN OF A PROBLEM IN THE DATASET
                    ----------------------- WARNING ---------------------------

                    """
        )

    network.mremove("Bus", delete_buses)

    delete_trafo = network.transformers[
        (network.transformers.bus0.isin(delete_buses))
        | (network.transformers.bus1.isin(delete_buses))
    ].index

    network.mremove("Transformer", delete_trafo)

    delete_sto_units = network.storage_units[
        network.storage_units.bus.isin(delete_buses)
    ].index

    network.mremove("StorageUnit", delete_sto_units)

    return


def ehv_clustering(self):

    if self.args["network_clustering_ehv"]:

        logger.info("Start ehv clustering")

        self.network.generators.control = "PV"

        delete_ehv_buses_no_lines(self.network)

        busmap = busmap_from_psql(self)

        self.network, busmap = cluster_on_extra_high_voltage(
            self, busmap, with_time=True
        )

        self.update_busmap(busmap)
        self.buses_by_country()
        logger.info("Network clustered to EHV-grid")


def select_elec_network(etrago):

    elec_network = etrago.network.copy()
    settings = etrago.args["network_clustering"]
    if settings["cluster_foreign_AC"]:
        elec_network.buses = elec_network.buses[
            elec_network.buses.carrier == "AC"
        ]
        elec_network.links = elec_network.links[
            (elec_network.links.carrier == "AC")
            | (elec_network.links.carrier == "DC")
        ]
        n_clusters = settings["n_clusters_AC"]
    else:
        AC_filter = elec_network.buses.carrier.values == "AC"

        foreign_buses = elec_network.buses[
            (elec_network.buses.country != "DE")
            & (elec_network.buses.carrier == "AC")
        ]

        num_neighboring_country = len(
            foreign_buses[foreign_buses.index.isin(elec_network.loads.bus)]
        )

        elec_network.buses = elec_network.buses[
            AC_filter & (elec_network.buses.country.values == "DE")
        ]
        n_clusters = settings["n_clusters_AC"] - num_neighboring_country

    # Dealing with generators
    elec_network.generators = elec_network.generators[
        elec_network.generators.bus.isin(elec_network.buses.index)
    ]

    for attr in elec_network.generators_t:
        elec_network.generators_t[attr] = elec_network.generators_t[attr].loc[
            :,
            elec_network.generators_t[attr].columns.isin(
                elec_network.generators.index
            ),
        ]

    # Dealing with loads
    elec_network.loads = elec_network.loads[
        elec_network.loads.bus.isin(elec_network.buses.index)
    ]

    for attr in elec_network.loads_t:
        elec_network.loads_t[attr] = elec_network.loads_t[attr].loc[
            :,
            elec_network.loads_t[attr].columns.isin(elec_network.loads.index),
        ]

    # Dealing with storage_units
    elec_network.storage_units = elec_network.storage_units[
        elec_network.storage_units.bus.isin(elec_network.buses.index)
    ]

    for attr in elec_network.storage_units_t:
        elec_network.storage_units_t[attr] = elec_network.storage_units_t[
            attr
        ].loc[
            :,
            elec_network.storage_units_t[attr].columns.isin(
                elec_network.storage_units.index
            ),
        ]

    # Dealing with stores
    elec_network.stores = elec_network.stores[
        elec_network.stores.bus.isin(elec_network.buses.index)
    ]

    for attr in elec_network.stores_t:
        elec_network.stores_t[attr] = elec_network.stores_t[attr].loc[
            :,
            elec_network.stores_t[attr].columns.isin(
                elec_network.stores.index
            ),
        ]

    return elec_network, n_clusters


def preprocessing(etrago):
    def unify_foreign_buses(etrago):

        network = etrago.network.copy()

        foreign_buses = network.buses[
            (network.buses.country != "DE") & (network.buses.carrier == "AC")
        ]
        foreign_buses_load = foreign_buses[
            (foreign_buses.index.isin(network.loads.bus))
            & (foreign_buses.carrier == "AC")
        ]

        lines_col = network.lines.columns
        # The Dijkstra clustering works using the shortest electrical path between
        # buses. In some cases, a bus has just DC connections, which are considered
        # links. Therefore it is necessary to include temporarily the DC links
        # into the lines table.
        dc = network.links[network.links.carrier == "DC"]
        str1 = "DC_"
        dc.index = f"{str1}" + dc.index
        lines_plus_dc = lines_plus_dc = pd.concat([network.lines, dc])
        lines_plus_dc = lines_plus_dc[lines_col]
        lines_plus_dc["carrier"] = "AC"

        busmap_foreign = pd.Series(dtype=str)
        medoids_foreign = pd.Series(dtype=str)

        for country, df in foreign_buses.groupby(by="country"):
            weight = df.apply(
                lambda x: 1 if x.name in foreign_buses_load.index else 0,
                axis=1,
            )
            n_clusters = (foreign_buses_load.country == country).sum()

            busmap_country, medoid_idx_country = kmedoids_dijkstra_clustering(
                etrago, df, lines_plus_dc, weight, n_clusters
            )
            medoid_idx_country.index = medoid_idx_country.index.astype(str)
            busmap_country = busmap_country.map(medoid_idx_country)

            busmap_foreign = pd.concat([busmap_foreign, busmap_country])
            medoids_foreign = pd.concat([medoids_foreign, medoid_idx_country])

        return busmap_foreign

    network = etrago.network
    settings = etrago.args["network_clustering"]

    # prepare k-mean
    # k-means clustering (first try)
    network.generators.control = "PV"
    network.storage_units.control[
        network.storage_units.carrier == "extendable_storage"
    ] = "PV"

    # problem our lines have no v_nom. this is implicitly defined by the
    # connected buses:
    network.lines["v_nom"] = network.lines.bus0.map(network.buses.v_nom)

    # adjust the electrical parameters of the lines which are not 380.
    lines_v_nom_b = network.lines.v_nom != 380

    voltage_factor = (network.lines.loc[lines_v_nom_b, "v_nom"] / 380.0) ** 2

    network.lines.loc[lines_v_nom_b, "x"] *= 1 / voltage_factor

    network.lines.loc[lines_v_nom_b, "r"] *= 1 / voltage_factor

    network.lines.loc[lines_v_nom_b, "b"] *= voltage_factor

    network.lines.loc[lines_v_nom_b, "g"] *= voltage_factor

    network.lines.loc[lines_v_nom_b, "v_nom"] = 380.0

    trafo_index = network.transformers.index
    transformer_voltages = pd.concat(
        [
            network.transformers.bus0.map(network.buses.v_nom),
            network.transformers.bus1.map(network.buses.v_nom),
        ],
        axis=1,
    )

    network.import_components_from_dataframe(
        network.transformers.loc[
            :,
            [
                "bus0",
                "bus1",
                "x",
                "s_nom",
                "capital_cost",
                "sub_network",
                "s_max_pu",
                "lifetime",
            ],
        ]
        .assign(
            x=network.transformers.x
            * (380.0 / transformer_voltages.max(axis=1)) ** 2,
            length=1,
        )
        .set_index("T" + trafo_index),
        "Line",
    )
    network.lines.carrier = "AC"

    network.transformers.drop(trafo_index, inplace=True)

    for attr in network.transformers_t:
        network.transformers_t[attr] = network.transformers_t[attr].reindex(
            columns=[]
        )

    network.buses["v_nom"].loc[network.buses.carrier.values == "AC"] = 380.0

    busmap_foreign = unify_foreign_buses(etrago)

    network_elec, n_clusters = select_elec_network(etrago)

    if settings["method"] == "kmedoids-dijkstra":
        lines_col = network_elec.lines.columns

        # The Dijkstra clustering works using the shortest electrical path between
        # buses. In some cases, a bus has just DC connections, which are considered
        # links. Therefore it is necessary to include temporarily the DC links
        # into the lines table.
        dc = network.links[network.links.carrier == "DC"]
        str1 = "DC_"
        dc.index = f"{str1}" + dc.index
        lines_plus_dc = lines_plus_dc = pd.concat([network_elec.lines, dc])
        lines_plus_dc = lines_plus_dc[lines_col]
        network_elec.lines = lines_plus_dc.copy()
        network_elec.lines["carrier"] = "AC"

    # State whether to create a bus weighting and save it, create or not save
    # it, or use a bus weighting from a csv file
    if settings["bus_weight_tocsv"] is not None:
        weight = weighting_for_scenario(
            network=network_elec, save=settings["bus_weight_tocsv"]
        )
    elif settings["bus_weight_fromcsv"] is not None:
        weight = pd.read_csv(
            settings["bus_weight_fromcsv"], index_col="Bus", squeeze=True
        )
        weight.index = weight.index.astype(str)
    else:
        weight = weighting_for_scenario(network=network_elec, save=False)

    return network_elec, weight, n_clusters, busmap_foreign


def postprocessing(etrago, busmap, busmap_foreign, medoid_idx=None):
    settings = etrago.args["network_clustering"]
    method = settings["method"]
    num_clusters = settings["n_clusters_AC"]

    network, busmap = adjust_no_electric_network(
        etrago, busmap, cluster_met=method
    )

    # merge busmap for foreign buses with the German buses
    if settings["cluster_foreign_AC"] == False:
        for bus in busmap_foreign.index:
            busmap[bus] = busmap_foreign[bus]
            if bus == busmap_foreign[bus]:
                medoid_idx[bus] = bus
            medoid_idx.index = medoid_idx.index.astype("int")

    pd.DataFrame(busmap.items(), columns=["bus0", "bus1"]).to_csv(
        f"{method}_elecgrid_busmap_{num_clusters}_result.csv",
        index=False,
    )

    network.generators["weight"] = network.generators["p_nom"]
    aggregate_one_ports = network.one_port_components.copy()
    aggregate_one_ports.discard("Generator")

    clustering = get_clustering_from_busmap(
        network,
        busmap,
        aggregate_generators_weighted=True,
        one_port_strategies=strategies_one_ports(),
        generator_strategies=strategies_generators(),
        aggregate_one_ports=aggregate_one_ports,
        line_length_factor=settings["line_length_factor"],
    )

    if method == "kmedoids-dijkstra":
        for i in clustering.network.buses[
            clustering.network.buses.carrier == "AC"
        ].index:
            cluster = int(i)
            if cluster in medoid_idx.index:
                medoid = str(medoid_idx.loc[cluster])
                clustering.network.buses.at[i, "x"] = etrago.network.buses[
                    "x"
                ].loc[medoid]
                clustering.network.buses.at[i, "y"] = etrago.network.buses[
                    "y"
                ].loc[medoid]

    clustering.network.links, clustering.network.links_t = group_links(
        clustering.network
    )

    return (clustering, busmap)


def weighting_for_scenario(network, save=None):
    """
    define bus weighting based on generation, load and storage

    Parameters
    ----------
    network : pypsa.network
        Each bus in this network will receive a weight based on the
        generator, load and storages also available in the network object.
    save : str or bool, optional
        If defined, the result of the weighting will be saved in the path
        supplied here. The default is None.

    Returns
    -------
    weight : pandas.series
        Serie with the weight assigned to each bus to perform a k-mean
        clustering.

    """

    def calc_availability_factor(gen):
        if gen["carrier"] in time_dependent:
            cf = network.generators_t["p_max_pu"].loc[:, gen.name].mean()
        else:
            try:
                cf = fixed_capacity_fac[gen["carrier"]]
            except:
                print(gen)
                cf = 1
        return cf

    time_dependent = [
        "solar_rooftop",
        "solar",
        "wind_onshore",
        "wind_offshore",
    ]
    fixed_capacity_fac = {
        # A value of 1 is given to power plants where its availability
<<<<<<< HEAD
        #does not depend on the weather
        "industrial_gas_CHP":1,
=======
        # does not depend on the weather
>>>>>>> e0c0fb31
        "industrial_biomass_CHP": 1,
        "biomass": 1,
        "central_biomass_CHP": 1,
        "central_gas_CHP": 1,
        "OCGT":1,
        "other_non_renewable": 1,
        "run_of_river": 0.50,
        "reservoir": 1,
        "gas": 1,
        "oil": 1,
        "others": 1,
        "coal": 1,
        "lignite": 1,
        "nuclear": 1,
    }

    gen = network.generators[["bus", "carrier", "p_nom"]].copy()
    gen["cf"] = gen.apply(calc_availability_factor, axis=1)
    gen["weight"] = gen["p_nom"] * gen["cf"]
    gen = (
        gen.groupby("bus")
        .weight.sum()
        .reindex(network.buses.index, fill_value=0.0)
    )

    storage = (
        network.storage_units.groupby("bus")
        .p_nom.sum()
        .reindex(network.buses.index, fill_value=0.0)
    )

    load = (
        network.loads_t.p_set.mean()
        .groupby(network.loads.bus)
        .sum()
        .reindex(network.buses.index, fill_value=0.0)
    )

    w = gen + storage + load
    weight = ((w * (100000.0 / w.max())).astype(int)).reindex(
        network.buses.index, fill_value=1
    )

    weight[weight == 0] = 1

    if save:
        weight.to_csv(save)

    return weight


def run_spatial_clustering(self):

    if self.args["network_clustering"]["active"]:

        self.network.generators.control = "PV"

        elec_network, weight, n_clusters, busmap_foreign = preprocessing(self)

        if self.args["network_clustering"]["method"] == "kmeans":

            logger.info("Start k-mean clustering")

            busmap = kmean_clustering(self, elec_network, weight, n_clusters)
            medoid_idx = None

        elif self.args["network_clustering"]["method"] == "kmedoids-dijkstra":

            logger.info("Start k-medoids Dijkstra Clustering")

            busmap, medoid_idx = kmedoids_dijkstra_clustering(
                self,
                elec_network.buses,
                elec_network.lines,
                weight,
                n_clusters,
            )

        self.clustering, busmap = postprocessing(
            self, busmap, busmap_foreign, medoid_idx
        )
        self.update_busmap(busmap)

        if self.args["disaggregation"] != None:
            self.disaggregated_network = self.network.copy()
        else:
            self.disaggregated_network = self.network.copy(with_time=False)

        self.network = self.clustering.network.copy()

        self.buses_by_country()

        self.geolocation_buses()

        self.network.generators.control[
            self.network.generators.control == ""
        ] = "PV"
        logger.info(
            "Network clustered to {} buses with ".format(
                self.args["network_clustering"]["n_clusters_AC"]
            )
            + self.args["network_clustering"]["method"]
        )<|MERGE_RESOLUTION|>--- conflicted
+++ resolved
@@ -760,12 +760,7 @@
     ]
     fixed_capacity_fac = {
         # A value of 1 is given to power plants where its availability
-<<<<<<< HEAD
-        #does not depend on the weather
-        "industrial_gas_CHP":1,
-=======
         # does not depend on the weather
->>>>>>> e0c0fb31
         "industrial_biomass_CHP": 1,
         "biomass": 1,
         "central_biomass_CHP": 1,
