--- conflicted
+++ resolved
@@ -39,21 +39,6 @@
 logger = logging.getLogger(__name__)
 
 if "READTHEDOCS" not in os.environ:
-<<<<<<< HEAD
-=======
-    import logging
-
-    from pypsa import Network
-    from pypsa.clustering.spatial import (
-        aggregatebuses,
-        aggregateoneport,
-        get_clustering_from_busmap,
-    )
-    from six import iteritems
-    import numpy as np
-    import pandas as pd
-    import pypsa.io as io
->>>>>>> bcc3f848
 
     from etrago.cluster.spatial import (
         busmap_ehv_clustering,
