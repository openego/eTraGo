# -*- coding: utf-8 -*-
# Copyright 2016-2023 Flensburg University of Applied Sciences,
# Europa-Universität Flensburg,
# Centre for Sustainable Energy Systems,
# DLR-Institute for Networked Energy Systems

# This program is free software; you can redistribute it and/or
# modify it under the terms of the GNU Affero General Public License as
# published by the Free Software Foundation; either version 3 of the
# License, or (at your option) any later version.

# This program is distributed in the hope that it will be useful,
# but WITHOUT ANY WARRANTY; without even the implied warranty of
# MERCHANTABILITY or FITNESS FOR A PARTICULAR PURPOSE.  See the
# GNU Affero General Public License for more details.

# You should have received a copy of the GNU General Public License
# along with this program.  If not, see <http://www.gnu.org/licenses/>.

# File description for read-the-docs
""" electrical.py defines the methods to cluster power grid networks
spatially for applications within the tool eTraGo."""

import os

if "READTHEDOCS" not in os.environ:
    import logging

    from pypsa import Network
    from pypsa.clustering.spatial import (
        aggregatebuses,
        aggregateoneport,
        get_clustering_from_busmap,
    )
    from six import iteritems
    import numpy as np
    import pandas as pd
    import pypsa.io as io

    from etrago.cluster.spatial import (
        busmap_ehv_clustering,
<<<<<<< HEAD
        find_buses_area,
=======
        drop_nan_values,
>>>>>>> 697e8713
        group_links,
        kmean_clustering,
        kmedoids_dijkstra_clustering,
        strategies_buses,
        strategies_generators,
        strategies_lines,
        strategies_one_ports,
    )
    from etrago.tools.utilities import set_control_strategies

    logger = logging.getLogger(__name__)

__copyright__ = (
    "Flensburg University of Applied Sciences, "
    "Europa-Universität Flensburg, "
    "Centre for Sustainable Energy Systems, "
    "DLR-Institute for Networked Energy Systems"
)
__license__ = "GNU Affero General Public License Version 3 (AGPL-3.0)"
__author__ = (
    "MGlauer, MarlonSchlemminger, mariusves, BartelsJ, gnn, lukasoldi, "
    "ulfmueller, lukasol, ClaraBuettner, CarlosEpia, KathiEsterl, "
    "pieterhexen, fwitte, AmeliaNadal, cjbernal071421"
)


# TODO: Workaround because of agg


def _leading(busmap, df):
    """
    Returns a function that computes the leading bus_id for a given mapped
    list of buses.

    Parameters
    -----------
    busmap : dict
        A dictionary that maps old bus_ids to new bus_ids.
    df : pandas.DataFrame
        A DataFrame containing network.buses data. Each row corresponds
        to a unique bus

    Returns
    --------
    leader : function
        A function that returns the leading bus_id for the argument `x`.
    """

    def leader(x):
        ix = busmap[x.index[0]]
        return df.loc[ix, x.name]

    return leader


def adjust_no_electric_network(
    etrago, busmap, cluster_met, apply_on="grid_model"
):
    """
    Adjusts the non-electric network based on the electrical network
    (esp. eHV network), adds the gas buses to the busmap, and creates the
    new buses for the non-electric network.

    Parameters
    ----------
    etrago : Etrago
        An instance of the Etrago class.
    busmap : dict
        A dictionary that maps old bus_ids to new bus_ids.
    cluster_met : str
        A string indicating the clustering method to be used.

    Returns
    -------
    network : pypsa.Network
        Container for all network components of the clustered network.
    busmap : dict
        Maps old bus_ids to new bus_ids including all sectors.

    """

    def find_de_closest(network, bus_ne):
        ac_ehv = network.buses[
            (network.buses.v_nom > 110)
            & (network.buses.carrier == "AC")
            & (network.buses.country == "DE")
        ]

        bus_ne_x = network.buses.loc[bus_ne, "x"]
        bus_ne_y = network.buses.loc[bus_ne, "y"]

        ac_ehv["dist"] = ac_ehv.apply(
            lambda x: ((x.x - bus_ne_x) ** 2 + (x.y - bus_ne_y) ** 2)
            ** (1 / 2),
            axis=1,
        )

        new_ehv_bus = ac_ehv.dist.idxmin()

        return new_ehv_bus

    if apply_on == "grid_model":
        network = etrago.network.copy()
    elif apply_on == "market_model":
        network = etrago.network_tsa.copy()
    else:
        logger.warning(
            """Parameter apply_on must be either 'grid_model' or 'market_model'
            """
        )

    # network2 is supposed to contain all the not electrical or gas buses
    # and links
    network2 = network.copy(with_time=False)
    network2.buses = network2.buses[
        (network2.buses["carrier"] != "AC")
        & (network2.buses["carrier"] != "CH4")
        & (network2.buses["carrier"] != "H2_grid")
        & (network2.buses["carrier"] != "rural_heat_store")
        & (network2.buses["carrier"] != "central_heat")
        & (network2.buses["carrier"] != "central_heat_store")
    ]
    map_carrier = {
        "H2_saltcavern": "power_to_H2",
        "dsm": "dsm",
        "Li ion": "BEV charger",
        "Li_ion": "BEV_charger",
        "rural_heat": "rural_heat_pump",
    }

    no_elec_conex = []
    # busmap2 defines how the no electrical buses directly connected to AC
    # are going to be clustered
    busmap2 = {}

    # Map crossborder AC buses in case that they were not part of the k-mean
    # clustering
    if (not etrago.args["network_clustering"]["cluster_foreign_AC"]) & (
        cluster_met in ["kmeans", "kmedoids-dijkstra"]
    ):
        buses_orig = network.buses.copy()
        ac_buses_out = buses_orig[
            (buses_orig["country"] != "DE") & (buses_orig["carrier"] == "AC")
        ].dropna(subset=["country", "carrier"])

        for bus_out in ac_buses_out.index:
            busmap2[bus_out] = bus_out

    foreign_hv = network.buses[
        (network.buses.country != "DE")
        & (network.buses.carrier == "AC")
        & (network.buses.v_nom > 110)
    ].index

    busmap3 = pd.DataFrame(columns=["elec_bus", "carrier", "cluster"])
    for bus_ne in network2.buses.index:
        carry = network2.buses.loc[bus_ne, "carrier"]
        busmap3.at[bus_ne, "carrier"] = carry
        try:
            df = network2.links[
                (network2.links["bus1"] == bus_ne)
                & (network2.links["carrier"] == map_carrier[carry])
            ].copy()
            df["elec"] = df["bus0"].isin(busmap.keys())
            bus_hv = df[df["elec"]]["bus0"].iloc[0]
            bus_ehv = busmap[bus_hv]
            if bus_ehv not in foreign_hv:
                busmap3.at[bus_ne, "elec_bus"] = bus_ehv
            else:
                busmap3.at[bus_ne, "elec_bus"] = find_de_closest(
                    network, bus_ne
                )
        except:
            no_elec_conex.append(bus_ne)
            busmap3.at[bus_ne, "elec_bus"] = bus_ne

    for a, df in busmap3.groupby(["elec_bus", "carrier"]):
        busmap3.loc[df.index, "cluster"] = df.index[0]

    busmap3 = busmap3["cluster"].to_dict()

    if no_elec_conex:
        logger.info(
            f"""There are {len(no_elec_conex)} buses that have no direct
            connection to the electric network: {no_elec_conex}"""
        )

    # rural_heat_store buses are clustered based on the AC buses connected to
    # their corresponding rural_heat buses. Results saved in busmap4
    links_rural_store = etrago.network.links[
        etrago.network.links.carrier == "rural_heat_store_charger"
    ].copy()

    busmap4 = {}
    links_rural_store["to_ac"] = links_rural_store["bus0"].map(busmap3)
    for rural_heat_bus, df in links_rural_store.groupby("to_ac"):
        cluster_bus = df.bus1.iat[0]
        for rural_store_bus in df.bus1:
            busmap4[rural_store_bus] = cluster_bus

    # Add the gas buses to the busmap and map them to themself
    for gas_bus in network.buses[
        (network.buses["carrier"] == "H2_grid")
        | (network.buses["carrier"] == "CH4")
        | (network.buses["carrier"] == "central_heat")
        | (network.buses["carrier"] == "central_heat_store")
    ].index:
        busmap2[gas_bus] = gas_bus

    busmap = {**busmap, **busmap2, **busmap3, **busmap4}

    return network, busmap


def cluster_on_extra_high_voltage(etrago, busmap, with_time=True):
    """
    Main function of the EHV-Clustering approach. Creates a new clustered
    pypsa.Network given a busmap mapping all bus_ids to other bus_ids of the
    same network.

    Parameters
    ----------
    etrago : Etrago
        An instance of the Etrago class
    busmap : dict
        Maps old bus_ids to new bus_ids.
    with_time : bool
        If true time-varying data will also be aggregated.

    Returns
    -------
    network : pypsa.Network
        Container for all network components of the clustered network.
    busmap : dict
        Maps old bus_ids to new bus_ids including all sectors.
    """

    network_c = Network()

    network, busmap = adjust_no_electric_network(
        etrago, busmap, cluster_met="ehv"
    )

    buses = aggregatebuses(
        network,
        busmap,
        {
            "x": _leading(busmap, network.buses),
            "y": _leading(busmap, network.buses),
            "geom": lambda x: np.nan,
            "country": lambda x: "",
        },
    )

    # keep attached lines
    lines = network.lines.copy()
    mask = lines.bus0.isin(buses.index)
    lines = lines.loc[mask, :]

    # keep attached transformer
    transformers = network.transformers.copy()
    mask = transformers.bus0.isin(buses.index)
    transformers = transformers.loc[mask, :]

    io.import_components_from_dataframe(network_c, buses, "Bus")
    io.import_components_from_dataframe(network_c, lines, "Line")
    io.import_components_from_dataframe(network_c, transformers, "Transformer")

    # Dealing with links
    links = network.links.copy()
    dc_links = links[links["carrier"] == "DC"]
    # Discard links connected to buses under 220 kV
    dc_links = dc_links[dc_links.bus0.isin(buses.index)]
    links = links[links["carrier"] != "DC"]

    new_links = (
        links.assign(bus0=links.bus0.map(busmap), bus1=links.bus1.map(busmap))
        .dropna(subset=["bus0", "bus1"])
        .loc[lambda df: df.bus0 != df.bus1]
    )

    new_links = pd.concat([new_links, dc_links])
    new_links["topo"] = np.nan
    io.import_components_from_dataframe(network_c, new_links, "Link")

    if with_time:
        network_c.snapshots = network.snapshots
        network_c.set_snapshots(network.snapshots)
        network_c.snapshot_weightings = network.snapshot_weightings.copy()

        for attr, df in network.lines_t.items():
            mask = df.columns[df.columns.isin(lines.index)]
            df = df.loc[:, mask]
            if not df.empty:
                io.import_series_from_dataframe(network_c, df, "Line", attr)

        for attr, df in network.links_t.items():
            mask = df.columns[df.columns.isin(links.index)]
            df = df.loc[:, mask]
            if not df.empty:
                io.import_series_from_dataframe(network_c, df, "Link", attr)

    # dealing with generators
    # network.generators["weight"] = 1

    for one_port in network.one_port_components.copy():
        if one_port == "Generator":
            custom_strategies = strategies_generators()

        else:
            custom_strategies = strategies_one_ports().get(one_port, {})
        new_df, new_pnl = aggregateoneport(
            network,
            busmap,
            component=one_port,
            with_time=with_time,
            custom_strategies=custom_strategies,
        )
        io.import_components_from_dataframe(network_c, new_df, one_port)
        for attr, df in iteritems(new_pnl):
            io.import_series_from_dataframe(network_c, df, one_port, attr)

    network_c.links, network_c.links_t = group_links(network_c)
    network_c.determine_network_topology()

    return (network_c, busmap)


def delete_ehv_buses_no_lines(network):
    """
    When there are AC buses totally isolated, this function deletes them in
    order to make possible the creation of busmaps based on electrical
    connections and other purposes. Additionally, it throws a warning to
    inform the user in case that any correction should be done.

    Parameters
    ----------
    network : pypsa.network

    Returns
    -------
    None
    """
    lines = network.lines
    buses_ac = network.buses[
        (network.buses.carrier == "AC") & (network.buses.country == "DE")
    ]
    buses_in_lines = set(list(lines.bus0) + list(lines.bus1))
    buses_ac["with_line"] = buses_ac.index.isin(buses_in_lines)
    buses_ac["with_load"] = buses_ac.index.isin(network.loads.bus)
    buses_in_links = list(network.links.bus0) + list(network.links.bus1)
    buses_ac["with_link"] = buses_ac.index.isin(buses_in_links)
    buses_ac["with_gen"] = buses_ac.index.isin(network.generators.bus)

    delete_buses = buses_ac[
        (~buses_ac["with_line"])
        & (~buses_ac["with_load"])
        & (~buses_ac["with_link"])
        & (~buses_ac["with_gen"])
    ].index

    if len(delete_buses):
        logger.info(
            f"""

                ----------------------- WARNING ---------------------------
                THE FOLLOWING BUSES WERE DELETED BECAUSE THEY WERE ISOLATED:
                    {delete_buses.to_list()}.
                IT IS POTENTIALLY A SIGN OF A PROBLEM IN THE DATASET
                ----------------------- WARNING ---------------------------

                """
        )

    network.mremove("Bus", delete_buses)

    delete_trafo = network.transformers[
        (network.transformers.bus0.isin(delete_buses))
        | (network.transformers.bus1.isin(delete_buses))
    ].index

    network.mremove("Transformer", delete_trafo)

    delete_sto_units = network.storage_units[
        network.storage_units.bus.isin(delete_buses)
    ].index

    network.mremove("StorageUnit", delete_sto_units)

    return


def ehv_clustering(self):
    """
    Cluster the network based on Extra High Voltage (EHV) grid.

    If 'active' in the `network_clustering_ehv` argument is True, the function
    clusters the network based on the EHV grid.

    Parameters
    ----------
    self: Etrago object pointer
        The object pointer for an Etrago object.

    Returns
    -------
    None
    """

    if self.args["network_clustering_ehv"]["active"]:
        logger.info("Start ehv clustering")

        delete_ehv_buses_no_lines(self.network)

        busmap = busmap_ehv_clustering(self)

        self.network, busmap = cluster_on_extra_high_voltage(
            self, busmap, with_time=True
        )

        self.update_busmap(busmap)
        self.buses_by_country()

        # Drop nan values in timeseries after clustering
        drop_nan_values(self.network)

        logger.info("Network clustered to EHV-grid")


def select_elec_network(etrago, apply_on="grid_model"):
    """
    Creates networks to be used on the clustering based on settings specified
    in the args.

    Parameters
    ----------
    etrago : Etrago
        An instance of the Etrago class
    apply_on: str
        gives information about the objective of the output network. If
        "grid_model" is provided, the value assigned in the args for
        ["network_clustering"]["cluster_foreign_AC""] will define if the
        foreign buses will be included in the network. if "market_model" is
        provided, foreign buses will be always included.

    Returns
    -------
    Tuple containing:
        elec_network : pypsa.Network
            Contains the electric network
        n_clusters : int
            number of clusters used in the clustering process.
        area_network : pypsa.Network
            Contains the electric network in the area of interest defined in
            network_clustering - interest_area.
    """
<<<<<<< HEAD
    settings = etrago.args["network_clustering"]

    # Find buses in the area that should not be clustered
    buses_area = find_buses_area(etrago, "AC")

    elec_network_buses = etrago.network.buses[
        (~etrago.network.buses.index.isin(buses_area))
        & (etrago.network.buses.carrier == "AC")
    ].index

    # Exclude foreign buses when it is set to don't include them in clustering
    if settings["cluster_foreign_AC"]:
=======
    if apply_on == "grid_model":
        elec_network = etrago.network.copy()
    elif apply_on == "market_model":
        elec_network = etrago.network_tsa.copy()
    else:
        logger.warning(
            """Parameter apply_on must be either 'grid_model' or 'market_model'
            """
        )
    settings = etrago.args["network_clustering"]

    if apply_on == "grid_model":
        include_foreign = settings["cluster_foreign_AC"]
    elif apply_on == "market_model":
        include_foreign = True
    else:
        raise ValueError(
            """Parameter apply_on must be either 'grid_model' or 'market_model'
            """
        )

    if include_foreign:
        elec_network.buses = elec_network.buses[
            elec_network.buses.carrier == "AC"
        ]
        elec_network.links = elec_network.links[
            (elec_network.links.carrier == "AC")
            | (elec_network.links.carrier == "DC")
        ]
>>>>>>> 697e8713
        n_clusters = settings["n_clusters_AC"]
    else:
        foreign_buses = etrago.network.buses[
            (etrago.network.buses.country != "DE")
            & (etrago.network.buses.carrier == "AC")
        ]

        num_neighboring_country = len(
            foreign_buses[foreign_buses.index.isin(etrago.network.loads.bus)]
        )

        elec_network_buses = elec_network_buses[
            ~elec_network_buses.isin(foreign_buses.index)
        ]
        n_clusters = settings["n_clusters_AC"] - num_neighboring_country

    elec_network = network_based_on_buses(etrago.network, elec_network_buses)
    area_network = network_based_on_buses(etrago.network, buses_area)

    return elec_network, n_clusters, area_network


def network_based_on_buses(network, buses):
    """
    Extract all the elements in a network related to the supplied list of
    buses and return it like a new network.

    Parameters
    ----------
    network : pypsa.Network
        Original network that contains the buses of interest and other buses.
    buses : Pandas.Series
        Series that contains the name of all the buses that the new network
        will contain.

    Returns
    -------
    elec_network : pypsa.Network
        network containing only electrical elements attached to the supplied
        list of buses.

    """
    elec_network = network.copy()
    elec_network.buses = elec_network.buses[
        elec_network.buses.index.isin(buses)
    ]
    # Dealing with links
    elec_network.links = elec_network.links[
        (
            (elec_network.links.carrier == "AC")
            | (elec_network.links.carrier == "DC")
        )
        & (elec_network.links.bus0.isin(elec_network.buses.index))
        & (elec_network.links.bus1.isin(elec_network.buses.index))
    ]

    # Dealing with generators
    elec_network.generators = elec_network.generators[
        elec_network.generators.bus.isin(elec_network.buses.index)
    ]

    for attr in elec_network.generators_t:
        elec_network.generators_t[attr] = elec_network.generators_t[attr].loc[
            :,
            elec_network.generators_t[attr].columns.isin(
                elec_network.generators.index
            ),
        ]

    # Dealing with loads
    elec_network.loads = elec_network.loads[
        elec_network.loads.bus.isin(elec_network.buses.index)
    ]

    for attr in elec_network.loads_t:
        elec_network.loads_t[attr] = elec_network.loads_t[attr].loc[
            :,
            elec_network.loads_t[attr].columns.isin(elec_network.loads.index),
        ]

    # Dealing with storage_units
    elec_network.storage_units = elec_network.storage_units[
        elec_network.storage_units.bus.isin(elec_network.buses.index)
    ]

    for attr in elec_network.storage_units_t:
        elec_network.storage_units_t[attr] = elec_network.storage_units_t[
            attr
        ].loc[
            :,
            elec_network.storage_units_t[attr].columns.isin(
                elec_network.storage_units.index
            ),
        ]

    # Dealing with stores
    elec_network.stores = elec_network.stores[
        elec_network.stores.bus.isin(elec_network.buses.index)
    ]

    for attr in elec_network.stores_t:
        elec_network.stores_t[attr] = elec_network.stores_t[attr].loc[
            :,
            elec_network.stores_t[attr].columns.isin(
                elec_network.stores.index
            ),
        ]
    return elec_network


def unify_foreign_buses(etrago):
    """
    Unifies foreign AC buses into clusters using the k-medoids algorithm with
    Dijkstra distance as a similarity measure.

    Parameters
    ----------
    etrago : Etrago
        An instance of the Etrago class

    Returns
    -------
    busmap_foreign : pd.Series
        A pandas series that maps the foreign buses to their respective
        clusters. The series index is the bus ID and the values are the
        corresponding cluster medoid IDs.
    """
    network = etrago.network.copy(with_time=False)

    foreign_buses = network.buses[
        (network.buses.country != "DE") & (network.buses.carrier == "AC")
    ]
    foreign_buses_load = foreign_buses[
        (foreign_buses.index.isin(network.loads.bus))
        & (foreign_buses.carrier == "AC")
    ]

    lines_col = network.lines.columns
    # The Dijkstra clustering works using the shortest electrical path between
    # buses. In some cases, a bus has just DC connections, which are considered
    # links. Therefore it is necessary to include temporarily the DC links
    # into the lines table.
    dc = network.links[network.links.carrier == "DC"]
    str1 = "DC_"
    dc.index = f"{str1}" + dc.index
    lines_plus_dc = lines_plus_dc = pd.concat([network.lines, dc])
    lines_plus_dc = lines_plus_dc[lines_col]
    lines_plus_dc["carrier"] = "AC"

    busmap_foreign = pd.Series(dtype=str)

    for country, df in foreign_buses.groupby(by="country"):
        weight = df.apply(
            lambda x: 1 if x.name in foreign_buses_load.index else 0,
            axis=1,
        )
        n_clusters = (foreign_buses_load.country == country).sum()

        if n_clusters < len(df):
            (
                busmap_country,
                medoid_idx_country,
            ) = kmedoids_dijkstra_clustering(
                etrago, df, lines_plus_dc, weight, n_clusters
            )
            medoid_idx_country.index = medoid_idx_country.index.astype(str)
            busmap_country = busmap_country.map(medoid_idx_country)
            busmap_foreign = pd.concat([busmap_foreign, busmap_country])
        else:
            for bus in df.index:
                busmap_foreign[bus] = bus

    busmap_foreign.name = "foreign"
    busmap_foreign.index.name = "bus"

    return busmap_foreign


def preprocessing(etrago, apply_on="grid_model"):
    """
    Preprocesses an Etrago object to prepare it for network clustering.

    Parameters
    ----------
    etrago : Etrago
        An instance of the Etrago class
    apply_on : string
        provide information about the objective of the preprocessing. Which
        process is going to use the result. e.g. "grid_model", "market_model".

    Returns
    -------
    network_elec : pypsa.Network
        Container for all network components of the electrical network.
    weight : pandas.Series
        A pandas.Series with the bus weighting data.
    n_clusters : int
        The number of clusters to use for network clustering.
    busmap_foreign : pandas.Series
        The Series object with the foreign bus mapping data.
    """

    if apply_on == "grid_model":
        network = etrago.network
    elif apply_on == "market_model":
        network = etrago.network_tsa
    else:
        logger.warning(
            """Parameter apply_on must be either 'grid_model' or 'market_model'
            """
        )

    settings = etrago.args["network_clustering"]

    # problem our lines have no v_nom. this is implicitly defined by the
    # connected buses:
    network.lines["v_nom"] = network.lines.bus0.map(network.buses.v_nom)

    # adjust the electrical parameters of the lines which are not 380.
    lines_v_nom_b = network.lines.v_nom != 380

    voltage_factor = (network.lines.loc[lines_v_nom_b, "v_nom"] / 380.0) ** 2

    network.lines.loc[lines_v_nom_b, "x"] *= 1 / voltage_factor

    network.lines.loc[lines_v_nom_b, "r"] *= 1 / voltage_factor

    network.lines.loc[lines_v_nom_b, "b"] *= voltage_factor

    network.lines.loc[lines_v_nom_b, "g"] *= voltage_factor

    network.lines.loc[lines_v_nom_b, "v_nom"] = 380.0

    trafo_index = network.transformers.index

    if not trafo_index.empty:
        transformer_voltages = pd.concat(
            [
                network.transformers.bus0.map(network.buses.v_nom),
                network.transformers.bus1.map(network.buses.v_nom),
            ],
            axis=1,
        )

        network.import_components_from_dataframe(
            network.transformers.loc[
                :,
                [
                    "bus0",
                    "bus1",
                    "x",
                    "s_nom",
                    "capital_cost",
                    "sub_network",
                    "s_max_pu",
                    "lifetime",
                ],
            ]
            .assign(
                x=network.transformers.x
                * (380.0 / transformer_voltages.max(axis=1)) ** 2,
                length=1,
                v_nom=380.0,
            )
            .set_index("T" + trafo_index),
            "Line",
        )
        network.lines.carrier = "AC"

        network.transformers.drop(trafo_index, inplace=True)

        for attr in network.transformers_t:
            network.transformers_t[attr] = network.transformers_t[
                attr
            ].reindex(columns=[])
    elif trafo_index.empty:
        logging.info("Your network does not have any transformer")

    network.buses["v_nom"].loc[network.buses.carrier.values == "AC"] = 380.0

    if network.buses.country.isna().any():
        logger.info(
            f"""

                ----------------------- WARNING ---------------------------
                THE FOLLOWING BUSES HAVE NOT COUNTRY DATA:
                {network.buses[network.buses.country.isna()].index.to_list()}.
                THEY WILL BE ASSIGNED TO GERMANY, BUT IT IS POTENTIALLY A
                SIGN OF A PROBLEM IN THE DATASET.
                ----------------------- WARNING ---------------------------

                """
        )
        network.buses.country.loc[network.buses.country.isna()] = "DE"

    if settings["k_elec_busmap"] is False:
        busmap_foreign = unify_foreign_buses(etrago)
    else:
        busmap_foreign = pd.Series(name="foreign", dtype=str)

<<<<<<< HEAD
    network_elec, n_clusters, network_area = select_elec_network(etrago)
=======
    network_elec, n_clusters = select_elec_network(etrago, apply_on=apply_on)
>>>>>>> 697e8713

    if settings["method"] == "kmedoids-dijkstra":
        lines_col = network_elec.lines.columns

        # The Dijkstra clustering works using the shortest electrical path
        # between buses. In some cases, a bus has just DC connections, which
        # are considered links. Therefore it is necessary to include
        # temporarily the DC links into the lines table.
        dc = network.links[network.links.carrier == "DC"]
        str1 = "DC_"
        dc.index = f"{str1}" + dc.index
        lines_plus_dc = lines_plus_dc = pd.concat([network_elec.lines, dc])
        lines_plus_dc = lines_plus_dc[lines_col]
        network_elec.lines = lines_plus_dc.copy()
        network_elec.lines["carrier"] = "AC"

    # State whether to create a bus weighting and save it, create or not save
    # it, or use a bus weighting from a csv file
    if settings["bus_weight_tocsv"] is not None:
        weight = weighting_for_scenario(
            network=network_elec, save=settings["bus_weight_tocsv"]
        )
    elif settings["bus_weight_fromcsv"] is not None:
        weight = pd.read_csv(
            settings["bus_weight_fromcsv"], index_col="Bus", squeeze=True
        )
        weight.index = weight.index.astype(str)
    else:
        weight = weighting_for_scenario(network=network_elec, save=False)
        weight_area = weighting_for_scenario(network=network_area, save=False)

    return (
        network_elec,
        weight,
        n_clusters,
        busmap_foreign,
        network_area,
        weight_area,
    )


def postprocessing(
    etrago,
    busmap,
    busmap_foreign,
    medoid_idx=None,
    aggregate_generators_carriers=None,
    aggregate_links=True,
    apply_on="grid_model",
):
    """
    Postprocessing function for network clustering.

    Parameters
    ----------
    etrago : Etrago
        An instance of the Etrago class
    busmap : pandas.Series
        mapping between buses and clusters
    busmap_foreign : pandas.DataFrame
        mapping between foreign buses and clusters
    medoid_idx : pandas.DataFrame
        mapping between cluster indices and medoids

    Returns
    -------
    Tuple containing:
        clustering : pypsa.network
            Network object containing the clustered network
        busmap : pandas.Series
            Updated mapping between buses and clusters
    """
    settings = etrago.args["network_clustering"]
    method = settings["method"]
    num_clusters = settings["n_clusters_AC"]

    if not settings["k_elec_busmap"]:
        busmap.name = "cluster"
        busmap_elec = pd.DataFrame(busmap.copy(), dtype="string")
        busmap_elec.index.name = "bus"
        busmap_elec = busmap_elec.join(busmap_foreign, how="outer")
        busmap_elec = busmap_elec.join(
            pd.Series(
                medoid_idx.index.values.astype(str),
                medoid_idx,
                name="medoid_idx",
            )
        )

        busmap_elec.to_csv(
            f"{method}_elecgrid_busmap_{num_clusters}_result.csv"
        )

    else:
        logger.info("Import Busmap for spatial clustering")
        busmap_foreign = pd.read_csv(
            settings["k_elec_busmap"],
            dtype={"bus": str, "foreign": str},
            usecols=["bus", "foreign"],
            index_col="bus",
        ).dropna()["foreign"]
        busmap = pd.read_csv(
            settings["k_elec_busmap"],
            usecols=["bus", "cluster"],
            dtype={"bus": str, "cluster": str},
            index_col="bus",
        ).dropna()["cluster"]
        medoid_idx = pd.read_csv(
            settings["k_elec_busmap"],
            usecols=["bus", "medoid_idx"],
            index_col="bus",
        ).dropna()["medoid_idx"]

        medoid_idx = pd.Series(
            medoid_idx.index.values.astype(str), medoid_idx.values.astype(int)
        )

    network, busmap = adjust_no_electric_network(
        etrago, busmap, cluster_met=method, apply_on=apply_on
    )

    # merge busmap for foreign buses with the German buses
    if not settings["cluster_foreign_AC"]:
        for bus in busmap_foreign.index:
            busmap[bus] = busmap_foreign[bus]
            if bus == busmap_foreign[bus]:
                medoid_idx[bus] = bus
            medoid_idx.index = medoid_idx.index.astype("int")

    network.generators["weight"] = network.generators["p_nom"]
    aggregate_one_ports = network.one_port_components.copy()
    aggregate_one_ports.discard("Generator")

    clustering = get_clustering_from_busmap(
        network,
        busmap,
        aggregate_generators_weighted=True,
        aggregate_generators_carriers=aggregate_generators_carriers,
        one_port_strategies=strategies_one_ports(),
        generator_strategies=strategies_generators(),
        aggregate_one_ports=aggregate_one_ports,
        line_length_factor=settings["line_length_factor"],
        bus_strategies=strategies_buses(),
        line_strategies=strategies_lines(),
    )

    # Drop nan values after clustering
    drop_nan_values(clustering.network)

    if method == "kmedoids-dijkstra":
        for i in clustering.network.buses[
            clustering.network.buses.carrier == "AC"
        ].index:
            cluster = int(i)
            if cluster in medoid_idx.index:
                medoid = str(medoid_idx.loc[cluster])

                clustering.network.buses.at[i, "x"] = etrago.network.buses[
                    "x"
                ].loc[medoid]
                clustering.network.buses.at[i, "y"] = etrago.network.buses[
                    "y"
                ].loc[medoid]

    if aggregate_links:
        clustering.network.links, clustering.network.links_t = group_links(
            clustering.network
        )

    return (clustering, busmap)


def weighting_for_scenario(network, save=None):
    """
    define bus weighting based on generation, load and storage

    Parameters
    ----------
    network : pypsa.network
        Each bus in this network will receive a weight based on the
        generator, load and storages also available in the network object.
    save : str or bool, optional
        If defined, the result of the weighting will be saved in the path
        supplied here. The default is None.

    Returns
    -------
    weight : pandas.series
        Serie with the weight assigned to each bus to perform a k-mean
        clustering.

    """

    def calc_availability_factor(gen):
        """
        Calculate the availability factor for a given generator.

        Parameters
        -----------
        gen : pandas.DataFrame
            A `pypsa.Network.generators` DataFrame.

        Returns
        -------
        cf : float
            The availability factor of the generator.

        Notes
        -----
        Availability factor is defined as the ratio of the average power
        output of the generator over the maximum power output capacity of
        the generator. If the generator is time-dependent, its average power
        output is calculated using the `network.generators_t` DataFrame.
        Otherwise, its availability factor is obtained from the
        `fixed_capacity_fac` dictionary, which contains pre-defined factors
        for fixed capacity generators. If the generator's availability factor
        cannot be found in the dictionary, it is assumed to be 1.

        """
        if gen.name in network.generators_t.p_max_pu.columns:
            cf = network.generators_t["p_max_pu"].loc[:, gen.name].mean()
        else:
            cf = network.generators.loc[gen.name, "p_max_pu"]

        return cf

    gen = network.generators[network.generators.carrier != "load shedding"][
        ["bus", "carrier", "p_nom"]
    ].copy()
    gen["cf"] = gen.apply(calc_availability_factor, axis=1)
    gen["weight"] = gen["p_nom"] * gen["cf"]

    gen = (
        gen.groupby("bus")
        .weight.sum()
        .reindex(network.buses.index, fill_value=0.0)
    )

    storage = (
        network.storage_units.groupby("bus")
        .p_nom.sum()
        .reindex(network.buses.index, fill_value=0.0)
    )

    load = (
        network.loads_t.p_set.mean()
        .groupby(network.loads.bus)
        .sum()
        .reindex(network.buses.index, fill_value=0.0)
    )

    w = gen + storage + load
    weight = ((w * (100000.0 / w.max())).astype(int)).reindex(
        network.buses.index, fill_value=1
    )

    weight[weight == 0] = 1

    if save:
        weight.to_csv(save)

    return weight


def include_busmap_area(etrago, busmap, medoid_idx, network_area, weight_area):
    args = etrago.args["network_clustering"]

    if not args["interest_area"]:
        return busmap, medoid_idx
    if not args["cluster_interest_area"]:
        for bus in network_area.buses.index:
            busmap[bus] = bus
        return busmap, medoid_idx
    else:
        if args["method"] == "kmeans":
            busmap_area = kmean_clustering(
                etrago,
                network_area,
                weight_area,
                args["cluster_interest_area"],
            )
            busmap_area = (
                busmap_area.astype(int) + busmap.apply(int).max() + 1
            ).apply(str)

        if args["method"] == "kmedoids-dijkstra":
            busmap_area, medoid_idx_area = kmedoids_dijkstra_clustering(
                etrago,
                network_area.buses,
                network_area.lines,
                weight_area,
                args["cluster_interest_area"],
            )

            medoid_idx_area.index = (
                medoid_idx_area.index.astype(int) + busmap.apply(int).max() + 1
            )
            busmap_area = (
                busmap_area.astype(int) + busmap.apply(int).max() + 1
            ).apply(str)
            medoid_idx = pd.concat([medoid_idx, medoid_idx_area])

        busmap = pd.concat([busmap, busmap_area])

        return busmap, medoid_idx


def run_spatial_clustering(self):
    """
    Main method for running spatial clustering on the electrical network.
    Allows for clustering based on k-means and k-medoids dijkstra.

    Parameters
    -----------
    self
        The object pointer for an Etrago object containing all relevant
        parameters and data

    Returns
    -------
    None
    """
    if self.args["network_clustering"]["active"]:
        if self.args["spatial_disaggregation"] is not None:
            self.disaggregated_network = self.network.copy()
        else:
            self.disaggregated_network = self.network.copy(with_time=False)

        (
            elec_network,
            weight,
            n_clusters,
            busmap_foreign,
            network_area,
            weight_area,
        ) = preprocessing(self)

        if self.args["network_clustering"]["method"] == "kmeans":
            if not self.args["network_clustering"]["k_elec_busmap"]:
                logger.info("Start k-means Clustering")

                busmap_elec = kmean_clustering(
                    self, elec_network, weight, n_clusters
                )
                medoid_idx = pd.Series(dtype=str)
                busmap, medoid_idx = include_busmap_area(
                    self, busmap_elec, medoid_idx, network_area, weight_area
                )

            else:
                busmap = pd.Series(dtype=str)
                medoid_idx = pd.Series(dtype=str)

        elif self.args["network_clustering"]["method"] == "kmedoids-dijkstra":
            if not self.args["network_clustering"]["k_elec_busmap"]:
                logger.info("Start k-medoids Dijkstra Clustering")

                busmap_elec, medoid_idx = kmedoids_dijkstra_clustering(
                    self,
                    elec_network.buses,
                    elec_network.lines,
                    weight,
                    n_clusters,
                )

                busmap, medoid_idx = include_busmap_area(
                    self, busmap_elec, medoid_idx, network_area, weight_area
                )

            else:
                busmap = pd.Series(dtype=str)
                medoid_idx = pd.Series(dtype=str)

        clustering, busmap = postprocessing(
            self, busmap, busmap_foreign, medoid_idx
        )
        self.update_busmap(busmap)

        self.network = clustering.network

        self.buses_by_country()

        self.geolocation_buses()

        # The control parameter is overwritten in pypsa's clustering.
        # The function network.determine_network_topology is called,
        # which sets slack bus(es).
        set_control_strategies(self.network)

        logger.info(
            "Network clustered to {} buses with ".format(
                self.args["network_clustering"]["n_clusters_AC"]
            )
            + self.args["network_clustering"]["method"]
        )<|MERGE_RESOLUTION|>--- conflicted
+++ resolved
@@ -39,11 +39,8 @@
 
     from etrago.cluster.spatial import (
         busmap_ehv_clustering,
-<<<<<<< HEAD
         find_buses_area,
-=======
         drop_nan_values,
->>>>>>> 697e8713
         group_links,
         kmean_clustering,
         kmedoids_dijkstra_clustering,
@@ -500,68 +497,56 @@
             Contains the electric network in the area of interest defined in
             network_clustering - interest_area.
     """
-<<<<<<< HEAD
     settings = etrago.args["network_clustering"]
 
-    # Find buses in the area that should not be clustered
-    buses_area = find_buses_area(etrago, "AC")
-
-    elec_network_buses = etrago.network.buses[
-        (~etrago.network.buses.index.isin(buses_area))
-        & (etrago.network.buses.carrier == "AC")
-    ].index
-
-    # Exclude foreign buses when it is set to don't include them in clustering
-    if settings["cluster_foreign_AC"]:
-=======
     if apply_on == "grid_model":
-        elec_network = etrago.network.copy()
+        # Find buses in the area that should not be clustered
+        buses_area = find_buses_area(etrago, "AC")
+
+        elec_network_buses = etrago.network.buses[
+            (~etrago.network.buses.index.isin(buses_area))
+            & (etrago.network.buses.carrier == "AC")
+        ].index
+
+        # Exclude foreign buses when it is set to don't include them in clustering
+        if settings["cluster_foreign_AC"]:
+            n_clusters = settings["n_clusters_AC"]
+        else:
+            foreign_buses = etrago.network.buses[
+                (etrago.network.buses.country != "DE")
+                & (etrago.network.buses.carrier == "AC")
+            ]
+
+            num_neighboring_country = len(
+                foreign_buses[
+                    foreign_buses.index.isin(etrago.network.loads.bus)
+                ]
+            )
+
+            elec_network_buses = elec_network_buses[
+                ~elec_network_buses.isin(foreign_buses.index)
+            ]
+            n_clusters = settings["n_clusters_AC"] - num_neighboring_country
+
+        elec_network = network_based_on_buses(
+            etrago.network, elec_network_buses
+        )
+        area_network = network_based_on_buses(etrago.network, buses_area)
+
     elif apply_on == "market_model":
-        elec_network = etrago.network_tsa.copy()
+        elec_network_buses = etrago.network_tsa.buses[
+            etrago.network_tsa.buses.carrier == "AC"
+        ].index
+        elec_network = network_based_on_buses(
+            etrago.network_tsa, elec_network_buses
+        )
+        area_network = Network()
+
     else:
         logger.warning(
             """Parameter apply_on must be either 'grid_model' or 'market_model'
             """
         )
-    settings = etrago.args["network_clustering"]
-
-    if apply_on == "grid_model":
-        include_foreign = settings["cluster_foreign_AC"]
-    elif apply_on == "market_model":
-        include_foreign = True
-    else:
-        raise ValueError(
-            """Parameter apply_on must be either 'grid_model' or 'market_model'
-            """
-        )
-
-    if include_foreign:
-        elec_network.buses = elec_network.buses[
-            elec_network.buses.carrier == "AC"
-        ]
-        elec_network.links = elec_network.links[
-            (elec_network.links.carrier == "AC")
-            | (elec_network.links.carrier == "DC")
-        ]
->>>>>>> 697e8713
-        n_clusters = settings["n_clusters_AC"]
-    else:
-        foreign_buses = etrago.network.buses[
-            (etrago.network.buses.country != "DE")
-            & (etrago.network.buses.carrier == "AC")
-        ]
-
-        num_neighboring_country = len(
-            foreign_buses[foreign_buses.index.isin(etrago.network.loads.bus)]
-        )
-
-        elec_network_buses = elec_network_buses[
-            ~elec_network_buses.isin(foreign_buses.index)
-        ]
-        n_clusters = settings["n_clusters_AC"] - num_neighboring_country
-
-    elec_network = network_based_on_buses(etrago.network, elec_network_buses)
-    area_network = network_based_on_buses(etrago.network, buses_area)
 
     return elec_network, n_clusters, area_network
 
@@ -844,11 +829,9 @@
     else:
         busmap_foreign = pd.Series(name="foreign", dtype=str)
 
-<<<<<<< HEAD
-    network_elec, n_clusters, network_area = select_elec_network(etrago)
-=======
-    network_elec, n_clusters = select_elec_network(etrago, apply_on=apply_on)
->>>>>>> 697e8713
+    network_elec, n_clusters, network_area = select_elec_network(
+        etrago, apply_on=apply_on
+    )
 
     if settings["method"] == "kmedoids-dijkstra":
         lines_col = network_elec.lines.columns
