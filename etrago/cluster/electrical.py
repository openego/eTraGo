# -*- coding: utf-8 -*-
# Copyright 2016-2018  Flensburg University of Applied Sciences,
# Europa-Universität Flensburg,
# Centre for Sustainable Energy Systems,
# DLR-Institute for Networked Energy Systems

# This program is free software; you can redistribute it and/or
# modify it under the terms of the GNU Affero General Public License as
# published by the Free Software Foundation; either version 3 of the
# License, or (at your option) any later version.

# This program is distributed in the hope that it will be useful,
# but WITHOUT ANY WARRANTY; without even the implied warranty of
# MERCHANTABILITY or FITNESS FOR A PARTICULAR PURPOSE.  See the
# GNU Affero General Public License for more details.

# You should have received a copy of the GNU General Public License
# along with this program.  If not, see <http://www.gnu.org/licenses/>.

# File description for read-the-docs
""" electrical.py defines the methods to cluster power grid networks
spatially for applications within the tool eTraGo."""

import os

if "READTHEDOCS" not in os.environ:
    import logging

    import numpy as np
    import pandas as pd
    import pypsa.io as io
    from pypsa import Network
    from pypsa.networkclustering import (
        aggregatebuses,
        aggregategenerators,
        aggregateoneport,
        get_clustering_from_busmap,
    )
    from six import iteritems

    from etrago.cluster.spatial import (
        busmap_from_psql,
        group_links,
        kmean_clustering,
        kmedoids_dijkstra_clustering,
        strategies_generators,
        strategies_one_ports,
    )
    from etrago.tools.utilities import *

    logger = logging.getLogger(__name__)

__copyright__ = (
    "Flensburg University of Applied Sciences, "
    "Europa-Universität Flensburg, "
    "Centre for Sustainable Energy Systems, "
    "DLR-Institute for Networked Energy Systems"
)
__license__ = "GNU Affero General Public License Version 3 (AGPL-3.0)"
__author__ = "s3pp, wolfbunke, ulfmueller, lukasol"

# TODO: Workaround because of agg


def _leading(busmap, df):
    """ """

    def leader(x):
        ix = busmap[x.index[0]]
        return df.loc[ix, x.name]

    return leader


def adjust_no_electric_network(etrago, busmap, cluster_met):

    network = etrago.network.copy()
    # network2 is supposed to contain all the not electrical or gas buses and links
    network2 = network.copy()
    network2.buses = network2.buses[
        (network2.buses["carrier"] != "AC")
        & (network2.buses["carrier"] != "CH4")
        & (network2.buses["carrier"] != "H2_grid")
        & (network2.buses["carrier"] != "rural_heat_store")
        & (network2.buses["carrier"] != "central_heat")
        & (network2.buses["carrier"] != "central_heat_store")
    ]
    map_carrier = {
        "H2_saltcavern": "power_to_H2",
        "dsm": "dsm",
        "Li ion": "BEV charger",
        "rural_heat": "rural_heat_pump",
    }

    # no_elec_to_cluster maps the no electrical buses to the eHV/kmean bus
    no_elec_to_cluster = pd.DataFrame(
        columns=["cluster", "carrier", "new_bus"]
    ).set_index("new_bus")

    max_bus = max([int(item) for item in network.buses.index.to_list()])

    no_elec_conex = []
    # busmap2 maps all the no electrical buses to the new buses based on the
    # eHV network
    busmap2 = {}

    # Map crossborder AC buses in case that they were not part of the k-mean clustering
    if not (etrago.args["network_clustering"]["cluster_foreign_AC"]) & (
        cluster_met in ["kmeans", "kmedoids-dijkstra"]
    ):
        buses_orig = network.buses.copy()
        ac_buses_out = buses_orig[
            (buses_orig["country"] != "DE") & (buses_orig["carrier"] == "AC")
<<<<<<< HEAD
        ]
=======
        ].dropna(subset=["country", "carrier"])
        
>>>>>>> 39e67958
        for bus_out in ac_buses_out.index:
            busmap2[bus_out] = bus_out

    for bus_ne in network2.buses.index:
        bus_hv = -1
        carry = network2.buses.loc[bus_ne, "carrier"]

        if (
            len(
                network2.links[
                    (network2.links["bus1"] == bus_ne)
                    & (network2.links["carrier"] == map_carrier[carry])
                ]
            )
            > 0
        ):
            df = network2.links[
                (network2.links["bus1"] == bus_ne)
                & (network2.links["carrier"] == map_carrier[carry])
            ].copy()
            df["elec"] = df["bus0"].isin(busmap.keys())
            df = df[df["elec"] == True]
            if len(df) > 0:
                bus_hv = df["bus0"][0]

        if bus_hv == -1:
            busmap2[bus_ne] = str(bus_ne)
            no_elec_conex.append(bus_ne)
            continue

        if (
            (no_elec_to_cluster.cluster == busmap[bus_hv])
            & (no_elec_to_cluster.carrier == carry)
        ).any():

            bus_cluster = no_elec_to_cluster[
                (no_elec_to_cluster.cluster == busmap[bus_hv])
                & (no_elec_to_cluster.carrier == carry)
            ].index[0]
        else:
            bus_cluster = str(max_bus + 1)
            max_bus = max_bus + 1
            new = pd.DataFrame(
<<<<<<< HEAD
                {"cluster": busmap[bus_hv], "carrier": carry}, index=[bus_cluster]
=======
                {"cluster": busmap[bus_hv], "carrier": carry},
                index=[bus_cluster],
>>>>>>> 39e67958
            )

            no_elec_to_cluster = pd.concat([no_elec_to_cluster, new])

        busmap2[bus_ne] = bus_cluster

    if no_elec_conex:
        logger.info(
            f"""There are {len(no_elec_conex)} buses that have no direct
            connection to the electric network: {no_elec_conex}"""
        )

    # rural_heat_store buses are clustered based on the AC buses connected to
    # their corresponding rural_heat buses
    links_rural_store = etrago.network.links[
        etrago.network.links.carrier == "rural_heat_store_charger"
    ].copy()

    busmap3 = {}
    links_rural_store["to_ac"] = links_rural_store["bus0"].map(busmap2)
    for rural_heat_bus, df in links_rural_store.groupby("to_ac"):
        cluster_bus = df.bus1.iat[0]
        for rural_store_bus in df.bus1:
            busmap3[rural_store_bus] = cluster_bus

    # Add the gas buses to the busmap and map them to themself
    for gas_bus in network.buses[
        (network.buses["carrier"] == "H2_grid")
        | (network.buses["carrier"] == "CH4")
        | (network.buses["carrier"] == "central_heat")
        | (network.buses["carrier"] == "central_heat_store")
    ].index:

        busmap2[gas_bus] = gas_bus

    busmap = {**busmap, **busmap2, **busmap3}

    # The new buses based on the eHV network for not electrical buses are created
    if cluster_met in ["kmeans", "kmedoids-dijkstra"]:
        network.madd(
<<<<<<< HEAD
            "Bus", names=no_elec_to_cluster.index, carrier=no_elec_to_cluster.carrier
=======
            "Bus",
            names=no_elec_to_cluster.index,
            carrier=no_elec_to_cluster.carrier,
>>>>>>> 39e67958
        )

    else:
        network.madd(
            "Bus",
            names=no_elec_to_cluster.index,
            carrier=no_elec_to_cluster.carrier.values,
            x=network.buses.loc[no_elec_to_cluster.cluster.values, "x"].values,
            y=network.buses.loc[no_elec_to_cluster.cluster.values, "y"].values,
            country=network.buses.loc[
                no_elec_to_cluster.cluster.values, "country"
            ].values,
        )
    return network, busmap


def cluster_on_extra_high_voltage(etrago, busmap, with_time=True):
    """Main function of the EHV-Clustering approach. Creates a new clustered
    pypsa.Network given a busmap mapping all bus_ids to other bus_ids of the
    same network.

    Parameters
    ----------
    network : pypsa.Network
        Container for all network components.

    busmap : dict
        Maps old bus_ids to new bus_ids.

    with_time : bool
        If true time-varying data will also be aggregated.

    Returns
    -------
    network : pypsa.Network
        Container for all network components of the clustered network.

    busmap : dict
        Maps old bus_ids to new bus_ids including all sectors.
    """

    network_c = Network()

    network, busmap = adjust_no_electric_network(
        etrago, busmap, cluster_met="ehv"
    )

    pd.DataFrame(busmap.items(), columns=["bus0", "bus1"]).to_csv(
        "ehv_elecgrid_busmap_result.csv",
        index=False,
    )

    buses = aggregatebuses(
        network,
        busmap,
        {
            "x": _leading(busmap, network.buses),
            "y": _leading(busmap, network.buses),
        },
    )

    # keep attached lines
    lines = network.lines.copy()
    mask = lines.bus0.isin(buses.index)
    lines = lines.loc[mask, :]

    # keep attached transformer
    transformers = network.transformers.copy()
    mask = transformers.bus0.isin(buses.index)
    transformers = transformers.loc[mask, :]

    io.import_components_from_dataframe(network_c, buses, "Bus")
    io.import_components_from_dataframe(network_c, lines, "Line")
    io.import_components_from_dataframe(network_c, transformers, "Transformer")

    # Dealing with links
    links = network.links.copy()
    dc_links = links[links["carrier"] == "DC"]
    links = links[links["carrier"] != "DC"]

    new_links = (
        links.assign(bus0=links.bus0.map(busmap), bus1=links.bus1.map(busmap))
        .dropna(subset=["bus0", "bus1"])
        .loc[lambda df: df.bus0 != df.bus1]
    )

    new_links = pd.concat([new_links, dc_links])
    new_links["topo"] = np.nan
    io.import_components_from_dataframe(network_c, new_links, "Link")

    if with_time:
        network_c.snapshots = network.snapshots
        network_c.set_snapshots(network.snapshots)
        network_c.snapshot_weightings = network.snapshot_weightings.copy()

        for attr, df in network.lines_t.items():
            mask = df.columns[df.columns.isin(lines.index)]
            df = df.loc[:, mask]
            if not df.empty:
                io.import_series_from_dataframe(network_c, df, "Line", attr)

        for attr, df in network.links_t.items():
            mask = df.columns[df.columns.isin(links.index)]
            df = df.loc[:, mask]
            if not df.empty:
                io.import_series_from_dataframe(network_c, df, "Link", attr)

    # dealing with generators
    network.generators.control = "PV"
    network.generators["weight"] = 1

    new_df, new_pnl = aggregategenerators(
        network, busmap, with_time, custom_strategies=strategies_generators()
    )
    io.import_components_from_dataframe(network_c, new_df, "Generator")
    for attr, df in iteritems(new_pnl):
        io.import_series_from_dataframe(network_c, df, "Generator", attr)

    # dealing with all other components
    aggregate_one_ports = network.one_port_components.copy()
    aggregate_one_ports.discard("Generator")

    for one_port in aggregate_one_ports:
        one_port_strategies = strategies_one_ports()
        new_df, new_pnl = aggregateoneport(
            network,
            busmap,
            component=one_port,
            with_time=with_time,
            custom_strategies=one_port_strategies.get(one_port, {}),
        )
        io.import_components_from_dataframe(network_c, new_df, one_port)
        for attr, df in iteritems(new_pnl):
            io.import_series_from_dataframe(network_c, df, one_port, attr)

    network_c.links, network_c.links_t = group_links(network_c)

    network_c.determine_network_topology()

    return (network_c.copy(), busmap)


def delete_ehv_buses_no_lines(network):
    """
    When there are AC buses totally isolated, this function deletes them in order
    to make possible the creation of busmaps based on electrical connections
    and other purposes. Additionally, it throws a warning to inform the user
    in case that any correction should be done.
    Parameters
    ----------
    network : pypsa.network
    Returns
    -------
    None
    """
    lines = network.lines
    buses_ac = network.buses[
        (network.buses.carrier == "AC") & (network.buses.country == "DE")
    ]
    buses_in_lines = set(list(lines.bus0) + list(lines.bus1))
    buses_ac["with_line"] = buses_ac.index.isin(buses_in_lines)
    buses_ac["with_load"] = buses_ac.index.isin(network.loads.bus)
    buses_in_links = list(network.links.bus0) + list(network.links.bus1)
    buses_ac["with_link"] = buses_ac.index.isin(buses_in_links)
    buses_ac["with_gen"] = buses_ac.index.isin(network.generators.bus)

    delete_buses = buses_ac[
        (buses_ac["with_line"] == False)
        & (buses_ac["with_load"] == False)
        & (buses_ac["with_link"] == False)
        & (buses_ac["with_gen"] == False)
    ].index

    if len(delete_buses):
        logger.info(
            f"""

                    ----------------------- WARNING ---------------------------
                    THE FOLLOWING BUSES WERE DELETED BECAUSE THEY WERE ISOLATED:
                        {delete_buses.to_list()}.
                    IT IS POTENTIALLY A SIGN OF A PROBLEM IN THE DATASET
                    ----------------------- WARNING ---------------------------

                    """
        )

    network.mremove("Bus", delete_buses)

    delete_trafo = network.transformers[
        (network.transformers.bus0.isin(delete_buses))
        | (network.transformers.bus1.isin(delete_buses))
    ].index

    network.mremove("Transformer", delete_trafo)

    delete_sto_units = network.storage_units[
        network.storage_units.bus.isin(delete_buses)
    ].index

    network.mremove("StorageUnit", delete_sto_units)

    return


def ehv_clustering(self):

    if self.args["network_clustering_ehv"]:

        logger.info("Start ehv clustering")

        self.network.generators.control = "PV"

        delete_ehv_buses_no_lines(self.network)

        busmap = busmap_from_psql(self)

        self.network, busmap = cluster_on_extra_high_voltage(
            self, busmap, with_time=True
        )

        self.update_busmap(busmap)
        self.buses_by_country()
        logger.info("Network clustered to EHV-grid")


def select_elec_network(etrago):

    elec_network = etrago.network.copy()
    settings = etrago.args["network_clustering"]
    if settings["cluster_foreign_AC"]:
        elec_network.buses = elec_network.buses[elec_network.buses.carrier == "AC"]
        elec_network.links = elec_network.links[
            (elec_network.links.carrier == "AC") | (elec_network.links.carrier == "DC")
        ]
        n_clusters = settings["n_clusters_AC"]
    else:
        AC_filter = elec_network.buses.carrier.values == "AC"
<<<<<<< HEAD

        num_neighboring_country = len(
            elec_network.buses[AC_filter & (elec_network.buses.country.values != "DE")]
=======

        foreign_buses = elec_network.buses[
            (elec_network.buses.country != "DE")
            & (elec_network.buses.carrier == "AC")
        ]

        num_neighboring_country = len(
            foreign_buses[foreign_buses.index.isin(elec_network.loads.bus)]
>>>>>>> 39e67958
        )

        elec_network.buses = elec_network.buses[
            AC_filter & (elec_network.buses.country.values == "DE")
        ]
        n_clusters = settings["n_clusters_AC"] - num_neighboring_country

    # Dealing with generators
    elec_network.generators = elec_network.generators[
        elec_network.generators.bus.isin(elec_network.buses.index)
    ]

    for attr in elec_network.generators_t:
        elec_network.generators_t[attr] = elec_network.generators_t[attr].loc[
            :,
            elec_network.generators_t[attr].columns.isin(
                elec_network.generators.index
            ),
        ]

    # Dealing with loads
    elec_network.loads = elec_network.loads[
        elec_network.loads.bus.isin(elec_network.buses.index)
    ]

    for attr in elec_network.loads_t:
        elec_network.loads_t[attr] = elec_network.loads_t[attr].loc[
            :,
            elec_network.loads_t[attr].columns.isin(elec_network.loads.index),
        ]

    # Dealing with storage_units
    elec_network.storage_units = elec_network.storage_units[
        elec_network.storage_units.bus.isin(elec_network.buses.index)
    ]

    for attr in elec_network.storage_units_t:
        elec_network.storage_units_t[attr] = elec_network.storage_units_t[
            attr
        ].loc[
            :,
            elec_network.storage_units_t[attr].columns.isin(
                elec_network.storage_units.index
            ),
        ]

    # Dealing with stores
    elec_network.stores = elec_network.stores[
        elec_network.stores.bus.isin(elec_network.buses.index)
    ]

    for attr in elec_network.stores_t:
        elec_network.stores_t[attr] = elec_network.stores_t[attr].loc[
            :,
            elec_network.stores_t[attr].columns.isin(
                elec_network.stores.index
            ),
        ]

    return elec_network, n_clusters


def preprocessing(etrago):
    def unify_foreign_buses(etrago):

        network = etrago.network.copy()

        foreign_buses = network.buses[
            (network.buses.country != "DE") & (network.buses.carrier == "AC")
        ]
        foreign_buses_load = foreign_buses[
            (foreign_buses.index.isin(network.loads.bus))
            & (foreign_buses.carrier == "AC")
        ]

        lines_col = network.lines.columns
        # The Dijkstra clustering works using the shortest electrical path between
        # buses. In some cases, a bus has just DC connections, which are considered
        # links. Therefore it is necessary to include temporarily the DC links
        # into the lines table.
        dc = network.links[network.links.carrier == "DC"]
        str1 = "DC_"
        dc.index = f"{str1}" + dc.index
        lines_plus_dc = lines_plus_dc = pd.concat([network.lines, dc])
        lines_plus_dc = lines_plus_dc[lines_col]
        lines_plus_dc["carrier"] = "AC"

        busmap_foreign = pd.Series(dtype=str)
        medoids_foreign = pd.Series(dtype=str)

        for country, df in foreign_buses.groupby(by="country"):
            weight = df.apply(
                lambda x: 1 if x.name in foreign_buses_load.index else 0,
                axis=1,
            )
            n_clusters = (foreign_buses_load.country == country).sum()

            busmap_country, medoid_idx_country = kmedoids_dijkstra_clustering(
<<<<<<< HEAD
                etrago, df, lines_plus_dc, weight, n_clusters, export=False
            )
=======
                etrago, df, lines_plus_dc, weight, n_clusters)
>>>>>>> 39e67958
            medoid_idx_country.index = medoid_idx_country.index.astype(str)
            busmap_country = busmap_country.map(medoid_idx_country)

            busmap_foreign = pd.concat([busmap_foreign, busmap_country])
            medoids_foreign = pd.concat([medoids_foreign, medoid_idx_country])
        busmap_foreign.name = "foreign"
        busmap_foreign.index.name = "bus"

        return busmap_foreign

    network = etrago.network
    settings = etrago.args["network_clustering"]

    # prepare k-mean
    # k-means clustering (first try)
    network.generators.control = "PV"
    network.storage_units.control[
        network.storage_units.carrier == "extendable_storage"
    ] = "PV"

    # problem our lines have no v_nom. this is implicitly defined by the
    # connected buses:
    network.lines["v_nom"] = network.lines.bus0.map(network.buses.v_nom)

    # adjust the electrical parameters of the lines which are not 380.
    lines_v_nom_b = network.lines.v_nom != 380

    voltage_factor = (network.lines.loc[lines_v_nom_b, "v_nom"] / 380.0) ** 2

    network.lines.loc[lines_v_nom_b, "x"] *= 1 / voltage_factor

    network.lines.loc[lines_v_nom_b, "r"] *= 1 / voltage_factor

    network.lines.loc[lines_v_nom_b, "b"] *= voltage_factor

    network.lines.loc[lines_v_nom_b, "g"] *= voltage_factor

    network.lines.loc[lines_v_nom_b, "v_nom"] = 380.0

    trafo_index = network.transformers.index
    transformer_voltages = pd.concat(
        [
            network.transformers.bus0.map(network.buses.v_nom),
            network.transformers.bus1.map(network.buses.v_nom),
        ],
        axis=1,
    )

    network.import_components_from_dataframe(
        network.transformers.loc[
            :,
            [
                "bus0",
                "bus1",
                "x",
                "s_nom",
                "capital_cost",
                "sub_network",
                "s_max_pu",
                "lifetime",
            ],
        ]
        .assign(
            x=network.transformers.x
            * (380.0 / transformer_voltages.max(axis=1)) ** 2,
            length=1,
        )
        .set_index("T" + trafo_index),
        "Line",
    )
    network.lines.carrier = "AC"

    network.transformers.drop(trafo_index, inplace=True)

    for attr in network.transformers_t:
        network.transformers_t[attr] = network.transformers_t[attr].reindex(
            columns=[]
        )

    network.buses["v_nom"].loc[network.buses.carrier.values == "AC"] = 380.0

    if settings["k_elec_busmap"] is False:
<<<<<<< HEAD

        etrago.network = unify_foreign_buses(etrago)

    etrago.buses_by_country()
=======
        busmap_foreign = unify_foreign_buses(etrago)
    else:
        busmap_foreign = pd.Series(name="foreign", dtype=str)
>>>>>>> 39e67958

    network_elec, n_clusters = select_elec_network(etrago)

    if settings["method"] == "kmedoids-dijkstra":
        lines_col = network_elec.lines.columns

        # The Dijkstra clustering works using the shortest electrical path between
        # buses. In some cases, a bus has just DC connections, which are considered
        # links. Therefore it is necessary to include temporarily the DC links
        # into the lines table.
        dc = network.links[network.links.carrier == "DC"]
        str1 = "DC_"
        dc.index = f"{str1}" + dc.index
        lines_plus_dc = lines_plus_dc = pd.concat([network_elec.lines, dc])
        lines_plus_dc = lines_plus_dc[lines_col]
        network_elec.lines = lines_plus_dc.copy()
        network_elec.lines["carrier"] = "AC"

    # State whether to create a bus weighting and save it, create or not save
    # it, or use a bus weighting from a csv file
    if settings["bus_weight_tocsv"] is not None:
        weight = weighting_for_scenario(
            network=network_elec, save=settings["bus_weight_tocsv"]
        )
    elif settings["bus_weight_fromcsv"] is not None:
        weight = pd.read_csv(
            settings["bus_weight_fromcsv"], index_col="Bus", squeeze=True
        )
        weight.index = weight.index.astype(str)
    else:
        weight = weighting_for_scenario(network=network_elec, save=False)

    return network_elec, weight, n_clusters, busmap_foreign


def postprocessing(etrago, busmap, busmap_foreign, medoid_idx=None):
    settings = etrago.args["network_clustering"]
    method = settings["method"]
    num_clusters = settings["n_clusters_AC"]

<<<<<<< HEAD
    network, busmap = adjust_no_electric_network(etrago, busmap, cluster_met=method)

    pd.DataFrame(busmap.items(), columns=["bus0", "bus1"]).to_csv(
        f"{method}_elecgrid_busmap_{num_clusters}_result.csv",
        index=False,
    )
=======
    if settings["k_elec_busmap"] == False:
        busmap.name = 'cluster'
        busmap_elec = pd.DataFrame(busmap.copy(), dtype="string")
        busmap_elec.index.name = "bus"
        busmap_elec = busmap_elec.join(busmap_foreign, how="outer")
        busmap_elec = busmap_elec.join(
            pd.Series(
                medoid_idx.index.values.astype(str),
                medoid_idx,
                name="medoid_idx",
            )
        )

        busmap_elec.to_csv(
            f"{method}_elecgrid_busmap_{num_clusters}_result.csv"
        )

    else:
        logger.info("Import Busmap for spatial clustering")
        busmap_foreign = pd.read_csv(
            settings["k_elec_busmap"],
            dtype={"bus": str, "foreign": str},
            usecols=["bus", "foreign"],
            index_col="bus",
        ).dropna()["foreign"]
        busmap = pd.read_csv(
            settings["k_elec_busmap"],
            usecols=["bus", "cluster"],
            dtype={"bus": str, "cluster": str},
            index_col="bus",
        ).dropna()["cluster"]
        medoid_idx = pd.read_csv(
            settings["k_elec_busmap"],
            usecols=["bus", "medoid_idx"],
            index_col="bus",
        ).dropna()["medoid_idx"]

        medoid_idx = pd.Series(
            medoid_idx.index.values.astype(str), medoid_idx.values.astype(int)
        )

    network, busmap = adjust_no_electric_network(
        etrago, busmap, cluster_met=method
    )

    # merge busmap for foreign buses with the German buses
    if settings["cluster_foreign_AC"] == False:
        for bus in busmap_foreign.index:
            busmap[bus] = busmap_foreign[bus]
            if bus == busmap_foreign[bus]:
                medoid_idx[bus] = bus
            medoid_idx.index = medoid_idx.index.astype("int")
>>>>>>> 39e67958

    network.generators["weight"] = network.generators["p_nom"]
    aggregate_one_ports = network.one_port_components.copy()
    aggregate_one_ports.discard("Generator")

    clustering = get_clustering_from_busmap(
        network,
        busmap,
        aggregate_generators_weighted=True,
        one_port_strategies=strategies_one_ports(),
        generator_strategies=strategies_generators(),
        aggregate_one_ports=aggregate_one_ports,
        line_length_factor=settings["line_length_factor"],
    )
    
    if method == "kmedoids-dijkstra":
        for i in clustering.network.buses[
            clustering.network.buses.carrier == "AC"
        ].index:
            cluster = int(i)
            if cluster in medoid_idx.index:
                medoid = str(medoid_idx.loc[cluster])
<<<<<<< HEAD
                clustering.network.buses.at[i, "x"] = network.buses["x"].loc[medoid]
                clustering.network.buses.at[i, "y"] = network.buses["y"].loc[medoid]
=======

                clustering.network.buses.at[i, "x"] = etrago.network.buses[
                    "x"
                ].loc[medoid]
                clustering.network.buses.at[i, "y"] = etrago.network.buses[
                    "y"
                ].loc[medoid]
>>>>>>> 39e67958

    clustering.network.links, clustering.network.links_t = group_links(
        clustering.network
    )

    return (clustering, busmap)


def weighting_for_scenario(network, save=None):
    """
    define bus weighting based on generation, load and storage

    Parameters
    ----------
    network : pypsa.network
        Each bus in this network will receive a weight based on the
        generator, load and storages also available in the network object.
    save : str or bool, optional
        If defined, the result of the weighting will be saved in the path
        supplied here. The default is None.

    Returns
    -------
    weight : pandas.series
        Serie with the weight assigned to each bus to perform a k-mean
        clustering.

    """

    def calc_availability_factor(gen):
        if gen["carrier"] in time_dependent:
            cf = network.generators_t["p_max_pu"].loc[:, gen.name].mean()
        else:
            try:
                cf = fixed_capacity_fac[gen["carrier"]]
            except:
                print(gen)
                cf = 1
        return cf

    time_dependent = [
        "solar_rooftop",
        "solar",
        "wind_onshore",
        "wind_offshore",
    ]
    fixed_capacity_fac = {
        # A value of 1 is given to power plants where its availability
        # does not depend on the weather
        "industrial_biomass_CHP": 1,
        "biomass": 1,
        "central_biomass_CHP": 1,
        "other_non_renewable": 1,
        "run_of_river": 0.50,
        "reservoir": 1,
        "gas": 1,
        "oil": 1,
        "others": 1,
<<<<<<< HEAD
=======
        "coal": 1,
        "lignite": 1,
        "nuclear": 1,
>>>>>>> 39e67958
    }

    gen = network.generators[["bus", "carrier", "p_nom"]].copy()
    gen["cf"] = gen.apply(calc_availability_factor, axis=1)
    gen["weight"] = gen["p_nom"] * gen["cf"]
<<<<<<< HEAD
    gen = gen.groupby("bus").weight.sum().reindex(network.buses.index, fill_value=0.0)

=======

    gen = (
        gen.groupby("bus")
        .weight.sum()
        .reindex(network.buses.index, fill_value=0.0)
    )

>>>>>>> 39e67958
    storage = (
        network.storage_units.groupby("bus")
        .p_nom.sum()
        .reindex(network.buses.index, fill_value=0.0)
    )

    load = (
        network.loads_t.p_set.mean()
        .groupby(network.loads.bus)
        .sum()
        .reindex(network.buses.index, fill_value=0.0)
    )

    w = gen + storage + load
    weight = ((w * (100000.0 / w.max())).astype(int)).reindex(
        network.buses.index, fill_value=1
    )

    weight[weight == 0] = 1

    if save:
        weight.to_csv(save)

    return weight


def run_spatial_clustering(self):

    if self.args["network_clustering"]["active"]:

        self.network.generators.control = "PV"

        elec_network, weight, n_clusters, busmap_foreign = preprocessing(self)

        if self.args["network_clustering"]["method"] == "kmeans":

            if self.args["network_clustering"]["k_elec_busmap"] == False:
                
                logger.info("Start k-means Clustering")

                busmap = kmean_clustering(self, elec_network, weight, n_clusters)
                medoid_idx = pd.Series(dtype=str)
            else:
                busmap = pd.Series(dtype=str)
                medoid_idx = pd.Series(dtype=str)

        elif self.args["network_clustering"]["method"] == "kmedoids-dijkstra":

            if self.args["network_clustering"]["k_elec_busmap"] == False:
                
                logger.info("Start k-medoids Dijkstra Clustering")
                
                busmap, medoid_idx = kmedoids_dijkstra_clustering(
                    self,
                    elec_network.buses,
                    elec_network.lines,
                    weight,
                    n_clusters
                )
            else:
                busmap = pd.Series(dtype=str)
                medoid_idx = pd.Series(dtype=str)

        self.clustering, busmap = postprocessing(
            self, busmap, busmap_foreign, medoid_idx
        )
        self.update_busmap(busmap)

        if self.args["disaggregation"] != None:
            self.disaggregated_network = self.network.copy()
        else:
            self.disaggregated_network = self.network.copy(with_time=False)

        self.network = self.clustering.network.copy()

        self.buses_by_country()

        self.geolocation_buses()

        self.network.generators.control[
            self.network.generators.control == ""
        ] = "PV"
        logger.info(
            "Network clustered to {} buses with ".format(
                self.args["network_clustering"]["n_clusters_AC"]
            )
            + self.args["network_clustering"]["method"]
        )<|MERGE_RESOLUTION|>--- conflicted
+++ resolved
@@ -111,12 +111,8 @@
         buses_orig = network.buses.copy()
         ac_buses_out = buses_orig[
             (buses_orig["country"] != "DE") & (buses_orig["carrier"] == "AC")
-<<<<<<< HEAD
-        ]
-=======
         ].dropna(subset=["country", "carrier"])
         
->>>>>>> 39e67958
         for bus_out in ac_buses_out.index:
             busmap2[bus_out] = bus_out
 
@@ -160,12 +156,8 @@
             bus_cluster = str(max_bus + 1)
             max_bus = max_bus + 1
             new = pd.DataFrame(
-<<<<<<< HEAD
-                {"cluster": busmap[bus_hv], "carrier": carry}, index=[bus_cluster]
-=======
                 {"cluster": busmap[bus_hv], "carrier": carry},
                 index=[bus_cluster],
->>>>>>> 39e67958
             )
 
             no_elec_to_cluster = pd.concat([no_elec_to_cluster, new])
@@ -206,13 +198,9 @@
     # The new buses based on the eHV network for not electrical buses are created
     if cluster_met in ["kmeans", "kmedoids-dijkstra"]:
         network.madd(
-<<<<<<< HEAD
-            "Bus", names=no_elec_to_cluster.index, carrier=no_elec_to_cluster.carrier
-=======
             "Bus",
             names=no_elec_to_cluster.index,
             carrier=no_elec_to_cluster.carrier,
->>>>>>> 39e67958
         )
 
     else:
@@ -443,18 +431,16 @@
     elec_network = etrago.network.copy()
     settings = etrago.args["network_clustering"]
     if settings["cluster_foreign_AC"]:
-        elec_network.buses = elec_network.buses[elec_network.buses.carrier == "AC"]
+        elec_network.buses = elec_network.buses[
+            elec_network.buses.carrier == "AC"
+        ]
         elec_network.links = elec_network.links[
-            (elec_network.links.carrier == "AC") | (elec_network.links.carrier == "DC")
+            (elec_network.links.carrier == "AC")
+            | (elec_network.links.carrier == "DC")
         ]
         n_clusters = settings["n_clusters_AC"]
     else:
         AC_filter = elec_network.buses.carrier.values == "AC"
-<<<<<<< HEAD
-
-        num_neighboring_country = len(
-            elec_network.buses[AC_filter & (elec_network.buses.country.values != "DE")]
-=======
 
         foreign_buses = elec_network.buses[
             (elec_network.buses.country != "DE")
@@ -463,7 +449,6 @@
 
         num_neighboring_country = len(
             foreign_buses[foreign_buses.index.isin(elec_network.loads.bus)]
->>>>>>> 39e67958
         )
 
         elec_network.buses = elec_network.buses[
@@ -562,12 +547,7 @@
             n_clusters = (foreign_buses_load.country == country).sum()
 
             busmap_country, medoid_idx_country = kmedoids_dijkstra_clustering(
-<<<<<<< HEAD
-                etrago, df, lines_plus_dc, weight, n_clusters, export=False
-            )
-=======
                 etrago, df, lines_plus_dc, weight, n_clusters)
->>>>>>> 39e67958
             medoid_idx_country.index = medoid_idx_country.index.astype(str)
             busmap_country = busmap_country.map(medoid_idx_country)
 
@@ -650,16 +630,9 @@
     network.buses["v_nom"].loc[network.buses.carrier.values == "AC"] = 380.0
 
     if settings["k_elec_busmap"] is False:
-<<<<<<< HEAD
-
-        etrago.network = unify_foreign_buses(etrago)
-
-    etrago.buses_by_country()
-=======
         busmap_foreign = unify_foreign_buses(etrago)
     else:
         busmap_foreign = pd.Series(name="foreign", dtype=str)
->>>>>>> 39e67958
 
     network_elec, n_clusters = select_elec_network(etrago)
 
@@ -700,14 +673,6 @@
     method = settings["method"]
     num_clusters = settings["n_clusters_AC"]
 
-<<<<<<< HEAD
-    network, busmap = adjust_no_electric_network(etrago, busmap, cluster_met=method)
-
-    pd.DataFrame(busmap.items(), columns=["bus0", "bus1"]).to_csv(
-        f"{method}_elecgrid_busmap_{num_clusters}_result.csv",
-        index=False,
-    )
-=======
     if settings["k_elec_busmap"] == False:
         busmap.name = 'cluster'
         busmap_elec = pd.DataFrame(busmap.copy(), dtype="string")
@@ -760,7 +725,6 @@
             if bus == busmap_foreign[bus]:
                 medoid_idx[bus] = bus
             medoid_idx.index = medoid_idx.index.astype("int")
->>>>>>> 39e67958
 
     network.generators["weight"] = network.generators["p_nom"]
     aggregate_one_ports = network.one_port_components.copy()
@@ -775,7 +739,7 @@
         aggregate_one_ports=aggregate_one_ports,
         line_length_factor=settings["line_length_factor"],
     )
-    
+
     if method == "kmedoids-dijkstra":
         for i in clustering.network.buses[
             clustering.network.buses.carrier == "AC"
@@ -783,10 +747,6 @@
             cluster = int(i)
             if cluster in medoid_idx.index:
                 medoid = str(medoid_idx.loc[cluster])
-<<<<<<< HEAD
-                clustering.network.buses.at[i, "x"] = network.buses["x"].loc[medoid]
-                clustering.network.buses.at[i, "y"] = network.buses["y"].loc[medoid]
-=======
 
                 clustering.network.buses.at[i, "x"] = etrago.network.buses[
                     "x"
@@ -794,7 +754,6 @@
                 clustering.network.buses.at[i, "y"] = etrago.network.buses[
                     "y"
                 ].loc[medoid]
->>>>>>> 39e67958
 
     clustering.network.links, clustering.network.links_t = group_links(
         clustering.network
@@ -853,21 +812,14 @@
         "gas": 1,
         "oil": 1,
         "others": 1,
-<<<<<<< HEAD
-=======
         "coal": 1,
         "lignite": 1,
         "nuclear": 1,
->>>>>>> 39e67958
     }
 
     gen = network.generators[["bus", "carrier", "p_nom"]].copy()
     gen["cf"] = gen.apply(calc_availability_factor, axis=1)
     gen["weight"] = gen["p_nom"] * gen["cf"]
-<<<<<<< HEAD
-    gen = gen.groupby("bus").weight.sum().reindex(network.buses.index, fill_value=0.0)
-
-=======
 
     gen = (
         gen.groupby("bus")
@@ -875,7 +827,6 @@
         .reindex(network.buses.index, fill_value=0.0)
     )
 
->>>>>>> 39e67958
     storage = (
         network.storage_units.groupby("bus")
         .p_nom.sum()
