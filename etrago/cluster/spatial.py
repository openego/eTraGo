--- conflicted
+++ resolved
@@ -623,11 +623,10 @@
     M = graph_from_edges(edges)
 
     # processor count
-<<<<<<< HEAD
+
     cpu_cores = 4
     '''cpu_cores = input(f"cpu_cores (default=4, max={mp.cpu_count()}): ") or "4"
-=======
->>>>>>> 6aaf960c
+
     if cpu_cores == 'max':
         cpu_cores = mp.cpu_count()
     else:
