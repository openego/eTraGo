--- conflicted
+++ resolved
@@ -789,7 +789,6 @@
     return busmap, medoid_idx
 
 
-<<<<<<< HEAD
 def find_buses_area(etrago, carrier):
     """
     Find buses of a specified carrier in a defined area. Usually used to
@@ -833,7 +832,8 @@
         buses_area = pd.DataFrame()
 
     return buses_area.index
-=======
+
+
 def drop_nan_values(network):
     """
     Drops nan values after clustering an replaces output data time series with
@@ -860,5 +860,4 @@
         for pnl in c.attrs[
             (c.attrs.status == "Output") & (c.attrs.varying)
         ].index:
-            c.pnl[pnl] = pd.DataFrame(index=network.snapshots)
->>>>>>> 697e8713
+            c.pnl[pnl] = pd.DataFrame(index=network.snapshots)