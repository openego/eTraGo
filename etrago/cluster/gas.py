# -*- coding: utf-8 -*-
# Copyright 2016-2023 Flensburg University of Applied Sciences,
# Europa-Universität Flensburg,
# Centre for Sustainable Energy Systems,
# DLR-Institute for Networked Energy Systems

# This program is free software; you can redistribute it and/or
# modify it under the terms of the GNU Affero General Public License as
# published by the Free Software Foundation; either version 3 of the
# License, or (at your option) any later version.

# This program is distributed in the hope that it will be useful,
# but WITHOUT ANY WARRANTY; without even the implied warranty of
# MERCHANTABILITY or FITNESS FOR A PARTICULAR PURPOSE.  See the
# GNU Affero General Public License for more details.

# You should have received a copy of the GNU General Public License
# along with this program.  If not, see <http://www.gnu.org/licenses/>.

# File description for read-the-docs
""" gas.py defines the methods to cluster gas grid networks
spatially for applications within the tool eTraGo."""

import os

if "READTHEDOCS" not in os.environ:
    import logging

    from pypsa.clustering.spatial import (
        aggregatebuses,
        aggregateoneport,
        busmap_by_kmeans,
    )
    from pypsa.components import Network
    from six import iteritems
    import numpy as np
    import pandas as pd
    import pypsa.io as io

    from etrago.cluster.spatial import (
        drop_nan_values,
        group_links,
        kmedoids_dijkstra_clustering,
        sum_with_inf,
    )
    from etrago.tools.utilities import (
        find_buses_area,
        set_control_strategies,
    )

logger = logging.getLogger(__name__)

__copyright__ = (
    "Flensburg University of Applied Sciences, "
    "Europa-Universität Flensburg, "
    "Centre for Sustainable Energy Systems, "
    "DLR-Institute for Networked Energy Systems"
)
__license__ = "GNU Affero General Public License Version 3 (AGPL-3.0)"
__author__ = (
    "MGlauer, MarlonSchlemminger, mariusves, BartelsJ, gnn, lukasoldi, "
    "ulfmueller, lukasol, ClaraBuettner, CarlosEpia, KathiEsterl, "
    "pieterhexen, fwitte, AmeliaNadal, cjbernal071421"
)


def preprocessing(etrago):
    """
    Preprocesses the gas network data from the given Etrago object for the
    spatial clustering process of the CH4 grid.

    Parameters
    ----------
    etrago : Etrago
        An instance of the Etrago class

    Returns
    -------
    None

    Raises
    ------
    ValueError
        If `settings["n_clusters_gas"]` is less than or equal to the number of
        neighboring country gas buses.
    """

    # Create network_ch4 (grid nodes in order to create the busmap basis)
    network_ch4 = Network()

    buses_ch4 = etrago.network.buses.copy()
    links_ch4 = etrago.network.links.copy()

    io.import_components_from_dataframe(network_ch4, buses_ch4, "Bus")
    network_ch4.madd(
        "Link", links_ch4.index, **links_ch4.loc[:, ~links_ch4.isna().any()]
    )

    network_ch4.buses["country"] = buses_ch4.country

    # Cluster ch4 buses
    settings = etrago.args["network_clustering"]

    ch4_filter = network_ch4.buses["carrier"].values == "CH4"

    num_neighboring_country = (
        ch4_filter & (network_ch4.buses["country"] != "DE")
    ).sum()

    network_ch4.links = network_ch4.links.loc[
        network_ch4.links["bus0"].isin(network_ch4.buses.loc[ch4_filter].index)
        & network_ch4.links["bus1"].isin(
            network_ch4.buses.loc[ch4_filter].index
        )
    ]

    # select buses dependent on whether they should be clustered in (only DE
    # or DE+foreign DE except specified area)
    if not settings["cluster_foreign_gas"]:
        network_ch4.buses = network_ch4.buses.loc[
            ch4_filter & (network_ch4.buses["country"].values == "DE")
        ]

        if settings["n_clusters_gas"] <= num_neighboring_country:
            msg = (
                "The number of clusters for the gas sector ("
                + str(settings["n_clusters_gas"])
                + ") must be higher than the number of neighboring country "
                + "gas buses ("
                + str(num_neighboring_country)
                + ")."
            )
            raise ValueError(msg)
        n_clusters = settings["n_clusters_gas"] - num_neighboring_country
    else:
        network_ch4.buses = network_ch4.buses.loc[ch4_filter]
        n_clusters = settings["n_clusters_gas"]

    # Exclude buses in the area that should not be clustered
    busmap_area = find_buses_area(etrago, "CH4")
    network_ch4.buses = network_ch4.buses[
        ~network_ch4.buses.index.isin(busmap_area)
    ]

    def weighting_for_scenario(ch4_buses, save=None):
        """
        Calculate CH4-bus weightings dependant on the connected
        CH4-loads, CH4-generators and non-transport link capacities.
        Stores are not considered for the clustering.

        Parameters
        ----------
        ch4_buses : pandas.DataFrame
            Dataframe with CH4 etrago.network.buses to weight.
        save : str or bool
            Path to save weightings to as .csv

        Returns
        -------
        weightings : pandas.Series
            Integer weighting for each ch4_buses.index
        """

        MAX_WEIGHT = 1e5  # relevant only for foreign nodes with extra high
        # CH4 generation capacity

        to_neglect = [
            "CH4",
            "H2_to_CH4",
            "CH4_to_H2",
            "H2_feedin",
        ]

        # get all non-transport and non-H2 related links for each bus
        rel_links = {}
        for i in ch4_buses.index:
            rel_links[i] = etrago.network.links.loc[
                (
                    etrago.network.links.bus0.isin([i])
                    | etrago.network.links.bus1.isin([i])
                )
                & ~etrago.network.links.carrier.isin(to_neglect)
            ].index
        # get all generators and loads related to ch4_buses
        generators_ = pd.Series(
            etrago.network.generators[
                etrago.network.generators.carrier != "load shedding"
            ].index,
            index=etrago.network.generators[
                etrago.network.generators.carrier != "load shedding"
            ].bus,
        )
        buses_CH4_gen = generators_.index.intersection(rel_links.keys())
        loads_ = pd.Series(
            etrago.network.loads.index, index=etrago.network.loads.bus
        )
        buses_CH4_load = loads_.index.intersection(rel_links.keys())

        # sum up all relevant entities and cast to integer
        # Note: rel_links will hold the weightings for each bus afterwards
        for i in rel_links:
            rel_links[i] = etrago.network.links.loc[rel_links[i]].p_nom.sum()
            if i in buses_CH4_gen:
                rel_links[i] += etrago.network.generators.loc[
                    generators_.loc[i]
                ].p_nom.sum()
            if i in buses_CH4_load:
                rel_links[i] += (
                    etrago.network.loads_t.p_set.loc[:, loads_.loc[i]]
                    .mean()
                    .sum()
                )
            rel_links[i] = min(int(rel_links[i]), MAX_WEIGHT)
        weightings = pd.DataFrame.from_dict(rel_links, orient="index")

        if save:
            weightings.to_csv(save)
        return weightings

    # State whether to create a bus weighting and save it, create or not save
    # it, or use a bus weighting from a csv file
    if settings["gas_weight_tocsv"] is not None:
        weight_ch4 = weighting_for_scenario(
            network_ch4.buses,
            settings["gas_weight_tocsv"],
        )
    elif settings["gas_weight_fromcsv"] is not None:
        # create DataFrame with uniform weightings for all ch4_buses
        weight_ch4 = pd.DataFrame([1] * len(buses_ch4), index=buses_ch4.index)
        loaded_weights = pd.read_csv(
            settings["gas_weight_fromcsv"], index_col=0
        )
        # load weights into previously created DataFrame
        loaded_weights.index = loaded_weights.index.astype(str)
        weight_ch4.loc[loaded_weights.index] = loaded_weights
    else:
        weight_ch4 = weighting_for_scenario(network_ch4.buses, save=False)
<<<<<<< HEAD
    return network_ch4, weight_ch4.squeeze(), n_clusters, busmap_area
=======
    return network_ch4, weight_ch4.squeeze(axis=1), n_clusters
>>>>>>> fbaee5a7


def kmean_clustering_gas(etrago, network_ch4, weight, n_clusters):
    """
    Performs K-means clustering on the gas network data in the given
    `network_ch4` pypsa.Network object.

    Parameters
    ----------
    etrago : Etrago
        An instance of the Etrago class
    network_ch4 : pypsa.Network
        A Network object containing the gas network data.
    weight : str or None
        The name of the bus weighting column to use for clustering. If None,
        unweighted clustering is performed.
    n_clusters : int
        The number of clusters to create.

    Returns
    -------
    busmap : pandas.Series
        A pandas.Series object mapping each bus in the CH4 network to its
        corresponding cluster ID
    None
        None is returned because k-means clustering makes no use of medoids
    """
    settings = etrago.args["network_clustering"]

    busmap = busmap_by_kmeans(
        network_ch4,
        bus_weightings=weight,
        n_clusters=n_clusters,
        n_init=settings["n_init"],
        max_iter=settings["max_iter"],
        tol=settings["tol"],
        random_state=settings["random_state"],
    )

    return busmap, None


def get_h2_clusters(etrago, busmap_ch4):
    """
    Maps H2 buses to CH4 cluster IDds and creates unique H2 cluster IDs.

    Parameters
    ----------
    etrago : Etrago
        An instance of the Etrago class
    busmap_ch4 : pd.Series
        A Pandas Series mapping each bus in the CH4 network to its
        corresponding cluster ID.

    Returns
    -------
    busmap : pd.Series
        A Pandas Series mapping each bus in the combined CH4 and H2 network
        to its corresponding cluster ID.
    """
    # Mapping of H2 buses to new CH4 cluster IDs
    busmap_h2 = pd.Series(
        busmap_ch4.loc[etrago.ch4_h2_mapping.index].values,
        index=etrago.ch4_h2_mapping.values,
    )

    # Create unique H2 cluster IDs
    n_gas = etrago.args["network_clustering"]["n_clusters_gas"]
    busmap_h2 = (busmap_h2.astype(int) + n_gas).astype(str)

    busmap_h2 = busmap_h2.squeeze()

    busmap = pd.concat([busmap_ch4, busmap_h2])

    return busmap


def gas_postprocessing(
    etrago, busmap, medoid_idx=None, busmap_area=pd.Series()
):
    """
    Performs the postprocessing for the gas grid clustering based on the
    provided busmap
    and returns the clustered network.

    Parameters
    ----------
    etrago : Etrago
        An instance of the Etrago class
    busmap : pd.Series
        A Pandas Series mapping each bus to its corresponding cluster ID.
    medoid_idx : pd.Series
        A pandas.Series object containing the medoid indices for the gas
        network.

    Returns
    -------
    network_gasgrid_c : pypsa.Network
        A pypsa.Network containing the clustered network.
    busmap : pd.Series
        A Pandas Series mapping each bus to its corresponding cluster ID.
    """
    settings = etrago.args["network_clustering"]

    if settings["k_gas_busmap"] is False:
        if settings["method_gas"] == "kmeans":
            busmap.index.name = "bus_id"
            busmap.name = "cluster"
            busmap.to_csv(
                "kmeans_gasgrid_busmap_"
                + str(settings["n_clusters_gas"])
                + "_result.csv"
            )

        else:
            busmap.name = "cluster"
            busmap_ind = pd.Series(
                medoid_idx[busmap.values.astype(int)].values,
                index=busmap.index,
                dtype=pd.StringDtype(),
            )
            busmap_ind.name = "medoid_idx"

            export = pd.concat([busmap, busmap_ind], axis=1)
            export.index.name = "bus_id"
            export.to_csv(
                "kmedoids-dijkstra_gasgrid_busmap_"
                + str(settings["n_clusters_gas"])
                + "_result.csv"
            )

    if len(busmap_area) > 0:
        for bus_area in busmap_area.values:
            busmap[bus_area] = bus_area

    if "H2_grid" in etrago.network.buses.carrier.unique():
        busmap = get_h2_clusters(etrago, busmap)

    # Add all other buses to busmap
    missing_idx = list(
        etrago.network.buses[
            (~etrago.network.buses.index.isin(busmap.index))
        ].index
    )
    next_bus_id = highestInteger(etrago.network.buses.index) + 1
    new_gas_buses = [str(int(x) + next_bus_id) for x in busmap]

    busmap_idx = list(busmap.index) + missing_idx
    busmap_values = new_gas_buses + missing_idx
    busmap = pd.Series(busmap_values, index=busmap_idx)

    if etrago.args["sector_coupled_clustering"]["active"]:
        for name, data in etrago.args["sector_coupled_clustering"][
            "carrier_data"
        ].items():
            strategy = data["strategy"]
            if strategy == "consecutive":
                busmap_sector_coupling = consecutive_sector_coupling(
                    etrago.network,
                    busmap,
                    data["base"],
                    name,
                )
            elif strategy == "simultaneous":
                if len(data["base"]) < 2:
                    msg = (
                        "To apply simultaneous clustering for the "
                        + name
                        + " buses, at least 2 base buses must be selected."
                    )
                    raise ValueError(msg)
                busmap_sector_coupling = simultaneous_sector_coupling(
                    etrago.network,
                    busmap,
                    data["base"],
                    name,
                )
            else:
                msg = (
                    "Strategy for sector coupled clustering must be either "
                    "'consecutive' or 'coupled'."
                )
                raise ValueError(msg)
            for key, value in busmap_sector_coupling.items():
                busmap.loc[key] = value
    busmap = busmap.astype(str)
    busmap.index = busmap.index.astype(str)

    network_gasgrid_c = get_clustering_from_busmap(
        etrago.network,
        busmap,
        bus_strategies={
            "country": "first",
        },
        one_port_strategies={
            "Generator": {
                "marginal_cost": np.mean,
                "capital_cost": np.mean,
                "p_nom_max": np.sum,
                "p_nom_min": np.sum,
                "e_nom_max": np.sum,
            },
            "Store": {
                "marginal_cost": np.mean,
                "capital_cost": np.mean,
                "e_nom": np.sum,
                "e_nom_max": sum_with_inf,
            },
            "Load": {
                "p_set": np.sum,
            },
        },
    )

    # aggregation of the links and links time series
    network_gasgrid_c.links, network_gasgrid_c.links_t = group_links(
        network_gasgrid_c
    )

    # Overwrite p_nom of links with carrier "H2_feedin" (eGon2035 only)
    if etrago.args["scn_name"] == "eGon2035":
        H2_energy_share = 0.05053  # H2 energy share via volumetric share
        # outsourced in a mixture of H2 and CH4 with 15 %vol share
        feed_in = network_gasgrid_c.links.loc[
            network_gasgrid_c.links.carrier == "H2_feedin"
        ]
        pipeline_capacities = network_gasgrid_c.links.loc[
            network_gasgrid_c.links.carrier == "CH4"
        ]

        for bus in feed_in["bus1"].values:
            # calculate the total pipeline capacity connected to a specific bus
            nodal_capacity = pipeline_capacities.loc[
                (pipeline_capacities["bus0"] == bus)
                | (pipeline_capacities["bus1"] == bus),
                "p_nom",
            ].sum()
            # multiply total pipeline capacity with H2 energy share
            # corresponding to volumetric share
            network_gasgrid_c.links.loc[
                (network_gasgrid_c.links["bus1"].values == bus)
                & (network_gasgrid_c.links["carrier"].values == "H2_feedin"),
                "p_nom",
            ] = (
                nodal_capacity * H2_energy_share
            )
    # Insert components not related to the gas clustering
    other_components = ["Line", "StorageUnit", "ShuntImpedance", "Transformer"]

    for c in etrago.network.iterate_components(other_components):
        io.import_components_from_dataframe(
            network_gasgrid_c,
            c.df,
            c.name,
        )
        for attr, df in c.pnl.items():
            if not df.empty:
                io.import_series_from_dataframe(
                    network_gasgrid_c,
                    df,
                    c.name,
                    attr,
                )
    io.import_components_from_dataframe(
        network_gasgrid_c, etrago.network.carriers, "Carrier"
    )

    network_gasgrid_c.consistency_check()
    network_gasgrid_c.determine_network_topology()

    # Adjust x and y coordinates of 'CH4' and 'H2_grid' medoids
    if settings["method_gas"] == "kmedoids-dijkstra" and len(medoid_idx) > 0:
        for i in network_gasgrid_c.buses[
            network_gasgrid_c.buses.carrier == "CH4"
        ].index:
            cluster = str(i)
            if cluster in busmap[medoid_idx].values:
                medoid = busmap[medoid_idx][
                    busmap[medoid_idx] == cluster
                ].index[0]
                h2_idx = network_gasgrid_c.buses.loc[
                    (network_gasgrid_c.buses.carrier == "H2_grid")
                    & (
                        network_gasgrid_c.buses.y
                        == network_gasgrid_c.buses.loc[i, "y"]
                    )
                    & (
                        network_gasgrid_c.buses.x
                        == network_gasgrid_c.buses.loc[i, "x"]
                    )
                ]
                if len(h2_idx) > 0:
                    h2_idx = h2_idx.index.tolist()[0]
                    network_gasgrid_c.buses.loc[h2_idx, "x"] = (
                        etrago.network.buses["x"].loc[medoid]
                    )
                    network_gasgrid_c.buses.loc[h2_idx, "y"] = (
                        etrago.network.buses["y"].loc[medoid]
                    )

                network_gasgrid_c.buses.loc[i, "x"] = etrago.network.buses.loc[
                    medoid, "x"
                ]
                network_gasgrid_c.buses.loc[i, "y"] = etrago.network.buses.loc[
                    medoid, "y"
                ]

    drop_nan_values(network_gasgrid_c)

    return (network_gasgrid_c, busmap)


def highestInteger(potentially_numbers):
    """Fetch the highest number of a series with mixed types

    Parameters
    ----------
    potentially_numbers : pandas.Series
        Series with mixed dtypes, potentially containing numbers.

    Returns
    -------
    highest : int
        Highest integer found in series.
    """
    highest = 0
    for number in potentially_numbers:
        try:
            num = int(number)
            if num > highest:
                highest = num
        except ValueError:
            pass
    return highest


def simultaneous_sector_coupling(
    network, busmap, carrier_based, carrier_to_cluster
):
    """
    Cluster sector coupling technology based on multiple connected carriers.

    The topology of the sector coupling technology must be in a way, that the
    links connected to other sectors do only point inwards. E.g. for the heat
    sector, heat generating technologies from electricity or gas only point to
    the heat sector and not vice-versa.

    Parameters
    ----------
    network : pypsa.Network
        PyPSA network instance.
    busmap : pandas.Series
        Series with lookup table for clustered buses.
    carrier_based : list
        Carriers on which the clustering of the sector coupling is based.
    carrier_to_cluster : str
        Name of the carrier which should be clustered

    Returns
    -------
    dict
        Busmap for the sector coupling cluster.
    """
    next_bus_id = highestInteger(busmap.values) + 1
    buses_clustered = network.buses[
        network.buses["carrier"].isin(carrier_based)
    ]
    buses_to_cluster = network.buses[
        network.buses["carrier"] == carrier_to_cluster
    ]
    buses_to_skip = network.buses[
        network.buses["carrier"] == carrier_to_cluster + "_store"
    ]

    connected_links = network.links.loc[
        network.links["bus0"].isin(buses_clustered.index)
        & network.links["bus1"].isin(buses_to_cluster.index)
        & ~network.links["bus1"].isin(buses_to_skip.index)
        & ~network.links["bus0"].isin(buses_to_skip.index)
    ]

    busmap = busmap.to_dict()
    connected_links["bus0_clustered"] = (
        connected_links["bus0"].map(busmap).fillna(connected_links["bus0"])
    )
    connected_links["bus1_clustered"] = (
        connected_links["bus1"].map(busmap).fillna(connected_links["bus1"])
    )

    # cluster sector coupling technologies
    busmap = sc_multi_carrier_based(buses_to_cluster, connected_links)
    busmap = {
        bus_id: bus_num + next_bus_id for bus_id, bus_num in busmap.items()
    }

    # cluster appedices
    skipped_links = network.links.loc[
        (
            network.links["bus1"].isin(buses_to_skip.index)
            & network.links["bus0"].isin(buses_to_cluster.index)
        )
        | (
            network.links["bus0"].isin(buses_to_cluster.index)
            & network.links["bus1"].isin(buses_to_skip.index)
        )
    ]

    # map skipped buses after clustering
    skipped_links["bus0_clustered"] = (
        skipped_links["bus0"].map(busmap).fillna(skipped_links["bus0"])
    )
    skipped_links["bus1_clustered"] = (
        skipped_links["bus1"].map(busmap).fillna(skipped_links["bus1"])
    )

    busmap_series = pd.Series(busmap)
    next_bus_id = highestInteger(busmap_series.values) + 1

    # create clusters for skipped buses
    clusters = busmap_series.unique()
    for i in range(len(clusters)):
        buses = skipped_links.loc[
            skipped_links["bus0_clustered"] == clusters[i], "bus1_clustered"
        ]
        for bus_id in buses:
            busmap[bus_id] = next_bus_id + i
        buses = skipped_links.loc[
            skipped_links["bus1_clustered"] == clusters[i], "bus0_clustered"
        ]
        for bus_id in buses:
            busmap[bus_id] = next_bus_id + i
    return busmap


def consecutive_sector_coupling(
    network, busmap, carrier_based, carrier_to_cluster
):
    """
    Cluster sector coupling technology based on single connected carriers.

    The topology of the sector coupling technology must be in a way, that the
    links connected to other sectors do only point inwards. E.g. for the heat
    sector, heat generating technologies from electricity or gas only point to
    the heat sector and not vice-versa.

    Parameters
    ----------
    network : pypsa.Network
        PyPSA network instance.
    busmap : pandas.Series
        Series with lookup table for clustered buses.
    carrier_based : list
        Carriers on which the clustering of the sector coupling is based.
    carrier_to_cluster : str
        Name of the carrier which should be clustered

    Returns
    -------
    busmap_sc : dict
        Busmap for the sector coupled cluster.
    """
    next_bus_id = highestInteger(busmap.values) + 1
    buses_to_skip = network.buses[
        network.buses["carrier"] == carrier_to_cluster + "_store"
    ]
    buses_to_cluster = network.buses[
        network.buses["carrier"] == carrier_to_cluster
    ]
    buses_clustered = network.buses[
        network.buses["carrier"] == carrier_based[0]
    ]
    busmap_sc = {}

    for base in carrier_based:
        # remove already clustered buses
        buses_to_cluster = buses_to_cluster[
            ~buses_to_cluster.index.isin(busmap_sc.keys())
        ]
        buses_clustered = network.buses[network.buses["carrier"] == base]

        connected_links = network.links.loc[
            network.links["bus0"].isin(buses_clustered.index)
            & network.links["bus1"].isin(buses_to_cluster.index)
            & ~network.links["bus1"].isin(buses_to_skip.index)
            & ~network.links["bus0"].isin(buses_to_skip.index)
        ]

        connected_links["bus0_clustered"] = (
            connected_links["bus0"].map(busmap).fillna(connected_links["bus0"])
        )
        connected_links["bus1_clustered"] = (
            connected_links["bus1"].map(busmap).fillna(connected_links["bus1"])
        )

        # cluster sector coupling technologies
        busmap_by_base = sc_single_carrier_based(connected_links)
        bus_num = 0
        for bus_id, bus_num in busmap_by_base.items():
            busmap_by_base[bus_id] = bus_num + next_bus_id
        next_bus_id = bus_num + next_bus_id + 1
        busmap_sc.update(busmap_by_base)
    buses_to_cluster = buses_to_cluster[
        ~buses_to_cluster.index.isin(busmap_sc.keys())
    ]

    if len(buses_to_cluster) > 0:
        msg = "The following buses are not added to any cluster: " + str(
            buses_to_cluster.index
        )
        logger.warning(msg)
    # cluster appedices
    skipped_links = network.links.loc[
        (
            network.links["bus1"].isin(buses_to_skip.index)
            & network.links["bus0"].isin(busmap_sc.keys())
        )
        | (
            network.links["bus0"].isin(busmap_sc.keys())
            & network.links["bus1"].isin(buses_to_skip.index)
        )
    ]

    # map skipped buses after clustering
    skipped_links["bus0_clustered"] = (
        skipped_links["bus0"].map(busmap_sc).fillna(skipped_links["bus0"])
    )
    skipped_links["bus1_clustered"] = (
        skipped_links["bus1"].map(busmap_sc).fillna(skipped_links["bus1"])
    )

    busmap_series = pd.Series(busmap_sc)
    next_bus_id = highestInteger(busmap_series.values) + 1

    # create clusters for skipped buses
    clusters = busmap_series.unique()
    for i in range(len(clusters)):
        buses = skipped_links.loc[
            skipped_links["bus0_clustered"] == clusters[i], "bus1_clustered"
        ]
        for bus_id in buses:
            busmap_sc[bus_id] = next_bus_id + i
        buses = skipped_links.loc[
            skipped_links["bus1_clustered"] == clusters[i], "bus0_clustered"
        ]
        for bus_id in buses:
            busmap_sc[bus_id] = next_bus_id + i
    return busmap_sc


def sc_multi_carrier_based(buses_to_cluster, connected_links):
    """
    Create busmap for sector coupled carrier based on multiple other carriers.

    Parameters
    ----------
    buses_to_cluster : pandas.Series
        Series containing the buses of the sector coupled carrier which are
        to be clustered.
    connected_links : pandas.DataFrame
        Links that connect from the buses with other carriers to the
        buses of the sector coupled carrier.

    Returns
    -------
    busmap : dict
        Busmap for the sector coupled carrier.
    """
    clusters = pd.Series()
    for bus_id in buses_to_cluster.index:
        clusters.loc[bus_id] = tuple(
            sorted(
                connected_links.loc[
                    connected_links["bus1_clustered"] == bus_id,
                    "bus0_clustered",
                ].unique()
            )
        )
    duplicates = clusters.unique()

    busmap = {}
    for i in range(len(duplicates)):
        cluster = clusters[clusters == duplicates[i]].index.tolist()
        if len(cluster) > 1:
            busmap.update({bus: i for bus in cluster})
    return busmap


def sc_single_carrier_based(connected_links):
    """
    Create busmap for sector coupled carrier based on single other carrier.

    Parameters
    ----------
    connected_links : pandas.DataFrame
        Links that connect from the buses with other carrier to the
        buses of the sector coupled carrier.

    Returns
    -------
    busmap : dict
        Busmap for the sector coupled carrier.
    """
    busmap = {}
    clusters = connected_links["bus0_clustered"].unique()
    for i in range(len(clusters)):
        buses = connected_links.loc[
            connected_links["bus0_clustered"] == clusters[i], "bus1_clustered"
        ].unique()
        busmap.update({bus: i for bus in buses})
    return busmap


def get_clustering_from_busmap(
    network,
    busmap,
    line_length_factor=1.0,
    with_time=True,
    bus_strategies=dict(),
    one_port_strategies=dict(),
):
    """
    Aggregates components of the given network based on a bus mapping and
    returns a clustered gas grid pypsa.Network.

    Parameters
    ----------
    network : pypsa.Network
        The input pypsa.Network object
    busmap : pandas.Sereies :
        A mapping of buses to clusters
    line_length_factor : float
        A factor used to adjust the length of new links created during
        aggregation. Default is 1.0.
    with_time : bool
        Determines whether to copy the time-dependent properties of the input
        network to the output network. Default is True.
    bus_strategies : dict
        A dictionary of custom strategies to use during the aggregation step.
        Default is an empty dictionary.
    one_port_strategies : dict
        A dictionary of custom strategies to use during the one-port component
        aggregation step. Default is an empty dictionary.

    Returns
    -------
    network_gasgrid_c : pypsa.Network
        A new gas grid pypsa.Network object with aggregated components based
        on the bus mapping.
    """

    network_gasgrid_c = Network()

    # Aggregate buses
    new_buses = aggregatebuses(
        network,
        busmap,
        custom_strategies=bus_strategies,
    )
    new_buses.index.name = "bus_id"

    io.import_components_from_dataframe(network_gasgrid_c, new_buses, "Bus")

    if with_time:
        network_gasgrid_c.set_snapshots(network.snapshots)
        network_gasgrid_c.snapshot_weightings = (
            network.snapshot_weightings.copy()
        )
    # Aggregate one port components
    one_port_components = ["Generator", "Load", "Store"]

    for one_port in one_port_components:
        new_df, new_pnl = aggregateoneport(
            network,
            busmap,
            component=one_port,
            with_time=with_time,
            custom_strategies=one_port_strategies.get(one_port, {}),
        )
        io.import_components_from_dataframe(
            network_gasgrid_c, new_df, one_port
        )
        for attr, df in iteritems(new_pnl):
            io.import_series_from_dataframe(
                network_gasgrid_c, df, one_port, attr
            )
    # Aggregate links
    new_links = (
        network.links.assign(
            bus0=network.links.bus0.map(busmap),
            bus1=network.links.bus1.map(busmap),
        )
        .dropna(subset=["bus0", "bus1"])
        .loc[lambda df: df.bus0 != df.bus1]
    )

    # preparation for CH4 pipeline aggregation:
    # pipelines are treated differently compared to other links, since all of
    # them will be considered bidirectional. That means, if a pipeline exists,
    # that connects one cluster with a different one simultaneously with a
    # pipeline that connects these two clusters in reversed order (e.g. bus0=1,
    # bus1=12 and bus0=12, bus1=1) they are aggregated to a single pipeline.
    # therefore, the order of bus0/bus1 is adjusted
    pipeline_mask = new_links["carrier"] == "CH4"
    sorted_buses = np.sort(
        new_links.loc[pipeline_mask, ["bus0", "bus1"]].values, 1
    )
    new_links.loc[pipeline_mask, ["bus0", "bus1"]] = sorted_buses

    # import the links and the respective time series with the bus0 and bus1
    # values updated from the busmap
    io.import_components_from_dataframe(
        network_gasgrid_c, new_links.loc[:, ~new_links.isna().all()], "Link"
    )

    if with_time:
        for attr, df in network.links_t.items():
            if not df.empty:
                io.import_series_from_dataframe(
                    network_gasgrid_c, df, "Link", attr
                )

    return network_gasgrid_c


def run_spatial_clustering_gas(self):
    """
    Performs spatial clustering on the gas network using either K-means or
    K-medoids-Dijkstra algorithm. Updates the network topology by aggregating
    buses and links, and then performs postprocessing to finalize the changes.

    Returns
    --------
    None

    Raises
    -------
    ValueError: If the selected method is not "kmeans" or "kmedoids-dijkstra".

    """
    if "CH4" in self.network.buses.carrier.values:
        settings = self.args["network_clustering"]

        if settings["active"]:
            method = settings["method_gas"]
            logger.info(f"Start {method} clustering GAS")

            gas_network, weight, n_clusters, busmap_area = preprocessing(self)

            if method == "kmeans":
                if settings["k_gas_busmap"]:
                    busmap = pd.read_csv(
                        settings["k_gas_busmap"],
                        index_col="bus_id",
                        dtype=pd.StringDtype(),
                    ).squeeze()
                    medoid_idx = None
                else:
                    busmap, medoid_idx = kmean_clustering_gas(
                        self, gas_network, weight, n_clusters
                    )

            elif method == "kmedoids-dijkstra":
                if settings["k_gas_busmap"]:
                    busmap = pd.read_csv(
                        settings["k_gas_busmap"],
                        index_col="bus_id",
                        dtype=pd.StringDtype(),
                    )
                    medoid_idx = pd.Series(
                        busmap["medoid_idx"].unique(),
                        index=busmap["cluster"].unique(),
                        dtype=pd.StringDtype(),
                    )
                    busmap = busmap["cluster"]

                else:
                    busmap, medoid_idx = kmedoids_dijkstra_clustering(
                        self,
                        gas_network.buses,
                        gas_network.links,
                        weight,
                        n_clusters,
                    )

            else:
                msg = (
                    'Please select "kmeans" or "kmedoids-dijkstra" as '
                    "spatial clustering method for the gas network"
                )
                raise ValueError(msg)
            self.network, busmap = gas_postprocessing(
                self, busmap, medoid_idx, busmap_area
            )

            self.update_busmap(busmap)

            # The control parameter is overwritten in pypsa's clustering.
            # The function network.determine_network_topology is called,
            # which sets slack bus(es).
            set_control_strategies(self.network)

            logger.info(
                """GAS Network clustered to {} DE-buses and {} foreign buses
                 with {} algorithm.""".format(
                    len(
                        self.network.buses.loc[
                            (self.network.buses.carrier == "CH4")
                            & (self.network.buses.country == "DE")
                        ]
                    ),
                    len(
                        self.network.buses.loc[
                            (self.network.buses.carrier == "CH4")
                            & (self.network.buses.country != "DE")
                        ]
                    ),
                    method,
                )
            )
<|MERGE_RESOLUTION|>--- conflicted
+++ resolved
@@ -1,1061 +1,1059 @@
-# -*- coding: utf-8 -*-
-# Copyright 2016-2023 Flensburg University of Applied Sciences,
-# Europa-Universität Flensburg,
-# Centre for Sustainable Energy Systems,
-# DLR-Institute for Networked Energy Systems
-
-# This program is free software; you can redistribute it and/or
-# modify it under the terms of the GNU Affero General Public License as
-# published by the Free Software Foundation; either version 3 of the
-# License, or (at your option) any later version.
-
-# This program is distributed in the hope that it will be useful,
-# but WITHOUT ANY WARRANTY; without even the implied warranty of
-# MERCHANTABILITY or FITNESS FOR A PARTICULAR PURPOSE.  See the
-# GNU Affero General Public License for more details.
-
-# You should have received a copy of the GNU General Public License
-# along with this program.  If not, see <http://www.gnu.org/licenses/>.
-
-# File description for read-the-docs
-""" gas.py defines the methods to cluster gas grid networks
-spatially for applications within the tool eTraGo."""
-
-import os
-
-if "READTHEDOCS" not in os.environ:
-    import logging
-
-    from pypsa.clustering.spatial import (
-        aggregatebuses,
-        aggregateoneport,
-        busmap_by_kmeans,
-    )
-    from pypsa.components import Network
-    from six import iteritems
-    import numpy as np
-    import pandas as pd
-    import pypsa.io as io
-
-    from etrago.cluster.spatial import (
-        drop_nan_values,
-        group_links,
-        kmedoids_dijkstra_clustering,
-        sum_with_inf,
-    )
-    from etrago.tools.utilities import (
-        find_buses_area,
-        set_control_strategies,
-    )
-
-logger = logging.getLogger(__name__)
-
-__copyright__ = (
-    "Flensburg University of Applied Sciences, "
-    "Europa-Universität Flensburg, "
-    "Centre for Sustainable Energy Systems, "
-    "DLR-Institute for Networked Energy Systems"
-)
-__license__ = "GNU Affero General Public License Version 3 (AGPL-3.0)"
-__author__ = (
-    "MGlauer, MarlonSchlemminger, mariusves, BartelsJ, gnn, lukasoldi, "
-    "ulfmueller, lukasol, ClaraBuettner, CarlosEpia, KathiEsterl, "
-    "pieterhexen, fwitte, AmeliaNadal, cjbernal071421"
-)
-
-
-def preprocessing(etrago):
-    """
-    Preprocesses the gas network data from the given Etrago object for the
-    spatial clustering process of the CH4 grid.
-
-    Parameters
-    ----------
-    etrago : Etrago
-        An instance of the Etrago class
-
-    Returns
-    -------
-    None
-
-    Raises
-    ------
-    ValueError
-        If `settings["n_clusters_gas"]` is less than or equal to the number of
-        neighboring country gas buses.
-    """
-
-    # Create network_ch4 (grid nodes in order to create the busmap basis)
-    network_ch4 = Network()
-
-    buses_ch4 = etrago.network.buses.copy()
-    links_ch4 = etrago.network.links.copy()
-
-    io.import_components_from_dataframe(network_ch4, buses_ch4, "Bus")
-    network_ch4.madd(
-        "Link", links_ch4.index, **links_ch4.loc[:, ~links_ch4.isna().any()]
-    )
-
-    network_ch4.buses["country"] = buses_ch4.country
-
-    # Cluster ch4 buses
-    settings = etrago.args["network_clustering"]
-
-    ch4_filter = network_ch4.buses["carrier"].values == "CH4"
-
-    num_neighboring_country = (
-        ch4_filter & (network_ch4.buses["country"] != "DE")
-    ).sum()
-
-    network_ch4.links = network_ch4.links.loc[
-        network_ch4.links["bus0"].isin(network_ch4.buses.loc[ch4_filter].index)
-        & network_ch4.links["bus1"].isin(
-            network_ch4.buses.loc[ch4_filter].index
-        )
-    ]
-
-    # select buses dependent on whether they should be clustered in (only DE
-    # or DE+foreign DE except specified area)
-    if not settings["cluster_foreign_gas"]:
-        network_ch4.buses = network_ch4.buses.loc[
-            ch4_filter & (network_ch4.buses["country"].values == "DE")
-        ]
-
-        if settings["n_clusters_gas"] <= num_neighboring_country:
-            msg = (
-                "The number of clusters for the gas sector ("
-                + str(settings["n_clusters_gas"])
-                + ") must be higher than the number of neighboring country "
-                + "gas buses ("
-                + str(num_neighboring_country)
-                + ")."
-            )
-            raise ValueError(msg)
-        n_clusters = settings["n_clusters_gas"] - num_neighboring_country
-    else:
-        network_ch4.buses = network_ch4.buses.loc[ch4_filter]
-        n_clusters = settings["n_clusters_gas"]
-
-    # Exclude buses in the area that should not be clustered
-    busmap_area = find_buses_area(etrago, "CH4")
-    network_ch4.buses = network_ch4.buses[
-        ~network_ch4.buses.index.isin(busmap_area)
-    ]
-
-    def weighting_for_scenario(ch4_buses, save=None):
-        """
-        Calculate CH4-bus weightings dependant on the connected
-        CH4-loads, CH4-generators and non-transport link capacities.
-        Stores are not considered for the clustering.
-
-        Parameters
-        ----------
-        ch4_buses : pandas.DataFrame
-            Dataframe with CH4 etrago.network.buses to weight.
-        save : str or bool
-            Path to save weightings to as .csv
-
-        Returns
-        -------
-        weightings : pandas.Series
-            Integer weighting for each ch4_buses.index
-        """
-
-        MAX_WEIGHT = 1e5  # relevant only for foreign nodes with extra high
-        # CH4 generation capacity
-
-        to_neglect = [
-            "CH4",
-            "H2_to_CH4",
-            "CH4_to_H2",
-            "H2_feedin",
-        ]
-
-        # get all non-transport and non-H2 related links for each bus
-        rel_links = {}
-        for i in ch4_buses.index:
-            rel_links[i] = etrago.network.links.loc[
-                (
-                    etrago.network.links.bus0.isin([i])
-                    | etrago.network.links.bus1.isin([i])
-                )
-                & ~etrago.network.links.carrier.isin(to_neglect)
-            ].index
-        # get all generators and loads related to ch4_buses
-        generators_ = pd.Series(
-            etrago.network.generators[
-                etrago.network.generators.carrier != "load shedding"
-            ].index,
-            index=etrago.network.generators[
-                etrago.network.generators.carrier != "load shedding"
-            ].bus,
-        )
-        buses_CH4_gen = generators_.index.intersection(rel_links.keys())
-        loads_ = pd.Series(
-            etrago.network.loads.index, index=etrago.network.loads.bus
-        )
-        buses_CH4_load = loads_.index.intersection(rel_links.keys())
-
-        # sum up all relevant entities and cast to integer
-        # Note: rel_links will hold the weightings for each bus afterwards
-        for i in rel_links:
-            rel_links[i] = etrago.network.links.loc[rel_links[i]].p_nom.sum()
-            if i in buses_CH4_gen:
-                rel_links[i] += etrago.network.generators.loc[
-                    generators_.loc[i]
-                ].p_nom.sum()
-            if i in buses_CH4_load:
-                rel_links[i] += (
-                    etrago.network.loads_t.p_set.loc[:, loads_.loc[i]]
-                    .mean()
-                    .sum()
-                )
-            rel_links[i] = min(int(rel_links[i]), MAX_WEIGHT)
-        weightings = pd.DataFrame.from_dict(rel_links, orient="index")
-
-        if save:
-            weightings.to_csv(save)
-        return weightings
-
-    # State whether to create a bus weighting and save it, create or not save
-    # it, or use a bus weighting from a csv file
-    if settings["gas_weight_tocsv"] is not None:
-        weight_ch4 = weighting_for_scenario(
-            network_ch4.buses,
-            settings["gas_weight_tocsv"],
-        )
-    elif settings["gas_weight_fromcsv"] is not None:
-        # create DataFrame with uniform weightings for all ch4_buses
-        weight_ch4 = pd.DataFrame([1] * len(buses_ch4), index=buses_ch4.index)
-        loaded_weights = pd.read_csv(
-            settings["gas_weight_fromcsv"], index_col=0
-        )
-        # load weights into previously created DataFrame
-        loaded_weights.index = loaded_weights.index.astype(str)
-        weight_ch4.loc[loaded_weights.index] = loaded_weights
-    else:
-        weight_ch4 = weighting_for_scenario(network_ch4.buses, save=False)
-<<<<<<< HEAD
-    return network_ch4, weight_ch4.squeeze(), n_clusters, busmap_area
-=======
-    return network_ch4, weight_ch4.squeeze(axis=1), n_clusters
->>>>>>> fbaee5a7
-
-
-def kmean_clustering_gas(etrago, network_ch4, weight, n_clusters):
-    """
-    Performs K-means clustering on the gas network data in the given
-    `network_ch4` pypsa.Network object.
-
-    Parameters
-    ----------
-    etrago : Etrago
-        An instance of the Etrago class
-    network_ch4 : pypsa.Network
-        A Network object containing the gas network data.
-    weight : str or None
-        The name of the bus weighting column to use for clustering. If None,
-        unweighted clustering is performed.
-    n_clusters : int
-        The number of clusters to create.
-
-    Returns
-    -------
-    busmap : pandas.Series
-        A pandas.Series object mapping each bus in the CH4 network to its
-        corresponding cluster ID
-    None
-        None is returned because k-means clustering makes no use of medoids
-    """
-    settings = etrago.args["network_clustering"]
-
-    busmap = busmap_by_kmeans(
-        network_ch4,
-        bus_weightings=weight,
-        n_clusters=n_clusters,
-        n_init=settings["n_init"],
-        max_iter=settings["max_iter"],
-        tol=settings["tol"],
-        random_state=settings["random_state"],
-    )
-
-    return busmap, None
-
-
-def get_h2_clusters(etrago, busmap_ch4):
-    """
-    Maps H2 buses to CH4 cluster IDds and creates unique H2 cluster IDs.
-
-    Parameters
-    ----------
-    etrago : Etrago
-        An instance of the Etrago class
-    busmap_ch4 : pd.Series
-        A Pandas Series mapping each bus in the CH4 network to its
-        corresponding cluster ID.
-
-    Returns
-    -------
-    busmap : pd.Series
-        A Pandas Series mapping each bus in the combined CH4 and H2 network
-        to its corresponding cluster ID.
-    """
-    # Mapping of H2 buses to new CH4 cluster IDs
-    busmap_h2 = pd.Series(
-        busmap_ch4.loc[etrago.ch4_h2_mapping.index].values,
-        index=etrago.ch4_h2_mapping.values,
-    )
-
-    # Create unique H2 cluster IDs
-    n_gas = etrago.args["network_clustering"]["n_clusters_gas"]
-    busmap_h2 = (busmap_h2.astype(int) + n_gas).astype(str)
-
-    busmap_h2 = busmap_h2.squeeze()
-
-    busmap = pd.concat([busmap_ch4, busmap_h2])
-
-    return busmap
-
-
-def gas_postprocessing(
-    etrago, busmap, medoid_idx=None, busmap_area=pd.Series()
-):
-    """
-    Performs the postprocessing for the gas grid clustering based on the
-    provided busmap
-    and returns the clustered network.
-
-    Parameters
-    ----------
-    etrago : Etrago
-        An instance of the Etrago class
-    busmap : pd.Series
-        A Pandas Series mapping each bus to its corresponding cluster ID.
-    medoid_idx : pd.Series
-        A pandas.Series object containing the medoid indices for the gas
-        network.
-
-    Returns
-    -------
-    network_gasgrid_c : pypsa.Network
-        A pypsa.Network containing the clustered network.
-    busmap : pd.Series
-        A Pandas Series mapping each bus to its corresponding cluster ID.
-    """
-    settings = etrago.args["network_clustering"]
-
-    if settings["k_gas_busmap"] is False:
-        if settings["method_gas"] == "kmeans":
-            busmap.index.name = "bus_id"
-            busmap.name = "cluster"
-            busmap.to_csv(
-                "kmeans_gasgrid_busmap_"
-                + str(settings["n_clusters_gas"])
-                + "_result.csv"
-            )
-
-        else:
-            busmap.name = "cluster"
-            busmap_ind = pd.Series(
-                medoid_idx[busmap.values.astype(int)].values,
-                index=busmap.index,
-                dtype=pd.StringDtype(),
-            )
-            busmap_ind.name = "medoid_idx"
-
-            export = pd.concat([busmap, busmap_ind], axis=1)
-            export.index.name = "bus_id"
-            export.to_csv(
-                "kmedoids-dijkstra_gasgrid_busmap_"
-                + str(settings["n_clusters_gas"])
-                + "_result.csv"
-            )
-
-    if len(busmap_area) > 0:
-        for bus_area in busmap_area.values:
-            busmap[bus_area] = bus_area
-
-    if "H2_grid" in etrago.network.buses.carrier.unique():
-        busmap = get_h2_clusters(etrago, busmap)
-
-    # Add all other buses to busmap
-    missing_idx = list(
-        etrago.network.buses[
-            (~etrago.network.buses.index.isin(busmap.index))
-        ].index
-    )
-    next_bus_id = highestInteger(etrago.network.buses.index) + 1
-    new_gas_buses = [str(int(x) + next_bus_id) for x in busmap]
-
-    busmap_idx = list(busmap.index) + missing_idx
-    busmap_values = new_gas_buses + missing_idx
-    busmap = pd.Series(busmap_values, index=busmap_idx)
-
-    if etrago.args["sector_coupled_clustering"]["active"]:
-        for name, data in etrago.args["sector_coupled_clustering"][
-            "carrier_data"
-        ].items():
-            strategy = data["strategy"]
-            if strategy == "consecutive":
-                busmap_sector_coupling = consecutive_sector_coupling(
-                    etrago.network,
-                    busmap,
-                    data["base"],
-                    name,
-                )
-            elif strategy == "simultaneous":
-                if len(data["base"]) < 2:
-                    msg = (
-                        "To apply simultaneous clustering for the "
-                        + name
-                        + " buses, at least 2 base buses must be selected."
-                    )
-                    raise ValueError(msg)
-                busmap_sector_coupling = simultaneous_sector_coupling(
-                    etrago.network,
-                    busmap,
-                    data["base"],
-                    name,
-                )
-            else:
-                msg = (
-                    "Strategy for sector coupled clustering must be either "
-                    "'consecutive' or 'coupled'."
-                )
-                raise ValueError(msg)
-            for key, value in busmap_sector_coupling.items():
-                busmap.loc[key] = value
-    busmap = busmap.astype(str)
-    busmap.index = busmap.index.astype(str)
-
-    network_gasgrid_c = get_clustering_from_busmap(
-        etrago.network,
-        busmap,
-        bus_strategies={
-            "country": "first",
-        },
-        one_port_strategies={
-            "Generator": {
-                "marginal_cost": np.mean,
-                "capital_cost": np.mean,
-                "p_nom_max": np.sum,
-                "p_nom_min": np.sum,
-                "e_nom_max": np.sum,
-            },
-            "Store": {
-                "marginal_cost": np.mean,
-                "capital_cost": np.mean,
-                "e_nom": np.sum,
-                "e_nom_max": sum_with_inf,
-            },
-            "Load": {
-                "p_set": np.sum,
-            },
-        },
-    )
-
-    # aggregation of the links and links time series
-    network_gasgrid_c.links, network_gasgrid_c.links_t = group_links(
-        network_gasgrid_c
-    )
-
-    # Overwrite p_nom of links with carrier "H2_feedin" (eGon2035 only)
-    if etrago.args["scn_name"] == "eGon2035":
-        H2_energy_share = 0.05053  # H2 energy share via volumetric share
-        # outsourced in a mixture of H2 and CH4 with 15 %vol share
-        feed_in = network_gasgrid_c.links.loc[
-            network_gasgrid_c.links.carrier == "H2_feedin"
-        ]
-        pipeline_capacities = network_gasgrid_c.links.loc[
-            network_gasgrid_c.links.carrier == "CH4"
-        ]
-
-        for bus in feed_in["bus1"].values:
-            # calculate the total pipeline capacity connected to a specific bus
-            nodal_capacity = pipeline_capacities.loc[
-                (pipeline_capacities["bus0"] == bus)
-                | (pipeline_capacities["bus1"] == bus),
-                "p_nom",
-            ].sum()
-            # multiply total pipeline capacity with H2 energy share
-            # corresponding to volumetric share
-            network_gasgrid_c.links.loc[
-                (network_gasgrid_c.links["bus1"].values == bus)
-                & (network_gasgrid_c.links["carrier"].values == "H2_feedin"),
-                "p_nom",
-            ] = (
-                nodal_capacity * H2_energy_share
-            )
-    # Insert components not related to the gas clustering
-    other_components = ["Line", "StorageUnit", "ShuntImpedance", "Transformer"]
-
-    for c in etrago.network.iterate_components(other_components):
-        io.import_components_from_dataframe(
-            network_gasgrid_c,
-            c.df,
-            c.name,
-        )
-        for attr, df in c.pnl.items():
-            if not df.empty:
-                io.import_series_from_dataframe(
-                    network_gasgrid_c,
-                    df,
-                    c.name,
-                    attr,
-                )
-    io.import_components_from_dataframe(
-        network_gasgrid_c, etrago.network.carriers, "Carrier"
-    )
-
-    network_gasgrid_c.consistency_check()
-    network_gasgrid_c.determine_network_topology()
-
-    # Adjust x and y coordinates of 'CH4' and 'H2_grid' medoids
-    if settings["method_gas"] == "kmedoids-dijkstra" and len(medoid_idx) > 0:
-        for i in network_gasgrid_c.buses[
-            network_gasgrid_c.buses.carrier == "CH4"
-        ].index:
-            cluster = str(i)
-            if cluster in busmap[medoid_idx].values:
-                medoid = busmap[medoid_idx][
-                    busmap[medoid_idx] == cluster
-                ].index[0]
-                h2_idx = network_gasgrid_c.buses.loc[
-                    (network_gasgrid_c.buses.carrier == "H2_grid")
-                    & (
-                        network_gasgrid_c.buses.y
-                        == network_gasgrid_c.buses.loc[i, "y"]
-                    )
-                    & (
-                        network_gasgrid_c.buses.x
-                        == network_gasgrid_c.buses.loc[i, "x"]
-                    )
-                ]
-                if len(h2_idx) > 0:
-                    h2_idx = h2_idx.index.tolist()[0]
-                    network_gasgrid_c.buses.loc[h2_idx, "x"] = (
-                        etrago.network.buses["x"].loc[medoid]
-                    )
-                    network_gasgrid_c.buses.loc[h2_idx, "y"] = (
-                        etrago.network.buses["y"].loc[medoid]
-                    )
-
-                network_gasgrid_c.buses.loc[i, "x"] = etrago.network.buses.loc[
-                    medoid, "x"
-                ]
-                network_gasgrid_c.buses.loc[i, "y"] = etrago.network.buses.loc[
-                    medoid, "y"
-                ]
-
-    drop_nan_values(network_gasgrid_c)
-
-    return (network_gasgrid_c, busmap)
-
-
-def highestInteger(potentially_numbers):
-    """Fetch the highest number of a series with mixed types
-
-    Parameters
-    ----------
-    potentially_numbers : pandas.Series
-        Series with mixed dtypes, potentially containing numbers.
-
-    Returns
-    -------
-    highest : int
-        Highest integer found in series.
-    """
-    highest = 0
-    for number in potentially_numbers:
-        try:
-            num = int(number)
-            if num > highest:
-                highest = num
-        except ValueError:
-            pass
-    return highest
-
-
-def simultaneous_sector_coupling(
-    network, busmap, carrier_based, carrier_to_cluster
-):
-    """
-    Cluster sector coupling technology based on multiple connected carriers.
-
-    The topology of the sector coupling technology must be in a way, that the
-    links connected to other sectors do only point inwards. E.g. for the heat
-    sector, heat generating technologies from electricity or gas only point to
-    the heat sector and not vice-versa.
-
-    Parameters
-    ----------
-    network : pypsa.Network
-        PyPSA network instance.
-    busmap : pandas.Series
-        Series with lookup table for clustered buses.
-    carrier_based : list
-        Carriers on which the clustering of the sector coupling is based.
-    carrier_to_cluster : str
-        Name of the carrier which should be clustered
-
-    Returns
-    -------
-    dict
-        Busmap for the sector coupling cluster.
-    """
-    next_bus_id = highestInteger(busmap.values) + 1
-    buses_clustered = network.buses[
-        network.buses["carrier"].isin(carrier_based)
-    ]
-    buses_to_cluster = network.buses[
-        network.buses["carrier"] == carrier_to_cluster
-    ]
-    buses_to_skip = network.buses[
-        network.buses["carrier"] == carrier_to_cluster + "_store"
-    ]
-
-    connected_links = network.links.loc[
-        network.links["bus0"].isin(buses_clustered.index)
-        & network.links["bus1"].isin(buses_to_cluster.index)
-        & ~network.links["bus1"].isin(buses_to_skip.index)
-        & ~network.links["bus0"].isin(buses_to_skip.index)
-    ]
-
-    busmap = busmap.to_dict()
-    connected_links["bus0_clustered"] = (
-        connected_links["bus0"].map(busmap).fillna(connected_links["bus0"])
-    )
-    connected_links["bus1_clustered"] = (
-        connected_links["bus1"].map(busmap).fillna(connected_links["bus1"])
-    )
-
-    # cluster sector coupling technologies
-    busmap = sc_multi_carrier_based(buses_to_cluster, connected_links)
-    busmap = {
-        bus_id: bus_num + next_bus_id for bus_id, bus_num in busmap.items()
-    }
-
-    # cluster appedices
-    skipped_links = network.links.loc[
-        (
-            network.links["bus1"].isin(buses_to_skip.index)
-            & network.links["bus0"].isin(buses_to_cluster.index)
-        )
-        | (
-            network.links["bus0"].isin(buses_to_cluster.index)
-            & network.links["bus1"].isin(buses_to_skip.index)
-        )
-    ]
-
-    # map skipped buses after clustering
-    skipped_links["bus0_clustered"] = (
-        skipped_links["bus0"].map(busmap).fillna(skipped_links["bus0"])
-    )
-    skipped_links["bus1_clustered"] = (
-        skipped_links["bus1"].map(busmap).fillna(skipped_links["bus1"])
-    )
-
-    busmap_series = pd.Series(busmap)
-    next_bus_id = highestInteger(busmap_series.values) + 1
-
-    # create clusters for skipped buses
-    clusters = busmap_series.unique()
-    for i in range(len(clusters)):
-        buses = skipped_links.loc[
-            skipped_links["bus0_clustered"] == clusters[i], "bus1_clustered"
-        ]
-        for bus_id in buses:
-            busmap[bus_id] = next_bus_id + i
-        buses = skipped_links.loc[
-            skipped_links["bus1_clustered"] == clusters[i], "bus0_clustered"
-        ]
-        for bus_id in buses:
-            busmap[bus_id] = next_bus_id + i
-    return busmap
-
-
-def consecutive_sector_coupling(
-    network, busmap, carrier_based, carrier_to_cluster
-):
-    """
-    Cluster sector coupling technology based on single connected carriers.
-
-    The topology of the sector coupling technology must be in a way, that the
-    links connected to other sectors do only point inwards. E.g. for the heat
-    sector, heat generating technologies from electricity or gas only point to
-    the heat sector and not vice-versa.
-
-    Parameters
-    ----------
-    network : pypsa.Network
-        PyPSA network instance.
-    busmap : pandas.Series
-        Series with lookup table for clustered buses.
-    carrier_based : list
-        Carriers on which the clustering of the sector coupling is based.
-    carrier_to_cluster : str
-        Name of the carrier which should be clustered
-
-    Returns
-    -------
-    busmap_sc : dict
-        Busmap for the sector coupled cluster.
-    """
-    next_bus_id = highestInteger(busmap.values) + 1
-    buses_to_skip = network.buses[
-        network.buses["carrier"] == carrier_to_cluster + "_store"
-    ]
-    buses_to_cluster = network.buses[
-        network.buses["carrier"] == carrier_to_cluster
-    ]
-    buses_clustered = network.buses[
-        network.buses["carrier"] == carrier_based[0]
-    ]
-    busmap_sc = {}
-
-    for base in carrier_based:
-        # remove already clustered buses
-        buses_to_cluster = buses_to_cluster[
-            ~buses_to_cluster.index.isin(busmap_sc.keys())
-        ]
-        buses_clustered = network.buses[network.buses["carrier"] == base]
-
-        connected_links = network.links.loc[
-            network.links["bus0"].isin(buses_clustered.index)
-            & network.links["bus1"].isin(buses_to_cluster.index)
-            & ~network.links["bus1"].isin(buses_to_skip.index)
-            & ~network.links["bus0"].isin(buses_to_skip.index)
-        ]
-
-        connected_links["bus0_clustered"] = (
-            connected_links["bus0"].map(busmap).fillna(connected_links["bus0"])
-        )
-        connected_links["bus1_clustered"] = (
-            connected_links["bus1"].map(busmap).fillna(connected_links["bus1"])
-        )
-
-        # cluster sector coupling technologies
-        busmap_by_base = sc_single_carrier_based(connected_links)
-        bus_num = 0
-        for bus_id, bus_num in busmap_by_base.items():
-            busmap_by_base[bus_id] = bus_num + next_bus_id
-        next_bus_id = bus_num + next_bus_id + 1
-        busmap_sc.update(busmap_by_base)
-    buses_to_cluster = buses_to_cluster[
-        ~buses_to_cluster.index.isin(busmap_sc.keys())
-    ]
-
-    if len(buses_to_cluster) > 0:
-        msg = "The following buses are not added to any cluster: " + str(
-            buses_to_cluster.index
-        )
-        logger.warning(msg)
-    # cluster appedices
-    skipped_links = network.links.loc[
-        (
-            network.links["bus1"].isin(buses_to_skip.index)
-            & network.links["bus0"].isin(busmap_sc.keys())
-        )
-        | (
-            network.links["bus0"].isin(busmap_sc.keys())
-            & network.links["bus1"].isin(buses_to_skip.index)
-        )
-    ]
-
-    # map skipped buses after clustering
-    skipped_links["bus0_clustered"] = (
-        skipped_links["bus0"].map(busmap_sc).fillna(skipped_links["bus0"])
-    )
-    skipped_links["bus1_clustered"] = (
-        skipped_links["bus1"].map(busmap_sc).fillna(skipped_links["bus1"])
-    )
-
-    busmap_series = pd.Series(busmap_sc)
-    next_bus_id = highestInteger(busmap_series.values) + 1
-
-    # create clusters for skipped buses
-    clusters = busmap_series.unique()
-    for i in range(len(clusters)):
-        buses = skipped_links.loc[
-            skipped_links["bus0_clustered"] == clusters[i], "bus1_clustered"
-        ]
-        for bus_id in buses:
-            busmap_sc[bus_id] = next_bus_id + i
-        buses = skipped_links.loc[
-            skipped_links["bus1_clustered"] == clusters[i], "bus0_clustered"
-        ]
-        for bus_id in buses:
-            busmap_sc[bus_id] = next_bus_id + i
-    return busmap_sc
-
-
-def sc_multi_carrier_based(buses_to_cluster, connected_links):
-    """
-    Create busmap for sector coupled carrier based on multiple other carriers.
-
-    Parameters
-    ----------
-    buses_to_cluster : pandas.Series
-        Series containing the buses of the sector coupled carrier which are
-        to be clustered.
-    connected_links : pandas.DataFrame
-        Links that connect from the buses with other carriers to the
-        buses of the sector coupled carrier.
-
-    Returns
-    -------
-    busmap : dict
-        Busmap for the sector coupled carrier.
-    """
-    clusters = pd.Series()
-    for bus_id in buses_to_cluster.index:
-        clusters.loc[bus_id] = tuple(
-            sorted(
-                connected_links.loc[
-                    connected_links["bus1_clustered"] == bus_id,
-                    "bus0_clustered",
-                ].unique()
-            )
-        )
-    duplicates = clusters.unique()
-
-    busmap = {}
-    for i in range(len(duplicates)):
-        cluster = clusters[clusters == duplicates[i]].index.tolist()
-        if len(cluster) > 1:
-            busmap.update({bus: i for bus in cluster})
-    return busmap
-
-
-def sc_single_carrier_based(connected_links):
-    """
-    Create busmap for sector coupled carrier based on single other carrier.
-
-    Parameters
-    ----------
-    connected_links : pandas.DataFrame
-        Links that connect from the buses with other carrier to the
-        buses of the sector coupled carrier.
-
-    Returns
-    -------
-    busmap : dict
-        Busmap for the sector coupled carrier.
-    """
-    busmap = {}
-    clusters = connected_links["bus0_clustered"].unique()
-    for i in range(len(clusters)):
-        buses = connected_links.loc[
-            connected_links["bus0_clustered"] == clusters[i], "bus1_clustered"
-        ].unique()
-        busmap.update({bus: i for bus in buses})
-    return busmap
-
-
-def get_clustering_from_busmap(
-    network,
-    busmap,
-    line_length_factor=1.0,
-    with_time=True,
-    bus_strategies=dict(),
-    one_port_strategies=dict(),
-):
-    """
-    Aggregates components of the given network based on a bus mapping and
-    returns a clustered gas grid pypsa.Network.
-
-    Parameters
-    ----------
-    network : pypsa.Network
-        The input pypsa.Network object
-    busmap : pandas.Sereies :
-        A mapping of buses to clusters
-    line_length_factor : float
-        A factor used to adjust the length of new links created during
-        aggregation. Default is 1.0.
-    with_time : bool
-        Determines whether to copy the time-dependent properties of the input
-        network to the output network. Default is True.
-    bus_strategies : dict
-        A dictionary of custom strategies to use during the aggregation step.
-        Default is an empty dictionary.
-    one_port_strategies : dict
-        A dictionary of custom strategies to use during the one-port component
-        aggregation step. Default is an empty dictionary.
-
-    Returns
-    -------
-    network_gasgrid_c : pypsa.Network
-        A new gas grid pypsa.Network object with aggregated components based
-        on the bus mapping.
-    """
-
-    network_gasgrid_c = Network()
-
-    # Aggregate buses
-    new_buses = aggregatebuses(
-        network,
-        busmap,
-        custom_strategies=bus_strategies,
-    )
-    new_buses.index.name = "bus_id"
-
-    io.import_components_from_dataframe(network_gasgrid_c, new_buses, "Bus")
-
-    if with_time:
-        network_gasgrid_c.set_snapshots(network.snapshots)
-        network_gasgrid_c.snapshot_weightings = (
-            network.snapshot_weightings.copy()
-        )
-    # Aggregate one port components
-    one_port_components = ["Generator", "Load", "Store"]
-
-    for one_port in one_port_components:
-        new_df, new_pnl = aggregateoneport(
-            network,
-            busmap,
-            component=one_port,
-            with_time=with_time,
-            custom_strategies=one_port_strategies.get(one_port, {}),
-        )
-        io.import_components_from_dataframe(
-            network_gasgrid_c, new_df, one_port
-        )
-        for attr, df in iteritems(new_pnl):
-            io.import_series_from_dataframe(
-                network_gasgrid_c, df, one_port, attr
-            )
-    # Aggregate links
-    new_links = (
-        network.links.assign(
-            bus0=network.links.bus0.map(busmap),
-            bus1=network.links.bus1.map(busmap),
-        )
-        .dropna(subset=["bus0", "bus1"])
-        .loc[lambda df: df.bus0 != df.bus1]
-    )
-
-    # preparation for CH4 pipeline aggregation:
-    # pipelines are treated differently compared to other links, since all of
-    # them will be considered bidirectional. That means, if a pipeline exists,
-    # that connects one cluster with a different one simultaneously with a
-    # pipeline that connects these two clusters in reversed order (e.g. bus0=1,
-    # bus1=12 and bus0=12, bus1=1) they are aggregated to a single pipeline.
-    # therefore, the order of bus0/bus1 is adjusted
-    pipeline_mask = new_links["carrier"] == "CH4"
-    sorted_buses = np.sort(
-        new_links.loc[pipeline_mask, ["bus0", "bus1"]].values, 1
-    )
-    new_links.loc[pipeline_mask, ["bus0", "bus1"]] = sorted_buses
-
-    # import the links and the respective time series with the bus0 and bus1
-    # values updated from the busmap
-    io.import_components_from_dataframe(
-        network_gasgrid_c, new_links.loc[:, ~new_links.isna().all()], "Link"
-    )
-
-    if with_time:
-        for attr, df in network.links_t.items():
-            if not df.empty:
-                io.import_series_from_dataframe(
-                    network_gasgrid_c, df, "Link", attr
-                )
-
-    return network_gasgrid_c
-
-
-def run_spatial_clustering_gas(self):
-    """
-    Performs spatial clustering on the gas network using either K-means or
-    K-medoids-Dijkstra algorithm. Updates the network topology by aggregating
-    buses and links, and then performs postprocessing to finalize the changes.
-
-    Returns
-    --------
-    None
-
-    Raises
-    -------
-    ValueError: If the selected method is not "kmeans" or "kmedoids-dijkstra".
-
-    """
-    if "CH4" in self.network.buses.carrier.values:
-        settings = self.args["network_clustering"]
-
-        if settings["active"]:
-            method = settings["method_gas"]
-            logger.info(f"Start {method} clustering GAS")
-
-            gas_network, weight, n_clusters, busmap_area = preprocessing(self)
-
-            if method == "kmeans":
-                if settings["k_gas_busmap"]:
-                    busmap = pd.read_csv(
-                        settings["k_gas_busmap"],
-                        index_col="bus_id",
-                        dtype=pd.StringDtype(),
-                    ).squeeze()
-                    medoid_idx = None
-                else:
-                    busmap, medoid_idx = kmean_clustering_gas(
-                        self, gas_network, weight, n_clusters
-                    )
-
-            elif method == "kmedoids-dijkstra":
-                if settings["k_gas_busmap"]:
-                    busmap = pd.read_csv(
-                        settings["k_gas_busmap"],
-                        index_col="bus_id",
-                        dtype=pd.StringDtype(),
-                    )
-                    medoid_idx = pd.Series(
-                        busmap["medoid_idx"].unique(),
-                        index=busmap["cluster"].unique(),
-                        dtype=pd.StringDtype(),
-                    )
-                    busmap = busmap["cluster"]
-
-                else:
-                    busmap, medoid_idx = kmedoids_dijkstra_clustering(
-                        self,
-                        gas_network.buses,
-                        gas_network.links,
-                        weight,
-                        n_clusters,
-                    )
-
-            else:
-                msg = (
-                    'Please select "kmeans" or "kmedoids-dijkstra" as '
-                    "spatial clustering method for the gas network"
-                )
-                raise ValueError(msg)
-            self.network, busmap = gas_postprocessing(
-                self, busmap, medoid_idx, busmap_area
-            )
-
-            self.update_busmap(busmap)
-
-            # The control parameter is overwritten in pypsa's clustering.
-            # The function network.determine_network_topology is called,
-            # which sets slack bus(es).
-            set_control_strategies(self.network)
-
-            logger.info(
-                """GAS Network clustered to {} DE-buses and {} foreign buses
-                 with {} algorithm.""".format(
-                    len(
-                        self.network.buses.loc[
-                            (self.network.buses.carrier == "CH4")
-                            & (self.network.buses.country == "DE")
-                        ]
-                    ),
-                    len(
-                        self.network.buses.loc[
-                            (self.network.buses.carrier == "CH4")
-                            & (self.network.buses.country != "DE")
-                        ]
-                    ),
-                    method,
-                )
-            )
+# -*- coding: utf-8 -*-
+# Copyright 2016-2023 Flensburg University of Applied Sciences,
+# Europa-Universität Flensburg,
+# Centre for Sustainable Energy Systems,
+# DLR-Institute for Networked Energy Systems
+
+# This program is free software; you can redistribute it and/or
+# modify it under the terms of the GNU Affero General Public License as
+# published by the Free Software Foundation; either version 3 of the
+# License, or (at your option) any later version.
+
+# This program is distributed in the hope that it will be useful,
+# but WITHOUT ANY WARRANTY; without even the implied warranty of
+# MERCHANTABILITY or FITNESS FOR A PARTICULAR PURPOSE.  See the
+# GNU Affero General Public License for more details.
+
+# You should have received a copy of the GNU General Public License
+# along with this program.  If not, see <http://www.gnu.org/licenses/>.
+
+# File description for read-the-docs
+""" gas.py defines the methods to cluster gas grid networks
+spatially for applications within the tool eTraGo."""
+
+import os
+
+if "READTHEDOCS" not in os.environ:
+    import logging
+
+    from pypsa.clustering.spatial import (
+        aggregatebuses,
+        aggregateoneport,
+        busmap_by_kmeans,
+    )
+    from pypsa.components import Network
+    from six import iteritems
+    import numpy as np
+    import pandas as pd
+    import pypsa.io as io
+
+    from etrago.cluster.spatial import (
+        drop_nan_values,
+        group_links,
+        kmedoids_dijkstra_clustering,
+        sum_with_inf,
+    )
+    from etrago.tools.utilities import (
+        find_buses_area,
+        set_control_strategies,
+    )
+
+logger = logging.getLogger(__name__)
+
+__copyright__ = (
+    "Flensburg University of Applied Sciences, "
+    "Europa-Universität Flensburg, "
+    "Centre for Sustainable Energy Systems, "
+    "DLR-Institute for Networked Energy Systems"
+)
+__license__ = "GNU Affero General Public License Version 3 (AGPL-3.0)"
+__author__ = (
+    "MGlauer, MarlonSchlemminger, mariusves, BartelsJ, gnn, lukasoldi, "
+    "ulfmueller, lukasol, ClaraBuettner, CarlosEpia, KathiEsterl, "
+    "pieterhexen, fwitte, AmeliaNadal, cjbernal071421"
+)
+
+
+def preprocessing(etrago):
+    """
+    Preprocesses the gas network data from the given Etrago object for the
+    spatial clustering process of the CH4 grid.
+
+    Parameters
+    ----------
+    etrago : Etrago
+        An instance of the Etrago class
+
+    Returns
+    -------
+    None
+
+    Raises
+    ------
+    ValueError
+        If `settings["n_clusters_gas"]` is less than or equal to the number of
+        neighboring country gas buses.
+    """
+
+    # Create network_ch4 (grid nodes in order to create the busmap basis)
+    network_ch4 = Network()
+
+    buses_ch4 = etrago.network.buses.copy()
+    links_ch4 = etrago.network.links.copy()
+
+    io.import_components_from_dataframe(network_ch4, buses_ch4, "Bus")
+    network_ch4.madd(
+        "Link", links_ch4.index, **links_ch4.loc[:, ~links_ch4.isna().any()]
+    )
+
+    network_ch4.buses["country"] = buses_ch4.country
+
+    # Cluster ch4 buses
+    settings = etrago.args["network_clustering"]
+
+    ch4_filter = network_ch4.buses["carrier"].values == "CH4"
+
+    num_neighboring_country = (
+        ch4_filter & (network_ch4.buses["country"] != "DE")
+    ).sum()
+
+    network_ch4.links = network_ch4.links.loc[
+        network_ch4.links["bus0"].isin(network_ch4.buses.loc[ch4_filter].index)
+        & network_ch4.links["bus1"].isin(
+            network_ch4.buses.loc[ch4_filter].index
+        )
+    ]
+
+    # select buses dependent on whether they should be clustered in (only DE
+    # or DE+foreign DE except specified area)
+    if not settings["cluster_foreign_gas"]:
+        network_ch4.buses = network_ch4.buses.loc[
+            ch4_filter & (network_ch4.buses["country"].values == "DE")
+        ]
+
+        if settings["n_clusters_gas"] <= num_neighboring_country:
+            msg = (
+                "The number of clusters for the gas sector ("
+                + str(settings["n_clusters_gas"])
+                + ") must be higher than the number of neighboring country "
+                + "gas buses ("
+                + str(num_neighboring_country)
+                + ")."
+            )
+            raise ValueError(msg)
+        n_clusters = settings["n_clusters_gas"] - num_neighboring_country
+    else:
+        network_ch4.buses = network_ch4.buses.loc[ch4_filter]
+        n_clusters = settings["n_clusters_gas"]
+
+    # Exclude buses in the area that should not be clustered
+    busmap_area = find_buses_area(etrago, "CH4")
+    network_ch4.buses = network_ch4.buses[
+        ~network_ch4.buses.index.isin(busmap_area)
+    ]
+
+    def weighting_for_scenario(ch4_buses, save=None):
+        """
+        Calculate CH4-bus weightings dependant on the connected
+        CH4-loads, CH4-generators and non-transport link capacities.
+        Stores are not considered for the clustering.
+
+        Parameters
+        ----------
+        ch4_buses : pandas.DataFrame
+            Dataframe with CH4 etrago.network.buses to weight.
+        save : str or bool
+            Path to save weightings to as .csv
+
+        Returns
+        -------
+        weightings : pandas.Series
+            Integer weighting for each ch4_buses.index
+        """
+
+        MAX_WEIGHT = 1e5  # relevant only for foreign nodes with extra high
+        # CH4 generation capacity
+
+        to_neglect = [
+            "CH4",
+            "H2_to_CH4",
+            "CH4_to_H2",
+            "H2_feedin",
+        ]
+
+        # get all non-transport and non-H2 related links for each bus
+        rel_links = {}
+        for i in ch4_buses.index:
+            rel_links[i] = etrago.network.links.loc[
+                (
+                    etrago.network.links.bus0.isin([i])
+                    | etrago.network.links.bus1.isin([i])
+                )
+                & ~etrago.network.links.carrier.isin(to_neglect)
+            ].index
+        # get all generators and loads related to ch4_buses
+        generators_ = pd.Series(
+            etrago.network.generators[
+                etrago.network.generators.carrier != "load shedding"
+            ].index,
+            index=etrago.network.generators[
+                etrago.network.generators.carrier != "load shedding"
+            ].bus,
+        )
+        buses_CH4_gen = generators_.index.intersection(rel_links.keys())
+        loads_ = pd.Series(
+            etrago.network.loads.index, index=etrago.network.loads.bus
+        )
+        buses_CH4_load = loads_.index.intersection(rel_links.keys())
+
+        # sum up all relevant entities and cast to integer
+        # Note: rel_links will hold the weightings for each bus afterwards
+        for i in rel_links:
+            rel_links[i] = etrago.network.links.loc[rel_links[i]].p_nom.sum()
+            if i in buses_CH4_gen:
+                rel_links[i] += etrago.network.generators.loc[
+                    generators_.loc[i]
+                ].p_nom.sum()
+            if i in buses_CH4_load:
+                rel_links[i] += (
+                    etrago.network.loads_t.p_set.loc[:, loads_.loc[i]]
+                    .mean()
+                    .sum()
+                )
+            rel_links[i] = min(int(rel_links[i]), MAX_WEIGHT)
+        weightings = pd.DataFrame.from_dict(rel_links, orient="index")
+
+        if save:
+            weightings.to_csv(save)
+        return weightings
+
+    # State whether to create a bus weighting and save it, create or not save
+    # it, or use a bus weighting from a csv file
+    if settings["gas_weight_tocsv"] is not None:
+        weight_ch4 = weighting_for_scenario(
+            network_ch4.buses,
+            settings["gas_weight_tocsv"],
+        )
+    elif settings["gas_weight_fromcsv"] is not None:
+        # create DataFrame with uniform weightings for all ch4_buses
+        weight_ch4 = pd.DataFrame([1] * len(buses_ch4), index=buses_ch4.index)
+        loaded_weights = pd.read_csv(
+            settings["gas_weight_fromcsv"], index_col=0
+        )
+        # load weights into previously created DataFrame
+        loaded_weights.index = loaded_weights.index.astype(str)
+        weight_ch4.loc[loaded_weights.index] = loaded_weights
+    else:
+        weight_ch4 = weighting_for_scenario(network_ch4.buses, save=False)
+
+    return network_ch4, weight_ch4.squeeze(axis=1), n_clusters, busmap_area
+
+
+
+def kmean_clustering_gas(etrago, network_ch4, weight, n_clusters):
+    """
+    Performs K-means clustering on the gas network data in the given
+    `network_ch4` pypsa.Network object.
+
+    Parameters
+    ----------
+    etrago : Etrago
+        An instance of the Etrago class
+    network_ch4 : pypsa.Network
+        A Network object containing the gas network data.
+    weight : str or None
+        The name of the bus weighting column to use for clustering. If None,
+        unweighted clustering is performed.
+    n_clusters : int
+        The number of clusters to create.
+
+    Returns
+    -------
+    busmap : pandas.Series
+        A pandas.Series object mapping each bus in the CH4 network to its
+        corresponding cluster ID
+    None
+        None is returned because k-means clustering makes no use of medoids
+    """
+    settings = etrago.args["network_clustering"]
+
+    busmap = busmap_by_kmeans(
+        network_ch4,
+        bus_weightings=weight,
+        n_clusters=n_clusters,
+        n_init=settings["n_init"],
+        max_iter=settings["max_iter"],
+        tol=settings["tol"],
+        random_state=settings["random_state"],
+    )
+
+    return busmap, None
+
+
+def get_h2_clusters(etrago, busmap_ch4):
+    """
+    Maps H2 buses to CH4 cluster IDds and creates unique H2 cluster IDs.
+
+    Parameters
+    ----------
+    etrago : Etrago
+        An instance of the Etrago class
+    busmap_ch4 : pd.Series
+        A Pandas Series mapping each bus in the CH4 network to its
+        corresponding cluster ID.
+
+    Returns
+    -------
+    busmap : pd.Series
+        A Pandas Series mapping each bus in the combined CH4 and H2 network
+        to its corresponding cluster ID.
+    """
+    # Mapping of H2 buses to new CH4 cluster IDs
+    busmap_h2 = pd.Series(
+        busmap_ch4.loc[etrago.ch4_h2_mapping.index].values,
+        index=etrago.ch4_h2_mapping.values,
+    )
+
+    # Create unique H2 cluster IDs
+    n_gas = etrago.args["network_clustering"]["n_clusters_gas"]
+    busmap_h2 = (busmap_h2.astype(int) + n_gas).astype(str)
+
+    busmap_h2 = busmap_h2.squeeze()
+
+    busmap = pd.concat([busmap_ch4, busmap_h2])
+
+    return busmap
+
+
+def gas_postprocessing(
+    etrago, busmap, medoid_idx=None, busmap_area=pd.Series()
+):
+    """
+    Performs the postprocessing for the gas grid clustering based on the
+    provided busmap
+    and returns the clustered network.
+
+    Parameters
+    ----------
+    etrago : Etrago
+        An instance of the Etrago class
+    busmap : pd.Series
+        A Pandas Series mapping each bus to its corresponding cluster ID.
+    medoid_idx : pd.Series
+        A pandas.Series object containing the medoid indices for the gas
+        network.
+
+    Returns
+    -------
+    network_gasgrid_c : pypsa.Network
+        A pypsa.Network containing the clustered network.
+    busmap : pd.Series
+        A Pandas Series mapping each bus to its corresponding cluster ID.
+    """
+    settings = etrago.args["network_clustering"]
+
+    if settings["k_gas_busmap"] is False:
+        if settings["method_gas"] == "kmeans":
+            busmap.index.name = "bus_id"
+            busmap.name = "cluster"
+            busmap.to_csv(
+                "kmeans_gasgrid_busmap_"
+                + str(settings["n_clusters_gas"])
+                + "_result.csv"
+            )
+
+        else:
+            busmap.name = "cluster"
+            busmap_ind = pd.Series(
+                medoid_idx[busmap.values.astype(int)].values,
+                index=busmap.index,
+                dtype=pd.StringDtype(),
+            )
+            busmap_ind.name = "medoid_idx"
+
+            export = pd.concat([busmap, busmap_ind], axis=1)
+            export.index.name = "bus_id"
+            export.to_csv(
+                "kmedoids-dijkstra_gasgrid_busmap_"
+                + str(settings["n_clusters_gas"])
+                + "_result.csv"
+            )
+
+    if len(busmap_area) > 0:
+        for bus_area in busmap_area.values:
+            busmap[bus_area] = bus_area
+
+    if "H2_grid" in etrago.network.buses.carrier.unique():
+        busmap = get_h2_clusters(etrago, busmap)
+
+    # Add all other buses to busmap
+    missing_idx = list(
+        etrago.network.buses[
+            (~etrago.network.buses.index.isin(busmap.index))
+        ].index
+    )
+    next_bus_id = highestInteger(etrago.network.buses.index) + 1
+    new_gas_buses = [str(int(x) + next_bus_id) for x in busmap]
+
+    busmap_idx = list(busmap.index) + missing_idx
+    busmap_values = new_gas_buses + missing_idx
+    busmap = pd.Series(busmap_values, index=busmap_idx)
+
+    if etrago.args["sector_coupled_clustering"]["active"]:
+        for name, data in etrago.args["sector_coupled_clustering"][
+            "carrier_data"
+        ].items():
+            strategy = data["strategy"]
+            if strategy == "consecutive":
+                busmap_sector_coupling = consecutive_sector_coupling(
+                    etrago.network,
+                    busmap,
+                    data["base"],
+                    name,
+                )
+            elif strategy == "simultaneous":
+                if len(data["base"]) < 2:
+                    msg = (
+                        "To apply simultaneous clustering for the "
+                        + name
+                        + " buses, at least 2 base buses must be selected."
+                    )
+                    raise ValueError(msg)
+                busmap_sector_coupling = simultaneous_sector_coupling(
+                    etrago.network,
+                    busmap,
+                    data["base"],
+                    name,
+                )
+            else:
+                msg = (
+                    "Strategy for sector coupled clustering must be either "
+                    "'consecutive' or 'coupled'."
+                )
+                raise ValueError(msg)
+            for key, value in busmap_sector_coupling.items():
+                busmap.loc[key] = value
+    busmap = busmap.astype(str)
+    busmap.index = busmap.index.astype(str)
+
+    network_gasgrid_c = get_clustering_from_busmap(
+        etrago.network,
+        busmap,
+        bus_strategies={
+            "country": "first",
+        },
+        one_port_strategies={
+            "Generator": {
+                "marginal_cost": np.mean,
+                "capital_cost": np.mean,
+                "p_nom_max": np.sum,
+                "p_nom_min": np.sum,
+                "e_nom_max": np.sum,
+            },
+            "Store": {
+                "marginal_cost": np.mean,
+                "capital_cost": np.mean,
+                "e_nom": np.sum,
+                "e_nom_max": sum_with_inf,
+            },
+            "Load": {
+                "p_set": np.sum,
+            },
+        },
+    )
+
+    # aggregation of the links and links time series
+    network_gasgrid_c.links, network_gasgrid_c.links_t = group_links(
+        network_gasgrid_c
+    )
+
+    # Overwrite p_nom of links with carrier "H2_feedin" (eGon2035 only)
+    if etrago.args["scn_name"] == "eGon2035":
+        H2_energy_share = 0.05053  # H2 energy share via volumetric share
+        # outsourced in a mixture of H2 and CH4 with 15 %vol share
+        feed_in = network_gasgrid_c.links.loc[
+            network_gasgrid_c.links.carrier == "H2_feedin"
+        ]
+        pipeline_capacities = network_gasgrid_c.links.loc[
+            network_gasgrid_c.links.carrier == "CH4"
+        ]
+
+        for bus in feed_in["bus1"].values:
+            # calculate the total pipeline capacity connected to a specific bus
+            nodal_capacity = pipeline_capacities.loc[
+                (pipeline_capacities["bus0"] == bus)
+                | (pipeline_capacities["bus1"] == bus),
+                "p_nom",
+            ].sum()
+            # multiply total pipeline capacity with H2 energy share
+            # corresponding to volumetric share
+            network_gasgrid_c.links.loc[
+                (network_gasgrid_c.links["bus1"].values == bus)
+                & (network_gasgrid_c.links["carrier"].values == "H2_feedin"),
+                "p_nom",
+            ] = (
+                nodal_capacity * H2_energy_share
+            )
+    # Insert components not related to the gas clustering
+    other_components = ["Line", "StorageUnit", "ShuntImpedance", "Transformer"]
+
+    for c in etrago.network.iterate_components(other_components):
+        io.import_components_from_dataframe(
+            network_gasgrid_c,
+            c.df,
+            c.name,
+        )
+        for attr, df in c.pnl.items():
+            if not df.empty:
+                io.import_series_from_dataframe(
+                    network_gasgrid_c,
+                    df,
+                    c.name,
+                    attr,
+                )
+    io.import_components_from_dataframe(
+        network_gasgrid_c, etrago.network.carriers, "Carrier"
+    )
+
+    network_gasgrid_c.consistency_check()
+    network_gasgrid_c.determine_network_topology()
+
+    # Adjust x and y coordinates of 'CH4' and 'H2_grid' medoids
+    if settings["method_gas"] == "kmedoids-dijkstra" and len(medoid_idx) > 0:
+        for i in network_gasgrid_c.buses[
+            network_gasgrid_c.buses.carrier == "CH4"
+        ].index:
+            cluster = str(i)
+            if cluster in busmap[medoid_idx].values:
+                medoid = busmap[medoid_idx][
+                    busmap[medoid_idx] == cluster
+                ].index[0]
+                h2_idx = network_gasgrid_c.buses.loc[
+                    (network_gasgrid_c.buses.carrier == "H2_grid")
+                    & (
+                        network_gasgrid_c.buses.y
+                        == network_gasgrid_c.buses.loc[i, "y"]
+                    )
+                    & (
+                        network_gasgrid_c.buses.x
+                        == network_gasgrid_c.buses.loc[i, "x"]
+                    )
+                ]
+                if len(h2_idx) > 0:
+                    h2_idx = h2_idx.index.tolist()[0]
+                    network_gasgrid_c.buses.loc[h2_idx, "x"] = (
+                        etrago.network.buses["x"].loc[medoid]
+                    )
+                    network_gasgrid_c.buses.loc[h2_idx, "y"] = (
+                        etrago.network.buses["y"].loc[medoid]
+                    )
+
+                network_gasgrid_c.buses.loc[i, "x"] = etrago.network.buses.loc[
+                    medoid, "x"
+                ]
+                network_gasgrid_c.buses.loc[i, "y"] = etrago.network.buses.loc[
+                    medoid, "y"
+                ]
+
+    drop_nan_values(network_gasgrid_c)
+
+    return (network_gasgrid_c, busmap)
+
+
+def highestInteger(potentially_numbers):
+    """Fetch the highest number of a series with mixed types
+
+    Parameters
+    ----------
+    potentially_numbers : pandas.Series
+        Series with mixed dtypes, potentially containing numbers.
+
+    Returns
+    -------
+    highest : int
+        Highest integer found in series.
+    """
+    highest = 0
+    for number in potentially_numbers:
+        try:
+            num = int(number)
+            if num > highest:
+                highest = num
+        except ValueError:
+            pass
+    return highest
+
+
+def simultaneous_sector_coupling(
+    network, busmap, carrier_based, carrier_to_cluster
+):
+    """
+    Cluster sector coupling technology based on multiple connected carriers.
+
+    The topology of the sector coupling technology must be in a way, that the
+    links connected to other sectors do only point inwards. E.g. for the heat
+    sector, heat generating technologies from electricity or gas only point to
+    the heat sector and not vice-versa.
+
+    Parameters
+    ----------
+    network : pypsa.Network
+        PyPSA network instance.
+    busmap : pandas.Series
+        Series with lookup table for clustered buses.
+    carrier_based : list
+        Carriers on which the clustering of the sector coupling is based.
+    carrier_to_cluster : str
+        Name of the carrier which should be clustered
+
+    Returns
+    -------
+    dict
+        Busmap for the sector coupling cluster.
+    """
+    next_bus_id = highestInteger(busmap.values) + 1
+    buses_clustered = network.buses[
+        network.buses["carrier"].isin(carrier_based)
+    ]
+    buses_to_cluster = network.buses[
+        network.buses["carrier"] == carrier_to_cluster
+    ]
+    buses_to_skip = network.buses[
+        network.buses["carrier"] == carrier_to_cluster + "_store"
+    ]
+
+    connected_links = network.links.loc[
+        network.links["bus0"].isin(buses_clustered.index)
+        & network.links["bus1"].isin(buses_to_cluster.index)
+        & ~network.links["bus1"].isin(buses_to_skip.index)
+        & ~network.links["bus0"].isin(buses_to_skip.index)
+    ]
+
+    busmap = busmap.to_dict()
+    connected_links["bus0_clustered"] = (
+        connected_links["bus0"].map(busmap).fillna(connected_links["bus0"])
+    )
+    connected_links["bus1_clustered"] = (
+        connected_links["bus1"].map(busmap).fillna(connected_links["bus1"])
+    )
+
+    # cluster sector coupling technologies
+    busmap = sc_multi_carrier_based(buses_to_cluster, connected_links)
+    busmap = {
+        bus_id: bus_num + next_bus_id for bus_id, bus_num in busmap.items()
+    }
+
+    # cluster appedices
+    skipped_links = network.links.loc[
+        (
+            network.links["bus1"].isin(buses_to_skip.index)
+            & network.links["bus0"].isin(buses_to_cluster.index)
+        )
+        | (
+            network.links["bus0"].isin(buses_to_cluster.index)
+            & network.links["bus1"].isin(buses_to_skip.index)
+        )
+    ]
+
+    # map skipped buses after clustering
+    skipped_links["bus0_clustered"] = (
+        skipped_links["bus0"].map(busmap).fillna(skipped_links["bus0"])
+    )
+    skipped_links["bus1_clustered"] = (
+        skipped_links["bus1"].map(busmap).fillna(skipped_links["bus1"])
+    )
+
+    busmap_series = pd.Series(busmap)
+    next_bus_id = highestInteger(busmap_series.values) + 1
+
+    # create clusters for skipped buses
+    clusters = busmap_series.unique()
+    for i in range(len(clusters)):
+        buses = skipped_links.loc[
+            skipped_links["bus0_clustered"] == clusters[i], "bus1_clustered"
+        ]
+        for bus_id in buses:
+            busmap[bus_id] = next_bus_id + i
+        buses = skipped_links.loc[
+            skipped_links["bus1_clustered"] == clusters[i], "bus0_clustered"
+        ]
+        for bus_id in buses:
+            busmap[bus_id] = next_bus_id + i
+    return busmap
+
+
+def consecutive_sector_coupling(
+    network, busmap, carrier_based, carrier_to_cluster
+):
+    """
+    Cluster sector coupling technology based on single connected carriers.
+
+    The topology of the sector coupling technology must be in a way, that the
+    links connected to other sectors do only point inwards. E.g. for the heat
+    sector, heat generating technologies from electricity or gas only point to
+    the heat sector and not vice-versa.
+
+    Parameters
+    ----------
+    network : pypsa.Network
+        PyPSA network instance.
+    busmap : pandas.Series
+        Series with lookup table for clustered buses.
+    carrier_based : list
+        Carriers on which the clustering of the sector coupling is based.
+    carrier_to_cluster : str
+        Name of the carrier which should be clustered
+
+    Returns
+    -------
+    busmap_sc : dict
+        Busmap for the sector coupled cluster.
+    """
+    next_bus_id = highestInteger(busmap.values) + 1
+    buses_to_skip = network.buses[
+        network.buses["carrier"] == carrier_to_cluster + "_store"
+    ]
+    buses_to_cluster = network.buses[
+        network.buses["carrier"] == carrier_to_cluster
+    ]
+    buses_clustered = network.buses[
+        network.buses["carrier"] == carrier_based[0]
+    ]
+    busmap_sc = {}
+
+    for base in carrier_based:
+        # remove already clustered buses
+        buses_to_cluster = buses_to_cluster[
+            ~buses_to_cluster.index.isin(busmap_sc.keys())
+        ]
+        buses_clustered = network.buses[network.buses["carrier"] == base]
+
+        connected_links = network.links.loc[
+            network.links["bus0"].isin(buses_clustered.index)
+            & network.links["bus1"].isin(buses_to_cluster.index)
+            & ~network.links["bus1"].isin(buses_to_skip.index)
+            & ~network.links["bus0"].isin(buses_to_skip.index)
+        ]
+
+        connected_links["bus0_clustered"] = (
+            connected_links["bus0"].map(busmap).fillna(connected_links["bus0"])
+        )
+        connected_links["bus1_clustered"] = (
+            connected_links["bus1"].map(busmap).fillna(connected_links["bus1"])
+        )
+
+        # cluster sector coupling technologies
+        busmap_by_base = sc_single_carrier_based(connected_links)
+        bus_num = 0
+        for bus_id, bus_num in busmap_by_base.items():
+            busmap_by_base[bus_id] = bus_num + next_bus_id
+        next_bus_id = bus_num + next_bus_id + 1
+        busmap_sc.update(busmap_by_base)
+    buses_to_cluster = buses_to_cluster[
+        ~buses_to_cluster.index.isin(busmap_sc.keys())
+    ]
+
+    if len(buses_to_cluster) > 0:
+        msg = "The following buses are not added to any cluster: " + str(
+            buses_to_cluster.index
+        )
+        logger.warning(msg)
+    # cluster appedices
+    skipped_links = network.links.loc[
+        (
+            network.links["bus1"].isin(buses_to_skip.index)
+            & network.links["bus0"].isin(busmap_sc.keys())
+        )
+        | (
+            network.links["bus0"].isin(busmap_sc.keys())
+            & network.links["bus1"].isin(buses_to_skip.index)
+        )
+    ]
+
+    # map skipped buses after clustering
+    skipped_links["bus0_clustered"] = (
+        skipped_links["bus0"].map(busmap_sc).fillna(skipped_links["bus0"])
+    )
+    skipped_links["bus1_clustered"] = (
+        skipped_links["bus1"].map(busmap_sc).fillna(skipped_links["bus1"])
+    )
+
+    busmap_series = pd.Series(busmap_sc)
+    next_bus_id = highestInteger(busmap_series.values) + 1
+
+    # create clusters for skipped buses
+    clusters = busmap_series.unique()
+    for i in range(len(clusters)):
+        buses = skipped_links.loc[
+            skipped_links["bus0_clustered"] == clusters[i], "bus1_clustered"
+        ]
+        for bus_id in buses:
+            busmap_sc[bus_id] = next_bus_id + i
+        buses = skipped_links.loc[
+            skipped_links["bus1_clustered"] == clusters[i], "bus0_clustered"
+        ]
+        for bus_id in buses:
+            busmap_sc[bus_id] = next_bus_id + i
+    return busmap_sc
+
+
+def sc_multi_carrier_based(buses_to_cluster, connected_links):
+    """
+    Create busmap for sector coupled carrier based on multiple other carriers.
+
+    Parameters
+    ----------
+    buses_to_cluster : pandas.Series
+        Series containing the buses of the sector coupled carrier which are
+        to be clustered.
+    connected_links : pandas.DataFrame
+        Links that connect from the buses with other carriers to the
+        buses of the sector coupled carrier.
+
+    Returns
+    -------
+    busmap : dict
+        Busmap for the sector coupled carrier.
+    """
+    clusters = pd.Series()
+    for bus_id in buses_to_cluster.index:
+        clusters.loc[bus_id] = tuple(
+            sorted(
+                connected_links.loc[
+                    connected_links["bus1_clustered"] == bus_id,
+                    "bus0_clustered",
+                ].unique()
+            )
+        )
+    duplicates = clusters.unique()
+
+    busmap = {}
+    for i in range(len(duplicates)):
+        cluster = clusters[clusters == duplicates[i]].index.tolist()
+        if len(cluster) > 1:
+            busmap.update({bus: i for bus in cluster})
+    return busmap
+
+
+def sc_single_carrier_based(connected_links):
+    """
+    Create busmap for sector coupled carrier based on single other carrier.
+
+    Parameters
+    ----------
+    connected_links : pandas.DataFrame
+        Links that connect from the buses with other carrier to the
+        buses of the sector coupled carrier.
+
+    Returns
+    -------
+    busmap : dict
+        Busmap for the sector coupled carrier.
+    """
+    busmap = {}
+    clusters = connected_links["bus0_clustered"].unique()
+    for i in range(len(clusters)):
+        buses = connected_links.loc[
+            connected_links["bus0_clustered"] == clusters[i], "bus1_clustered"
+        ].unique()
+        busmap.update({bus: i for bus in buses})
+    return busmap
+
+
+def get_clustering_from_busmap(
+    network,
+    busmap,
+    line_length_factor=1.0,
+    with_time=True,
+    bus_strategies=dict(),
+    one_port_strategies=dict(),
+):
+    """
+    Aggregates components of the given network based on a bus mapping and
+    returns a clustered gas grid pypsa.Network.
+
+    Parameters
+    ----------
+    network : pypsa.Network
+        The input pypsa.Network object
+    busmap : pandas.Sereies :
+        A mapping of buses to clusters
+    line_length_factor : float
+        A factor used to adjust the length of new links created during
+        aggregation. Default is 1.0.
+    with_time : bool
+        Determines whether to copy the time-dependent properties of the input
+        network to the output network. Default is True.
+    bus_strategies : dict
+        A dictionary of custom strategies to use during the aggregation step.
+        Default is an empty dictionary.
+    one_port_strategies : dict
+        A dictionary of custom strategies to use during the one-port component
+        aggregation step. Default is an empty dictionary.
+
+    Returns
+    -------
+    network_gasgrid_c : pypsa.Network
+        A new gas grid pypsa.Network object with aggregated components based
+        on the bus mapping.
+    """
+
+    network_gasgrid_c = Network()
+
+    # Aggregate buses
+    new_buses = aggregatebuses(
+        network,
+        busmap,
+        custom_strategies=bus_strategies,
+    )
+    new_buses.index.name = "bus_id"
+
+    io.import_components_from_dataframe(network_gasgrid_c, new_buses, "Bus")
+
+    if with_time:
+        network_gasgrid_c.set_snapshots(network.snapshots)
+        network_gasgrid_c.snapshot_weightings = (
+            network.snapshot_weightings.copy()
+        )
+    # Aggregate one port components
+    one_port_components = ["Generator", "Load", "Store"]
+
+    for one_port in one_port_components:
+        new_df, new_pnl = aggregateoneport(
+            network,
+            busmap,
+            component=one_port,
+            with_time=with_time,
+            custom_strategies=one_port_strategies.get(one_port, {}),
+        )
+        io.import_components_from_dataframe(
+            network_gasgrid_c, new_df, one_port
+        )
+        for attr, df in iteritems(new_pnl):
+            io.import_series_from_dataframe(
+                network_gasgrid_c, df, one_port, attr
+            )
+    # Aggregate links
+    new_links = (
+        network.links.assign(
+            bus0=network.links.bus0.map(busmap),
+            bus1=network.links.bus1.map(busmap),
+        )
+        .dropna(subset=["bus0", "bus1"])
+        .loc[lambda df: df.bus0 != df.bus1]
+    )
+
+    # preparation for CH4 pipeline aggregation:
+    # pipelines are treated differently compared to other links, since all of
+    # them will be considered bidirectional. That means, if a pipeline exists,
+    # that connects one cluster with a different one simultaneously with a
+    # pipeline that connects these two clusters in reversed order (e.g. bus0=1,
+    # bus1=12 and bus0=12, bus1=1) they are aggregated to a single pipeline.
+    # therefore, the order of bus0/bus1 is adjusted
+    pipeline_mask = new_links["carrier"] == "CH4"
+    sorted_buses = np.sort(
+        new_links.loc[pipeline_mask, ["bus0", "bus1"]].values, 1
+    )
+    new_links.loc[pipeline_mask, ["bus0", "bus1"]] = sorted_buses
+
+    # import the links and the respective time series with the bus0 and bus1
+    # values updated from the busmap
+    io.import_components_from_dataframe(
+        network_gasgrid_c, new_links.loc[:, ~new_links.isna().all()], "Link"
+    )
+
+    if with_time:
+        for attr, df in network.links_t.items():
+            if not df.empty:
+                io.import_series_from_dataframe(
+                    network_gasgrid_c, df, "Link", attr
+                )
+
+    return network_gasgrid_c
+
+
+def run_spatial_clustering_gas(self):
+    """
+    Performs spatial clustering on the gas network using either K-means or
+    K-medoids-Dijkstra algorithm. Updates the network topology by aggregating
+    buses and links, and then performs postprocessing to finalize the changes.
+
+    Returns
+    --------
+    None
+
+    Raises
+    -------
+    ValueError: If the selected method is not "kmeans" or "kmedoids-dijkstra".
+
+    """
+    if "CH4" in self.network.buses.carrier.values:
+        settings = self.args["network_clustering"]
+
+        if settings["active"]:
+            method = settings["method_gas"]
+            logger.info(f"Start {method} clustering GAS")
+
+            gas_network, weight, n_clusters, busmap_area = preprocessing(self)
+
+            if method == "kmeans":
+                if settings["k_gas_busmap"]:
+                    busmap = pd.read_csv(
+                        settings["k_gas_busmap"],
+                        index_col="bus_id",
+                        dtype=pd.StringDtype(),
+                    ).squeeze()
+                    medoid_idx = None
+                else:
+                    busmap, medoid_idx = kmean_clustering_gas(
+                        self, gas_network, weight, n_clusters
+                    )
+
+            elif method == "kmedoids-dijkstra":
+                if settings["k_gas_busmap"]:
+                    busmap = pd.read_csv(
+                        settings["k_gas_busmap"],
+                        index_col="bus_id",
+                        dtype=pd.StringDtype(),
+                    )
+                    medoid_idx = pd.Series(
+                        busmap["medoid_idx"].unique(),
+                        index=busmap["cluster"].unique(),
+                        dtype=pd.StringDtype(),
+                    )
+                    busmap = busmap["cluster"]
+
+                else:
+                    busmap, medoid_idx = kmedoids_dijkstra_clustering(
+                        self,
+                        gas_network.buses,
+                        gas_network.links,
+                        weight,
+                        n_clusters,
+                    )
+
+            else:
+                msg = (
+                    'Please select "kmeans" or "kmedoids-dijkstra" as '
+                    "spatial clustering method for the gas network"
+                )
+                raise ValueError(msg)
+            self.network, busmap = gas_postprocessing(
+                self, busmap, medoid_idx, busmap_area
+            )
+
+            self.update_busmap(busmap)
+
+            # The control parameter is overwritten in pypsa's clustering.
+            # The function network.determine_network_topology is called,
+            # which sets slack bus(es).
+            set_control_strategies(self.network)
+
+            logger.info(
+                """GAS Network clustered to {} DE-buses and {} foreign buses
+                 with {} algorithm.""".format(
+                    len(
+                        self.network.buses.loc[
+                            (self.network.buses.carrier == "CH4")
+                            & (self.network.buses.country == "DE")
+                        ]
+                    ),
+                    len(
+                        self.network.buses.loc[
+                            (self.network.buses.carrier == "CH4")
+                            & (self.network.buses.country != "DE")
+                        ]
+                    ),
+                    method,
+                )
+            )