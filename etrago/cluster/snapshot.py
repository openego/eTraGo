--- conflicted
+++ resolved
@@ -18,7 +18,6 @@
 __license__ = "tba"
 __author__ = "Simon Hilpert"
 
-<<<<<<< HEAD
 import pandas as pd
 import pyomo.environ as po
 import tsam.timeseriesaggregation as tsam
@@ -86,92 +85,6 @@
 
 def run(network, n_clusters=None, how='daily',
         normed=False):
-=======
-
-import os
-import pandas as pd
-import pyomo.environ as po
-from pypsa.opf import network_lopf
-import logging
-import numpy as np
-import scipy.cluster.hierarchy as hac
-from scipy.linalg import norm
-from etrago.tools.utilities import results_to_csv
-
-
-write_results = True
-
-
-home = os.path.expanduser('~/pf_results/')
-resultspath = os.path.join(home, 'eTraGo_results',) # args['scn_name'])
-def snapshot_clustering(network, how='daily', clusters= []):
-
-#==============================================================================
-    # This will calculate the original problem
-   # run(network=network.copy(), path=resultspath,
- #   write_results=write_results, n_clusters=None)
-#==============================================================================
-
-    for c in clusters:
-        path = os.path.join(resultspath, how)
-
-        run(network=network.copy(), path=path,
-            write_results=write_results, n_clusters=c,
-            how=how, normed=False)
-
-    return network
-
-def run(network, path, write_results=False, n_clusters=None, how='daily',
-        normed=False):
-    """
-    """
-    # reduce storage costs due to clusters
-    if n_clusters is not None:
-        path = os.path.join(path, str(n_clusters))
-
-        network.cluster = True
-
-    # calculate clusters
-
-        timeseries_df = prepare_pypsa_timeseries(network, normed=normed)
-
-        df, n_groups = group(timeseries_df, how=how)
-
-        Z = linkage(df, n_groups)
-
-        network.Z = pd.DataFrame(Z)
-
-        clusters = fcluster(df, Z, n_groups, n_clusters)
-
-        medoids = get_medoids(clusters)
-
-
-        update_data_frames(network, medoids)
-
-        snapshots = network.snapshots
-
-    else:
-        network.cluster = False
-        path = os.path.join(path, 'original')
-
-    snapshots = network.snapshots
-
-    # start powerflow calculations
-    network_lopf(network, snapshots, extra_functionality = daily_bounds,
-                 solver_name='gurobi', solver_options={'threads': 4, 'method':2, 'crossover':0, 'BarConvTol':1.e-5,'FeasibilityTol':1.e-6})
-
-    # write results to csv
-    if write_results:
-        results_to_csv(network, path)
-
-        write_lpfile(network, path=os.path.join(path, "file.lp"))
-
-
-    return network
-
-def prepare_pypsa_timeseries(network, normed=False):
-    """
->>>>>>> 944f215f
     """
     """
     # reduce storage costs due to clusters
@@ -189,7 +102,7 @@
 def prepare_pypsa_timeseries(network, normed=False):
     """
     """
-    
+
     if normed:
         normed_loads = network.loads_t.p_set / network.loads_t.p_set.max()
         normed_renewables = network.generators_t.p_max_pu
@@ -200,183 +113,10 @@
         loads = network.loads_t.p_set
         renewables = network.generators_t.p_set
         df = pd.concat([renewables, loads], axis=1)
-<<<<<<< HEAD
-    
-=======
 
     return df
 
-def update_data_frames(network, medoids):
-    """ Updates the snapshots, snapshots weights and the dataframes based on
-    the original data in the network and the medoids created by clustering
-    these original data.
 
-    Parameters
-    -----------
-    network : pyPSA network object
-    medoids : dictionary
-        dictionary with medoids created by 'cluster'-function (s.above)
-
-
-    Returns
-    -------
-    network
-
-    """
-    # merge all the dates
-    dates = medoids[1]['dates'].append(other=[medoids[m]['dates']
-                                       for m in medoids])
-    # remove duplicates
-    dates = dates.unique()
-    # sort the index
-    dates = dates.sort_values()
-
-    # set snapshots weights
-    network.snapshot_weightings = network.snapshot_weightings.loc[dates]
-    for m in medoids:
-        network.snapshot_weightings[medoids[m]['dates']] = medoids[m]['size']
-
-    # set snapshots based on manipulated snapshot weighting index
-    network.snapshots = network.snapshot_weightings.index
-    network.snapshots = network.snapshots.sort_values()
-
-    return network
-
-def daily_bounds(network, snapshots):
-    """ This will bound the storage level to 0.5 max_level every 24th hour.
-    """
-    if network.cluster:
-
-        sus = network.storage_units
-        # take every first hour of the clustered days
-        network.model.period_starts = network.snapshot_weightings.index[0::24]
-
-
-        network.model.storages = sus.index
-
-        def day_rule(m, s, p):
-            """
-            Sets the soc of the every first hour to the soc of the last hour
-            of the day (i.e. + 23 hours)
-            """
-            return (
-                m.state_of_charge[s, p] ==
-                m.state_of_charge[s, p + pd.Timedelta(hours=23)])
-            
-        network.model.period_bound = po.Constraint(
-            network.model.storages, network.model.period_starts, rule=day_rule)
-
-
-
-def group(df, how='daily'):
-    """ Hierachical clustering of timeseries returning the linkage matrix
-
-    Parameters
-    -----------
-    df : pandas DataFrame with timeseries to cluster
-
-    how : string
-       String indicating how to cluster: 'weekly', 'daily' or 'hourly'
-    """
-
-    if df.index.name != 'datetime':
-        logging.info('Setting the name of your pd-DataFrame index to: datetime.')
-        df.index.name = 'datetime'
-
-
-    if how == 'daily':
-        df['group'] = df.index.dayofyear
-        hours = 24
-        n_groups = int(len(df.index) / hours) # for one year: 365
-
-        # set new index for dataframe
-        df.set_index(['group'], append=True, inplace=True)
-        # move 'group' to the first index
-        df.index = df.index.swaplevel(0, 'group')
-
-    if how == 'weekly':
-        #raise NotImplementedError('The week option is not implemented')
-        df['group'] = df.index.weekofyear
-
-        hours = 168
-        # for weeks we need to do -1 to exclude the last week, as it might
-        # not be 168 hours (is dirty should be done a little more sophistic.)
-
-
-        # set new index for dataframe
-        df.set_index(['group'], append=True, inplace=True)
-        # move 'group' to the first index
-
-        df.index = df.index.swaplevel(0, 'group')
-
-
-        # drop incomplete weeks...
-        for g in df.index.get_level_values('group').unique():
-            if len(df.loc[g]) != 168:
-                df.drop(g, inplace=True)
-
-        n_groups = int(len(df.index) / hours)
-
-    if how == 'hourly':
-        raise NotImplementedError('The hourly option is not implemented')
-
-    return df, n_groups
-
-def linkage(df, n_groups, method='ward', metric='euclidean'):
-    """
-    """
-
-    logging.info("Computing distance matrix...")
-    # create the distance matrix based on the forbenius norm: |A-B|_F where A is
-    # a 24 x N matrix with N the number of timeseries inside the dataframe df
-    # TODO: We can save have time as we only need the upper triangle once as the
-    # distance matrix is symmetric
-    if True:
-        Y = np.empty((n_groups, n_groups,))
-        Y[:] = np.NAN
-        for i in range(len(Y)):
-            for j in range(len(Y[i,:])):
-                A = df.loc[i+1].values
-                B = df.loc[j+1].values
-                #print('Computing distance of:{},{}'.format(i,j))
-                Y[i,j] = norm(A-B, ord='fro')
-
-    # condensed distance matrix as vector for linkage (upper triangle as a vector)
-    y = Y[np.triu_indices(n_groups, 1)]
-    # create linkage matrix with wards algorithm and euclidean norm
-
-    logging.info("Computing linkage Z with method: {0}" \
-                 " and metric: {1}...".format(method, metric))
-    Z = hac.linkage(y, method=method, metric=metric)
-    # R = hac.inconsistent(Z, d=10)
-    return Z
-
-def fcluster(df, Z, n_groups, n_clusters):
-    """
-    """
-    # create flat cluster, i.e. maximal number of clusters...
-    T = hac.fcluster(Z, criterion='maxclust', depth=2, t=n_clusters)
-
-    # add cluster id to original dataframe
-    df['cluster_id'] = np.NAN
-    # group is either days (1-365) or weeks (1-52)
-
-    #for d in df.index.get_level_values('group').unique():
-    for g in range(1, n_groups+1):
-        # T[d-1] because df.index is e.g. 1-365 (d) and T= is 0...364
-        df.ix[g, 'cluster_id'] = T[g-1]
-    # add the cluster id to the index
-    df.set_index(['cluster_id'], append=True, inplace=True)
-    # set cluster id as first index level for easier looping through cluster_ids
-    df.index = df.index.swaplevel(0, 'cluster_id')
-    # just to have datetime at the last level of the multiindex df
-    df.index = df.index.swaplevel('datetime', 'group')
-
->>>>>>> 944f215f
-    return df
-
-
-<<<<<<< HEAD
 def update_data_frames(network,cluster_weights, dates,hours):
     """ Updates the snapshots, snapshots weights and the dataframes based on
     the original data in the network and the medoids created by clustering
@@ -388,88 +128,11 @@
     cluster_weights: dictionary 
     dates: Datetimeindex 
 
-=======
-    Parameters
-    ----------
-    df : pandas.DataFrame
-        Dataframe returned by `cluster` function
 
     Returns
-    --------
-     Nested dictionary, first key is cluster id. Nested keys are:
+    -------
+    network
 
-        'data': with the representative data for each cluster (medoid)
-        'size' : size of the cluster in days/weeks (weight)
-        'dates': pandas.datetimeindex with dates of original data of clusters.
-    """
-    # calculate hours of the group (e.g. 24 for day, 168 for week etc)
-    hours = int(len(df) / len(set(df.index.get_level_values('group'))))
-
-    # Finding medoids, clustersizes, etc.
-    cluster_group = {}
-    cluster_size = {}
-    medoids = {}
-
-    # this is necessary fors weeks, because there might be no cluster for
-    # elements inside the dataframe, i.e. no complete weeks
-    cluster_ids = [i for i in df.index.get_level_values('cluster_id').unique()
-                   if not np.isnan(i)]
-    for c in cluster_ids:
-        logging.info('Computing medoid for cluster: {})'.format(c))
-        # days in the cluster is the df subset indexed by the cluster id 'c'
-        cluster_group[c] = df.loc[c]
-        # the size for daily clusters is the length of all hourly vals / 24
-        cluster_size[c] = len(df.loc[c]) / hours
-
-        # store the cluster 'days' i.e. all observations of cluster in 'cluster'
-        # TODO: Maybe rather use copy() to keep cluster_days untouched (reference problem)
-        cluster = cluster_group[c]
-
-        #pdb.set_trace()
-        # Finding medoids (this is a little hackisch but should work correctly):
-        # 1) create emtpy distance matrix with size of cluster
-        # 2) loop through matrix and add the distance between two 'days'
-        # 3) As we want days, we have to slice 24*i...
-        Yc = np.empty((int(cluster_size[c]), int(cluster_size[c]),))
-        Yc[:] = np.NAN
-        for i in range(len(Yc)):
-            for j in range(len(Yc[i,:])):
-                A = cluster.iloc[hours*i:hours*i+hours].values
-                B = cluster.iloc[hours*j:hours*j+hours].values
-                Yc[i,j] = norm(A-B, ord='fro')
-        # taking the index with the minimum summed distance as medoid
-        mid = np.argmin(Yc.sum(axis=0))
-
-        # store data about medoids
-        medoids[c] = {}
-        # find medoid
-        medoids[c]['data'] = cluster.iloc[hours*mid:hours*mid+hours]
-        # size ( weight)
-        medoids[c]['size'] = cluster_size[c]
-        # dates from original data
-        medoids[c]['dates'] = medoids[c]['data'].index.get_level_values('datetime')
-
-    return medoids
-
-####################################??????????????????????????????????????
-def manipulate_storage_invest(network, costs=None, wacc=0.05, lifetime=15):
-    # default: 4500 € / MW, high 300 €/MW
-    crf = (1 / wacc) - (wacc / ((1 + wacc) ** lifetime))
-    network.storage_units.capital_cost = costs / crf
-
-def write_lpfile(network=None, path=None):
-    network.model.write(path,
-                        io_options={'symbolic_solver_labels':True})
->>>>>>> 944f215f
-
-def fix_storage_capacity(network,resultspath, n_clusters): ###"network" dazugefügt
-    path = resultspath.strip('daily')
-    values = pd.read_csv(path + 'storage_capacity.csv')[n_clusters].values
-    network.storage_units.p_nom_max = values
-    network.storage_units.p_nom_min = values
-    resultspath = 'compare-'+resultspath
-
-<<<<<<< HEAD
     """ 
     network.snapshot_weightings= network.snapshot_weightings.loc[dates]
     network.snapshots = network.snapshot_weightings.index
@@ -489,7 +152,7 @@
     network.snapshot_weightings.sort_index()
     
     return network
-    
+
 def daily_bounds(network, snapshots):
     """ This will bound the storage level to 0.5 max_level every 24th hour.
     """
@@ -530,6 +193,3 @@
     network.storage_units.p_nom_max = values
     network.storage_units.p_nom_min = values
     resultspath = 'compare-'+resultspath
-=======
-    return resultspath
->>>>>>> 944f215f
