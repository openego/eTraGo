# -*- coding: utf-8 -*-
""" This module contains functions for calculating representative days/weeks
based on a pyPSA network object. It is designed to be used the the `lopf`
method.

Use:
    clusters = cluster(network, n_clusters=10)
    medoids = medoids(clusters)
    update_data_frames(network, medoids)

Remaining questions/tasks:

- Does it makes sense to cluster normed values?
- Include scaling method for yearly sums
"""

__copyright__ = "tba"
__license__ = "tba"
__author__ = "Simon Hilpert"

import os
import pandas as pd
import pyomo.environ as po
import logging
import numpy as np
import scipy.cluster.hierarchy as hac
from scipy.linalg import norm

write_results = True
home = os.path.expanduser('C:/eTraGo/etrago')
resultspath = os.path.join(home, 'snapshot-clustering-results',) # args['scn_name'])

def snapshot_clustering(network, how='daily', clusters=10):

    path = os.path.join(resultspath, how)
<<<<<<< HEAD

    network = run(network=network.copy(), path=path,
        write_results=write_results, n_clusters=clusters,
        how=how, normed=False)
        
    return network

def run(network, path, write_results=False, n_clusters=None, how='daily',
        normed=False):
    """
    """
    # reduce storage costs due to clusters

    path = os.path.join(path, str(n_clusters))

    network.cluster = True

    # calculate clusters

=======

    network = run(network=network.copy(), path=path,
        write_results=write_results, n_clusters=clusters,
        how=how, normed=False)
        
    return network

def run(network, path, write_results=False, n_clusters=None, how='daily',
        normed=False):
    """
    """
    # reduce storage costs due to clusters

    path = os.path.join(path, str(n_clusters))

    network.cluster = True

    # calculate clusters

>>>>>>> 54bde328
    timeseries_df = prepare_pypsa_timeseries(network, normed=normed)

    df, n_groups = group(timeseries_df, how=how)

    Z = linkage(df, n_groups)

    network.Z = pd.DataFrame(Z)

    clusters = fcluster(df, Z, n_groups, n_clusters)

    medoids = get_medoids(clusters)

    update_data_frames(network, medoids)

    return network        

def prepare_pypsa_timeseries(network, normed=False):
    """
    """

    if normed:
        normed_loads = network.loads_t.p_set / network.loads_t.p_set.max()
        normed_renewables = network.generators_t.p_max_pu

        df = pd.concat([normed_renewables,
                        normed_loads], axis=1)
    else:
        loads = network.loads_t.p_set
        renewables = network.generators_t.p_set
        df = pd.concat([renewables, loads], axis=1)

    return df

def update_data_frames(network, medoids):
    """ Updates the snapshots, snapshots weights and the dataframes based on
    the original data in the network and the medoids created by clustering
    these original data.

    Parameters
    -----------
    network : pyPSA network object
    medoids : dictionary
        dictionary with medoids created by 'cluster'-function (s.above)


    Returns
    -------
    network

    """
    # merge all the dates
    dates = medoids[1]['dates'].append(other=[medoids[m]['dates']
                                       for m in medoids])
    # remove duplicates
    dates = dates.unique()
    # sort the index
    dates = dates.sort_values()

    # set snapshots weights
    network.snapshot_weightings = network.snapshot_weightings.loc[dates]
    for m in medoids:
        network.snapshot_weightings[medoids[m]['dates']] = medoids[m]['size']

    # set snapshots based on manipulated snapshot weighting index
    network.snapshots = network.snapshot_weightings.index
    network.snapshots = network.snapshots.sort_values()

    return network

def daily_bounds(network, snapshots):
    """ This will bound the storage level to 0.5 max_level every 24th hour.
    """
    if network.cluster:

        sus = network.storage_units
<<<<<<< HEAD

        network.model.period_ends = pd.DatetimeIndex(
                [i for i in network.snapshot_weightings.index[0::24]] +
                [network.snapshot_weightings.index[-1]])


        network.model.storages = sus.index
        def week_rule(m, s, p):
            return m.state_of_charge[s, p] == (sus.at[s, 'max_hours'] *
                                               0.5 * m.storage_p_nom[s])
        network.model.period_bound = po.Constraint(network.model.storages,
                                                   network.model.period_ends,
                                                   rule=week_rule)
=======
        # take every first hour of the clustered days
        network.model.period_starts = network.snapshot_weightings.index[0::24]

        network.model.storages = sus.index

        def day_rule(m, s, p):
            """
            Sets the soc of the every first hour to the soc of the last hour
            of the day (i.e. + 23 hours)
            """
            return (
                m.state_of_charge[s, p] ==
                m.state_of_charge[s, p + pd.Timedelta(hours=23)])
            
        network.model.period_bound = po.Constraint(network.model.storages, network.model.period_starts, rule=day_rule)
>>>>>>> 54bde328

def group(df, how='daily'):
    """ Hierachical clustering of timeseries returning the linkage matrix

    Parameters
    -----------
    df : pandas DataFrame with timeseries to cluster

    how : string
       String indicating how to cluster: 'weekly', 'daily' or 'hourly'
    """

    if df.index.name != 'datetime':
        logging.info('Setting the name of your pd-DataFrame index to: datetime.')
        df.index.name = 'datetime'


    if how == 'daily':
        df['group'] = df.index.dayofyear
        hours = 24
        n_groups = int(len(df.index) / hours) # for one year: 365

        # set new index for dataframe
        df.set_index(['group'], append=True, inplace=True)
        # move 'group' to the first index
        df.index = df.index.swaplevel(0, 'group')

    if how == 'weekly':
        #raise NotImplementedError('The week option is not implemented')
        df['group'] = df.index.weekofyear

        hours = 168
        # for weeks we need to do -1 to exclude the last week, as it might
        # not be 168 hours (is dirty should be done a little more sophistic.)


        # set new index for dataframe
        df.set_index(['group'], append=True, inplace=True)
        # move 'group' to the first index

        df.index = df.index.swaplevel(0, 'group')


        # drop incomplete weeks...
        for g in df.index.get_level_values('group').unique():
            if len(df.loc[g]) != 168:
                df.drop(g, inplace=True)

        n_groups = int(len(df.index) / hours)

    if how == 'hourly':
        raise NotImplementedError('The hourly option is not implemented')

    return df, n_groups

def linkage(df, n_groups, method='ward', metric='euclidean'):
    """
    """

    logging.info("Computing distance matrix...")
    # create the distance matrix based on the forbenius norm: |A-B|_F where A is
    # a 24 x N matrix with N the number of timeseries inside the dataframe df
    # TODO: We can save have time as we only need the upper triangle once as the
    # distance matrix is symmetric
    if True:
        Y = np.empty((n_groups, n_groups,))
        Y[:] = np.NAN
        for i in range(len(Y)):
            for j in range(len(Y[i,:])):
                A = df.loc[i+1].values
                B = df.loc[j+1].values
                #print('Computing distance of:{},{}'.format(i,j))
                Y[i,j] = norm(A-B, ord='fro')

    # condensed distance matrix as vector for linkage (upper triangle as a vector)
    y = Y[np.triu_indices(n_groups, 1)]
    # create linkage matrix with wards algorithm and euclidean norm

    logging.info("Computing linkage Z with method: {0}" \
                 " and metric: {1}...".format(method, metric))
    Z = hac.linkage(y, method=method, metric=metric)
    # R = hac.inconsistent(Z, d=10)
    return Z

def fcluster(df, Z, n_groups, n_clusters):
    """
    """
    # create flat cluster, i.e. maximal number of clusters...
    T = hac.fcluster(Z, criterion='maxclust', depth=2, t=n_clusters)

    # add cluster id to original dataframe
    df['cluster_id'] = np.NAN
    # group is either days (1-365) or weeks (1-52)

    #for d in df.index.get_level_values('group').unique():
    for g in range(1, n_groups+1):
        # T[d-1] because df.index is e.g. 1-365 (d) and T= is 0...364
        df.ix[g, 'cluster_id'] = T[g-1]
    # add the cluster id to the index
    df.set_index(['cluster_id'], append=True, inplace=True)
    # set cluster id as first index level for easier looping through cluster_ids
    df.index = df.index.swaplevel(0, 'cluster_id')
    # just to have datetime at the last level of the multiindex df
    df.index = df.index.swaplevel('datetime', 'group')

    return df

def get_medoids(df):
    """

    Parameters
    ----------
    df : pandas.DataFrame
        Dataframe returned by `cluster` function

    Returns
    --------
     Nested dictionary, first key is cluster id. Nested keys are:

        'data': with the representative data for each cluster (medoid)
        'size' : size of the cluster in days/weeks (weight)
        'dates': pandas.datetimeindex with dates of original data of clusters.
    """
    # calculate hours of the group (e.g. 24 for day, 168 for week etc)
    hours = int(len(df) / len(set(df.index.get_level_values('group'))))

    # Finding medoids, clustersizes, etc.
    cluster_group = {}
    cluster_size = {}
    medoids = {}

    # this is necessary fors weeks, because there might be no cluster for
    # elements inside the dataframe, i.e. no complete weeks
    cluster_ids = [i for i in df.index.get_level_values('cluster_id').unique()
                   if not np.isnan(i)]
    for c in cluster_ids:
        logging.info('Computing medoid for cluster: {})'.format(c))
        # days in the cluster is the df subset indexed by the cluster id 'c'
        cluster_group[c] = df.loc[c]
        # the size for daily clusters is the length of all hourly vals / 24
        cluster_size[c] = len(df.loc[c]) / hours

        # store the cluster 'days' i.e. all observations of cluster in 'cluster'
        # TODO: Maybe rather use copy() to keep cluster_days untouched (reference problem)
        cluster = cluster_group[c]

        #pdb.set_trace()
        # Finding medoids (this is a little hackisch but should work correctly):
        # 1) create emtpy distance matrix with size of cluster
        # 2) loop through matrix and add the distance between two 'days'
        # 3) As we want days, we have to slice 24*i...
        Yc = np.empty((int(cluster_size[c]), int(cluster_size[c]),))
        Yc[:] = np.NAN
        for i in range(len(Yc)):
            for j in range(len(Yc[i,:])):
                A = cluster.iloc[hours*i:hours*i+hours].values
                B = cluster.iloc[hours*j:hours*j+hours].values
                Yc[i,j] = norm(A-B, ord='fro')
        # taking the index with the minimum summed distance as medoid
        mid = np.argmin(Yc.sum(axis=0))

        # store data about medoids
        medoids[c] = {}
        # find medoid
        medoids[c]['data'] = cluster.iloc[hours*mid:hours*mid+hours]
        # size ( weight)
        medoids[c]['size'] = cluster_size[c]
        # dates from original data
        medoids[c]['dates'] = medoids[c]['data'].index.get_level_values('datetime')

    return medoids

####################################??????????????????????????????????????
def manipulate_storage_invest(network, costs=None, wacc=0.05, lifetime=15):
    # default: 4500 € / MW, high 300 €/MW
    crf = (1 / wacc) - (wacc / ((1 + wacc) ** lifetime))
    network.storage_units.capital_cost = costs / crf
<<<<<<< HEAD

def write_lpfile(network=None, path=None):
    network.model.write(path,
                        io_options={'symbolic_solver_labels':True})

def fix_storage_capacity(network,resultspath, n_clusters): ###"network" dazugefügt
    path = resultspath.strip('daily')
    values = pd.read_csv(path + 'storage_capacity.csv')[n_clusters].values
    network.storage_units.p_nom_max = values
    network.storage_units.p_nom_min = values
    resultspath = 'compare-'+resultspath

    return resultspath

=======

def write_lpfile(network=None, path=None):
    network.model.write(path,
                        io_options={'symbolic_solver_labels':True})

def fix_storage_capacity(network,resultspath, n_clusters): ###"network" dazugefügt
    path = resultspath.strip('daily')
    values = pd.read_csv(path + 'storage_capacity.csv')[n_clusters].values
    network.storage_units.p_nom_max = values
    network.storage_units.p_nom_min = values
    resultspath = 'compare-'+resultspath

    return resultspath

>>>>>>> 54bde328


<|MERGE_RESOLUTION|>--- conflicted
+++ resolved
@@ -33,7 +33,6 @@
 def snapshot_clustering(network, how='daily', clusters=10):
 
     path = os.path.join(resultspath, how)
-<<<<<<< HEAD
 
     network = run(network=network.copy(), path=path,
         write_results=write_results, n_clusters=clusters,
@@ -53,27 +52,6 @@
 
     # calculate clusters
 
-=======
-
-    network = run(network=network.copy(), path=path,
-        write_results=write_results, n_clusters=clusters,
-        how=how, normed=False)
-        
-    return network
-
-def run(network, path, write_results=False, n_clusters=None, how='daily',
-        normed=False):
-    """
-    """
-    # reduce storage costs due to clusters
-
-    path = os.path.join(path, str(n_clusters))
-
-    network.cluster = True
-
-    # calculate clusters
-
->>>>>>> 54bde328
     timeseries_df = prepare_pypsa_timeseries(network, normed=normed)
 
     df, n_groups = group(timeseries_df, how=how)
@@ -149,21 +127,6 @@
     if network.cluster:
 
         sus = network.storage_units
-<<<<<<< HEAD
-
-        network.model.period_ends = pd.DatetimeIndex(
-                [i for i in network.snapshot_weightings.index[0::24]] +
-                [network.snapshot_weightings.index[-1]])
-
-
-        network.model.storages = sus.index
-        def week_rule(m, s, p):
-            return m.state_of_charge[s, p] == (sus.at[s, 'max_hours'] *
-                                               0.5 * m.storage_p_nom[s])
-        network.model.period_bound = po.Constraint(network.model.storages,
-                                                   network.model.period_ends,
-                                                   rule=week_rule)
-=======
         # take every first hour of the clustered days
         network.model.period_starts = network.snapshot_weightings.index[0::24]
 
@@ -179,7 +142,6 @@
                 m.state_of_charge[s, p + pd.Timedelta(hours=23)])
             
         network.model.period_bound = po.Constraint(network.model.storages, network.model.period_starts, rule=day_rule)
->>>>>>> 54bde328
 
 def group(df, how='daily'):
     """ Hierachical clustering of timeseries returning the linkage matrix
@@ -357,7 +319,6 @@
     # default: 4500 € / MW, high 300 €/MW
     crf = (1 / wacc) - (wacc / ((1 + wacc) ** lifetime))
     network.storage_units.capital_cost = costs / crf
-<<<<<<< HEAD
 
 def write_lpfile(network=None, path=None):
     network.model.write(path,
@@ -372,21 +333,5 @@
 
     return resultspath
 
-=======
-
-def write_lpfile(network=None, path=None):
-    network.model.write(path,
-                        io_options={'symbolic_solver_labels':True})
-
-def fix_storage_capacity(network,resultspath, n_clusters): ###"network" dazugefügt
-    path = resultspath.strip('daily')
-    values = pd.read_csv(path + 'storage_capacity.csv')[n_clusters].values
-    network.storage_units.p_nom_max = values
-    network.storage_units.p_nom_min = values
-    resultspath = 'compare-'+resultspath
-
-    return resultspath
-
->>>>>>> 54bde328
-
-
+
+
