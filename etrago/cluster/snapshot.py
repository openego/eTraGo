# -*- coding: utf-8 -*-
# Copyright 2016-2018  Flensburg University of Applied Sciences,
# Europa-Universität Flensburg,
# Centre for Sustainable Energy Systems


# This program is free software; you can redistribute it and/or
# modify it under the terms of the GNU Affero General Public License as
# published by the Free Software Foundation; either version 3 of the
# License, or (at your option) any later version.

# This program is distributed in the hope that it will be useful,
# but WITHOUT ANY WARRANTY; without even the implied warranty of
# MERCHANTABILITY or FITNESS FOR A PARTICULAR PURPOSE.  See the
# GNU Affero General Public License for more details.

# You should have received a copy of the GNU General Public License
# along with this program.  If not, see <http://www.gnu.org/licenses/>.

# File description for read-the-docs
""" This module contains functions for calculating representative days/weeks
based on a pyPSA network object. It is designed to be used for the `lopf`
method. Essentially the tsam package
( https://github.com/FZJ-IEK3-VSA/tsam ), which is developed by
Leander Kotzur is used.

Remaining questions/tasks:

- Does it makes sense to cluster normed values?
- Include scaling method for yearly sums
"""

import pandas as pd
import os
if 'READTHEDOCS' not in os.environ:
    import pyomo.environ as po
    import tsam.timeseriesaggregation as tsam

__copyright__ = ("Flensburg University of Applied Sciences, "
                 "Europa-Universität Flensburg, "
                 "Centre for Sustainable Energy Systems")
__license__ = "GNU Affero General Public License Version 3 (AGPL-3.0)"
__author__ = "Simon Hilpert"

<<<<<<< HEAD
import pandas as pd
import pyomo.environ as po
import tsam.timeseriesaggregation as tsam
from datetime import timedelta 
=======
>>>>>>> 2a8fc6d4

def snapshot_clustering(network, how='daily', clusters=10):
    """
    """

    network = run(network=network.copy(), n_clusters=clusters,
<<<<<<< HEAD
            how=how, normed=False)
    
=======
                  how=how, normed=False)

>>>>>>> 2a8fc6d4
    return network


def tsam_cluster(timeseries_df, typical_periods=10, how='daily'):
    """
    Parameters
    ----------
    df : pd.DataFrame
        DataFrame with timeseries to cluster

    Returns
    -------
    timeseries : pd.DataFrame
        Clustered timeseries
    """

    if how == 'daily':
        hours = 24
    if how == 'weekly':
        hours = 168

    aggregation = tsam.TimeSeriesAggregation(
        timeseries_df,
        noTypicalPeriods=typical_periods,
        rescaleClusterPeriods=False,
        hoursPerPeriod=hours,
        clusterMethod='hierarchical')

    timeseries = aggregation.createTypicalPeriods()
    cluster_weights = aggregation.clusterPeriodNoOccur
<<<<<<< HEAD
    clusterOrder =aggregation.clusterOrder
    global clusterCenterIndices
    clusterCenterIndices= aggregation.clusterCenterIndices 
   
    # get all index for every hour of that day of the clusterCenterIndices
    start=[]  # get the first hour of the clusterCenterIndices (days start with 0)
    for i in clusterCenterIndices:
        start.append(i*hours)
    nrhours=[]  # get a list with all hours belonging to the clusterCenterIndices
=======

    # get the medoids/ the clusterCenterIndices
    clusterCenterIndices = aggregation.clusterCenterIndices

    # get all index for every hour of that day of the clusterCenterIndices
    start = []
    # get the first hour of the clusterCenterIndices (days start with 0)
    for i in clusterCenterIndices:
        start.append(i * hours)

    # get a list with all hours belonging to the clusterCenterIndices
    nrhours = []
>>>>>>> 2a8fc6d4
    for j in start:
        nrhours.append(j)
        x = 1
        while x < hours:
            j = j + 1
            nrhours.append(j)
<<<<<<< HEAD
            x=x+1
                
    # get the origial Datetimeindex
    dates = timeseries_df.iloc[nrhours].index 
    
    #get list of representative days   
    representative_day=[]
    dic_clusterCenterIndices = dict(enumerate(clusterCenterIndices)) #cluster:medoid des jeweiligen Clusters
    for i in clusterOrder: 
        representative_day.append(dic_clusterCenterIndices[i])
    #get list of last hour of representative days
    last_hour_datetime=[]
    for i in representative_day:
        last_hour = i*hours+hours-1
        last_hour_datetime.append(timeseries_df.index[last_hour])
    #create a dataframe (index=nr. of day in a year/candidate)
    df_cluster =  pd.DataFrame({
                        'Cluster': clusterOrder, #Cluster of the day
                        'RepresentativeDay': representative_day, #representative day of the cluster
                        'last_hour_RepresentativeDay': last_hour_datetime}) #last hour of the cluster  
    df_cluster.index = df_cluster.index + 1
    df_cluster.index.name = 'Candidate'
    
    #create a dataframe each timeseries (h) and its candiddate day (i) df_i_h
    nr_day = []
    x = len(timeseries_df.index)/hours+1
    
    for i in range(1,int(x)):
        j=1
        while j <= hours: 
            nr_day.append(i)
            j=j+1     
   
    global df_i_h
    df_i_h = pd.DataFrame({'Timeseries': timeseries_df.index, 
                        'Candidate_day': nr_day}) 
    df_i_h.set_index('Timeseries',inplace=True)
             
    return df_cluster, cluster_weights, dates, hours
=======
            x = x + 1

    # get the origial Datetimeindex
    dates = timeseries_df.iloc[nrhours].index

    return timeseries, cluster_weights, dates, hours

>>>>>>> 2a8fc6d4

def run(network, n_clusters=None, how='daily',
        normed=False):
    """
    """

    # calculate clusters
<<<<<<< HEAD
    df_cluster, cluster_weights, dates, hours = tsam_cluster(prepare_pypsa_timeseries(network),
                           typical_periods=n_clusters,
                           how='daily')       
    network.cluster = df_cluster
    update_data_frames(network, cluster_weights, dates, hours)                 
    
=======
    tsam_ts, cluster_weights, dates, hours = tsam_cluster(
        prepare_pypsa_timeseries(network), typical_periods=n_clusters,
        how=how)

    update_data_frames(network, cluster_weights, dates, hours)

>>>>>>> 2a8fc6d4
    return network


def prepare_pypsa_timeseries(network, normed=False):
    """
    """
    if normed:
        normed_loads = network.loads_t.p_set / network.loads_t.p_set.max()
        normed_loads.columns = 'L' + normed_loads.columns
        normed_renewables = network.generators_t.p_max_pu
        normed_renewables.columns = 'G' + normed_renewables.columns

        df = pd.concat([normed_renewables,
                        normed_loads], axis=1)
    else:
        loads = network.loads_t.p_set
        loads.columns = 'L' + loads.columns
        renewables = network.generators_t.p_set
        renewables.columns = 'G' + renewables.columns
        df = pd.concat([renewables, loads], axis=1)

    return df


<<<<<<< HEAD
def update_data_frames(network, cluster_weights, dates,hours):
=======
def update_data_frames(network, cluster_weights, dates, hours):
>>>>>>> 2a8fc6d4
    """ Updates the snapshots, snapshots weights and the dataframes based on
    the original data in the network and the medoids created by clustering
    these original data.

    Parameters
    -----------
    network : pyPSA network object
    cluster_weights: dictionary
    dates: Datetimeindex


    Returns
    -------
    network

    """
    network.snapshot_weightings = network.snapshot_weightings.loc[dates]
    network.snapshots = network.snapshot_weightings.index

    # set new snapshot weights from cluster_weights
    snapshot_weightings = []
    for i in cluster_weights.values():
        x = 0
        while x < hours:
            snapshot_weightings.append(i)
            x += 1
    for i in range(len(network.snapshot_weightings)):
<<<<<<< HEAD
        network.snapshot_weightings[i] = snapshot_weightings[i]   
    
    #put the snapshot in the right order
    network.snapshots=network.snapshots.sort_values()
    network.snapshot_weightings=network.snapshot_weightings.sort_index()

    
    return network

def snapshot_cluster_constraints(network, snapshots):
    """  
    Notes
    ------
    Adding arrays etc. to `network.model` as attribute is not required but has
    been done as it belongs to the model as sets for constraints and variables

    """

    #if network.cluster:
    sus = network.storage_units
    # take every first hour of the clustered days
    network.model.period_starts = network.snapshot_weightings.index[0::24]

    network.model.storages = sus.index
    
    if True:
    # TODO: replace condition by somthing like:
    # if network.cluster['intertemporal']: ?
        # somewhere get 1...365, e.g in network.cluster['candidates']
        # should be array-like DONE
        candidates = network.cluster.index.get_values()

        # create set for inter-temp constraints and variables
        network.model.candidates = po.Set(initialize=candidates,
                                          ordered=True)

        # create intra soc variable for each storage and each hour
        network.model.state_of_charge_intra = po.Var(
            sus.index, network.snapshots,
            within=po.NonNegativeReals) 
        
        def intra_soc_rule(m, s, p):
            """
            Sets the soc_intra of every first hour to zero
            """
            return (m.state_of_charge_intra[s, p] == 0)
    
        network.model.period_bound = po.Constraint(
            network.model.storages, network.model.period_starts, rule = intra_soc_rule)       
        
        # create inter soc variable for each storage and each candidate
        # (e.g. day of year for daily clustering) 
        network.model.state_of_charge_inter = po.Var(
            sus.index, network.model.candidates, 
            within=po.NonNegativeReals) 
        
    
        def inter_storage_soc_rule(m, s, i):
            """
            Define the state_of_charge_inter as the state_of_charge_inter of the day before minus the storage losses 
            plus the state_of_charge (intra) of the last hour of the representative day
            """
                       
        
            if i == network.model.candidates[-1]:
                expr = (m.state_of_charge_inter[s, i] ==
                 m.state_of_charge_inter[s, network.model.candidates[1]])
            else:
                expr = (
                    m.state_of_charge_inter[s, i + 1] ==
                    m.state_of_charge_inter[s, i] 
                    * (1 - network.storage_units.at[s, 'standing_loss'])**24
                    + m.state_of_charge_intra[s, network.cluster["last_hour_RepresentativeDay"][i]])
            return expr
        network.model.inter_storage_soc_constraint = po.Constraint(
            sus.index, network.model.candidates,
            rule=inter_storage_soc_rule)
        
        
# =============================================================================
#         def inter_storage_capacity_rule(m, s, i):
#             """
#             Limit the capacity of the storage for every hour of the candidate day
#             """
#             
#             return (
#                    m.state_of_charge_inter[s, i] 
#                    * (1 - network.storage_units.at[s,'standing_loss'])**24  
#                    + m.state_of_charge_intra[s, network.cluster['last_hour_RepresentativeDay'][i]] <=
#                     network.storage_units.at[s, 'max_hours'] * network.storage_units.at[s,'p_nom']
#                     ) 
#              
#         
#         network.model.inter_storage_capacity_constraint = po.Constraint(
# =============================================================================
# =============================================================================
#             sus.index, network.model.candidates,
#             rule = inter_storage_capacity_rule)
# =============================================================================
             
        
        #new definition of the state_of_charge used in pypsa
        def total_state_of_charge(m,s,h):
            
            return( m.state_of_charge[s,h] == m.state_of_charge_intra[s,h] + network.model.state_of_charge_inter[s,df_i_h['Candidate_day'][h]])                
            
            
        network.model.total_storage_constraint = po.Constraint(
                sus.index, network.snapshots, rule = total_state_of_charge)
        
              
        
def daily_bounds(network, snapshots):
    """ This will bound the storage level to 0.5 max_level every 24th hour.
    """
    
    sus = network.storage_units
    # take every first hour of the clustered days
    network.model.period_starts = network.snapshot_weightings.index[0::24]

    network.model.storages = sus.index

=======
        network.snapshot_weightings[i] = snapshot_weightings[i]

    # put the snapshot in the right order
    network.snapshots.sort_values()
    network.snapshot_weightings.sort_index()

    return network


def daily_bounds(network, snapshots):
    """ This will bound the storage level to 0.5 max_level every 24th hour.
    """

    sus = network.storage_units
    # take every first hour of the clustered days
    network.model.period_starts = network.snapshot_weightings.index[0::24]

    network.model.storages = sus.index

>>>>>>> 2a8fc6d4
    def day_rule(m, s, p):
        """
        Sets the soc of the every first hour to the soc of the last hour
        of the day (i.e. + 23 hours)
        """
        return (
<<<<<<< HEAD
            m.state_of_charge[s, p] ==
            m.state_of_charge[s, p + pd.Timedelta(hours=23)])
=======
              m.state_of_charge[s, p] ==
               m.state_of_charge[s, p + pd.Timedelta(hours=23)])

    network.model.period_bound = po.Constraint(
            network.model.storages, network.model.period_starts, rule=day_rule)
>>>>>>> 2a8fc6d4

    network.model.period_bound = po.Constraint(
        network.model.storages, network.model.period_starts, rule=day_rule)

       
####################################
def manipulate_storage_invest(network, costs=None, wacc=0.05, lifetime=15):
    # default: 4500 € / MW, high 300 €/MW
    crf = (1 / wacc) - (wacc / ((1 + wacc) ** lifetime))
    network.storage_units.capital_cost = costs / crf


def write_lpfile(network=None, path=None):
    network.model.write(path,
                        io_options={'symbolic_solver_labels': True})


def fix_storage_capacity(network, resultspath, n_clusters):  # "network" added
    path = resultspath.strip('daily')
    values = pd.read_csv(path + 'storage_capacity.csv')[n_clusters].values
    network.storage_units.p_nom_max = values
<<<<<<< HEAD
    network.storage_units.p_nom_min = valu
    resultspath = 'compare-'+resultspath
=======
    network.storage_units.p_nom_min = values
    resultspath = 'compare-' + resultspath
>>>>>>> 2a8fc6d4
<|MERGE_RESOLUTION|>--- conflicted
+++ resolved
@@ -42,27 +42,17 @@
 __license__ = "GNU Affero General Public License Version 3 (AGPL-3.0)"
 __author__ = "Simon Hilpert"
 
-<<<<<<< HEAD
-import pandas as pd
-import pyomo.environ as po
-import tsam.timeseriesaggregation as tsam
+
 from datetime import timedelta 
-=======
->>>>>>> 2a8fc6d4
 
 def snapshot_clustering(network, how='daily', clusters=10):
     """
     """
 
-    network = run(network=network.copy(), n_clusters=clusters,
-<<<<<<< HEAD
-            how=how, normed=False)
-    
-=======
+    network, df_cluster = run(network=network.copy(), n_clusters=clusters,
                   how=how, normed=False)
 
->>>>>>> 2a8fc6d4
-    return network
+    return network, df_cluster
 
 
 def tsam_cluster(timeseries_df, typical_periods=10, how='daily'):
@@ -92,7 +82,6 @@
 
     timeseries = aggregation.createTypicalPeriods()
     cluster_weights = aggregation.clusterPeriodNoOccur
-<<<<<<< HEAD
     clusterOrder =aggregation.clusterOrder
     global clusterCenterIndices
     clusterCenterIndices= aggregation.clusterCenterIndices 
@@ -102,27 +91,12 @@
     for i in clusterCenterIndices:
         start.append(i*hours)
     nrhours=[]  # get a list with all hours belonging to the clusterCenterIndices
-=======
-
-    # get the medoids/ the clusterCenterIndices
-    clusterCenterIndices = aggregation.clusterCenterIndices
-
-    # get all index for every hour of that day of the clusterCenterIndices
-    start = []
-    # get the first hour of the clusterCenterIndices (days start with 0)
-    for i in clusterCenterIndices:
-        start.append(i * hours)
-
-    # get a list with all hours belonging to the clusterCenterIndices
-    nrhours = []
->>>>>>> 2a8fc6d4
     for j in start:
         nrhours.append(j)
-        x = 1
-        while x < hours:
-            j = j + 1
+        x=1
+        while x < hours: 
+            j=j+1
             nrhours.append(j)
-<<<<<<< HEAD
             x=x+1
                 
     # get the origial Datetimeindex
@@ -162,43 +136,29 @@
     df_i_h.set_index('Timeseries',inplace=True)
              
     return df_cluster, cluster_weights, dates, hours
-=======
-            x = x + 1
-
-    # get the origial Datetimeindex
-    dates = timeseries_df.iloc[nrhours].index
-
-    return timeseries, cluster_weights, dates, hours
-
->>>>>>> 2a8fc6d4
 
 def run(network, n_clusters=None, how='daily',
         normed=False):
     """
     """
+    # reduce storage costs due to clusters
+    network.cluster = True
 
     # calculate clusters
-<<<<<<< HEAD
     df_cluster, cluster_weights, dates, hours = tsam_cluster(prepare_pypsa_timeseries(network),
                            typical_periods=n_clusters,
                            how='daily')       
     network.cluster = df_cluster
+    print(df_cluster)
     update_data_frames(network, cluster_weights, dates, hours)                 
     
-=======
-    tsam_ts, cluster_weights, dates, hours = tsam_cluster(
-        prepare_pypsa_timeseries(network), typical_periods=n_clusters,
-        how=how)
-
-    update_data_frames(network, cluster_weights, dates, hours)
-
->>>>>>> 2a8fc6d4
-    return network
+    return network, df_cluster
 
 
 def prepare_pypsa_timeseries(network, normed=False):
     """
     """
+
     if normed:
         normed_loads = network.loads_t.p_set / network.loads_t.p_set.max()
         normed_loads.columns = 'L' + normed_loads.columns
@@ -217,11 +177,7 @@
     return df
 
 
-<<<<<<< HEAD
-def update_data_frames(network, cluster_weights, dates,hours):
-=======
 def update_data_frames(network, cluster_weights, dates, hours):
->>>>>>> 2a8fc6d4
     """ Updates the snapshots, snapshots weights and the dataframes based on
     the original data in the network and the medoids created by clustering
     these original data.
@@ -249,14 +205,13 @@
             snapshot_weightings.append(i)
             x += 1
     for i in range(len(network.snapshot_weightings)):
-<<<<<<< HEAD
         network.snapshot_weightings[i] = snapshot_weightings[i]   
     
     #put the snapshot in the right order
     network.snapshots=network.snapshots.sort_values()
     network.snapshot_weightings=network.snapshot_weightings.sort_index()
 
-    
+     
     return network
 
 def snapshot_cluster_constraints(network, snapshots):
@@ -372,43 +327,14 @@
 
     network.model.storages = sus.index
 
-=======
-        network.snapshot_weightings[i] = snapshot_weightings[i]
-
-    # put the snapshot in the right order
-    network.snapshots.sort_values()
-    network.snapshot_weightings.sort_index()
-
-    return network
-
-
-def daily_bounds(network, snapshots):
-    """ This will bound the storage level to 0.5 max_level every 24th hour.
-    """
-
-    sus = network.storage_units
-    # take every first hour of the clustered days
-    network.model.period_starts = network.snapshot_weightings.index[0::24]
-
-    network.model.storages = sus.index
-
->>>>>>> 2a8fc6d4
     def day_rule(m, s, p):
         """
         Sets the soc of the every first hour to the soc of the last hour
         of the day (i.e. + 23 hours)
         """
         return (
-<<<<<<< HEAD
             m.state_of_charge[s, p] ==
             m.state_of_charge[s, p + pd.Timedelta(hours=23)])
-=======
-              m.state_of_charge[s, p] ==
-               m.state_of_charge[s, p + pd.Timedelta(hours=23)])
-
-    network.model.period_bound = po.Constraint(
-            network.model.storages, network.model.period_starts, rule=day_rule)
->>>>>>> 2a8fc6d4
 
     network.model.period_bound = po.Constraint(
         network.model.storages, network.model.period_starts, rule=day_rule)
@@ -420,7 +346,6 @@
     crf = (1 / wacc) - (wacc / ((1 + wacc) ** lifetime))
     network.storage_units.capital_cost = costs / crf
 
-
 def write_lpfile(network=None, path=None):
     network.model.write(path,
                         io_options={'symbolic_solver_labels': True})
@@ -430,10 +355,5 @@
     path = resultspath.strip('daily')
     values = pd.read_csv(path + 'storage_capacity.csv')[n_clusters].values
     network.storage_units.p_nom_max = values
-<<<<<<< HEAD
-    network.storage_units.p_nom_min = valu
-    resultspath = 'compare-'+resultspath
-=======
     network.storage_units.p_nom_min = values
-    resultspath = 'compare-' + resultspath
->>>>>>> 2a8fc6d4
+    resultspath = 'compare-' + resultspath