--- conflicted
+++ resolved
@@ -21,30 +21,14 @@
 import os
 import pandas as pd
 import pyomo.environ as po
-<<<<<<< HEAD
-=======
-from pypsa.opf import network_lopf
->>>>>>> 336fe2da
 import logging
 import numpy as np
 import scipy.cluster.hierarchy as hac
 from scipy.linalg import norm
-from etrago.tools.utilities import results_to_csv
 
 write_results = True
-<<<<<<< HEAD
-home = os.path.expanduser('C:/eTraGo/etrago')
-resultspath = os.path.join(home, 'snapshot-clustering-results',) # args['scn_name'])
-
-def snapshot_clustering(network, how='daily', clusters=10):
-
-    path = os.path.join(resultspath, how)
-
-    network = run(network=network.copy(), path=path,
-        write_results=write_results, n_clusters=clusters,
-        how=how, normed=False)
-        
-=======
+
+
 home = os.path.expanduser('~/pf_results/')
 resultspath = os.path.join(home, 'snapshot-clustering-results-k10-cyclic-withpypsaweighting',) # args['scn_name'])
 def snapshot_clustering(network, how='daily', clusters= []):
@@ -62,7 +46,6 @@
             write_results=write_results, n_clusters=c,
             how=how, normed=False)
 
->>>>>>> 336fe2da
     return network
 
 def run(network, path, write_results=False, n_clusters=None, how='daily',
@@ -71,7 +54,6 @@
     """
     # reduce storage costs due to clusters
 
-<<<<<<< HEAD
     path = os.path.join(path, str(n_clusters))
 
     network.cluster = True
@@ -90,28 +72,6 @@
 
     medoids = get_medoids(clusters)
 
-    update_data_frames(network, medoids)
-
-    return network        
-=======
-    if n_clusters is not None:
-        path = os.path.join(path, str(n_clusters))
-
-        network.cluster = True
-
-        # calculate clusters
-
-        timeseries_df = prepare_pypsa_timeseries(network, normed=normed)
-
-        df, n_groups = group(timeseries_df, how=how)
-
-        Z = linkage(df, n_groups)
-
-        network.Z = pd.DataFrame(Z)
-
-        clusters = fcluster(df, Z, n_groups, n_clusters)
-
-        medoids = get_medoids(clusters)
 
         update_data_frames(network, medoids)
 
@@ -133,8 +93,8 @@
 
         write_lpfile(network, path=os.path.join(path, "file.lp"))
 
+
     return network
->>>>>>> 336fe2da
 
 def prepare_pypsa_timeseries(network, normed=False):
     """
@@ -197,6 +157,7 @@
         sus = network.storage_units
         # take every first hour of the clustered days
         network.model.period_starts = network.snapshot_weightings.index[0::24]
+
 
         network.model.storages = sus.index
 
@@ -209,13 +170,10 @@
                 m.state_of_charge[s, p] ==
                 m.state_of_charge[s, p + pd.Timedelta(hours=23)])
             
-<<<<<<< HEAD
-        network.model.period_bound = po.Constraint(network.model.storages, network.model.period_starts, rule=day_rule)
-=======
         network.model.period_bound = po.Constraint(
             network.model.storages, network.model.period_starts, rule=day_rule)
 
->>>>>>> 336fe2da
+
 
 def group(df, how='daily'):
     """ Hierachical clustering of timeseries returning the linkage matrix
@@ -393,7 +351,6 @@
     # default: 4500 € / MW, high 300 €/MW
     crf = (1 / wacc) - (wacc / ((1 + wacc) ** lifetime))
     network.storage_units.capital_cost = costs / crf
-<<<<<<< HEAD
 
 def write_lpfile(network=None, path=None):
     network.model.write(path,
@@ -406,22 +363,4 @@
     network.storage_units.p_nom_min = values
     resultspath = 'compare-'+resultspath
 
-    return resultspath
-
-
-
-=======
-
-def write_lpfile(network=None, path=None):
-    network.model.write(path,
-                        io_options={'symbolic_solver_labels':True})
-
-def fix_storage_capacity(network,resultspath, n_clusters): ###"network" dazugefügt
-    path = resultspath.strip('daily')
-    values = pd.read_csv(path + 'storage_capacity.csv')[n_clusters].values
-    network.storage_units.p_nom_max = values
-    network.storage_units.p_nom_min = values
-    resultspath = 'compare-'+resultspath
-
-    return resultspath
->>>>>>> 336fe2da
+    return resultspath