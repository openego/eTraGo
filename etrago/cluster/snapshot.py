# -*- coding: utf-8 -*-
# Copyright 2016-2018  Flensburg University of Applied Sciences,
# Europa-Universität Flensburg,
# Centre for Sustainable Energy Systems


# This program is free software; you can redistribute it and/or
# modify it under the terms of the GNU Affero General Public License as
# published by the Free Software Foundation; either version 3 of the
# License, or (at your option) any later version.

# This program is distributed in the hope that it will be useful,
# but WITHOUT ANY WARRANTY; without even the implied warranty of
# MERCHANTABILITY or FITNESS FOR A PARTICULAR PURPOSE.  See the
# GNU Affero General Public License for more details.

# You should have received a copy of the GNU General Public License
# along with this program.  If not, see <http://www.gnu.org/licenses/>.

# File description for read-the-docs
""" This module contains functions for calculating representative days/weeks
based on a pyPSA network object. It is designed to be used for the `lopf`
method. Essentially the tsam package
( https://github.com/FZJ-IEK3-VSA/tsam ), which is developed by
Leander Kotzur is used.

Remaining questions/tasks:

- Does it makes sense to cluster normed values?
- Include scaling method for yearly sums
"""

import pandas as pd
import os
if 'READTHEDOCS' not in os.environ:
    import pyomo.environ as po
    import tsam.timeseriesaggregation as tsam

__copyright__ = ("Flensburg University of Applied Sciences, "
                 "Europa-Universität Flensburg, "
                 "Centre for Sustainable Energy Systems")
__license__ = "GNU Affero General Public License Version 3 (AGPL-3.0)"
__author__ = "Simon Hilpert"


def snapshot_clustering(self):
    """
    """
    if self.args['snapshot_clustering']['active'] == True:

        if self.args['snapshot_clustering']['method'] == 'segmentation' :

<<<<<<< HEAD
            self.network = run(
                network=self.network.copy(),
                #extremePeriodMethod=self.args["snapshot_clustering"]["extreme_periods"],
                n_clusters=1,
                segmented_to=self.args["snapshot_clustering"]["n_segments"],
                csv_export=self.args[
                    "csv_export"
                ],  ### can be deleted later, just helpful to see how time steps were clustered
            )

        elif self.args['snapshot_clustering']['method'] == 'typical_periods' :

            self.network = run(
                network=self.network.copy(),
                #extremePeriodMethod=self.args["snapshot_clustering"]["extreme_periods"],
                n_clusters=self.args["snapshot_clustering"]["n_clusters"],
                how=self.args["snapshot_clustering"]["how"],
                csv_export=self.args["csv_export"],  ### can be deleted later
            )

=======
            self.network = run(network=self.network.copy(),
                      n_clusters=1,
                      segmented_to = self.args['snapshot_clustering']['n_segments'],
                      extreme_periods = self.args['snapshot_clustering']['extreme_periods']
                      )

        elif self.args['snapshot_clustering']['method'] == 'typical_periods' :

            self.network = run(network=self.network.copy(),
                      n_clusters=self.args['snapshot_clustering']['n_clusters'],
                      how=self.args['snapshot_clustering']['how'],
                      extreme_periods = self.args['snapshot_clustering']['extreme_periods']
                      )
>>>>>>> edd1eeb4
        else :
                 raise ValueError("Type of clustering should be 'typical_periods' or 'segmentation'")

def tsam_cluster(timeseries_df,
                 typical_periods=10,
                 how='daily',
                 extremePeriodMethod = 'None',
                 segmentation = False,
                 segment_no = 10,
                 segm_hoursperperiod = 24):
    """
    Parameters
    ----------
    df : pd.DataFrame
        DataFrame with timeseries to cluster
    typical_periods: Number of typical Periods (or clusters)
    how: {'daily', 'weekly'}
    extremePeriodMethod: {'None','append','new_cluster_center',
                           'replace_cluster_center'}, default: 'None'
        Method how to integrate extreme Periods into to the typical period profiles.
        'None': No integration at all.
        'append': append typical Periods to cluster centers
        'new_cluster_center': add the extreme period as additional cluster
            center. It is checked then for all Periods if they fit better
            to the this new center or their original cluster center.
        'replace_cluster_center': replaces the cluster center of the
            cluster where the extreme period belongs to with the periodly
            profile of the extreme period. (Worst case system design)
    segmentation: Is given by the run-function, can be True or False
    segment_no: Only used when segmentation is true, the number of segments
    segm_hoursperperiod: Only used when segmentation is true, defines the length of a cluster period

    Returns
    -------
    df_cluster
    cluster_weights
    dates
    hours
    df_i_h
    timeseries : pd.DataFrame
                Clustered timeseries, only used if segmentation is True
    """

    if segmentation == False:

        if how == 'daily':
            hours = 24
            period = ' days'

        elif how == 'weekly':
            hours = 168
            period = ' weeks'

        elif how == 'monthly':
            hours = 720
            period = ' months'

        elif how == 'hourly':
            hours = 1
            period = ' hours'

    if segmentation:
        hoursPerPeriod = segm_hoursperperiod
    else:
        hoursPerPeriod = hours

    # define weight for weightDict:
    # residual load should not impact cluster findings,
    # but only be the optional parameter to choose an extreme period
    weight = pd.Series(data=1, index=timeseries_df.columns)
    weight['residual_load'] = 0
    weight = weight.to_dict()

    aggregation = tsam.TimeSeriesAggregation(
        timeseries_df,
        noTypicalPeriods=typical_periods,
        extremePeriodMethod = extremePeriodMethod,
        addPeakMin = ['residual_load'],
        addPeakMax = ['residual_load'],
        rescaleClusterPeriods=False,
        hoursPerPeriod=hoursPerPeriod,
        clusterMethod='hierarchical',
        segmentation = segmentation,
<<<<<<< HEAD
        noSegments = segment_no)

    if segmentation:
        print('Snapshot Clustering to ' + str(segment_no) + ' Segments' + '\n' +
              'using extreme period method: ' + extremePeriodMethod)

    else:
        print('Snapshot Clustering to ' + str(typical_periods) + period + '\n' +
          'using extreme period method: ' + extremePeriodMethod)
=======
        noSegments = segment_no,
        weightDict = weight)

    if segmentation:
        print('Snapshot clustering to ' + str(segment_no) + ' segments' + '\n' +
              'Using extreme period method: ' + extremePeriodMethod)

    else:
        print('Snapshot clustering to ' + str(typical_periods) + period + '\n' +
          'Using extreme period method: ' + extremePeriodMethod)
>>>>>>> edd1eeb4


    timeseries_creator = aggregation.createTypicalPeriods()
    timeseries = timeseries_creator.copy()

    #If Segmentation is True, insert 'Dates' and 'SegmentNo' column in timeseries
    if segmentation == True:

        weights=timeseries.index.get_level_values(2)
        dates_df= timeseries_df.index.get_level_values(0)
        dates=[]
        segmentno=[]
        wcount=0
        count=0
        for weight in weights:
            dates.append(dates_df[wcount])
            wcount = wcount + weight
            segmentno.append(count)
            count = count +1
        timeseries.insert(0, "dates", dates, True)
        timeseries.insert(1, "SegmentNo", segmentno, True)
        timeseries.insert(2, "SegmentDuration", weights, True)
        timeseries.set_index(['dates', 'SegmentNo', 'SegmentDuration'], inplace=True)

        if 'Unnamed: 0' in timeseries.columns:
            del timeseries['Unnamed: 0']
        if 'Segment Step' in timeseries.columns:
            del timeseries['Segment Step']
        #print(timeseries)

    cluster_weights = aggregation.clusterPeriodNoOccur
    clusterOrder =aggregation.clusterOrder
    clusterCenterIndices= aggregation.clusterCenterIndices

    if segmentation == True:

        if extremePeriodMethod != 'None':

            timeseries = segmentation_extreme_periods(timeseries_df, timeseries, extremePeriodMethod)

    else:

        if extremePeriodMethod  == 'new_cluster_center':
            for i in aggregation.extremePeriods.keys():
                clusterCenterIndices.insert(
                        aggregation.extremePeriods[i]['newClusterNo'],
                        aggregation.extremePeriods[i]['stepNo'])

        if extremePeriodMethod  == 'append':
            for i in aggregation.extremePeriods.keys():
                clusterCenterIndices.insert(
                        aggregation.extremePeriods[i]['clusterNo'],
                        aggregation.extremePeriods[i]['stepNo'])

    # get all index for every hour of that day of the clusterCenterIndices
    start = []
    # get the first hour of the clusterCenterIndices (days start with 0)
    for i in clusterCenterIndices:
        start.append(i * hours)

    # get a list with all hours belonging to the clusterCenterIndices
    nrhours = []
    for j in start:
        nrhours.append(j)
        x = 1
        while x < hours:
            j = j + 1
            nrhours.append(j)
            x = x + 1

    # get the origial Datetimeindex
    dates = timeseries_df.iloc[nrhours].index

    #get list of representative days
    representative_day=[]

    #cluster:medoid des jeweiligen Clusters
    dic_clusterCenterIndices = dict(enumerate(clusterCenterIndices))
    for i in clusterOrder:
        representative_day.append(dic_clusterCenterIndices[i])

    #get list of last and first hour of representative days
    last_hour_datetime=[]
    for i in representative_day:
        last_hour = i * hours + hours - 1
        last_hour_datetime.append(timeseries_df.index[last_hour])

    #create a dataframe (index=nr. of day in a year/candidate)
    df_cluster =  pd.DataFrame({
                        'Cluster': clusterOrder, #Cluster of the day
                        'RepresentativeDay': representative_day, #representative day of the cluster
                        'last_hour_RepresentativeDay': last_hour_datetime}) #last hour of the cluster
    df_cluster.index = df_cluster.index + 1
    df_cluster.index.name = 'Candidate'

    #create a dataframe each timeseries (h) and its candiddate day (i) df_i_h
    nr_day = []
    x = len(timeseries_df.index)/hours+1

    for i in range(1,int(x)):
        j=1
        while j <= hours:
            nr_day.append(i)
            j=j+1
    df_i_h = pd.DataFrame({'Timeseries': timeseries_df.index,
                        'Candidate_day': nr_day})
    df_i_h.set_index('Timeseries',inplace=True)

    return df_cluster, cluster_weights, dates, hours, df_i_h, timeseries

<<<<<<< HEAD

def run(network, extremePeriodMethod="None", n_clusters=None, how="daily", segmented_to=False, csv_export=False):
=======
def segmentation_extreme_periods(timeseries_df, timeseries, extremePeriodMethod):

        # find maximum / minimum value in residual load
        maxi = timeseries_df['residual_load'].idxmax()
        mini = timeseries_df['residual_load'].idxmin()

        # add timestep if it is not already calculated
        if maxi not in timeseries.index.get_level_values('dates'):

            # identifiy timestep, adapt it to timeseries-df and add it
            max_val = timeseries_df.loc[maxi].copy()
            max_val['SegmentNo'] = len(timeseries)
            max_val['SegmentDuration'] = 1
            max_val['dates'] = max_val.name
            max_val = pd.DataFrame(max_val).transpose()

            if extremePeriodMethod == 'append':

                max_val.set_index(['dates', 'SegmentNo', 'SegmentDuration'],inplace=True)
                timeseries = timeseries.append(max_val)
                timeseries = timeseries.sort_values(by='dates')

                # split up segment in which the extreme timestep was added
                i=-1
                for date in timeseries.index.get_level_values('dates'):
                    if date < maxi:
                        i = i+1
                    else:
                        timeseries['SegmentDuration_Extreme']=timeseries.index.get_level_values('SegmentDuration')
                        old_row = timeseries.iloc[i].copy()
                        old_row = pd.DataFrame(old_row).transpose()

                        delta_t = timeseries.index.get_level_values('dates')[i+1]-timeseries.index.get_level_values('dates')[i]
                        delta_t = delta_t.total_seconds()/3600
                        timeseries['SegmentDuration_Extreme'].iloc[i]=delta_t

                        timeseries_df['row_no']=range(0,len(timeseries_df))
                        new_row = int(timeseries_df.loc[maxi]['row_no'])+1
                        new_date = timeseries_df[timeseries_df.row_no==new_row].index

                        if new_date.isin(timeseries.index.get_level_values('dates')):
                            timeseries['dates'] = timeseries.index.get_level_values('dates')
                            timeseries['SegmentNo'] = timeseries.index.get_level_values('SegmentNo')
                            timeseries['SegmentDuration'] = timeseries['SegmentDuration_Extreme']
                            timeseries.drop('SegmentDuration_Extreme', axis=1, inplace=True)
                            timeseries.set_index(['dates', 'SegmentNo', 'SegmentDuration'],inplace=True)
                            break
                        else:
                            new_row = timeseries_df.iloc[new_row].copy()
                            new_row.drop('row_no', inplace=True)
                            new_row['SegmentNo'] = len(timeseries)
                            new_row['SegmentDuration'] = old_row['SegmentDuration_Extreme'][0] - delta_t - 1
                            new_row['dates'] = new_row.name
                            new_row = pd.DataFrame(new_row).transpose()
                            new_row.set_index(['dates', 'SegmentNo', 'SegmentDuration'],inplace=True)
                            for col in new_row.columns:
                                new_row[col][0] = old_row[col][0]

                            timeseries['dates'] = timeseries.index.get_level_values('dates')
                            timeseries['SegmentNo'] = timeseries.index.get_level_values('SegmentNo')
                            timeseries['SegmentDuration'] = timeseries['SegmentDuration_Extreme']
                            timeseries.drop('SegmentDuration_Extreme', axis=1, inplace=True)
                            timeseries.set_index(['dates', 'SegmentNo', 'SegmentDuration'],inplace=True)
                            timeseries = timeseries.append(new_row)
                            timeseries = timeseries.sort_values(by='dates')
                            break

            elif extremePeriodMethod == 'replace_cluster_center':

                # replace segment in which the extreme timestep was added
                i=-1
                for date in timeseries.index.get_level_values('dates'):
                    if date < maxi:
                        i = i+1
                    else:
                        if i ==-1:
                            i=0
                        max_val['SegmentDuration'] = timeseries.index.get_level_values('SegmentDuration')[i]
                        max_val.set_index(['dates', 'SegmentNo', 'SegmentDuration'],inplace=True)
                        timeseries.drop(timeseries.index[i], inplace=True)
                        timeseries = timeseries.append(max_val)
                        timeseries = timeseries.sort_values(by='dates')
                        break

            else:
                raise ValueError("Choose 'append' or 'replace_cluster_center' for consideration of extreme periods with segmentation method")

        # add timestep if it is not already calculated
        if mini not in timeseries.index.get_level_values('dates'):

            # identifiy timestep, adapt it to timeseries-df and add it
            min_val = timeseries_df.loc[mini].copy()
            min_val['SegmentNo'] = len(timeseries)+1
            min_val['SegmentDuration'] = 1
            min_val['dates'] = min_val.name
            min_val = pd.DataFrame(min_val).transpose()

            if extremePeriodMethod == 'append':

                min_val.set_index(['dates', 'SegmentNo', 'SegmentDuration'],inplace=True)
                timeseries = timeseries.append(min_val)
                timeseries = timeseries.sort_values(by='dates')

                # split up segment in which the extreme timestep was added
                i=-1
                for date in timeseries.index.get_level_values('dates'):
                    if date < mini:
                        i = i+1
                    else:
                        timeseries['SegmentDuration_Extreme']=timeseries.index.get_level_values('SegmentDuration')
                        old_row = timeseries.iloc[i].copy()
                        old_row = pd.DataFrame(old_row).transpose()

                        delta_t = timeseries.index.get_level_values('dates')[i+1]-timeseries.index.get_level_values('dates')[i]
                        delta_t = delta_t.total_seconds()/3600
                        timeseries['SegmentDuration_Extreme'].iloc[i]=delta_t

                        timeseries_df['row_no']=range(0,len(timeseries_df))
                        new_row = int(timeseries_df.loc[mini]['row_no'])+1
                        new_date = timeseries_df[timeseries_df.row_no==new_row].index

                        if new_date.isin(timeseries.index.get_level_values('dates')):
                            timeseries['dates'] = timeseries.index.get_level_values('dates')
                            timeseries['SegmentNo'] = timeseries.index.get_level_values('SegmentNo')
                            timeseries['SegmentDuration'] = timeseries['SegmentDuration_Extreme']
                            timeseries.drop('SegmentDuration_Extreme', axis=1, inplace=True)
                            timeseries.set_index(['dates', 'SegmentNo', 'SegmentDuration'],inplace=True)
                            break
                        else:
                            new_row = timeseries_df.iloc[new_row].copy()
                            new_row.drop('row_no', inplace=True)
                            new_row['SegmentNo'] = len(timeseries)+1
                            new_row['SegmentDuration'] = old_row['SegmentDuration_Extreme'][0] - delta_t - 1
                            new_row['dates'] = new_row.name
                            new_row = pd.DataFrame(new_row).transpose()
                            new_row.set_index(['dates', 'SegmentNo', 'SegmentDuration'],inplace=True)
                            for col in new_row.columns:
                                new_row[col][0] = old_row[col][0]
                            timeseries['dates'] = timeseries.index.get_level_values('dates')
                            timeseries['SegmentNo'] = timeseries.index.get_level_values('SegmentNo')
                            timeseries['SegmentDuration'] = timeseries['SegmentDuration_Extreme']
                            timeseries.drop('SegmentDuration_Extreme', axis=1, inplace=True)
                            timeseries.set_index(['dates', 'SegmentNo', 'SegmentDuration'],inplace=True)
                            timeseries = timeseries.append(new_row)
                            timeseries = timeseries.sort_values(by='dates')
                        break

            elif extremePeriodMethod == 'replace_cluster_center':

                # replace segment in which the extreme timestep was added
                i=-1
                for date in timeseries.index.get_level_values('dates'):
                    if date < mini:
                        i = i+1
                    else:
                        if i ==-1:
                            i=0
                        min_val['SegmentDuration'] = timeseries.index.get_level_values('SegmentDuration')[i]
                        min_val.set_index(['dates', 'SegmentNo', 'SegmentDuration'],inplace=True)
                        timeseries.drop(timeseries.index[i], inplace=True)
                        timeseries = timeseries.append(min_val)
                        timeseries = timeseries.sort_values(by='dates')
                        break

            else:
                raise ValueError("Choose 'append' or 'replace_cluster_center' for consideration of extreme periods with segmentation method")

        if 'row_no' in timeseries.columns:
            timeseries.drop('row_no', axis=1, inplace=True)

        return timeseries

def run(network, n_clusters=None, how='daily', segmented_to=False, extreme_periods='None'):
>>>>>>> edd1eeb4
    """
    """
    if segmented_to is not False:
        segment_no = segmented_to
        segmentation = True

    else:
        segment_no = 24
        segmentation = False

<<<<<<< HEAD
    timeseries_df_original = prepare_pypsa_timeseries(network)

    # calculate clusters
    df_cluster, cluster_weights, dates, hours, df_i_h, timeseries = tsam_cluster(
        timeseries_df_original,
        typical_periods=n_clusters,
        how=how,
        extremePeriodMethod=extremePeriodMethod,
        segmentation=segmentation,
        segment_no=segment_no,
        segm_hoursperperiod=network.snapshots.size,
    )

    ###### can be deleted later, just helpful to see how time steps were clustered #########
    if csv_export is not False:
        if not os.path.exists(csv_export):
            os.makedirs(csv_export, exist_ok=True)
        timeseries.to_csv(csv_export+'/timeseries_segmentation=' + str(segmentation) + '.csv')
    ########################
=======
    if not extreme_periods:
        extreme_periods = 'None'

    # calculate clusters
    df_cluster, cluster_weights, dates, hours, df_i_h, timeseries = tsam_cluster(
                prepare_pypsa_timeseries(network),
                typical_periods = n_clusters,
                how='daily',
                extremePeriodMethod = extreme_periods,
                segmentation = segmentation,
                segment_no = segment_no,
                segm_hoursperperiod = network.snapshots.size)

    if segmentation != False:
        timeseries.to_csv('timeseries_segmentation=' + str(segment_no) + '.csv')
    else:
        if how=='daily':
            howie='days'
            path='typical_days'
        elif how=='weekly':
            howie='weeks'
            path='typical_weeks'
        elif how=='monthly':
            howie='months'
            path='typical_months'
        elif how=='hourly':
            howie='hours'
            path='typical_hours'
        df_cluster.to_csv('cluster_typical-periods=' + str(n_clusters) + howie + '.csv')
>>>>>>> edd1eeb4

    network.cluster = df_cluster
    network.cluster_ts = df_i_h

    update_data_frames(network, cluster_weights, dates, hours, timeseries, segmentation)

    return network


def prepare_pypsa_timeseries(network, normed=False):
    """
    """

    loads = network.loads_t.p_set.copy()
    loads.columns = 'L' + loads.columns

    renewables = network.generators_t.p_max_pu.mul(
                network.generators.p_nom[
                network.generators_t.p_max_pu.columns], axis = 1).copy()
    renewables.columns = 'G' + renewables.columns

    residual_load=pd.DataFrame()
    residual_load['residual_load']=loads.sum(axis=1)-renewables.sum(axis=1)
    df = pd.concat([renewables, loads, residual_load], axis=1)

    return df


def update_data_frames(network, cluster_weights, dates, hours, timeseries, segmentation):
    """ Updates the snapshots, snapshots weights and the dataframes based on
    the original data in the network and the medoids created by clustering
    these original data.

    Parameters
    -----------
    network : pyPSA network object
    cluster_weights: dictionary
    dates: Datetimeindex


    Returns
    -------
    network

    """

    if segmentation:

<<<<<<< HEAD
        network.snapshot_weightings = pd.Series(data = timeseries.index.get_level_values(2).values,
            index = timeseries.index.get_level_values(0))
        network.snapshots = timeseries.index.get_level_values(0)
=======
        network.snapshots = timeseries.index.get_level_values(0)
        network.snapshot_weightings['objective'] = pd.Series(data = timeseries.index.get_level_values(2).values,
            index = timeseries.index.get_level_values(0))
        network.snapshot_weightings['stores'] = pd.Series(data = timeseries.index.get_level_values(2).values,
            index = timeseries.index.get_level_values(0))
        network.snapshot_weightings['generators'] = pd.Series(data = timeseries.index.get_level_values(2).values,
            index = timeseries.index.get_level_values(0))
>>>>>>> edd1eeb4

    else:

        network.snapshots = dates
        network.snapshot_weightings = network.snapshot_weightings.loc[dates]

        snapshot_weightings = []
        for i in cluster_weights.values():
            x = 0
            while x < hours:
                snapshot_weightings.append(i)
                x += 1
        for i in range(len(network.snapshot_weightings)):
            network.snapshot_weightings['objective'][i] = snapshot_weightings[i]
            network.snapshot_weightings['stores'][i] = snapshot_weightings[i]
            network.snapshot_weightings['generators'][i] = snapshot_weightings[i]

        # put the snapshot in the right order
        network.snapshots.sort_values()
        network.snapshot_weightings.sort_index()

    print(network.snapshots)

    return network


def skip_snapshots(self):
    n_skip = self.args['skip_snapshots']

    if n_skip:
        self.network.snapshots = self.network.snapshots[::n_skip]

        self.network.snapshot_weightings['objective'] = n_skip
        self.network.snapshot_weightings['stores'] = n_skip
        self.network.snapshot_weightings['generators'] = n_skip

####################################
def manipulate_storage_invest(network, costs=None, wacc=0.05, lifetime=15):
    # default: 4500 € / MW, high 300 €/MW
    crf = (1 / wacc) - (wacc / ((1 + wacc) ** lifetime))
    network.storage_units.capital_cost = costs / crf


def write_lpfile(network=None, path=None):
    network.model.write(path,
                        io_options={'symbolic_solver_labels': True})


def fix_storage_capacity(network, resultspath, n_clusters):  # "network" added
    path = resultspath.strip('daily')
    values = pd.read_csv(path + 'storage_capacity.csv')[n_clusters].values
    network.storage_units.p_nom_max = values
    network.storage_units.p_nom_min = values
    resultspath = 'compare-' + resultspath<|MERGE_RESOLUTION|>--- conflicted
+++ resolved
@@ -50,28 +50,6 @@
 
         if self.args['snapshot_clustering']['method'] == 'segmentation' :
 
-<<<<<<< HEAD
-            self.network = run(
-                network=self.network.copy(),
-                #extremePeriodMethod=self.args["snapshot_clustering"]["extreme_periods"],
-                n_clusters=1,
-                segmented_to=self.args["snapshot_clustering"]["n_segments"],
-                csv_export=self.args[
-                    "csv_export"
-                ],  ### can be deleted later, just helpful to see how time steps were clustered
-            )
-
-        elif self.args['snapshot_clustering']['method'] == 'typical_periods' :
-
-            self.network = run(
-                network=self.network.copy(),
-                #extremePeriodMethod=self.args["snapshot_clustering"]["extreme_periods"],
-                n_clusters=self.args["snapshot_clustering"]["n_clusters"],
-                how=self.args["snapshot_clustering"]["how"],
-                csv_export=self.args["csv_export"],  ### can be deleted later
-            )
-
-=======
             self.network = run(network=self.network.copy(),
                       n_clusters=1,
                       segmented_to = self.args['snapshot_clustering']['n_segments'],
@@ -85,7 +63,6 @@
                       how=self.args['snapshot_clustering']['how'],
                       extreme_periods = self.args['snapshot_clustering']['extreme_periods']
                       )
->>>>>>> edd1eeb4
         else :
                  raise ValueError("Type of clustering should be 'typical_periods' or 'segmentation'")
 
@@ -129,23 +106,21 @@
                 Clustered timeseries, only used if segmentation is True
     """
 
-    if segmentation == False:
-
-        if how == 'daily':
-            hours = 24
-            period = ' days'
-
-        elif how == 'weekly':
-            hours = 168
-            period = ' weeks'
-
-        elif how == 'monthly':
-            hours = 720
-            period = ' months'
-
-        elif how == 'hourly':
-            hours = 1
-            period = ' hours'
+    if how == 'daily':
+        hours = 24
+        period = ' days'
+
+    elif how == 'weekly':
+        hours = 168
+        period = ' weeks'
+
+    elif how == 'monthly':
+        hours = 720
+        period = ' months'
+
+    elif how == 'hourly':
+        hours = 1
+        period = ' hours'
 
     if segmentation:
         hoursPerPeriod = segm_hoursperperiod
@@ -169,17 +144,6 @@
         hoursPerPeriod=hoursPerPeriod,
         clusterMethod='hierarchical',
         segmentation = segmentation,
-<<<<<<< HEAD
-        noSegments = segment_no)
-
-    if segmentation:
-        print('Snapshot Clustering to ' + str(segment_no) + ' Segments' + '\n' +
-              'using extreme period method: ' + extremePeriodMethod)
-
-    else:
-        print('Snapshot Clustering to ' + str(typical_periods) + period + '\n' +
-          'using extreme period method: ' + extremePeriodMethod)
-=======
         noSegments = segment_no,
         weightDict = weight)
 
@@ -190,8 +154,6 @@
     else:
         print('Snapshot clustering to ' + str(typical_periods) + period + '\n' +
           'Using extreme period method: ' + extremePeriodMethod)
->>>>>>> edd1eeb4
-
 
     timeseries_creator = aggregation.createTypicalPeriods()
     timeseries = timeseries_creator.copy()
@@ -301,10 +263,6 @@
 
     return df_cluster, cluster_weights, dates, hours, df_i_h, timeseries
 
-<<<<<<< HEAD
-
-def run(network, extremePeriodMethod="None", n_clusters=None, how="daily", segmented_to=False, csv_export=False):
-=======
 def segmentation_extreme_periods(timeseries_df, timeseries, extremePeriodMethod):
 
         # find maximum / minimum value in residual load
@@ -478,7 +436,6 @@
         return timeseries
 
 def run(network, n_clusters=None, how='daily', segmented_to=False, extreme_periods='None'):
->>>>>>> edd1eeb4
     """
     """
     if segmented_to is not False:
@@ -489,27 +446,6 @@
         segment_no = 24
         segmentation = False
 
-<<<<<<< HEAD
-    timeseries_df_original = prepare_pypsa_timeseries(network)
-
-    # calculate clusters
-    df_cluster, cluster_weights, dates, hours, df_i_h, timeseries = tsam_cluster(
-        timeseries_df_original,
-        typical_periods=n_clusters,
-        how=how,
-        extremePeriodMethod=extremePeriodMethod,
-        segmentation=segmentation,
-        segment_no=segment_no,
-        segm_hoursperperiod=network.snapshots.size,
-    )
-
-    ###### can be deleted later, just helpful to see how time steps were clustered #########
-    if csv_export is not False:
-        if not os.path.exists(csv_export):
-            os.makedirs(csv_export, exist_ok=True)
-        timeseries.to_csv(csv_export+'/timeseries_segmentation=' + str(segmentation) + '.csv')
-    ########################
-=======
     if not extreme_periods:
         extreme_periods = 'None'
 
@@ -539,7 +475,6 @@
             howie='hours'
             path='typical_hours'
         df_cluster.to_csv('cluster_typical-periods=' + str(n_clusters) + howie + '.csv')
->>>>>>> edd1eeb4
 
     network.cluster = df_cluster
     network.cluster_ts = df_i_h
@@ -588,11 +523,6 @@
 
     if segmentation:
 
-<<<<<<< HEAD
-        network.snapshot_weightings = pd.Series(data = timeseries.index.get_level_values(2).values,
-            index = timeseries.index.get_level_values(0))
-        network.snapshots = timeseries.index.get_level_values(0)
-=======
         network.snapshots = timeseries.index.get_level_values(0)
         network.snapshot_weightings['objective'] = pd.Series(data = timeseries.index.get_level_values(2).values,
             index = timeseries.index.get_level_values(0))
@@ -600,7 +530,6 @@
             index = timeseries.index.get_level_values(0))
         network.snapshot_weightings['generators'] = pd.Series(data = timeseries.index.get_level_values(2).values,
             index = timeseries.index.get_level_values(0))
->>>>>>> edd1eeb4
 
     else:
 
