# -*- coding: utf-8 -*-
# Copyright 2016-2018  Flensburg University of Applied Sciences,
# Europa-Universität Flensburg,
# Centre for Sustainable Energy Systems,
# DLR-Institute for Networked Energy Systems

# This program is free software; you can redistribute it and/or
# modify it under the terms of the GNU Affero General Public License as
# published by the Free Software Foundation; either version 3 of the
# License, or (at your option) any later version.

# This program is distributed in the hope that it will be useful,
# but WITHOUT ANY WARRANTY; without even the implied warranty of
# MERCHANTABILITY or FITNESS FOR A PARTICULAR PURPOSE.  See the
# GNU Affero General Public License for more details.

# You should have received a copy of the GNU General Public License
# along with this program.  If not, see <http://www.gnu.org/licenses/>.

# File description for read-the-docs
""" Networkclustering.py defines the methods to cluster power grid networks
spatially for applications within the tool eTraGo."""

import os

if "READTHEDOCS" not in os.environ:
    from etrago.tools.utilities import *
    from pypsa.networkclustering import (
        aggregatebuses,
        aggregateoneport,
        aggregategenerators,
        get_clustering_from_busmap,
        busmap_by_kmeans,
        busmap_by_stubs,
        _make_consense,
        _flatten_multiindex,
    )
    from itertools import product
    import networkx as nx
    import multiprocessing as mp
    from math import ceil
    import pandas as pd
    from networkx import NetworkXNoPath
    from pickle import dump
    from pypsa import Network
    import pypsa.io as io
    import pypsa.components as components
    from six import iteritems
    from sqlalchemy import or_, exists
    import numpy as np
    import logging
    import pdb

    logger = logging.getLogger(__name__)

__copyright__ = (
    "Flensburg University of Applied Sciences, "
    "Europa-Universität Flensburg, "
    "Centre for Sustainable Energy Systems, "
    "DLR-Institute for Networked Energy Systems"
)
__license__ = "GNU Affero General Public License Version 3 (AGPL-3.0)"
__author__ = "s3pp, wolfbunke, ulfmueller, lukasol"

# TODO: Workaround because of agg


def _leading(busmap, df):
    """ """

    def leader(x):
        ix = busmap[x.index[0]]
        return df.loc[ix, x.name]

    return leader


def adjust_no_electric_network(network, busmap, cluster_met):

    # network2 is supposed to contain all the not electrical or gas buses and links
    network2 = network.copy()
    network2.buses = network2.buses[
        (network2.buses["carrier"] != "AC")
        & (network2.buses["carrier"] != "CH4")
        & (network2.buses["carrier"] != "H2_grid")
        & (network2.buses["carrier"] != "H2_ind_load")
    ]

    # no_elec_to_cluster maps the no electrical buses to the eHV/kmean bus
    no_elec_to_cluster = pd.DataFrame(
        columns=["cluster", "carrier", "new_bus"]
    ).set_index("new_bus")

    max_bus = max([int(item) for item in network.buses.index.to_list()])

    no_elec_conex = []
    # busmap2 maps all the no electrical buses to the new buses based on the
    # eHV network
    busmap2 = {}

    for bus_ne in network2.buses.index:
        bus_hv = -1
        carry = network2.buses.loc[bus_ne, "carrier"]

        if len(network2.links[network2.links["bus1"] == bus_ne]) > 0:
            df = network2.links[network2.links["bus1"] == bus_ne].copy()
            df["elec"] = df["bus0"].isin(busmap.keys())
            df = df[df["elec"] == True]
            if len(df) > 0:
                bus_hv = df["bus0"][0]

        if (len(network2.links[network2.links["bus0"] == bus_ne]) > 0) & (bus_hv == -1):
            df = network2.links[network2.links["bus0"] == bus_ne].copy()
            df["elec"] = df["bus1"].isin(busmap.keys())
            df = df[df["elec"] == True]
            if len(df) > 0:
                bus_hv = df["bus1"][0]

        if bus_hv == -1:
            busmap2[bus_ne] = str(bus_ne)
            no_elec_conex.append(bus_ne)
            continue

        if (
            (no_elec_to_cluster.cluster == busmap[bus_hv])
            & (no_elec_to_cluster.carrier == carry)
        ).any():

            bus_cluster = no_elec_to_cluster[
                (no_elec_to_cluster.cluster == busmap[bus_hv])
                & (no_elec_to_cluster.carrier == carry)
            ].index[0]
        else:
            bus_cluster = str(max_bus + 1)
            max_bus = max_bus + 1
            new = pd.Series(
                {"cluster": busmap[bus_hv], "carrier": carry}, name=bus_cluster
            )
            no_elec_to_cluster = no_elec_to_cluster.append(new)

        busmap2[bus_ne] = bus_cluster

    if no_elec_conex:
        logger.info(
            f"""There are {len(no_elec_conex)} buses that have no direct
            connection to the electric network"""
        )

    # Add the gas buses to the busmap and map them to themself
    for gas_bus in network.buses[
        (network.buses["carrier"] == "H2_grid")
        | (network.buses["carrier"] == "H2_ind_load")
        | (network.buses["carrier"] == "CH4")
    ].index:

        busmap2[gas_bus] = gas_bus

    busmap = {**busmap, **busmap2}

    # The new buses based on the eHV network for not electrical buses are created
    if cluster_met == "k-mean":
        for no_elec_bus in no_elec_to_cluster.index:
            cluster_bus = no_elec_to_cluster.loc[no_elec_bus, :].cluster
            carry = no_elec_to_cluster.loc[no_elec_bus, :].carrier
            new_bus = pd.Series(
                {
                    "scn_name": np.nan,
                    "v_nom": np.nan,
                    "carrier": carry,
                    "x": np.nan,
                    "y": np.nan,
                    "geom": np.nan,
                    "type": "",
                    "v_mag_pu_set": 1,
                    "v_mag_pu_min": 0,
                    "v_mag_pu_max": np.inf,
                    "control": "PV",
                    "sub_network": "",
                    "country": np.nan,
                },
                name=no_elec_bus,
            )
            network.buses = network.buses.append(new_bus)

    else:
        for no_elec_bus in no_elec_to_cluster.index:
            cluster_bus = no_elec_to_cluster.loc[no_elec_bus, :].cluster
            carry = no_elec_to_cluster.loc[no_elec_bus, :].carrier
            new_bus = pd.Series(
                {
                    "scn_name": network.buses.at[cluster_bus, "scn_name"],
                    "v_nom": np.nan,
                    "carrier": carry,
                    "x": network.buses.at[cluster_bus, "x"],
                    "y": network.buses.at[cluster_bus, "y"],
                    "geom": network.buses.at[cluster_bus, "geom"],
                    "type": "",
                    "v_mag_pu_set": 1,
                    "v_mag_pu_min": 0,
                    "v_mag_pu_max": np.inf,
                    "control": "PV",
                    "sub_network": "",
                    "country": network.buses.at[cluster_bus, "country"],
                },
                name=no_elec_bus,
            )
            network.buses = network.buses.append(new_bus)

    return network, busmap


def _make_consense_links(x):
    v = x.iat[0]
    assert (
        x == v
    ).all() or x.isnull().all(), f"No consense in table links column {x.name}: \n {x}"
    return v


def nan_links(x):
    return np.nan


def ext_storage(x):
    v = any(x[x == True])
    return v


def strategies_one_ports():
    return {
        "StorageUnit": {
            "marginal_cost": np.mean,
            "capital_cost": np.mean,
            "efficiency_dispatch": np.mean,
            "standing_loss": np.mean,
            "efficiency_store": np.mean,
            "p_min_pu": np.min,
            "p_nom_extendable": ext_storage,
        },
        "Store": {
            "marginal_cost": np.mean,
            "capital_cost": np.mean,
            "standing_loss": np.mean,
            "e_nom": np.sum,
            "e_nom_min": np.sum,
            "e_nom_max": np.sum,
        },
    }


def strategies_generators():
    return {
        "p_nom_min": np.min,
        "p_nom_max": np.min,
        "weight": np.sum,
        "p_nom": np.sum,
        "p_nom_opt": np.sum,
        "marginal_cost": np.mean,
        "capital_cost": np.mean,
    }


def strategies_links():
    return {
        "scn_name": _make_consense_links,
        "bus0": _make_consense_links,
        "bus1": _make_consense_links,
        "carrier": _make_consense_links,
        "p_nom": np.sum,
        "p_nom_extendable": _make_consense_links,
        "p_nom_max": np.sum,
        "capital_cost": np.mean,
        "length": np.mean,
        "geom": nan_links,
        "topo": nan_links,
        "type": nan_links,
        "efficiency": np.mean,
        "p_nom_min": np.min,
        "p_set": np.mean,
        "p_min_pu": np.min,
        "p_max_pu": np.max,
        "marginal_cost": np.mean,
        "terrain_factor": _make_consense_links,
        "p_nom_opt": np.mean,
<<<<<<< HEAD
        "country": _make_consense_links,
        "build_year": np.mean,
        "lifetime": np.mean
=======
        "country": nan_links,
>>>>>>> a114a04f
    }

def group_links(network, with_time= True, carriers=None, cus_strateg=dict()):
    """
    Aggregate network.links and network.links_t after any kind of clustering

    Parameters
    ----------
    network : pypsa.Network object
        Container for all network components.
    with_time : bool
        says if the network object contains timedependent series.
    carriers : list of strings
        Describe which typed of carriers should be aggregated. The default is None.
    strategies : dictionary
        custom strategies to perform the aggregation

    Returns
    -------
    new_df : links aggregated based on bus0, bus1 and carrier
    new_pnl : links time series aggregated
    """
    if carriers is None:
        carriers = network.links.carrier.unique()
    
    links_agg_b = network.links.carrier.isin(carriers)
    links = network.links.loc[links_agg_b]
    grouper = [links.bus0, links.bus1, links.carrier]

    def normed_or_uniform(x):
        return x/x.sum() if x.sum(skipna=False) > 0 else pd.Series(1./len(x), x.index)
    
    weighting = links.p_nom.groupby(grouper, axis=0).transform(normed_or_uniform)
    links['capital_cost'] *= weighting
    strategies = strategies_links()    
    strategies.update(cus_strateg)
    new_df = links.groupby(grouper, axis=0).agg(strategies)
    new_df.index = _flatten_multiindex(new_df.index).rename("name")
    new_df = pd.concat([new_df,
                        network.links.loc[~links_agg_b]], axis=0, sort=False)
    new_df['new_id'] = np.arange(len(new_df)).astype(str)
    cluster_id = new_df['new_id'].to_dict()
    new_df.set_index('new_id', inplace= True)
    new_df.index = new_df.index.rename('Link')

    new_pnl = dict()
    if with_time:
        for attr, df in network.links_t.items():
            pnl_links_agg_b = df.columns.to_series().map(links_agg_b)
            df_agg = df.loc[:, pnl_links_agg_b]
            if not df_agg.empty:
                if attr in ['efficiency', 'p_max_pu', 'p_min_pu']:
                    df_agg = df_agg.multiply(weighting.loc[df_agg.columns], axis=1)
                pnl_df = df_agg.groupby(grouper, axis=1).sum()
                pnl_df.columns = _flatten_multiindex(pnl_df.columns).rename("name")
                new_pnl[attr] = pd.concat([df.loc[:, ~pnl_links_agg_b], pnl_df], axis=1, sort=False)
                new_pnl[attr].columns = new_pnl[attr].columns.map(cluster_id)
            else:
                new_pnl[attr] = network.links_t[attr]
    
    return new_df, new_pnl


def cluster_on_extra_high_voltage(network, busmap, with_time=True):
    """Main function of the EHV-Clustering approach. Creates a new clustered
    pypsa.Network given a busmap mapping all bus_ids to other bus_ids of the
    same network.

    Parameters
    ----------
    network : pypsa.Network
        Container for all network components.

    busmap : dict
        Maps old bus_ids to new bus_ids.

    with_time : bool
        If true time-varying data will also be aggregated.

    Returns
    -------
    network : pypsa.Network
        Container for all network components of the clustered network.
    """

    network_c = Network()

    network, busmap = adjust_no_electric_network(network, busmap, cluster_met="ehv")

    buses = aggregatebuses(
        network,
        busmap,
        {"x": _leading(busmap, network.buses), "y": _leading(busmap, network.buses)},
    )

    # keep attached lines
    lines = network.lines.copy()
    mask = lines.bus0.isin(buses.index)
    lines = lines.loc[mask, :]

    # keep attached transformer
    transformers = network.transformers.copy()
    mask = transformers.bus0.isin(buses.index)
    transformers = transformers.loc[mask, :]

    io.import_components_from_dataframe(network_c, buses, "Bus")
    io.import_components_from_dataframe(network_c, lines, "Line")
    io.import_components_from_dataframe(network_c, transformers, "Transformer")
    
    # Dealing with links
    links = network.links.copy()
    dc_links = links[links["carrier"] == "DC"]
    links = links[links["carrier"] != "DC"]
    
    new_links = (links.assign(bus0=links.bus0.map(busmap),
                              bus1=links.bus1.map(busmap))
                    .dropna(subset=['bus0', 'bus1'])
                    .loc[lambda df: df.bus0 != df.bus1])
    
    new_links = new_links.append(dc_links)
    new_links["topo"] = np.nan
    io.import_components_from_dataframe(network_c, new_links, "Link")

    if with_time:
        network_c.snapshots = network.snapshots
        network_c.set_snapshots(network.snapshots)
        network_c.snapshot_weightings = network.snapshot_weightings.copy()
        
        for attr, df in network.lines_t.items():
            mask = df.columns[df.columns.isin(lines.index)]
            df = df.loc[:, mask]
            if not df.empty:
                io.import_series_from_dataframe(network_c, df, "Line", attr)
            
        for attr, df in network.links_t.items():
            mask = df.columns[df.columns.isin(links.index)]
            df = df.loc[:, mask]
            if not df.empty:
                io.import_series_from_dataframe(network_c, df, "Link", attr)
    
    # dealing with generators
    network.generators.control = "PV"
    network.generators["weight"] = 1

    new_df, new_pnl = aggregategenerators(
        network, busmap, with_time, custom_strategies=strategies_generators()
    )
    io.import_components_from_dataframe(network_c, new_df, "Generator")
    for attr, df in iteritems(new_pnl):
        io.import_series_from_dataframe(network_c, df, "Generator", attr)

    # dealing with all other components
    aggregate_one_ports = network.one_port_components.copy()
    aggregate_one_ports.discard("Generator")

    for one_port in aggregate_one_ports:
        one_port_strategies = strategies_one_ports()
        new_df, new_pnl = aggregateoneport(
            network,
            busmap,
            component=one_port,
            with_time=with_time,
            custom_strategies=one_port_strategies.get(one_port, {}),
        )
        io.import_components_from_dataframe(network_c, new_df, one_port)
        for attr, df in iteritems(new_pnl):
            io.import_series_from_dataframe(network_c, df, one_port, attr)
    
    
    network_c.links,network_c.links_t = group_links(network_c)

    network_c.determine_network_topology()

    return network_c


def graph_from_edges(edges):
    """Constructs an undirected multigraph from a list containing data on
    weighted edges.

    Parameters
    ----------
    edges : list
        List of tuples each containing first node, second node, weight, key.

    Returns
    -------
    M : :class:`networkx.classes.multigraph.MultiGraph
    """

    M = nx.MultiGraph()

    for e in edges:

        n0, n1, weight, key = e

        M.add_edge(n0, n1, weight=weight, key=key)

    return M


def gen(nodes, n, graph):
    # TODO There could be a more convenient way of doing this. This generators
    # single purpose is to prepare data for multiprocessing's starmap function.
    """Generator for applying multiprocessing.

    Parameters
    ----------
    nodes : list
        List of nodes in the system.

    n : int
        Number of desired multiprocessing units.

    graph : :class:`networkx.classes.multigraph.MultiGraph
        Graph representation of an electrical grid.

    Returns
    -------
    None
    """

    g = graph.copy()

    for i in range(0, len(nodes), n):
        yield (nodes[i : i + n], g)


def shortest_path(paths, graph):
    """Finds the minimum path lengths between node pairs defined in paths.

    Parameters
    ----------
    paths : list
        List of pairs containing a source and a target node

    graph : :class:`networkx.classes.multigraph.MultiGraph
        Graph representation of an electrical grid.

    Returns
    -------
    df : pd.DataFrame
        DataFrame holding source and target node and the minimum path length.
    """

    idxnames = ["source", "target"]
    idx = pd.MultiIndex.from_tuples(paths, names=idxnames)
    df = pd.DataFrame(index=idx, columns=["path_length"])
    df.sort_index(inplace=True)

    for s, t in paths:

        try:
            df.loc[(s, t), "path_length"] = nx.dijkstra_path_length(graph, s, t)

        except NetworkXNoPath:
            continue

    return df


def busmap_by_shortest_path(etrago, scn_name, fromlvl, tolvl, cpu_cores=4):
    """Creates a busmap for the EHV-Clustering between voltage levels based
    on dijkstra shortest path. The result is automatically written to the
    `model_draft` on the <OpenEnergyPlatform>[www.openenergy-platform.org]
    database with the name `ego_grid_pf_hv_busmap` and the attributes scn_name
    (scenario name), bus0 (node before clustering), bus1 (node after
    clustering) and path_length (path length).
    An AssertionError occurs if buses with a voltage level are not covered by
    the input lists 'fromlvl' or 'tolvl'.

    Parameters
    ----------
    network : pypsa.Network object
        Container for all network components.

    session : sqlalchemy.orm.session.Session object
        Establishes interactions with the database.

    scn_name : str
        Name of the scenario.

    fromlvl : list
        List of voltage-levels to cluster.

    tolvl : list
        List of voltage-levels to remain.

    cpu_cores : int
        Number of CPU-cores.

    Returns
    -------
    None
    """

    # cpu_cores = mp.cpu_count()

    # data preperation
    s_buses = buses_grid_linked(etrago.network, fromlvl)
    lines = connected_grid_lines(etrago.network, s_buses)
    transformer = connected_transformer(etrago.network, s_buses)
    mask = transformer.bus1.isin(buses_of_vlvl(etrago.network, tolvl))

    # temporary end points, later replaced by bus1 pendant
    t_buses = transformer[mask].bus0

    # create all possible pathways
    ppaths = list(product(s_buses, t_buses))

    # graph creation
    edges = [(row.bus0, row.bus1, row.length, ix) for ix, row in lines.iterrows()]
    M = graph_from_edges(edges)

    # applying multiprocessing
    p = mp.Pool(cpu_cores)

    chunksize = ceil(len(ppaths) / cpu_cores)
    container = p.starmap(shortest_path, gen(ppaths, chunksize, M))
    df = pd.concat(container)
    dump(df, open("df.p", "wb"))

    # post processing
    df.sort_index(inplace=True)
    df = df.fillna(10000000)

    mask = df.groupby(level="source")["path_length"].idxmin()
    df = df.loc[mask, :]

    # rename temporary endpoints
    df.reset_index(inplace=True)
    df.target = df.target.map(
        dict(zip(etrago.network.transformers.bus0, etrago.network.transformers.bus1))
    )

    # append to busmap buses only connected to transformer
    transformer = etrago.network.transformers
    idx = list(
        set(buses_of_vlvl(etrago.network, fromlvl)).symmetric_difference(set(s_buses))
    )
    mask = transformer.bus0.isin(idx)

    toappend = pd.DataFrame(
        list(zip(transformer[mask].bus0, transformer[mask].bus1)),
        columns=["source", "target"],
    )
    toappend["path_length"] = 0

    df = pd.concat([df, toappend], ignore_index=True, axis=0)

    # append all other buses
    buses = etrago.network.buses[etrago.network.buses.carrier == "AC"]
    mask = buses.index.isin(df.source)

    assert (buses[~mask].v_nom.astype(int).isin(tolvl)).all()

    tofill = pd.DataFrame([buses.index[~mask]] * 2).transpose()
    tofill.columns = ["source", "target"]
    tofill["path_length"] = 0

    df = pd.concat([df, tofill], ignore_index=True, axis=0)

    # prepare data for export

    df["scn_name"] = scn_name
    df["version"] = etrago.args["gridversion"]

    if not df.version.any():
        df.version = "testcase"

    df.rename(columns={"source": "bus0", "target": "bus1"}, inplace=True)
    df.set_index(["scn_name", "bus0", "bus1"], inplace=True)

    df.to_sql(
        "egon_etrago_hv_busmap", con=etrago.engine, schema="grid", if_exists="append"
    )

    return


def busmap_from_psql(etrago):
    """Retrieves busmap from `model_draft.ego_grid_pf_hv_busmap` on the
    <OpenEnergyPlatform>[www.openenergy-platform.org] by a given scenario
    name. If this busmap does not exist, it is created with default values.

    Parameters
    ----------
    network : pypsa.Network object
        Container for all network components.

    session : sqlalchemy.orm.session.Session object
        Establishes interactions with the database.

    scn_name : str
        Name of the scenario.

    Returns
    -------
    busmap : dict
        Maps old bus_ids to new bus_ids.
    """
    scn_name = (
        etrago.args["scn_name"]
        if etrago.args["scn_extension"] == None
        else etrago.args["scn_name"] + "_ext_" + "_".join(etrago.args["scn_extension"])
    )

    from saio.grid import egon_etrago_hv_busmap

    filter_version = etrago.args["gridversion"]

    if not filter_version:
        filter_version = "testcase"

    def fetch():

        query = (
            etrago.session.query(egon_etrago_hv_busmap.bus0, egon_etrago_hv_busmap.bus1)
            .filter(egon_etrago_hv_busmap.scn_name == scn_name)
            .filter(egon_etrago_hv_busmap.version == filter_version)
        )

        return dict(query.all())

    busmap = fetch()

    # TODO: Or better try/except/finally
    if not busmap:
        print("Busmap does not exist and will be created.\n")

        cpu_cores = input("cpu_cores (default 4): ") or "4"

        busmap_by_shortest_path(
            etrago,
            scn_name,
            fromlvl=[110],
            tolvl=[220, 380, 400, 450],
            cpu_cores=int(cpu_cores),
        )
        busmap = fetch()

    return busmap


def ehv_clustering(self):

    if self.args["network_clustering_ehv"]:

        logger.info("Start ehv clustering")

        self.network.generators.control = "PV"
        busmap = busmap_from_psql(self)
        self.network = cluster_on_extra_high_voltage(
            self.network, busmap, with_time=True
        )
        logger.info("Network clustered to EHV-grid")


def kmean_clustering(etrago):
    """Main function of the k-mean clustering approach. Maps an original
    network to a new one with adjustable number of nodes and new coordinates.

    Parameters
    ----------
    network : :class:`pypsa.Network
        Container for all network components.

    n_clusters : int
        Desired number of clusters.

    load_cluster : boolean
        Loads cluster coordinates from a former calculation.

    line_length_factor : float
        Factor to multiply the crow-flies distance between new buses in order
        to get new line lengths.

    remove_stubs: boolean
        Removes stubs and stubby trees (i.e. sequentially reducing dead-ends).

    use_reduced_coordinates: boolean
        If True, do not average cluster coordinates, but take from busmap.

    bus_weight_tocsv : str
        Creates a bus weighting based on conventional generation and load
        and save it to a csv file.

    bus_weight_fromcsv : str
        Loads a bus weighting from a csv file to apply it to the clustering
        algorithm.

    Returns
    -------
    network : pypsa.Network object
        Container for all network components.
    """

    network = etrago.network
    kmean_settings = etrago.args["network_clustering_kmeans"]

    def weighting_for_scenario(x, save=None):
        """ """
        # define weighting based on conventional 'old' generator spatial
        # distribution

        non_conv_types = {
            "biomass",
            "central_biomass_CHP",
            "industrial_biomass_CHP",
            "wind_onshore",
            "wind_offshore",
            "solar",
            "solar_rooftop",
            "geo_thermal",
            "load shedding",
            "extendable_storage",
            "other_renewable",
            "reservoir",
            "run_of_river",
            "pumped_hydro",
        }
        # Attention: elec_network.generators.carrier.unique()
        gen = elec_network.generators.loc[
            (elec_network.generators.carrier.isin(non_conv_types) == False)
        ].groupby("bus").p_nom.sum().reindex(
            elec_network.buses.index, fill_value=0.0
        ) + elec_network.storage_units.loc[
            (elec_network.storage_units.carrier.isin(non_conv_types) == False)
        ].groupby(
            "bus"
        ).p_nom.sum().reindex(
            elec_network.buses.index, fill_value=0.0
        )

        load = elec_network.loads_t.p_set.mean().groupby(elec_network.loads.bus).sum()

        b_i = x.index
        g = normed(gen.reindex(b_i, fill_value=0))
        l = normed(load.reindex(b_i, fill_value=0))

        w = g + l
        weight = ((w * (100000.0 / w.max())).astype(int)).reindex(
            elec_network.buses.index, fill_value=1
        )

        if save:
            weight.to_csv(save)

        return weight

    def normed(x):
        return (x / x.sum()).fillna(0.0)

    # prepare k-mean
    # k-means clustering (first try)
    network.generators.control = "PV"
    network.storage_units.control[
        network.storage_units.carrier == "extendable_storage"
    ] = "PV"

    # problem our lines have no v_nom. this is implicitly defined by the
    # connected buses:
    network.lines["v_nom"] = network.lines.bus0.map(network.buses.v_nom)

    # adjust the electrical parameters of the lines which are not 380.
    lines_v_nom_b = network.lines.v_nom != 380

    voltage_factor = (network.lines.loc[lines_v_nom_b, "v_nom"] / 380.0) ** 2

    network.lines.loc[lines_v_nom_b, "x"] *= 1 / voltage_factor

    network.lines.loc[lines_v_nom_b, "r"] *= 1 / voltage_factor

    network.lines.loc[lines_v_nom_b, "b"] *= voltage_factor

    network.lines.loc[lines_v_nom_b, "g"] *= voltage_factor

    network.lines.loc[lines_v_nom_b, "v_nom"] = 380.0

    trafo_index = network.transformers.index
    transformer_voltages = pd.concat(
        [
            network.transformers.bus0.map(network.buses.v_nom),
            network.transformers.bus1.map(network.buses.v_nom),
        ],
        axis=1,
    )

    network.import_components_from_dataframe(
        network.transformers.loc[
            :, ["bus0", "bus1", "x", "s_nom", "capital_cost", "sub_network", "s_max_pu"]
        ]
        .assign(
            x=network.transformers.x * (380.0 / transformer_voltages.max(axis=1)) ** 2,
            length=1,
        )
        .set_index("T" + trafo_index),
        "Line",
    )
    network.transformers.drop(trafo_index, inplace=True)

    for attr in network.transformers_t:
        network.transformers_t[attr] = network.transformers_t[attr].reindex(columns=[])

    network.buses["v_nom"][network.buses.carrier == 'AC'] = 380.0

    elec_network = select_elec_network(etrago)

    # State whether to create a bus weighting and save it, create or not save
    # it, or use a bus weighting from a csv file
    if kmean_settings["bus_weight_tocsv"] is not None:
        weight = weighting_for_scenario(
            x=elec_network.buses, save=kmean_settings["bus_weight_tocsv"]
        )
    elif kmean_settings["bus_weight_fromcsv"] is not None:
        weight = pd.Series.from_csv(kmean_settings["bus_weight_fromcsv"])
        weight.index = weight.index.astype(str)
    else:
        weight = weighting_for_scenario(x=elec_network.buses, save=False)

    # remove stubs
    if kmean_settings["remove_stubs"]:
        network.determine_network_topology()
        busmap = busmap_by_stubs(network)
        network.generators["weight"] = network.generators["p_nom"]
        aggregate_one_ports = network.one_port_components.copy()
        aggregate_one_ports.discard("Generator")

        # reset coordinates to the new reduced guys, rather than taking an
        # average (copied from pypsa.networkclustering)
        if kmean_settings["use_reduced_coordinates"]:
            # TODO : FIX THIS HACK THAT HAS UNEXPECTED SIDE-EFFECTS,
            # i.e. network is changed in place!!
            network.buses.loc[busmap.index, ["x", "y"]] = network.buses.loc[
                busmap, ["x", "y"]
            ].values

        clustering = get_clustering_from_busmap(
            network,
            busmap,
            aggregate_generators_weighted=True,
            one_port_strategies=strategies_one_ports(),
            generator_strategies=strategies_generators(),
            aggregate_one_ports=aggregate_one_ports,
            line_length_factor=kmean_settings["line_length_factor"],
        )
        network = clustering.network

        weight = weight.groupby(busmap.values).sum()

    # k-mean clustering
    if not kmean_settings["kmeans_busmap"]:
        busmap = busmap_by_kmeans(
            elec_network,
            bus_weightings=pd.Series(weight),
            n_clusters=kmean_settings["n_clusters"],
            n_init=kmean_settings["n_init"],
            max_iter=kmean_settings["max_iter"],
            tol=kmean_settings["tol"],
        )
        busmap.to_csv(
            "kmeans_busmap_" + str(kmean_settings["n_clusters"]) + "_result.csv"
        )
    else:
        df = pd.read_csv(kmean_settings["kmeans_busmap"])
        df = df.astype(str)
        df = df.set_index("Bus")
        busmap = df.squeeze("columns")

    network, busmap = adjust_no_electric_network(network, busmap, cluster_met="k-mean")

    network.generators["weight"] = network.generators["p_nom"]
    aggregate_one_ports = network.one_port_components.copy()
    aggregate_one_ports.discard("Generator")

    clustering = get_clustering_from_busmap(
        network,
        busmap,
        aggregate_generators_weighted=True,
        one_port_strategies=strategies_one_ports(),
        generator_strategies=strategies_generators(),
        aggregate_one_ports=aggregate_one_ports,
        line_length_factor=kmean_settings["line_length_factor"],
    )
    
    clustering.network.links, clustering.network.links_t =\
        group_links(clustering.network)

    return clustering


def select_elec_network(etrago):

    elec_network = etrago.network.copy()
    elec_network.buses = elec_network.buses[elec_network.buses.carrier == "AC"]
    elec_network.links = elec_network.links[
        (elec_network.links.carrier == "AC") | (elec_network.links.carrier == "DC")
    ]
    # Dealing with generators
    elec_network.generators = elec_network.generators[
        elec_network.generators.bus.isin(elec_network.buses.index)
    ]

    for attr in elec_network.generators_t:
        elec_network.generators_t[attr] = elec_network.generators_t[attr].loc[
            :,
            elec_network.generators_t[attr].columns.isin(elec_network.generators.index),
        ]

    # Dealing with loads
    elec_network.loads = elec_network.loads[
        elec_network.loads.bus.isin(elec_network.buses.index)
    ]

    for attr in elec_network.loads_t:
        elec_network.loads_t[attr] = elec_network.loads_t[attr].loc[
            :, elec_network.loads_t[attr].columns.isin(elec_network.loads.index)
        ]

    # Dealing with storage_units
    elec_network.storage_units = elec_network.storage_units[
        elec_network.storage_units.bus.isin(elec_network.buses.index)
    ]

    for attr in elec_network.storage_units_t:
        elec_network.storage_units_t[attr] = elec_network.storage_units_t[attr].loc[
            :,
            elec_network.storage_units_t[attr].columns.isin(
                elec_network.storage_units.index
            ),
        ]

    return elec_network


def run_kmeans_clustering(self):

    if self.args["network_clustering_kmeans"]["active"]:

        self.network.generators.control = "PV"

        logger.info("Start k-mean clustering")

        self.clustering = kmean_clustering(self)

        if self.args["disaggregation"] != None:
            self.disaggregated_network = self.network.copy()

        self.network = self.clustering.network.copy()

        buses_by_country(self.network)

        self.geolocation_buses()

        self.network.generators.control[self.network.generators.control == ""] = "PV"
        logger.info(
            "Network clustered to {} buses with k-means algorithm.".format(
                self.args["network_clustering_kmeans"]["n_clusters"]
            )
        )<|MERGE_RESOLUTION|>--- conflicted
+++ resolved
@@ -282,13 +282,9 @@
         "marginal_cost": np.mean,
         "terrain_factor": _make_consense_links,
         "p_nom_opt": np.mean,
-<<<<<<< HEAD
         "country": _make_consense_links,
         "build_year": np.mean,
         "lifetime": np.mean
-=======
-        "country": nan_links,
->>>>>>> a114a04f
     }
 
 def group_links(network, with_time= True, carriers=None, cus_strateg=dict()):
