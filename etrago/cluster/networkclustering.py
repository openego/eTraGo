--- conflicted
+++ resolved
@@ -66,7 +66,7 @@
     busmap : dict
         Maps old bus_ids to new bus_ids.
         
-    with_time : boolean
+    with_time : bool
         If true time-varying data will also be aggregated.
 
     Returns
@@ -79,6 +79,7 @@
 
     buses = aggregatebuses(network, busmap, {'x':_leading(busmap, network.buses),
                                              'y':_leading(busmap, network.buses)})
+
     # keep attached lines
     lines = network.lines.copy()
     mask = lines.bus0.isin(buses.index)
@@ -202,7 +203,7 @@
     return df
 
 
-def busmap_by_shortest_path(network, session, scn_name,  fromlvl, tolvl,
+def busmap_by_shortest_path(network, session, scn_name, fromlvl, tolvl,
                             cpu_cores=4):
     """ Create busmap between voltage levels based on dijkstra shortest path.
     The result is written to the `model_draft` on the OpenEnergy - Platform. The
@@ -243,8 +244,6 @@
 
     """
 
-    
-    
     # cpu_cores = mp.cpu_count()
 
     # data preperation
@@ -344,13 +343,12 @@
     """
 
     def fetch():
-        
+
         query = session.query(EgoGridPfHvBusmap.bus0, EgoGridPfHvBusmap.bus1).\
-                filter(EgoGridPfHvBusmap.scn_name == scn_name)
-      
+            filter(EgoGridPfHvBusmap.scn_name == scn_name)
+
         return dict(query.all())
-       
-    
+
     busmap = fetch()
 
     # TODO: Or better try/except/finally
@@ -362,11 +360,8 @@
         busmap_by_shortest_path(network, session, scn_name,
                                 fromlvl=[110], tolvl=[220, 380],
                                 cpu_cores=int(cpu_cores))
-
         busmap = fetch()
 
-
-        
     return busmap
 
 def kmean_clustering(network, n_clusters=10, line_length_factor= 1.25, 
@@ -475,14 +470,8 @@
     network.generators['weight'] = 1
     aggregate_one_ports = components.one_port_components.copy()
     aggregate_one_ports.discard('Generator')
-    clustering = get_clustering_from_busmap(network, busmap, aggregate_generators_weighted=True, 
-                                            aggregate_one_ports=aggregate_one_ports, 
-                                            line_length_factor=line_length_factor)
+    clustering = get_clustering_from_busmap(network, busmap, aggregate_generators_weighted=True, aggregate_one_ports=aggregate_one_ports)
     network = clustering.network
-<<<<<<< HEAD
-
-=======
-    #network = cluster_on_extra_high_voltage(network, busmap, with_time=True)
->>>>>>> 05861f18
+
     return network
     