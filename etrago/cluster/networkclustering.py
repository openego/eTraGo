--- conflicted
+++ resolved
@@ -551,8 +551,4 @@
         aggregate_one_ports=aggregate_one_ports)
     network = clustering.network
 
-<<<<<<< HEAD
-    return clustering
-=======
-    return network
->>>>>>> 2df14224
+    return clustering