# -*- coding: utf-8 -*-
# Copyright 2016-2018  Flensburg University of Applied Sciences,
# Europa-Universität Flensburg,
# Centre for Sustainable Energy Systems,
# DLR-Institute for Networked Energy Systems

# This program is free software; you can redistribute it and/or
# modify it under the terms of the GNU Affero General Public License as
# published by the Free Software Foundation; either version 3 of the
# License, or (at your option) any later version.

# This program is distributed in the hope that it will be useful,
# but WITHOUT ANY WARRANTY; without even the implied warranty of
# MERCHANTABILITY or FITNESS FOR A PARTICULAR PURPOSE.  See the
# GNU Affero General Public License for more details.

# You should have received a copy of the GNU General Public License
# along with this program.  If not, see <http://www.gnu.org/licenses/>.

# File description for read-the-docs
""" Networkclustering.py defines the methods to cluster power grid networks
spatially for applications within the tool eTraGo."""

import os
if 'READTHEDOCS' not in os.environ:
    from etrago.tools.utilities import *
    from pypsa.networkclustering import (aggregatebuses, aggregateoneport,
                                         aggregategenerators,
                                         get_clustering_from_busmap,
                                         busmap_by_kmeans, busmap_by_stubs)
    from itertools import product
    import networkx as nx
    import multiprocessing as mp
    from math import ceil
    import pandas as pd
    from networkx import NetworkXNoPath
    from pickle import dump
    from pypsa import Network
    import pypsa.io as io
    import pypsa.components as components
    from six import iteritems
    from sqlalchemy import or_, exists
    import numpy as np
    import logging
    import pdb
    logger = logging.getLogger(__name__)

__copyright__ = ("Flensburg University of Applied Sciences, "
                 "Europa-Universität Flensburg, "
                 "Centre for Sustainable Energy Systems, "
                 "DLR-Institute for Networked Energy Systems")
__license__ = "GNU Affero General Public License Version 3 (AGPL-3.0)"
__author__ = "s3pp, wolfbunke, ulfmueller, lukasol"

# TODO: Workaround because of agg


def _leading(busmap, df):
    """
    """
    def leader(x):
        ix = busmap[x.index[0]]
        return df.loc[ix, x.name]
    return leader


def adjust_no_electric_network(network, busmap):

<<<<<<< HEAD
    # network2 is supposed to contain all the no electrical buses and links
    network2 = network.copy()
    network2.buses = network2.buses[(network2.buses['carrier'] != 'AC') &
                                  (network2.buses['carrier'] != 'CH4') &
                                  (network2.buses['carrier'] != 'H2_grid') &
                                  (network2.buses['carrier'] != 'H2') &
                                  (network2.buses['carrier'] != 'H2_saltcavern')]

    #no_elec_to_eHV maps the no electrical buses to the closest eHV bus
    no_elec_to_eHV = {}
    #busmap2 maps all the no electrical buses to the new buses based on the
    #eHV network
=======
    # network2 is supposed to contain all the not electrical or gas buses and links
    network2 = network.copy()
    network2.buses = network2.buses[(network2.buses['carrier'] != 'AC') &
                                    (network2.buses['carrier'] != 'CH4') &
                                    (network2.buses['carrier'] != 'H2_grid') &
                                    (network2.buses['carrier'] != 'H2_ind_load')]

    # no_elec_to_eHV maps the no electrical buses to the closest eHV bus
    no_elec_to_eHV = {}
    # busmap2 maps all the no electrical buses to the new buses based on the
    # eHV network
>>>>>>> 671fec64
    busmap2 = {}

    for bus_ne in network2.buses.index:
        bus_hv = -1
        carry = network2.buses.loc[bus_ne, 'carrier']
        if len(network2.links[network2.links['bus1'] == bus_ne]) > 0:
            df = network2.links[network2.links['bus1'] == bus_ne].copy()
            df['elec'] = df['bus0'].isin(busmap.keys())
            df = df[df['elec'] == True]
            if len(df) > 0:
                bus_hv = df['bus0'][0]

        if (len(network2.links[network2.links['bus0'] == bus_ne]) > 0) & (bus_hv == -1):
            df = network2.links[network2.links['bus0'] == bus_ne].copy()
            df['elec'] = df['bus1'].isin(busmap.keys())
            df = df[df['elec'] == True]
            if len(df) > 0:
                bus_hv = df['bus1'][0]

        if bus_hv == -1:
<<<<<<< HEAD
            print(f'Bus {bus_ne} has no connexion to electricity network')
            new_bus = pd.Series(network2.buses.loc[bus_ne, :],
                                name = str(bus_ne) + "-" + str(carry))
=======
            new_bus = pd.Series(network2.buses.loc[bus_ne, :],
                                name=str(bus_ne) + "-" + str(carry))
>>>>>>> 671fec64
            network.buses = network.buses.append(new_bus)
            busmap2[bus_ne] = str(bus_ne) + "-" + str(carry)
            continue

        no_elec_to_eHV[bus_ne] = busmap[str(bus_hv)]
        busmap2[bus_ne] = str(busmap[str(bus_hv)]) + '-' + str(carry)

<<<<<<< HEAD
    #The new buses based on the eHV network for not electrical buses are created
    for carry, df in network2.buses.groupby(by= 'carrier'):
=======
    no_elec_conex = []
    # The new buses based on the eHV network for not electrical buses are created
    for carry, df in network2.buses.groupby(by='carrier'):
>>>>>>> 671fec64
        bus_unique = []
        for bus in df.index:
            if bus in no_elec_to_eHV.keys():
                if no_elec_to_eHV[bus] not in bus_unique:
                    bus_unique.append(no_elec_to_eHV[bus])
<<<<<<< HEAD
            except:
                print(f'Bus {bus} has no connexion to electricity network')
=======
            else:
                no_elec_conex.append(bus)
>>>>>>> 671fec64

        for eHV_bus in bus_unique:
            new_bus = pd.Series({
                'scn_name': network.buses.at[eHV_bus, 'scn_name'],
                'v_nom': np.nan,
                'carrier': carry,
                'x': network.buses.at[eHV_bus, 'x'],
                'y': network.buses.at[eHV_bus, 'y'],
                'geom': network.buses.at[eHV_bus, 'geom'],
                'type': "",
                'v_mag_pu_set': 1,
                'v_mag_pu_min': 0,
                'v_mag_pu_max': np.inf,
                'control': "PV",
                'sub_network': "",
                'country': network.buses.at[eHV_bus, 'country']},
                name=str(eHV_bus) + "-" + str(carry))

            network.buses = network.buses.append(new_bus)
<<<<<<< HEAD
    #busmap now includes the not electrical buses and their corresponding new
    #buses to be mapped.

    for gas_bus in network.buses[(network.buses['carrier'] == 'CH4') |
                                  (network.buses['carrier'] == 'H2_grid') |
                                  (network.buses['carrier'] == 'H2')].index:
        carry = network.buses.loc[gas_bus, 'carrier']
        new_bus = pd.Series(network.buses.loc[gas_bus, :],
                            name = str(gas_bus) + "-" + str(carry))
=======

    if no_elec_conex:
        print(f'These buses has no connexion to electricity network: {no_elec_conex}')

    for gas_bus in network.buses[(network.buses['carrier'] == 'H2_grid') |
                                 (network.buses['carrier'] == 'H2_ind_load') |
                                 (network.buses['carrier'] == 'CH4')].index:
        carry = network.buses.loc[gas_bus, 'carrier']
        new_bus = pd.Series(network.buses.loc[gas_bus, :],
                            name=str(gas_bus) + "-" + str(carry))
>>>>>>> 671fec64
        network.buses = network.buses.append(new_bus)
        busmap2[gas_bus] = str(gas_bus) + "-" + str(carry)

    busmap = {**busmap, **busmap2}

    return network, busmap


def _make_consense_links(x):
    v = x.iat[0]
    assert ((x == v).all() or x.isnull().all()), (
        f"No consense in table links column {x.name}: \n {x}")
    return v


def nan_links(x):
    return np.nan

def ext_storage(x):
    v = any(x[x == True])
    return v


def cluster_on_extra_high_voltage(network, busmap, with_time=True):
    """ Main function of the EHV-Clustering approach. Creates a new clustered
    pypsa.Network given a busmap mapping all bus_ids to other bus_ids of the
    same network.

    Parameters
    ----------
    network : pypsa.Network
        Container for all network components.

    busmap : dict
        Maps old bus_ids to new bus_ids.

    with_time : bool
        If true time-varying data will also be aggregated.

    Returns
    -------
    network : pypsa.Network
        Container for all network components of the clustered network.
    """

    network_c = Network()

    network, busmap = adjust_no_electric_network(network, busmap)

    buses = aggregatebuses(
        network, busmap, {
            'x': _leading(
                busmap, network.buses), 'y': _leading(
                busmap, network.buses)})

    # keep attached lines
    lines = network.lines.copy()
    mask = lines.bus0.isin(buses.index)
    lines = lines.loc[mask, :]

    # keep attached links
    links = network.links.copy()
    dc_links = links[links['carrier'] == 'AC']
    links = links[links['carrier'] != 'AC']

    # keep attached transformer
    transformers = network.transformers.copy()
    mask = transformers.bus0.isin(buses.index)
    transformers = transformers.loc[mask, :]

    io.import_components_from_dataframe(network_c, buses, "Bus")
    io.import_components_from_dataframe(network_c, lines, "Line")
    io.import_components_from_dataframe(network_c, links, "Link")
    io.import_components_from_dataframe(network_c, transformers, "Transformer")

    if with_time:
        network_c.snapshots = network.snapshots
        network_c.set_snapshots(network.snapshots)
        network_c.snapshot_weightings = network.snapshot_weightings.copy()

    # dealing with generators
    network.generators.control = "PV"
    network.generators['weight'] = 1

    new_df, new_pnl = aggregategenerators(network, busmap, with_time,
                                          custom_strategies={'p_nom_min': np.min, 'p_nom_max': np.min,
                                                             'weight': np.sum, 'p_nom': np.sum,
                                                             'p_nom_opt': np.sum, 'marginal_cost':
                                                             np.mean, 'capital_cost': np.mean})
    io.import_components_from_dataframe(network_c, new_df, 'Generator')
    for attr, df in iteritems(new_pnl):
        io.import_series_from_dataframe(network_c, df, 'Generator', attr)

    # dealing with all other components
    aggregate_one_ports = network.one_port_components.copy()
    aggregate_one_ports.discard('Generator')

    for one_port in aggregate_one_ports:
        one_port_strategies = {'StorageUnit': {'marginal_cost': np.mean,
                                               'capital_cost': np.mean,
                                               'efficiency_dispatch': np.mean,
                                               'standing_loss': np.mean,
                                               'efficiency_store': np.mean,
                                               'p_min_pu': np.min,
                                               'p_nom_extendable': ext_storage},
                               'Store': {'marginal_cost': np.mean,
                                         'capital_cost': np.mean,
                                         'standing_loss': np.mean,
                                         'e_nom': np.sum}}
        new_df, new_pnl = aggregateoneport(
            network, busmap, component=one_port, with_time=with_time,
            custom_strategies=one_port_strategies.get(one_port, {}))
        io.import_components_from_dataframe(network_c, new_df, one_port)
        for attr, df in iteritems(new_pnl):
            io.import_series_from_dataframe(network_c, df, one_port, attr)

    # Dealing with links
    network2 = network.copy()
    network2.links.bus0 = network2.links.bus0.map(busmap)
    network2.links.bus1 = network2.links.bus1.map(busmap)
    network2.links.dropna(subset=['bus0', 'bus1'], inplace=True)
    network2.links['topo'] = np.nan

<<<<<<< HEAD
    strategies={'scn_name': _make_consense_links,
                'bus0': _make_consense_links,
                'bus1': _make_consense_links,
                'carrier': _make_consense_links,
                'efficiency_fixed': _make_consense_links,
                'p_nom': np.sum,
                'p_nom_extendable': _make_consense_links,
                'p_nom_max': np.sum,
                'capital_cost': np.mean,
                'length': np.mean,
                'geom': nan_links,
                'topo': nan_links,
                'type': nan_links,
                'efficiency': np.mean,
                'p_nom_min': np.min,
                'p_set': np.mean,
                'p_min_pu':np.min,
                'p_max_pu': np.max,
                'marginal_cost': np.mean,
                'terrain_factor': _make_consense_links,
                'p_nom_opt': np.mean,
                'country': _make_consense_links}

    network_c.links = network2.links.groupby(['bus0', 'bus1', 'carrier']).agg(strategies)
=======
    strategies = {'scn_name': _make_consense_links,
                  'bus0': _make_consense_links,
                  'bus1': _make_consense_links,
                  'carrier': _make_consense_links,
                  'efficiency_fixed': _make_consense_links,
                  'p_nom': np.sum,
                  'p_nom_extendable': _make_consense_links,
                  'p_nom_max': np.sum,
                  'capital_cost': np.mean,
                  'length': np.mean,
                  'geom': nan_links,
                  'topo': nan_links,
                  'type': nan_links,
                  'efficiency': np.mean,
                  'p_nom_min': np.min,
                  'p_set': np.mean,
                  'p_min_pu': np.min,
                  'p_max_pu': np.max,
                  'marginal_cost': np.mean,
                  'terrain_factor': _make_consense_links,
                  'p_nom_opt': np.mean,
                  'country': _make_consense_links}

    network_c.links = network2.links.groupby(
        ['bus0', 'bus1', 'carrier']).agg(strategies)
>>>>>>> 671fec64
    network_c.links = network_c.links.append(dc_links)
    network_c.links = network_c.links.reset_index(drop=True)

    network_c.determine_network_topology()

    return network_c


def graph_from_edges(edges):
    """ Constructs an undirected multigraph from a list containing data on
    weighted edges.

    Parameters
    ----------
    edges : list
        List of tuples each containing first node, second node, weight, key.

    Returns
    -------
    M : :class:`networkx.classes.multigraph.MultiGraph
    """

    M = nx.MultiGraph()

    for e in edges:

        n0, n1, weight, key = e

        M.add_edge(n0, n1, weight=weight, key=key)

    return M


def gen(nodes, n, graph):
    # TODO There could be a more convenient way of doing this. This generators
    # single purpose is to prepare data for multiprocessing's starmap function.
    """ Generator for applying multiprocessing.

    Parameters
    ----------
    nodes : list
        List of nodes in the system.

    n : int
        Number of desired multiprocessing units.

    graph : :class:`networkx.classes.multigraph.MultiGraph
        Graph representation of an electrical grid.

    Returns
    -------
    None
    """

    g = graph.copy()

    for i in range(0, len(nodes), n):
        yield (nodes[i:i + n], g)


def shortest_path(paths, graph):
    """ Finds the minimum path lengths between node pairs defined in paths.

    Parameters
    ----------
    paths : list
        List of pairs containing a source and a target node

    graph : :class:`networkx.classes.multigraph.MultiGraph
        Graph representation of an electrical grid.

    Returns
    -------
    df : pd.DataFrame
        DataFrame holding source and target node and the minimum path length.
    """

    idxnames = ['source', 'target']
    idx = pd.MultiIndex.from_tuples(paths, names=idxnames)
    df = pd.DataFrame(index=idx, columns=['path_length'])
    df.sort_index(inplace=True)

    for s, t in paths:

        try:
            df.loc[(s, t), 'path_length'] = \
                nx.dijkstra_path_length(graph, s, t)

        except NetworkXNoPath:
            continue

    return df


def busmap_by_shortest_path(etrago, scn_name, fromlvl, tolvl, cpu_cores=4):
    """ Creates a busmap for the EHV-Clustering between voltage levels based
    on dijkstra shortest path. The result is automatically written to the
    `model_draft` on the <OpenEnergyPlatform>[www.openenergy-platform.org]
    database with the name `ego_grid_pf_hv_busmap` and the attributes scn_name
    (scenario name), bus0 (node before clustering), bus1 (node after
    clustering) and path_length (path length).
    An AssertionError occurs if buses with a voltage level are not covered by
    the input lists 'fromlvl' or 'tolvl'.

    Parameters
    ----------
    network : pypsa.Network object
        Container for all network components.

    session : sqlalchemy.orm.session.Session object
        Establishes interactions with the database.

    scn_name : str
        Name of the scenario.

    fromlvl : list
        List of voltage-levels to cluster.

    tolvl : list
        List of voltage-levels to remain.

    cpu_cores : int
        Number of CPU-cores.

    Returns
    -------
    None
    """

    # cpu_cores = mp.cpu_count()

    # data preperation
    s_buses = buses_grid_linked(etrago.network, fromlvl)
    lines = connected_grid_lines(etrago.network, s_buses)
    transformer = connected_transformer(etrago.network, s_buses)
    mask = transformer.bus1.isin(buses_of_vlvl(etrago.network, tolvl))

    # temporary end points, later replaced by bus1 pendant
    t_buses = transformer[mask].bus0

    # create all possible pathways
    ppaths = list(product(s_buses, t_buses))

    # graph creation
    edges = [(row.bus0, row.bus1, row.length, ix) for ix, row
             in lines.iterrows()]
    M = graph_from_edges(edges)

    # applying multiprocessing
    p = mp.Pool(cpu_cores)
    breakpoint()
    chunksize = ceil(len(ppaths) / cpu_cores)
    container = p.starmap(shortest_path, gen(ppaths, chunksize, M))
    df = pd.concat(container)
    dump(df, open('df.p', 'wb'))

    # post processing
    df.sort_index(inplace=True)
    df = df.fillna(10000000)

    mask = df.groupby(level='source')['path_length'].idxmin()
    df = df.loc[mask, :]

    # rename temporary endpoints
    df.reset_index(inplace=True)
    df.target = df.target.map(dict(zip(etrago.network.transformers.bus0,
                                       etrago.network.transformers.bus1)))

    # append to busmap buses only connected to transformer
    transformer = etrago.network.transformers
    idx = list(set(buses_of_vlvl(etrago.network, fromlvl)).
               symmetric_difference(set(s_buses)))
    mask = transformer.bus0.isin(idx)

    toappend = pd.DataFrame(list(zip(transformer[mask].bus0,
                                     transformer[mask].bus1)),
                            columns=['source', 'target'])
    toappend['path_length'] = 0

    df = pd.concat([df, toappend], ignore_index=True, axis=0)

    # append all other buses
    buses = etrago.network.buses[etrago.network.buses.carrier == 'AC']
    mask = buses.index.isin(df.source)

    assert (buses[~mask].v_nom.astype(int).isin(tolvl)).all()

    tofill = pd.DataFrame([buses.index[~mask]] * 2).transpose()
    tofill.columns = ['source', 'target']
    tofill['path_length'] = 0

    df = pd.concat([df, tofill], ignore_index=True, axis=0)

    # prepare data for export

    df['scn_name'] = scn_name
    df['version'] = etrago.args['gridversion']

    if not df.version.any():
        df.version = 'testcase'

    df.rename(columns={'source': 'bus0', 'target': 'bus1'}, inplace=True)
    df.set_index(['scn_name', 'bus0', 'bus1'], inplace=True)

    df.to_sql('egon_etrago_hv_busmap', con=etrago.engine,
              schema='grid', if_exists='append')

    return


def busmap_from_psql(etrago):
    """ Retrieves busmap from `model_draft.ego_grid_pf_hv_busmap` on the
    <OpenEnergyPlatform>[www.openenergy-platform.org] by a given scenario
    name. If this busmap does not exist, it is created with default values.

    Parameters
    ----------
    network : pypsa.Network object
        Container for all network components.

    session : sqlalchemy.orm.session.Session object
        Establishes interactions with the database.

    scn_name : str
        Name of the scenario.

    Returns
    -------
    busmap : dict
        Maps old bus_ids to new bus_ids.
    """
    scn_name = (etrago.args['scn_name'] if etrago.args['scn_extension'] == None
                else etrago.args['scn_name']+'_ext_'+'_'.join(
        etrago.args['scn_extension']))

    from saio.grid import egon_etrago_hv_busmap

    filter_version = etrago.args['gridversion']

    if not filter_version:
        filter_version = 'testcase'

    def fetch():

        query = etrago.session.query(
            egon_etrago_hv_busmap.bus0, egon_etrago_hv_busmap.bus1).\
            filter(egon_etrago_hv_busmap.scn_name == scn_name).\
            filter(egon_etrago_hv_busmap.version == filter_version)

        return dict(query.all())

    busmap = fetch()

    # TODO: Or better try/except/finally
    if not busmap:
        print('Busmap does not exist and will be created.\n')

        cpu_cores = input('cpu_cores (default 4): ') or '4'

        busmap_by_shortest_path(etrago, scn_name,
                                fromlvl=[110], tolvl=[220, 380, 400, 450],
                                cpu_cores=int(cpu_cores))
        busmap = fetch()

    return busmap


def ehv_clustering(self):

    if self.args['network_clustering_ehv']:

        logger.info('Start ehv clustering')

        self.network.generators.control = "PV"
        busmap = busmap_from_psql(self)
        self.network = cluster_on_extra_high_voltage(
            self.network, busmap, with_time=True)
        logger.info('Network clustered to EHV-grid')


def kmean_clustering(etrago):
    """ Main function of the k-mean clustering approach. Maps an original
    network to a new one with adjustable number of nodes and new coordinates.

    Parameters
    ----------
    network : :class:`pypsa.Network
        Container for all network components.

    n_clusters : int
        Desired number of clusters.

    load_cluster : boolean
        Loads cluster coordinates from a former calculation.

    line_length_factor : float
        Factor to multiply the crow-flies distance between new buses in order
        to get new line lengths.

    remove_stubs: boolean
        Removes stubs and stubby trees (i.e. sequentially reducing dead-ends).

    use_reduced_coordinates: boolean
        If True, do not average cluster coordinates, but take from busmap.

    bus_weight_tocsv : str
        Creates a bus weighting based on conventional generation and load
        and save it to a csv file.

    bus_weight_fromcsv : str
        Loads a bus weighting from a csv file to apply it to the clustering
        algorithm.

    Returns
    -------
    network : pypsa.Network object
        Container for all network components.
    """

    network = etrago.network
    kmean_settings = etrago.args['network_clustering_kmeans']

    def weighting_for_scenario(x, save=None):
        """
        """
        # define weighting based on conventional 'old' generator spatial
        # distribution

        non_conv_types = {
<<<<<<< HEAD
                'biomass',
                'wind_onshore',
                'wind_offshore',
                'pv',
                'solar_rooftop',
                'geo_thermal',
                'load shedding',
                'extendable_storage'}
=======
            'biomass',
            'central_biomass_CHP',
            'industrial_biomass_CHP',
            'wind_onshore',
            'wind_offshore',
            'solar',
            'solar_rooftop',
            'geo_thermal',
            'load shedding',
            'extendable_storage',
            'other_renewable',
            'reservoir',
            'run_of_river',
            'pumped_hydro'}
>>>>>>> 671fec64
        # Attention: network.generators.carrier.unique()
        gen = (network.generators.loc[(network.generators.carrier
                                       .isin(non_conv_types) == False)]
               .groupby('bus').p_nom.sum()
               .reindex(network.buses.index, fill_value=0.) +
               network.storage_units
               .loc[(network.storage_units.carrier
                     .isin(non_conv_types) == False)]
               .groupby('bus').p_nom.sum()
               .reindex(network.buses.index, fill_value=0.))

        load = network.loads_t.p_set.mean().groupby(network.loads.bus).sum()

        b_i = x.index
        g = normed(gen.reindex(b_i, fill_value=0))
        l = normed(load.reindex(b_i, fill_value=0))

        w = g + l
        weight = ((w * (100000. / w.max())).astype(int)
                  ).reindex(network.buses.index, fill_value=1)

        if save:
            weight.to_csv(save)

        return weight

    def normed(x):
        return (x / x.sum()).fillna(0.)

    # prepare k-mean
    # k-means clustering (first try)
    network.generators.control = "PV"
    network.storage_units.control[network.storage_units.carrier ==
                                  'extendable_storage'] = "PV"

    # problem our lines have no v_nom. this is implicitly defined by the
    # connected buses:
    network.lines["v_nom"] = network.lines.bus0.map(network.buses.v_nom)

    # adjust the electrical parameters of the lines which are not 380.
    lines_v_nom_b = network.lines.v_nom != 380

    voltage_factor = (network.lines.loc[lines_v_nom_b, 'v_nom'] / 380.)**2

    network.lines.loc[lines_v_nom_b, 'x'] *= 1/voltage_factor

    network.lines.loc[lines_v_nom_b, 'r'] *= 1/voltage_factor

    network.lines.loc[lines_v_nom_b, 'b'] *= voltage_factor

    network.lines.loc[lines_v_nom_b, 'g'] *= voltage_factor

    network.lines.loc[lines_v_nom_b, 'v_nom'] = 380.

    trafo_index = network.transformers.index
    transformer_voltages = \
        pd.concat([network.transformers.bus0.map(network.buses.v_nom),
                   network.transformers.bus1.map(network.buses.v_nom)], axis=1)

    network.import_components_from_dataframe(
        network.transformers.loc[:, [
            'bus0', 'bus1', 'x', 's_nom', 'capital_cost', 'sub_network', 's_max_pu']]
        .assign(x=network.transformers.x * (380. /
                transformer_voltages.max(axis=1))**2, length=1)
        .set_index('T' + trafo_index),
        'Line')
    network.transformers.drop(trafo_index, inplace=True)

    for attr in network.transformers_t:
        network.transformers_t[attr] = network.transformers_t[attr]\
            .reindex(columns=[])

    network.buses['v_nom'] = 380.

    # State whether to create a bus weighting and save it, create or not save
    # it, or use a bus weighting from a csv file
    if kmean_settings['bus_weight_tocsv'] is not None:
        weight = weighting_for_scenario(
            x=network.buses,
            save=kmean_settings['bus_weight_tocsv'])
    elif kmean_settings['bus_weight_fromcsv'] is not None:
        weight = pd.Series.from_csv(kmean_settings['bus_weight_fromcsv'])
        weight.index = weight.index.astype(str)
    else:
        weight = weighting_for_scenario(x=network.buses, save=False)

    # remove stubs
    if kmean_settings['remove_stubs']:
        network.determine_network_topology()
        busmap = busmap_by_stubs(network)
        network.generators['weight'] = network.generators['p_nom']
        aggregate_one_ports = network.one_port_components.copy()
        aggregate_one_ports.discard('Generator')

        # reset coordinates to the new reduced guys, rather than taking an
        # average (copied from pypsa.networkclustering)
        if kmean_settings['use_reduced_coordinates']:
            # TODO : FIX THIS HACK THAT HAS UNEXPECTED SIDE-EFFECTS,
            # i.e. network is changed in place!!
            network.buses.loc[busmap.index, ['x', 'y']
                              ] = network.buses.loc[busmap, ['x', 'y']].values
        
        clustering = get_clustering_from_busmap(
            network,
            busmap,
            aggregate_generators_weighted=True,
            one_port_strategies={'StorageUnit': {'marginal_cost': np.mean,
                                                 'capital_cost': np.mean,
                                                 'efficiency': np.mean,
                                                 'efficiency_dispatch': np.mean,
                                                 'standing_loss': np.mean,
                                                 'efficiency_store': np.mean,
                                                 'p_min_pu': np.min,
                                                 'p_nom_extendable': ext_storage}},
            generator_strategies={'p_nom_min': np.min,
                                  'p_nom_opt': np.sum,
                                  'marginal_cost': np.mean,
                                  'capital_cost': np.mean},
            aggregate_one_ports=aggregate_one_ports,
            line_length_factor=kmean_settings['line_length_factor'])
        network = clustering.network

        weight = weight.groupby(busmap.values).sum()

    # k-mean clustering
    #network = network
    if not kmean_settings['kmeans_busmap']:
        busmap = busmap_by_kmeans(
            network,
            bus_weightings=pd.Series(weight),
            n_clusters=kmean_settings['n_clusters'],
            n_init=kmean_settings['n_init'],
            max_iter=kmean_settings['max_iter'],
            tol=kmean_settings['tol'],
            n_jobs=kmean_settings['n_jobs'])
        busmap.to_csv('kmeans_busmap_' +
                      str(kmean_settings['n_clusters']) + '_result.csv')
    else:
        df = pd.read_csv(kmean_settings['kmeans_busmap'])
        df = df.astype(str)
        df = df.set_index('bus_id')
        busmap = df.squeeze('columns')

    network.generators['weight'] = network.generators['p_nom']
    aggregate_one_ports = network.one_port_components.copy()
    aggregate_one_ports.discard('Generator')
<<<<<<< HEAD

=======
    
>>>>>>> 671fec64
    clustering = get_clustering_from_busmap(
        network,
        busmap,
        aggregate_generators_weighted=True,
        one_port_strategies={'StorageUnit': {'marginal_cost': np.mean,
                                             'capital_cost': np.mean,
                                             'efficiency_dispatch': np.mean,
                                             'standing_loss': np.mean,
                                             'efficiency_store': np.mean,
                                             'p_min_pu': np.min,
                                             'p_nom_extendable': ext_storage}},      
        generator_strategies={'p_nom_min': np.min,
                              'p_nom_opt': np.sum,
                              'marginal_cost': np.mean,
                              'capital_cost': np.mean},
        aggregate_one_ports=aggregate_one_ports,
        line_length_factor=kmean_settings['line_length_factor'])

    return clustering

<<<<<<< HEAD
=======

>>>>>>> 671fec64
def select_elec_network(etrago):

    elec_network = etrago.network.copy()
    elec_network.buses = elec_network.buses[elec_network.buses.carrier == 'AC']
<<<<<<< HEAD
    elec_network.generators = elec_network.generators[
        elec_network.generators.bus.isin(elec_network.buses.index)]
    elec_network.loads = elec_network.loads[
        elec_network.loads.bus.isin(elec_network.buses.index)]
    elec_network.loads_t.p_set = (elec_network.loads_t.p_set.T[
        elec_network.loads_t.p_set.T.index.isin(elec_network.loads.bus)]).T
    elec_network.loads_t.q_set = (elec_network.loads_t.q_set.T[
        elec_network.loads_t.q_set.T.index.isin(elec_network.loads.bus)]).T
    elec_network.storage_units = elec_network.storage_units[
        elec_network.storage_units.bus.isin(elec_network.buses.index)]
=======
    elec_network.links = elec_network.links[(elec_network.links.carrier == 'AC') |
                                            (elec_network.links.carrier == 'DC')]
    
    elec_network.generators = elec_network.generators[
        elec_network.generators.bus.isin(elec_network.buses.index)]
    
    elec_network.loads = elec_network.loads[
        elec_network.loads.bus.isin(elec_network.buses.index)]
    
    for attr in elec_network.loads_t:
        elec_network.loads_t[attr] = (elec_network.loads_t[attr].T[
        elec_network.loads_t[attr].T.index.isin(elec_network.loads.bus)]).T

    elec_network.storage_units = elec_network.storage_units[
        elec_network.storage_units.bus.isin(elec_network.buses.index)]
    
    for attr in elec_network.storage_units_t:
        elec_network.storage_units_t[attr] = (elec_network.storage_units_t[attr].T[
        elec_network.storage_units_t[attr].T.index.isin(elec_network.storage_units.bus)]).T

>>>>>>> 671fec64

    network = etrago.network.copy()
    no_elec_network = Network()
    no_elec_network.buses = network.buses[network.buses.carrier != 'AC']
<<<<<<< HEAD
    no_elec_network.generators = network.generators[
        ~network.generators.bus.isin(elec_network.buses.index)]
    no_elec_network.loads = network.loads[
        ~network.loads.bus.isin(elec_network.buses.index)]
    no_elec_network.loads_t.p_set = (network.loads_t.p_set.T[
        ~network.loads_t.p_set.T.index.isin(elec_network.loads.bus)]).T
    no_elec_network.loads_t.q_set = (network.loads_t.q_set.T[
        ~network.loads_t.q_set.T.index.isin(elec_network.loads.bus)]).T
    no_elec_network.storage_units = network.storage_units[
        ~network.storage_units.bus.isin(elec_network.buses.index)]

    return elec_network, no_elec_network

def cluster_not_electrical(etrago, no_elec_network):
    busmap = etrago.clustering.busmap
    busmap2 = {}
    breakpoint()

    for no_elec_bus in no_elec_network.buses.index:
        if no_elec_bus.split('-')[0] in busmap.keys():
            busmap2[no_elec_bus] =  busmap[no_elec_bus.split('-')[0]]
=======
    no_elec_network.links = network.links[(network.links.carrier != 'AC') &
                                          (network.links.carrier != 'DC')]
    
    no_elec_network.generators = network.generators[
        ~network.generators.bus.isin(elec_network.buses.index)]
    
    no_elec_network.loads = network.loads[
        ~network.loads.bus.isin(elec_network.buses.index)]
    
    for attr in no_elec_network.loads_t:
        no_elec_network.loads_t[attr] = (network.loads_t[attr].T[
        ~network.loads_t[attr].T.index.isin(elec_network.loads.bus)]).T
    
    no_elec_network.storage_units = network.storage_units[
        ~network.storage_units.bus.isin(elec_network.buses.index)]
    
    for attr in network.storage_units_t:
        no_elec_network.storage_units_t[attr] = (network.storage_units_t[attr].T[
        ~network.storage_units_t[attr].T.index.isin(elec_network.storage_units.bus)]).T

    return elec_network, no_elec_network


def cluster_not_electrical(etrago, no_elec_network, with_time=True):

    busmap = etrago.clustering.busmap
    busmap2 = {}

    for no_elec_bus in no_elec_network.buses.index:
        if no_elec_bus.split('-')[0] in busmap.keys():
            busmap2[no_elec_bus] = busmap[no_elec_bus.split('-')[0]] + '-' + \
            no_elec_network.buses.loc[no_elec_bus, 'carrier']
>>>>>>> 671fec64
        else:
            busmap2[no_elec_bus] = no_elec_bus

    for kmean_bus in etrago.network.buses.index:
        busmap2[kmean_bus] = kmean_bus

    buses_gas = no_elec_network.buses[
        (no_elec_network.buses['carrier'] == 'CH4') |
        (no_elec_network.buses['carrier'] == 'H2_grid') |
<<<<<<< HEAD
        (no_elec_network.buses['carrier'] == 'H2')].copy()
=======
        (no_elec_network.buses['carrier'] == 'H2_ind_load')].copy()
>>>>>>> 671fec64

    buses_no_gas = no_elec_network.buses[
        (no_elec_network.buses['carrier'] != 'CH4') &
        (no_elec_network.buses['carrier'] != 'H2_grid') &
<<<<<<< HEAD
        (no_elec_network.buses['carrier'] != 'H2')].copy()

    #The new buses based on the k-mean clustering for not electrical buses are created
    for carry, df in buses_no_gas.groupby(by= 'carrier'):
        bus_unique = []
        for bus in df.index:
            try:
                if busmap[bus] not in bus_unique:
                    bus_unique.append(str(busmap[bus]))
            except:
                print(f'Bus {bus} has no connexion to electricity network')
                busmap2[bus] = bus
=======
        (no_elec_network.buses['carrier'] != 'H2_ind_load')].copy()
    
    no_elec_conex = []
    # The new buses based on the k-mean clustering for not electrical buses are created
    for carry, df in buses_no_gas.groupby(by='carrier'):
        bus_unique = []
        for bus in df.index:
            if bus.split('-')[0] in busmap.keys():
                if busmap[bus.split('-')[0]] not in bus_unique:
                    bus_unique.append(busmap2[bus].split('-')[0])
            else:
                no_elec_conex.append(bus)
>>>>>>> 671fec64

        for kmean_bus in bus_unique:
            new_bus = pd.Series({
                'v_nom': np.nan,
                'carrier': carry,
                'x': etrago.network.buses.at[kmean_bus, 'x'],
                'y': etrago.network.buses.at[kmean_bus, 'y'],
<<<<<<< HEAD
                'geom': etrago.network.buses.at[kmean_bus, 'geom'],
=======
>>>>>>> 671fec64
                'type': "",
                'v_mag_pu_set': 1,
                'v_mag_pu_min': 0,
                'v_mag_pu_max': np.inf,
                'control': "PV",
<<<<<<< HEAD
                'sub_network': "",
                'country_code': etrago.network.buses.at[kmean_bus, 'country_code']},
                 name= str(kmean_bus) + "-" + str(carry))
            no_elec_network.buses = no_elec_network.buses.append(new_bus)
    #busmap now includes the not electrical buses and their corresponding new
    #buses to be mapped.

    for gas_bus in buses_gas.index:
        busmap2[gas_bus] = gas_bus


=======
                'sub_network': "" },
                name=str(kmean_bus) + "-" + str(carry))
            no_elec_network.buses = no_elec_network.buses.append(new_bus)
    # busmap now includes the not electrical buses and their corresponding new
    # buses to be mapped.
    
    print(f'These buses has no connexion to electricity network: {no_elec_conex}')
    
    for gas_bus in buses_gas.index:
        busmap2[gas_bus] = gas_bus
    
    network_orig = etrago.network.copy()
    network = etrago.network.copy()
    network_c = Network()

    # Merge the electrical and the not electrical networks
    io.import_components_from_dataframe(
        network, no_elec_network.buses, "Bus")
    io.import_components_from_dataframe(
        network, no_elec_network.links, "Link")
    io.import_components_from_dataframe(
        network, no_elec_network.generators, "Generator")
    io.import_components_from_dataframe(
        network, no_elec_network.loads, "Load")
    io.import_components_from_dataframe(
        network, no_elec_network.storage_units, "StorageUnit")
    
    for attr in no_elec_network.loads_t:
        network.loads_t[attr] = network.loads_t[attr].join(
            no_elec_network.loads_t[attr])
    
    for attr in no_elec_network.storage_units_t:
        network.storage_units_t[attr] = network.storage_units_t[attr].join(
            no_elec_network.storage_units_t[attr])
    
    buses = aggregatebuses(
        network, busmap2, {
            'x': _leading(
                busmap2, network.buses), 'y': _leading(
                busmap2, network.buses)})

    # keep attached lines
    lines = network.lines.copy()
    mask = lines.bus0.isin(buses.index)
    lines = lines.loc[mask, :]

    # keep attached links
    links = network.links.copy()
    dc_links = links[links['carrier'] == 'AC']
    links = links[links['carrier'] != 'AC']

    # keep attached transformer
    transformers = network.transformers.copy()
    mask = transformers.bus0.isin(buses.index)
    transformers = transformers.loc[mask, :]
    
    io.import_components_from_dataframe(network_c, buses, "Bus")
    io.import_components_from_dataframe(network_c, lines, "Line")
    io.import_components_from_dataframe(network_c, links, "Link")
    io.import_components_from_dataframe(network_c, transformers, "Transformer")
    
    if with_time:
        network_c.snapshots = network.snapshots
        network_c.set_snapshots(network.snapshots)
        network_c.snapshot_weightings = network.snapshot_weightings.copy()
    
    # dealing with generators
    network_c.generators.control = "PV"
    network_c.generators['weight'] = 1
    
    new_df, new_pnl = aggregategenerators(network, busmap2, with_time,
                                          custom_strategies={'p_nom_min': np.min, 'p_nom_max': np.min,
                                                             'weight': np.sum, 'p_nom': np.sum,
                                                             'p_nom_opt': np.sum, 'marginal_cost':
                                                             np.mean, 'capital_cost': np.mean})
    io.import_components_from_dataframe(network_c, new_df, 'Generator')
    for attr, df in iteritems(new_pnl):
        io.import_series_from_dataframe(network_c, df, 'Generator', attr)

    # dealing with all other components
    aggregate_one_ports = network.one_port_components.copy()
    aggregate_one_ports.discard('Generator')
    
    for one_port in aggregate_one_ports:
        one_port_strategies = {'StorageUnit': {'marginal_cost': np.mean,
                                               'capital_cost': np.mean,
                                               'efficiency_dispatch': np.mean,
                                               'standing_loss': np.mean,
                                               'efficiency_store': np.mean,
                                               'p_min_pu': np.min,
                                               'p_nom_extendable': ext_storage},
                               'Store': {'marginal_cost': np.mean,
                                         'capital_cost': np.mean,
                                         'standing_loss': np.mean,
                                         'e_nom': np.sum}}
        
        new_df, new_pnl = aggregateoneport(
            network, busmap2, component=one_port, with_time=with_time,
            custom_strategies=one_port_strategies.get(one_port, {}))
        io.import_components_from_dataframe(network_c, new_df, one_port)
        for attr, df in iteritems(new_pnl):
            io.import_series_from_dataframe(network_c, df, one_port, attr)

    # Dealing with links
    
    #delete the reference of the kmean buses to themself in order to avoid
    #confussion with former buses with the same name
    for i in range(etrago.args["network_clustering_kmeans"]["n_clusters"]):
        del busmap2[str(i)]
        
    busmap = {**busmap, **busmap2}
    network_c.links = no_elec_network.links.copy()
    network_c.links.bus0 = network_c.links.bus0.map(busmap)
    network_c.links.bus1 = network_c.links.bus1.map(busmap)
    network_c.links.dropna(subset=['bus0', 'bus1'], inplace=True)
    network_c.links['topo'] = np.nan

    strategies = {'scn_name': _make_consense_links,
                  'bus0': _make_consense_links,
                  'bus1': _make_consense_links,
                  'carrier': _make_consense_links,
                  'efficiency_fixed': _make_consense_links,
                  'p_nom': np.sum,
                  'p_nom_extendable': _make_consense_links,
                  'p_nom_max': np.sum,
                  'capital_cost': np.mean,
                  'length': np.mean,
                  'geom': nan_links,
                  'topo': nan_links,
                  'type': nan_links,
                  'efficiency': np.mean,
                  'p_nom_min': np.min,
                  'p_set': np.mean,
                  'p_min_pu': np.min,
                  'p_max_pu': np.max,
                  'marginal_cost': np.mean,
                  'terrain_factor': _make_consense_links,
                  'p_nom_opt': np.mean,
                  'country': _make_consense_links}

    network_c.links = network_c.links.groupby(
        ['bus0', 'bus1', 'carrier']).agg(strategies)
    network_c.links = network_c.links.append(dc_links)
    network_c.links = network_c.links.reset_index(drop=True)

    network_c.determine_network_topology()
    
    return network_c
>>>>>>> 671fec64
def run_kmeans_clustering(self):

    if self.args['network_clustering_kmeans']['active']:

        self.network, no_elec_network = select_elec_network(self)

        self.network.generators.control = "PV"

        logger.info('Start k-mean clustering')

        self.clustering = kmean_clustering(self)

        if self.args['disaggregation'] != None:
            self.disaggregated_network = self.network.copy()
        
        self.network = self.clustering.network.copy()
        
        self.network = cluster_not_electrical(self, no_elec_network, with_time=True)

        buses_by_country(self.network)

        self.geolocation_buses()

        self.network.generators.control[self.network.generators.control == ''] = 'PV'
<<<<<<< HEAD

        self.network = cluster_not_electrical(self, no_elec_network)

=======
>>>>>>> 671fec64
        logger.info("Network clustered to {} buses with k-means algorithm."
                    .format(self.args['network_clustering_kmeans']['n_clusters']))<|MERGE_RESOLUTION|>--- conflicted
+++ resolved
@@ -66,20 +66,6 @@
 
 def adjust_no_electric_network(network, busmap):
 
-<<<<<<< HEAD
-    # network2 is supposed to contain all the no electrical buses and links
-    network2 = network.copy()
-    network2.buses = network2.buses[(network2.buses['carrier'] != 'AC') &
-                                  (network2.buses['carrier'] != 'CH4') &
-                                  (network2.buses['carrier'] != 'H2_grid') &
-                                  (network2.buses['carrier'] != 'H2') &
-                                  (network2.buses['carrier'] != 'H2_saltcavern')]
-
-    #no_elec_to_eHV maps the no electrical buses to the closest eHV bus
-    no_elec_to_eHV = {}
-    #busmap2 maps all the no electrical buses to the new buses based on the
-    #eHV network
-=======
     # network2 is supposed to contain all the not electrical or gas buses and links
     network2 = network.copy()
     network2.buses = network2.buses[(network2.buses['carrier'] != 'AC') &
@@ -91,7 +77,6 @@
     no_elec_to_eHV = {}
     # busmap2 maps all the no electrical buses to the new buses based on the
     # eHV network
->>>>>>> 671fec64
     busmap2 = {}
 
     for bus_ne in network2.buses.index:
@@ -112,14 +97,8 @@
                 bus_hv = df['bus1'][0]
 
         if bus_hv == -1:
-<<<<<<< HEAD
-            print(f'Bus {bus_ne} has no connexion to electricity network')
-            new_bus = pd.Series(network2.buses.loc[bus_ne, :],
-                                name = str(bus_ne) + "-" + str(carry))
-=======
             new_bus = pd.Series(network2.buses.loc[bus_ne, :],
                                 name=str(bus_ne) + "-" + str(carry))
->>>>>>> 671fec64
             network.buses = network.buses.append(new_bus)
             busmap2[bus_ne] = str(bus_ne) + "-" + str(carry)
             continue
@@ -127,26 +106,17 @@
         no_elec_to_eHV[bus_ne] = busmap[str(bus_hv)]
         busmap2[bus_ne] = str(busmap[str(bus_hv)]) + '-' + str(carry)
 
-<<<<<<< HEAD
-    #The new buses based on the eHV network for not electrical buses are created
-    for carry, df in network2.buses.groupby(by= 'carrier'):
-=======
+
     no_elec_conex = []
     # The new buses based on the eHV network for not electrical buses are created
     for carry, df in network2.buses.groupby(by='carrier'):
->>>>>>> 671fec64
         bus_unique = []
         for bus in df.index:
             if bus in no_elec_to_eHV.keys():
                 if no_elec_to_eHV[bus] not in bus_unique:
                     bus_unique.append(no_elec_to_eHV[bus])
-<<<<<<< HEAD
-            except:
-                print(f'Bus {bus} has no connexion to electricity network')
-=======
             else:
                 no_elec_conex.append(bus)
->>>>>>> 671fec64
 
         for eHV_bus in bus_unique:
             new_bus = pd.Series({
@@ -166,17 +136,6 @@
                 name=str(eHV_bus) + "-" + str(carry))
 
             network.buses = network.buses.append(new_bus)
-<<<<<<< HEAD
-    #busmap now includes the not electrical buses and their corresponding new
-    #buses to be mapped.
-
-    for gas_bus in network.buses[(network.buses['carrier'] == 'CH4') |
-                                  (network.buses['carrier'] == 'H2_grid') |
-                                  (network.buses['carrier'] == 'H2')].index:
-        carry = network.buses.loc[gas_bus, 'carrier']
-        new_bus = pd.Series(network.buses.loc[gas_bus, :],
-                            name = str(gas_bus) + "-" + str(carry))
-=======
 
     if no_elec_conex:
         print(f'These buses has no connexion to electricity network: {no_elec_conex}')
@@ -184,10 +143,10 @@
     for gas_bus in network.buses[(network.buses['carrier'] == 'H2_grid') |
                                  (network.buses['carrier'] == 'H2_ind_load') |
                                  (network.buses['carrier'] == 'CH4')].index:
+
         carry = network.buses.loc[gas_bus, 'carrier']
         new_bus = pd.Series(network.buses.loc[gas_bus, :],
                             name=str(gas_bus) + "-" + str(carry))
->>>>>>> 671fec64
         network.buses = network.buses.append(new_bus)
         busmap2[gas_bus] = str(gas_bus) + "-" + str(carry)
 
@@ -311,32 +270,6 @@
     network2.links.dropna(subset=['bus0', 'bus1'], inplace=True)
     network2.links['topo'] = np.nan
 
-<<<<<<< HEAD
-    strategies={'scn_name': _make_consense_links,
-                'bus0': _make_consense_links,
-                'bus1': _make_consense_links,
-                'carrier': _make_consense_links,
-                'efficiency_fixed': _make_consense_links,
-                'p_nom': np.sum,
-                'p_nom_extendable': _make_consense_links,
-                'p_nom_max': np.sum,
-                'capital_cost': np.mean,
-                'length': np.mean,
-                'geom': nan_links,
-                'topo': nan_links,
-                'type': nan_links,
-                'efficiency': np.mean,
-                'p_nom_min': np.min,
-                'p_set': np.mean,
-                'p_min_pu':np.min,
-                'p_max_pu': np.max,
-                'marginal_cost': np.mean,
-                'terrain_factor': _make_consense_links,
-                'p_nom_opt': np.mean,
-                'country': _make_consense_links}
-
-    network_c.links = network2.links.groupby(['bus0', 'bus1', 'carrier']).agg(strategies)
-=======
     strategies = {'scn_name': _make_consense_links,
                   'bus0': _make_consense_links,
                   'bus1': _make_consense_links,
@@ -362,7 +295,6 @@
 
     network_c.links = network2.links.groupby(
         ['bus0', 'bus1', 'carrier']).agg(strategies)
->>>>>>> 671fec64
     network_c.links = network_c.links.append(dc_links)
     network_c.links = network_c.links.reset_index(drop=True)
 
@@ -690,18 +622,7 @@
         """
         # define weighting based on conventional 'old' generator spatial
         # distribution
-
         non_conv_types = {
-<<<<<<< HEAD
-                'biomass',
-                'wind_onshore',
-                'wind_offshore',
-                'pv',
-                'solar_rooftop',
-                'geo_thermal',
-                'load shedding',
-                'extendable_storage'}
-=======
             'biomass',
             'central_biomass_CHP',
             'industrial_biomass_CHP',
@@ -716,7 +637,6 @@
             'reservoir',
             'run_of_river',
             'pumped_hydro'}
->>>>>>> 671fec64
         # Attention: network.generators.carrier.unique()
         gen = (network.generators.loc[(network.generators.carrier
                                        .isin(non_conv_types) == False)]
@@ -863,11 +783,7 @@
     network.generators['weight'] = network.generators['p_nom']
     aggregate_one_ports = network.one_port_components.copy()
     aggregate_one_ports.discard('Generator')
-<<<<<<< HEAD
-
-=======
-    
->>>>>>> 671fec64
+
     clustering = get_clustering_from_busmap(
         network,
         busmap,
@@ -888,26 +804,11 @@
 
     return clustering
 
-<<<<<<< HEAD
-=======
-
->>>>>>> 671fec64
+
 def select_elec_network(etrago):
 
     elec_network = etrago.network.copy()
     elec_network.buses = elec_network.buses[elec_network.buses.carrier == 'AC']
-<<<<<<< HEAD
-    elec_network.generators = elec_network.generators[
-        elec_network.generators.bus.isin(elec_network.buses.index)]
-    elec_network.loads = elec_network.loads[
-        elec_network.loads.bus.isin(elec_network.buses.index)]
-    elec_network.loads_t.p_set = (elec_network.loads_t.p_set.T[
-        elec_network.loads_t.p_set.T.index.isin(elec_network.loads.bus)]).T
-    elec_network.loads_t.q_set = (elec_network.loads_t.q_set.T[
-        elec_network.loads_t.q_set.T.index.isin(elec_network.loads.bus)]).T
-    elec_network.storage_units = elec_network.storage_units[
-        elec_network.storage_units.bus.isin(elec_network.buses.index)]
-=======
     elec_network.links = elec_network.links[(elec_network.links.carrier == 'AC') |
                                             (elec_network.links.carrier == 'DC')]
     
@@ -928,34 +829,10 @@
         elec_network.storage_units_t[attr] = (elec_network.storage_units_t[attr].T[
         elec_network.storage_units_t[attr].T.index.isin(elec_network.storage_units.bus)]).T
 
->>>>>>> 671fec64
 
     network = etrago.network.copy()
     no_elec_network = Network()
     no_elec_network.buses = network.buses[network.buses.carrier != 'AC']
-<<<<<<< HEAD
-    no_elec_network.generators = network.generators[
-        ~network.generators.bus.isin(elec_network.buses.index)]
-    no_elec_network.loads = network.loads[
-        ~network.loads.bus.isin(elec_network.buses.index)]
-    no_elec_network.loads_t.p_set = (network.loads_t.p_set.T[
-        ~network.loads_t.p_set.T.index.isin(elec_network.loads.bus)]).T
-    no_elec_network.loads_t.q_set = (network.loads_t.q_set.T[
-        ~network.loads_t.q_set.T.index.isin(elec_network.loads.bus)]).T
-    no_elec_network.storage_units = network.storage_units[
-        ~network.storage_units.bus.isin(elec_network.buses.index)]
-
-    return elec_network, no_elec_network
-
-def cluster_not_electrical(etrago, no_elec_network):
-    busmap = etrago.clustering.busmap
-    busmap2 = {}
-    breakpoint()
-
-    for no_elec_bus in no_elec_network.buses.index:
-        if no_elec_bus.split('-')[0] in busmap.keys():
-            busmap2[no_elec_bus] =  busmap[no_elec_bus.split('-')[0]]
-=======
     no_elec_network.links = network.links[(network.links.carrier != 'AC') &
                                           (network.links.carrier != 'DC')]
     
@@ -988,7 +865,6 @@
         if no_elec_bus.split('-')[0] in busmap.keys():
             busmap2[no_elec_bus] = busmap[no_elec_bus.split('-')[0]] + '-' + \
             no_elec_network.buses.loc[no_elec_bus, 'carrier']
->>>>>>> 671fec64
         else:
             busmap2[no_elec_bus] = no_elec_bus
 
@@ -998,29 +874,11 @@
     buses_gas = no_elec_network.buses[
         (no_elec_network.buses['carrier'] == 'CH4') |
         (no_elec_network.buses['carrier'] == 'H2_grid') |
-<<<<<<< HEAD
-        (no_elec_network.buses['carrier'] == 'H2')].copy()
-=======
         (no_elec_network.buses['carrier'] == 'H2_ind_load')].copy()
->>>>>>> 671fec64
 
     buses_no_gas = no_elec_network.buses[
         (no_elec_network.buses['carrier'] != 'CH4') &
         (no_elec_network.buses['carrier'] != 'H2_grid') &
-<<<<<<< HEAD
-        (no_elec_network.buses['carrier'] != 'H2')].copy()
-
-    #The new buses based on the k-mean clustering for not electrical buses are created
-    for carry, df in buses_no_gas.groupby(by= 'carrier'):
-        bus_unique = []
-        for bus in df.index:
-            try:
-                if busmap[bus] not in bus_unique:
-                    bus_unique.append(str(busmap[bus]))
-            except:
-                print(f'Bus {bus} has no connexion to electricity network')
-                busmap2[bus] = bus
-=======
         (no_elec_network.buses['carrier'] != 'H2_ind_load')].copy()
     
     no_elec_conex = []
@@ -1033,7 +891,6 @@
                     bus_unique.append(busmap2[bus].split('-')[0])
             else:
                 no_elec_conex.append(bus)
->>>>>>> 671fec64
 
         for kmean_bus in bus_unique:
             new_bus = pd.Series({
@@ -1041,28 +898,11 @@
                 'carrier': carry,
                 'x': etrago.network.buses.at[kmean_bus, 'x'],
                 'y': etrago.network.buses.at[kmean_bus, 'y'],
-<<<<<<< HEAD
-                'geom': etrago.network.buses.at[kmean_bus, 'geom'],
-=======
->>>>>>> 671fec64
                 'type': "",
                 'v_mag_pu_set': 1,
                 'v_mag_pu_min': 0,
                 'v_mag_pu_max': np.inf,
                 'control': "PV",
-<<<<<<< HEAD
-                'sub_network': "",
-                'country_code': etrago.network.buses.at[kmean_bus, 'country_code']},
-                 name= str(kmean_bus) + "-" + str(carry))
-            no_elec_network.buses = no_elec_network.buses.append(new_bus)
-    #busmap now includes the not electrical buses and their corresponding new
-    #buses to be mapped.
-
-    for gas_bus in buses_gas.index:
-        busmap2[gas_bus] = gas_bus
-
-
-=======
                 'sub_network': "" },
                 name=str(kmean_bus) + "-" + str(carry))
             no_elec_network.buses = no_elec_network.buses.append(new_bus)
@@ -1211,7 +1051,6 @@
     network_c.determine_network_topology()
     
     return network_c
->>>>>>> 671fec64
 def run_kmeans_clustering(self):
 
     if self.args['network_clustering_kmeans']['active']:
@@ -1236,11 +1075,5 @@
         self.geolocation_buses()
 
         self.network.generators.control[self.network.generators.control == ''] = 'PV'
-<<<<<<< HEAD
-
-        self.network = cluster_not_electrical(self, no_elec_network)
-
-=======
->>>>>>> 671fec64
         logger.info("Network clustered to {} buses with k-means algorithm."
                     .format(self.args['network_clustering_kmeans']['n_clusters']))