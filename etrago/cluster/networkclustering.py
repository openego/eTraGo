--- conflicted
+++ resolved
@@ -125,36 +125,6 @@
             & (no_elec_to_cluster.carrier == carry)
         ).any():
 
-<<<<<<< HEAD
-
-    no_elec_conex = []
-    # The new buses based on the eHV network for not electrical buses are created
-    for carry, df in network2.buses.groupby(by='carrier'):
-        bus_unique = []
-        for bus in df.index:
-            if bus in no_elec_to_eHV.keys():
-                if no_elec_to_eHV[bus] not in bus_unique:
-                    bus_unique.append(no_elec_to_eHV[bus])
-            else:
-                no_elec_conex.append(bus)
-
-        for eHV_bus in bus_unique:
-            new_bus = pd.Series({
-                'scn_name': network.buses.at[eHV_bus, 'scn_name'],
-                'v_nom': np.nan,
-                'carrier': carry,
-                'x': network.buses.at[eHV_bus, 'x'],
-                'y': network.buses.at[eHV_bus, 'y'],
-                'geom': network.buses.at[eHV_bus, 'geom'],
-                'type': "",
-                'v_mag_pu_set': 1,
-                'v_mag_pu_min': 0,
-                'v_mag_pu_max': np.inf,
-                'control': "PV",
-                'sub_network': "",
-                'country': network.buses.at[eHV_bus, 'country']},
-                name=str(eHV_bus) + "-" + str(carry))
-=======
             bus_cluster = no_elec_to_cluster[
                 (no_elec_to_cluster.cluster == busmap[bus_hv])
                 & (no_elec_to_cluster.carrier == carry)
@@ -166,24 +136,12 @@
                 {"cluster": busmap[bus_hv], "carrier": carry}, name=bus_cluster
             )
             no_elec_to_cluster = no_elec_to_cluster.append(new)
->>>>>>> 77566617
 
         busmap2[bus_ne] = bus_cluster
 
     if no_elec_conex:
         print(f"These buses has no connexion to electricity network: {no_elec_conex}")
 
-<<<<<<< HEAD
-    for gas_bus in network.buses[(network.buses['carrier'] == 'H2_grid') |
-                                 (network.buses['carrier'] == 'H2_ind_load') |
-                                 (network.buses['carrier'] == 'CH4')].index:
-
-        carry = network.buses.loc[gas_bus, 'carrier']
-        new_bus = pd.Series(network.buses.loc[gas_bus, :],
-                            name=str(gas_bus) + "-" + str(carry))
-        network.buses = network.buses.append(new_bus)
-        busmap2[gas_bus] = str(gas_bus) + "-" + str(carry)
-=======
     # Add the gas buses to the busmap and map them to themself
     for gas_bus in network.buses[
         (network.buses["carrier"] == "H2_grid")
@@ -192,7 +150,6 @@
     ].index:
 
         busmap2[gas_bus] = gas_bus
->>>>>>> 77566617
 
     busmap = {**busmap, **busmap2}
 
@@ -349,20 +306,6 @@
     aggregate_one_ports.discard("Generator")
 
     for one_port in aggregate_one_ports:
-<<<<<<< HEAD
-        one_port_strategies = {'StorageUnit': {'marginal_cost': np.mean,
-                                               'capital_cost': np.mean,
-                                               'efficiency_dispatch': np.mean,
-                                               'standing_loss': np.mean,
-                                               'efficiency_store': np.mean,
-                                               'p_min_pu': np.min,
-                                               'p_nom_extendable': ext_storage},
-                               'Store': {'marginal_cost': np.mean,
-                                         'capital_cost': np.mean,
-                                         'standing_loss': np.mean,
-                                         'e_nom': np.sum,
-                                         'e_nom_max': np.sum,}}
-=======
         one_port_strategies = {
             "StorageUnit": {
                 "marginal_cost": np.mean,
@@ -380,7 +323,6 @@
                 "e_nom": np.sum,
             },
         }
->>>>>>> 77566617
         new_df, new_pnl = aggregateoneport(
             network,
             busmap,
@@ -942,14 +884,6 @@
     else:
         df = pd.read_csv(kmean_settings["kmeans_busmap"])
         df = df.astype(str)
-<<<<<<< HEAD
-        df = df.set_index('bus_id')
-        busmap = df.squeeze('columns')
-
-    network.generators['weight'] = network.generators['p_nom']
-    aggregate_one_ports = network.one_port_components.copy()
-    aggregate_one_ports.discard('Generator')
-=======
         df = df.set_index("bus_id")
         busmap = df.squeeze("columns")
     
@@ -958,7 +892,6 @@
     network.generators["weight"] = network.generators["p_nom"]
     aggregate_one_ports = network.one_port_components.copy()
     aggregate_one_ports.discard("Generator")
->>>>>>> 77566617
 
     clustering = get_clustering_from_busmap(
         network,
