# -*- coding: utf-8 -*-
# Copyright 2016-2018  Flensburg University of Applied Sciences,
# Europa-Universität Flensburg,
# Centre for Sustainable Energy Systems,
# DLR-Institute for Networked Energy Systems

# This program is free software; you can redistribute it and/or
# modify it under the terms of the GNU Affero General Public License as
# published by the Free Software Foundation; either version 3 of the
# License, or (at your option) any later version.

# This program is distributed in the hope that it will be useful,
# but WITHOUT ANY WARRANTY; without even the implied warranty of
# MERCHANTABILITY or FITNESS FOR A PARTICULAR PURPOSE.  See the
# GNU Affero General Public License for more details.

# You should have received a copy of the GNU General Public License
# along with this program.  If not, see <http://www.gnu.org/licenses/>.

# File description for read-the-docs
""" Networkclustering.py defines the methods to cluster power grid networks
spatially for applications within the tool eTraGo."""

import os

if "READTHEDOCS" not in os.environ:
    from etrago.tools.utilities import *
    from pypsa.networkclustering import (
        aggregatebuses,
        aggregateoneport,
        aggregategenerators,
        get_clustering_from_busmap,
        busmap_by_kmeans,
        busmap_by_stubs,
        _make_consense,
        _flatten_multiindex,
    )
    from itertools import product
    import networkx as nx
    import multiprocessing as mp
    from math import ceil
    import pandas as pd
    from networkx import NetworkXNoPath
    from sklearn.cluster import KMeans
    from pickle import dump
    from pypsa import Network
    import pypsa.io as io
    import pypsa.components as components
    from six import iteritems
    from sqlalchemy import or_, exists
    import numpy as np
    import logging

    logger = logging.getLogger(__name__)

__copyright__ = (
    "Flensburg University of Applied Sciences, "
    "Europa-Universität Flensburg, "
    "Centre for Sustainable Energy Systems, "
    "DLR-Institute for Networked Energy Systems"
)
__license__ = "GNU Affero General Public License Version 3 (AGPL-3.0)"
__author__ = "s3pp, wolfbunke, ulfmueller, lukasol"

# TODO: Workaround because of agg


def _leading(busmap, df):
    """ """

    def leader(x):
        ix = busmap[x.index[0]]
        return df.loc[ix, x.name]

    return leader


def adjust_no_electric_network(etrago, busmap, cluster_met):
    
    network = etrago.network.copy()
    # network2 is supposed to contain all the not electrical or gas buses and links
    network2 = network.copy()
    network2.buses = network2.buses[
        (network2.buses["carrier"] != "AC")
        & (network2.buses["carrier"] != "CH4")
        & (network2.buses["carrier"] != "H2_grid")
        & (network2.buses["carrier"] != "H2_ind_load")
        & (network2.buses["carrier"] != "rural_heat")
        & (network2.buses["carrier"] != "rural_heat_store")
        & (network2.buses["carrier"] != "central_heat")
        & (network2.buses["carrier"] != "central_heat_store")
    ]
    map_carrier = {
        "H2_saltcavern": "power_to_H2",
        "dsm": "dsm",
        "Li ion": "BEV charger"
    }

    # no_elec_to_cluster maps the no electrical buses to the eHV/kmean bus
    no_elec_to_cluster = pd.DataFrame(
        columns=["cluster", "carrier", "new_bus"]
    ).set_index("new_bus")

    max_bus = max([int(item) for item in network.buses.index.to_list()])

    no_elec_conex = []
    # busmap2 maps all the no electrical buses to the new buses based on the
    # eHV network
    busmap2 = {}
    
    # Map crossborder AC buses in case that they were not part of the k-mean clustering
    if (not(etrago.args["network_clustering"]["cluster_foreign_AC"]) &
        (cluster_met in ["k-mean", "Dijkstra"])):
        buses_orig = network.buses.copy()
        ac_buses_out = buses_orig[(buses_orig["country"] != "DE") &
                                  (buses_orig["carrier"] == "AC")]
        for bus_out in ac_buses_out.index:
            busmap2[bus_out] = bus_out
    
    for bus_ne in network2.buses.index:
        bus_hv = -1
        carry = network2.buses.loc[bus_ne, "carrier"]

        if (
            len(
                network2.links[
                    (network2.links["bus1"] == bus_ne)
                    & (network2.links["carrier"] == map_carrier[carry])
                ]
            )
            > 0
        ):
            df = network2.links[
                (network2.links["bus1"] == bus_ne)
                & (network2.links["carrier"] == map_carrier[carry])
            ].copy()
            df["elec"] = df["bus0"].isin(busmap.keys())
            df = df[df["elec"] == True]
            if len(df) > 0:
                bus_hv = df["bus0"][0]

        if bus_hv == -1:
            busmap2[bus_ne] = str(bus_ne)
            no_elec_conex.append(bus_ne)
            continue

        if (
            (no_elec_to_cluster.cluster == busmap[bus_hv])
            & (no_elec_to_cluster.carrier == carry)
        ).any():

            bus_cluster = no_elec_to_cluster[
                (no_elec_to_cluster.cluster == busmap[bus_hv])
                & (no_elec_to_cluster.carrier == carry)
            ].index[0]
        else:
            bus_cluster = str(max_bus + 1)
            max_bus = max_bus + 1
            new = pd.Series(
                {"cluster": busmap[bus_hv], "carrier": carry}, name=bus_cluster
            )
            no_elec_to_cluster = no_elec_to_cluster.append(new)

        busmap2[bus_ne] = bus_cluster

    if no_elec_conex:
        logger.info(
            f"""There are {len(no_elec_conex)} buses that have no direct
            connection to the electric network"""
        )

    # Add the gas buses to the busmap and map them to themself
    for gas_bus in network.buses[
        (network.buses["carrier"] == "H2_grid")
        | (network.buses["carrier"] == "H2_ind_load")
        | (network.buses["carrier"] == "CH4")
        | (network.buses["carrier"] == "rural_heat")
        | (network.buses["carrier"] == "rural_heat_store")
        | (network.buses["carrier"] == "central_heat")
        | (network.buses["carrier"] == "central_heat_store")
    ].index:

        busmap2[gas_bus] = gas_bus

    busmap = {**busmap, **busmap2}

    # The new buses based on the eHV network for not electrical buses are created
    if cluster_met in ["k-mean", "Dijkstra"]:
        for no_elec_bus in no_elec_to_cluster.index:
            cluster_bus = no_elec_to_cluster.loc[no_elec_bus, :].cluster
            carry = no_elec_to_cluster.loc[no_elec_bus, :].carrier
            new_bus = pd.Series(
                {
                    "scn_name": np.nan,
                    "v_nom": np.nan,
                    "carrier": carry,
                    "x": np.nan,
                    "y": np.nan,
                    "geom": np.nan,
                    "type": "",
                    "v_mag_pu_set": 1,
                    "v_mag_pu_min": 0,
                    "v_mag_pu_max": np.inf,
                    "control": "PV",
                    "sub_network": "",
                    "country": np.nan,
                },
                name=no_elec_bus,
            )
            network.buses = network.buses.append(new_bus)

    else:
        for no_elec_bus in no_elec_to_cluster.index:
            cluster_bus = no_elec_to_cluster.loc[no_elec_bus, :].cluster
            carry = no_elec_to_cluster.loc[no_elec_bus, :].carrier
            new_bus = pd.Series(
                {
                    "scn_name": network.buses.at[cluster_bus, "scn_name"],
                    "v_nom": np.nan,
                    "carrier": carry,
                    "x": network.buses.at[cluster_bus, "x"],
                    "y": network.buses.at[cluster_bus, "y"],
                    "geom": network.buses.at[cluster_bus, "geom"],
                    "type": "",
                    "v_mag_pu_set": 1,
                    "v_mag_pu_min": 0,
                    "v_mag_pu_max": np.inf,
                    "control": "PV",
                    "sub_network": "",
                    "country": network.buses.at[cluster_bus, "country"],
                },
                name=no_elec_bus,
            )
            network.buses = network.buses.append(new_bus)

    return network, busmap


def _make_consense_links(x):
    v = x.iat[0]
    assert (
        x == v
    ).all() or x.isnull().all(), f"No consense in table links column {x.name}: \n {x}"
    return v


def nan_links(x):
    return np.nan


def ext_storage(x):
    v = any(x[x == True])
    return v


def strategies_one_ports():
    return {
        "StorageUnit": {
            "marginal_cost": np.mean,
            "capital_cost": np.mean,
            "efficiency_dispatch": np.mean,
            "standing_loss": np.mean,
            "efficiency_store": np.mean,
            "p_min_pu": np.min,
            "p_nom_extendable": ext_storage,
        },
        "Store": {
            "marginal_cost": np.mean,
            "capital_cost": np.mean,
            "standing_loss": np.mean,
            "e_nom": np.sum,
            "e_nom_min": np.sum,
            "e_nom_max": np.sum,
            "e_initial": np.sum,
        },
    }

def agg_e_nom_max(x):
    if (x == np.inf).any():
        return np.inf
    else:
        return x.sum()

def strategies_generators():
    return {
        "p_nom_min": np.min,
        "p_nom_max": np.min,
        "weight": np.sum,
        "p_nom": np.sum,
        "p_nom_opt": np.sum,
        "marginal_cost": np.mean,
        "capital_cost": np.mean,
        "e_nom_max": agg_e_nom_max,
    }

def strategies_links():
    return {
        "scn_name": _make_consense_links,
        "bus0": _make_consense_links,
        "bus1": _make_consense_links,
        "carrier": _make_consense_links,
        "p_nom": np.sum,
        "p_nom_extendable": _make_consense_links,
        "p_nom_max": np.sum,
        "capital_cost": np.mean,
        "length": np.mean,
        "geom": nan_links,
        "topo": nan_links,
        "type": nan_links,
        "efficiency": np.mean,
        "p_nom_min": np.min,
        "p_set": np.mean,
        "p_min_pu": np.min,
        "p_max_pu": np.max,
        "marginal_cost": np.mean,
        "terrain_factor": _make_consense_links,
        "p_nom_opt": np.mean,
        "country": nan_links,
        "build_year": np.mean,
        "lifetime": np.mean,
    }

<<<<<<< HEAD
=======

>>>>>>> 41280fe9
def group_links(network, with_time=True, carriers=None, cus_strateg=dict()):
    """
    Aggregate network.links and network.links_t after any kind of clustering

    Parameters
    ----------
    network : pypsa.Network object
        Container for all network components.
    with_time : bool
        says if the network object contains timedependent series.
    carriers : list of strings
        Describe which typed of carriers should be aggregated. The default is None.
    strategies : dictionary
        custom strategies to perform the aggregation

    Returns
    -------
    new_df : links aggregated based on bus0, bus1 and carrier
    new_pnl : links time series aggregated
    """
    if carriers is None:
        carriers = network.links.carrier.unique()

    links_agg_b = network.links.carrier.isin(carriers)
    links = network.links.loc[links_agg_b]
    grouper = [links.bus0, links.bus1, links.carrier]

    def normed_or_uniform(x):
        return (
            x / x.sum() if x.sum(skipna=False) > 0 else pd.Series(1.0 / len(x), x.index)
        )

    weighting = links.p_nom.groupby(grouper, axis=0).transform(normed_or_uniform)
    strategies = strategies_links()    
    strategies.update(cus_strateg)
    new_df = links.groupby(grouper, axis=0).agg(strategies)
    new_df.index = _flatten_multiindex(new_df.index).rename("name")
    new_df = pd.concat([new_df, network.links.loc[~links_agg_b]], axis=0, sort=False)
    new_df["new_id"] = np.arange(len(new_df)).astype(str)
    cluster_id = new_df["new_id"].to_dict()
    new_df.set_index("new_id", inplace=True)
    new_df.index = new_df.index.rename("Link")

    new_pnl = dict()
    if with_time:
        for attr, df in network.links_t.items():
            pnl_links_agg_b = df.columns.to_series().map(links_agg_b)
            df_agg = df.loc[:, pnl_links_agg_b]
            if not df_agg.empty:
                if attr in ["efficiency", "p_max_pu", "p_min_pu"]:
                    df_agg = df_agg.multiply(weighting.loc[df_agg.columns], axis=1)
                pnl_df = df_agg.groupby(grouper, axis=1).sum()
                pnl_df.columns = _flatten_multiindex(pnl_df.columns).rename("name")
                new_pnl[attr] = pd.concat(
                    [df.loc[:, ~pnl_links_agg_b], pnl_df], axis=1, sort=False
                )
                new_pnl[attr].columns = new_pnl[attr].columns.map(cluster_id)
            else:
                new_pnl[attr] = network.links_t[attr]

    return new_df, new_pnl


def cluster_on_extra_high_voltage(etrago, busmap, with_time=True):
    """Main function of the EHV-Clustering approach. Creates a new clustered
    pypsa.Network given a busmap mapping all bus_ids to other bus_ids of the
    same network.

    Parameters
    ----------
    network : pypsa.Network
        Container for all network components.

    busmap : dict
        Maps old bus_ids to new bus_ids.

    with_time : bool
        If true time-varying data will also be aggregated.

    Returns
    -------
    network : pypsa.Network
        Container for all network components of the clustered network.

    busmap : dict
        Maps old bus_ids to new bus_ids including all sectors.
    """

    network_c = Network()

    network, busmap = adjust_no_electric_network(etrago, busmap, cluster_met="ehv")
    
    pd.DataFrame(busmap.items(), columns=["bus0", "bus1"]).to_csv(
    "ehv_elecgrid_busmap_result.csv", index=False,)

    buses = aggregatebuses(
        network,
        busmap,
        {"x": _leading(busmap, network.buses), "y": _leading(busmap, network.buses)},
    )

    # keep attached lines
    lines = network.lines.copy()
    mask = lines.bus0.isin(buses.index)
    lines = lines.loc[mask, :]

    # keep attached transformer
    transformers = network.transformers.copy()
    mask = transformers.bus0.isin(buses.index)
    transformers = transformers.loc[mask, :]

    io.import_components_from_dataframe(network_c, buses, "Bus")
    io.import_components_from_dataframe(network_c, lines, "Line")
    io.import_components_from_dataframe(network_c, transformers, "Transformer")

    # Dealing with links
    links = network.links.copy()
    dc_links = links[links["carrier"] == "DC"]
    links = links[links["carrier"] != "DC"]

    new_links = (
        links.assign(bus0=links.bus0.map(busmap), bus1=links.bus1.map(busmap))
        .dropna(subset=["bus0", "bus1"])
        .loc[lambda df: df.bus0 != df.bus1]
    )

    new_links = new_links.append(dc_links)
    new_links["topo"] = np.nan
    io.import_components_from_dataframe(network_c, new_links, "Link")

    if with_time:
        network_c.snapshots = network.snapshots
        network_c.set_snapshots(network.snapshots)
        network_c.snapshot_weightings = network.snapshot_weightings.copy()

        for attr, df in network.lines_t.items():
            mask = df.columns[df.columns.isin(lines.index)]
            df = df.loc[:, mask]
            if not df.empty:
                io.import_series_from_dataframe(network_c, df, "Line", attr)

        for attr, df in network.links_t.items():
            mask = df.columns[df.columns.isin(links.index)]
            df = df.loc[:, mask]
            if not df.empty:
                io.import_series_from_dataframe(network_c, df, "Link", attr)

    # dealing with generators
    network.generators.control = "PV"
    network.generators["weight"] = 1

    new_df, new_pnl = aggregategenerators(
        network, busmap, with_time, custom_strategies=strategies_generators()
    )
    io.import_components_from_dataframe(network_c, new_df, "Generator")
    for attr, df in iteritems(new_pnl):
        io.import_series_from_dataframe(network_c, df, "Generator", attr)

    # dealing with all other components
    aggregate_one_ports = network.one_port_components.copy()
    aggregate_one_ports.discard("Generator")

    for one_port in aggregate_one_ports:
        one_port_strategies = strategies_one_ports()
        new_df, new_pnl = aggregateoneport(
            network,
            busmap,
            component=one_port,
            with_time=with_time,
            custom_strategies=one_port_strategies.get(one_port, {}),
        )
        io.import_components_from_dataframe(network_c, new_df, one_port)
        for attr, df in iteritems(new_pnl):
            io.import_series_from_dataframe(network_c, df, one_port, attr)

    network_c.links, network_c.links_t = group_links(network_c)

    network_c.determine_network_topology()

    return (network_c.copy(), busmap)


def graph_from_edges(edges):
    """Constructs an undirected multigraph from a list containing data on
    weighted edges.

    Parameters
    ----------
    edges : list
        List of tuples each containing first node, second node, weight, key.

    Returns
    -------
    M : :class:`networkx.classes.multigraph.MultiGraph
    """

    M = nx.MultiGraph()

    for e in edges:

        n0, n1, weight, key = e

        M.add_edge(n0, n1, weight=weight, key=key)

    return M


def gen(nodes, n, graph):
    # TODO There could be a more convenient way of doing this. This generators
    # single purpose is to prepare data for multiprocessing's starmap function.
    """Generator for applying multiprocessing.

    Parameters
    ----------
    nodes : list
        List of nodes in the system.

    n : int
        Number of desired multiprocessing units.

    graph : :class:`networkx.classes.multigraph.MultiGraph
        Graph representation of an electrical grid.

    Returns
    -------
    None
    """

    g = graph.copy()

    for i in range(0, len(nodes), n):
        yield (nodes[i : i + n], g)


def shortest_path(paths, graph):
    """Finds the minimum path lengths between node pairs defined in paths.

    Parameters
    ----------
    paths : list
        List of pairs containing a source and a target node

    graph : :class:`networkx.classes.multigraph.MultiGraph
        Graph representation of an electrical grid.

    Returns
    -------
    df : pd.DataFrame
        DataFrame holding source and target node and the minimum path length.
    """

    idxnames = ["source", "target"]
    idx = pd.MultiIndex.from_tuples(paths, names=idxnames)
    df = pd.DataFrame(index=idx, columns=["path_length"])
    df.sort_index(inplace=True)

    for s, t in paths:

        try:
            df.loc[(s, t), "path_length"] = nx.dijkstra_path_length(graph, s, t)

        except NetworkXNoPath:
            continue

    return df


def busmap_by_shortest_path(etrago, scn_name, fromlvl, tolvl, cpu_cores=4):
    """Creates a busmap for the EHV-Clustering between voltage levels based
    on dijkstra shortest path. The result is automatically written to the
    `model_draft` on the <OpenEnergyPlatform>[www.openenergy-platform.org]
    database with the name `ego_grid_pf_hv_busmap` and the attributes scn_name
    (scenario name), bus0 (node before clustering), bus1 (node after
    clustering) and path_length (path length).
    An AssertionError occurs if buses with a voltage level are not covered by
    the input lists 'fromlvl' or 'tolvl'.

    Parameters
    ----------
    network : pypsa.Network object
        Container for all network components.

    session : sqlalchemy.orm.session.Session object
        Establishes interactions with the database.

    scn_name : str
        Name of the scenario.

    fromlvl : list
        List of voltage-levels to cluster.

    tolvl : list
        List of voltage-levels to remain.

    cpu_cores : int
        Number of CPU-cores.

    Returns
    -------
    None
    """

    # cpu_cores = mp.cpu_count()

    # data preperation
    s_buses = buses_grid_linked(etrago.network, fromlvl)
    lines = connected_grid_lines(etrago.network, s_buses)
    transformer = connected_transformer(etrago.network, s_buses)
    mask = transformer.bus1.isin(buses_of_vlvl(etrago.network, tolvl))

    # temporary end points, later replaced by bus1 pendant
    t_buses = transformer[mask].bus0

    # create all possible pathways
    ppaths = list(product(s_buses, t_buses))

    # graph creation
    edges = [(row.bus0, row.bus1, row.length, ix) for ix, row in lines.iterrows()]
    M = graph_from_edges(edges)

    # applying multiprocessing
    p = mp.Pool(cpu_cores)

    chunksize = ceil(len(ppaths) / cpu_cores)
    container = p.starmap(shortest_path, gen(ppaths, chunksize, M))
    df = pd.concat(container)
    dump(df, open("df.p", "wb"))

    # post processing
    df.sort_index(inplace=True)
    df = df.fillna(10000000)

    mask = df.groupby(level="source")["path_length"].idxmin()
    df = df.loc[mask, :]

    # rename temporary endpoints
    df.reset_index(inplace=True)
    df.target = df.target.map(
        dict(zip(etrago.network.transformers.bus0, etrago.network.transformers.bus1))
    )

    # append to busmap buses only connected to transformer
    transformer = etrago.network.transformers
    idx = list(
        set(buses_of_vlvl(etrago.network, fromlvl)).symmetric_difference(set(s_buses))
    )
    mask = transformer.bus0.isin(idx)

    toappend = pd.DataFrame(
        list(zip(transformer[mask].bus0, transformer[mask].bus1)),
        columns=["source", "target"],
    )
    toappend["path_length"] = 0

    df = pd.concat([df, toappend], ignore_index=True, axis=0)

    # append all other buses
    buses = etrago.network.buses[etrago.network.buses.carrier == "AC"]
    mask = buses.index.isin(df.source)

    assert (buses[~mask].v_nom.astype(int).isin(tolvl)).all()

    tofill = pd.DataFrame([buses.index[~mask]] * 2).transpose()
    tofill.columns = ["source", "target"]
    tofill["path_length"] = 0

    df = pd.concat([df, tofill], ignore_index=True, axis=0)

    # prepare data for export

    df["scn_name"] = scn_name
    df["version"] = etrago.args["gridversion"]

    if not df.version.any():
        df.version = "testcase"

    df.rename(columns={"source": "bus0", "target": "bus1"}, inplace=True)
    df.set_index(["scn_name", "bus0", "bus1"], inplace=True)

    df.to_sql(
        "egon_etrago_hv_busmap", con=etrago.engine, schema="grid", if_exists="append"
    )

    return


def busmap_from_psql(etrago):
    """Retrieves busmap from `model_draft.ego_grid_pf_hv_busmap` on the
    <OpenEnergyPlatform>[www.openenergy-platform.org] by a given scenario
    name. If this busmap does not exist, it is created with default values.

    Parameters
    ----------
    network : pypsa.Network object
        Container for all network components.

    session : sqlalchemy.orm.session.Session object
        Establishes interactions with the database.

    scn_name : str
        Name of the scenario.

    Returns
    -------
    busmap : dict
        Maps old bus_ids to new bus_ids.
    """
    scn_name = (
        etrago.args["scn_name"]
        if etrago.args["scn_extension"] == None
        else etrago.args["scn_name"] + "_ext_" + "_".join(etrago.args["scn_extension"])
    )

    from saio.grid import egon_etrago_hv_busmap

    filter_version = etrago.args["gridversion"]

    if not filter_version:
        filter_version = "testcase"

    def fetch():

        query = (
            etrago.session.query(egon_etrago_hv_busmap.bus0, egon_etrago_hv_busmap.bus1)
            .filter(egon_etrago_hv_busmap.scn_name == scn_name)
            .filter(egon_etrago_hv_busmap.version == filter_version)
        )

        return dict(query.all())

    busmap = fetch()

    # TODO: Or better try/except/finally
    if not busmap:
        print("Busmap does not exist and will be created.\n")

        cpu_cores = input("cpu_cores (default 4): ") or "4"

        busmap_by_shortest_path(
            etrago,
            scn_name,
            fromlvl=[110],
            tolvl=[220, 380, 400, 450],
            cpu_cores=int(cpu_cores),
        )
        busmap = fetch()

    return busmap


def ehv_clustering(self):

    if self.args["network_clustering_ehv"]:

        logger.info("Start ehv clustering")

        self.network.generators.control = "PV"
        busmap = busmap_from_psql(self)

        self.network, busmap = cluster_on_extra_high_voltage(
            self.network, busmap, with_time=True
        )
        
        self.update_busmap(busmap)
        
        logger.info("Network clustered to EHV-grid")


def kmean_clustering(etrago):
    """Main function of the k-mean clustering approach. Maps an original
    network to a new one with adjustable number of nodes and new coordinates.

    Parameters
    ----------
    network : :class:`pypsa.Network
        Container for all network components.

    n_clusters : int
        Desired number of clusters.

    load_cluster : boolean
        Loads cluster coordinates from a former calculation.

    line_length_factor : float
        Factor to multiply the crow-flies distance between new buses in order
        to get new line lengths.

    remove_stubs: boolean
        Removes stubs and stubby trees (i.e. sequentially reducing dead-ends).

    use_reduced_coordinates: boolean
        If True, do not average cluster coordinates, but take from busmap.

    bus_weight_tocsv : str
        Creates a bus weighting based on conventional generation and load
        and save it to a csv file.

    bus_weight_fromcsv : str
        Loads a bus weighting from a csv file to apply it to the clustering
        algorithm.

    Returns
    -------
    network : pypsa.Network object
        Container for all network components.
    """

    network = etrago.network
    kmean_settings = etrago.args["network_clustering"]


    def weighting_for_scenario(x, save=None):
        """ """
        # define weighting based on conventional 'old' generator spatial
        # distribution

        non_conv_types = {
            "biomass",
            "central_biomass_CHP",
            "industrial_biomass_CHP",
            "wind_onshore",
            "wind_offshore",
            "solar",
            "solar_rooftop",
            "geo_thermal",
            "load shedding",
            "extendable_storage",
            "other_renewable",
            "reservoir",
            "run_of_river",
            "pumped_hydro",
        }
        # Attention: elec_network.generators.carrier.unique()
        gen = elec_network.generators.loc[
            (elec_network.generators.carrier.isin(non_conv_types) == False)
        ].groupby("bus").p_nom.sum().reindex(
            elec_network.buses.index, fill_value=0.0
        ) + elec_network.storage_units.loc[
            (elec_network.storage_units.carrier.isin(non_conv_types) == False)
        ].groupby(
            "bus"
        ).p_nom.sum().reindex(
            elec_network.buses.index, fill_value=0.0
        )

        load = elec_network.loads_t.p_set.mean().groupby(elec_network.loads.bus).sum()

        b_i = x.index
        g = normed(gen.reindex(b_i, fill_value=0))
        l = normed(load.reindex(b_i, fill_value=0))
        w = g + l
        weight = ((w * (100000.0 / w.max())).astype(int)).reindex(
            elec_network.buses.index, fill_value=1
        )

        if save:
            weight.to_csv(save)

        return weight

    def normed(x):
        return (x / x.sum()).fillna(0.0)

    # prepare k-mean
    # k-means clustering (first try)
    network.generators.control = "PV"
    network.storage_units.control[
        network.storage_units.carrier == "extendable_storage"
    ] = "PV"

    # problem our lines have no v_nom. this is implicitly defined by the
    # connected buses:
    network.lines["v_nom"] = network.lines.bus0.map(network.buses.v_nom)

    # adjust the electrical parameters of the lines which are not 380.
    lines_v_nom_b = network.lines.v_nom != 380

    voltage_factor = (network.lines.loc[lines_v_nom_b, "v_nom"] / 380.0) ** 2

    network.lines.loc[lines_v_nom_b, "x"] *= 1 / voltage_factor

    network.lines.loc[lines_v_nom_b, "r"] *= 1 / voltage_factor

    network.lines.loc[lines_v_nom_b, "b"] *= voltage_factor

    network.lines.loc[lines_v_nom_b, "g"] *= voltage_factor

    network.lines.loc[lines_v_nom_b, "v_nom"] = 380.0

    trafo_index = network.transformers.index
    transformer_voltages = pd.concat(
        [
            network.transformers.bus0.map(network.buses.v_nom),
            network.transformers.bus1.map(network.buses.v_nom),
        ],
        axis=1,
    )

    network.import_components_from_dataframe(
        network.transformers.loc[
            :, ["bus0", "bus1", "x", "s_nom", "capital_cost", "sub_network",
                "s_max_pu", "lifetime"]
        ]
        .assign(
            x=network.transformers.x * (380.0 / transformer_voltages.max(axis=1)) ** 2,
            length=1,
        )
        .set_index("T" + trafo_index),
        "Line",
    )
    network.lines.carrier = "AC"
    network.transformers.drop(trafo_index, inplace=True)

    for attr in network.transformers_t:
        network.transformers_t[attr] = network.transformers_t[attr].reindex(columns=[])

    network.buses["v_nom"][network.buses.carrier == "AC"] = 380.0

    elec_network = select_elec_network(etrago)

    # State whether to create a bus weighting and save it, create or not save
    # it, or use a bus weighting from a csv file
    if kmean_settings["bus_weight_tocsv"] is not None:
        weight = weighting_for_scenario(
            x=elec_network.buses, save=kmean_settings["bus_weight_tocsv"]
        )
    elif kmean_settings["bus_weight_fromcsv"] is not None:      
        weight = pd.read_csv(kmean_settings["bus_weight_fromcsv"],
                             index_col= "Bus", squeeze= True)
        weight.index = weight.index.astype(str)
    else:
        weight = weighting_for_scenario(x=elec_network.buses, save=False)

    # remove stubs
    if kmean_settings["remove_stubs"]:
        network.determine_network_topology()
        busmap = busmap_by_stubs(network)
        network.generators["weight"] = network.generators["p_nom"]
        aggregate_one_ports = network.one_port_components.copy()
        aggregate_one_ports.discard("Generator")

        # reset coordinates to the new reduced guys, rather than taking an
        # average (copied from pypsa.networkclustering)
        if kmean_settings["use_reduced_coordinates"]:
            # TODO : FIX THIS HACK THAT HAS UNEXPECTED SIDE-EFFECTS,
            # i.e. network is changed in place!!
            network.buses.loc[busmap.index, ["x", "y"]] = network.buses.loc[
                busmap, ["x", "y"]
            ].values

        clustering = get_clustering_from_busmap(
            network,
            busmap,
            aggregate_generators_weighted=True,
            one_port_strategies=strategies_one_ports(),
            generator_strategies=strategies_generators(),
            aggregate_one_ports=aggregate_one_ports,
            line_length_factor=kmean_settings["line_length_factor"],
        )
        network = clustering.network

        weight = weight.groupby(busmap.values).sum()

    if kmean_settings['cluster_foreign_AC'] == False:
        n_clusters = kmean_settings["n_clusters_AC"] - \
            sum((network.buses.carrier == "AC") & (network.buses.country != "DE"))
    else: 
        n_clusters = kmean_settings["n_clusters_AC"]

    # k-mean clustering
    if not kmean_settings["k_busmap"]:
        busmap = busmap_by_kmeans(
            elec_network,
            bus_weightings=pd.Series(weight),
            n_clusters=n_clusters,
            n_init=kmean_settings["n_init"],
            max_iter=kmean_settings["max_iter"],
            tol=kmean_settings["tol"],
        )
        busmap.to_csv(
            "kmeans_elec_busmap_" + str(kmean_settings["n_clusters_AC"]) + "_result.csv")
    else:
        df = pd.read_csv(kmean_settings["k_busmap"])
        df = df.astype(str)
        df = df.set_index("Bus")
        busmap = df.squeeze("columns")

    etrago.network = network.copy()
    network, busmap = adjust_no_electric_network(etrago, busmap, cluster_met="k-mean")
    
    pd.DataFrame(busmap.items(), columns=["bus0", "bus1"]).to_csv(
    "kmeans_elecgrid_busmap_" + str(kmean_settings["n_clusters_AC"]) + "_result.csv",
    index=False,)

    network.generators["weight"] = network.generators["p_nom"]
    aggregate_one_ports = network.one_port_components.copy()
    aggregate_one_ports.discard("Generator")

    clustering = get_clustering_from_busmap(
        network,
        busmap,
        aggregate_generators_weighted=True,
        one_port_strategies=strategies_one_ports(),
        generator_strategies=strategies_generators(),
        aggregate_one_ports=aggregate_one_ports,
        line_length_factor=kmean_settings["line_length_factor"],
    )

    clustering.network.links, clustering.network.links_t =\
        group_links(clustering.network)

    return (clustering, busmap)


def select_elec_network(etrago):

    elec_network = etrago.network.copy()
    if etrago.args["network_clustering"]["cluster_foreign_AC"]:
        elec_network.buses = elec_network.buses[elec_network.buses.carrier == "AC"]
        elec_network.links = elec_network.links[
            (elec_network.links.carrier == "AC") | (elec_network.links.carrier == "DC")
        ]
    else:
        elec_network.buses = elec_network.buses[(elec_network.buses.carrier == "AC") &
                                                (elec_network.buses.country == "DE")]

    # Dealing with generators
    elec_network.generators = elec_network.generators[
        elec_network.generators.bus.isin(elec_network.buses.index)
    ]

    for attr in elec_network.generators_t:
        elec_network.generators_t[attr] = elec_network.generators_t[attr].loc[
            :,
            elec_network.generators_t[attr].columns.isin(elec_network.generators.index),
        ]

    # Dealing with loads
    elec_network.loads = elec_network.loads[
        elec_network.loads.bus.isin(elec_network.buses.index)
    ]

    for attr in elec_network.loads_t:
        elec_network.loads_t[attr] = elec_network.loads_t[attr].loc[
            :, elec_network.loads_t[attr].columns.isin(elec_network.loads.index)
        ]

    # Dealing with storage_units
    elec_network.storage_units = elec_network.storage_units[
        elec_network.storage_units.bus.isin(elec_network.buses.index)
    ]

    for attr in elec_network.storage_units_t:
        elec_network.storage_units_t[attr] = elec_network.storage_units_t[attr].loc[
            :,
            elec_network.storage_units_t[attr].columns.isin(
                elec_network.storage_units.index
            ),
        ]

    # Dealing with stores
    elec_network.stores = elec_network.stores[
        elec_network.stores.bus.isin(elec_network.buses.index)
    ]

    for attr in elec_network.stores_t:
        elec_network.stores_t[attr] = elec_network.stores_t[attr].loc[
            :,
            elec_network.stores_t[attr].columns.isin(elec_network.stores.index),
        ]

    return elec_network


def dijkstras_algorithm(network, medoid_idx, busmap_kmedoid):
    """Function for combination of k-medoids Clustering and Dijkstra's algorithm.
      Creates a busmap assigning the nodes of a original network
      to the nodes of a clustered network
      considering the electrical distances based on Dijkstra's shortest path.
      Parameters
    centers
         ----------
      network : pypsa.Network object
          Container for all network components.

      medoid_idx : pd.Series
          Indices of k-medoids
      busmap_kmedoid: pd.Series
          Busmap based on k-medoids clustering
      Returns
      -------
      busmap (format: with labels)
    """

    # original data
    o_buses = network.buses.index
    # k-medoids centers
    medoid_idx = medoid_idx.astype("str")
    c_buses = medoid_idx.tolist()

    # list of all possible pathways
    ppathss = list(product(o_buses, c_buses))

    # graph creation
    lines = network.lines
    edges = [(row.bus0, row.bus1, row.length, ix) for ix, row in lines.iterrows()]
    M = graph_from_edges(edges)

    # processor count
    cpu_cores = mp.cpu_count() - 1

    # calculation of shortest path between original points and k-medoids centers
    # using multiprocessing
    p = mp.Pool(cpu_cores)
    chunksize = ceil(len(ppathss) / cpu_cores)
    container = p.starmap(shortest_path, gen(ppathss, chunksize, M))
    df = pd.concat(container)
    dump(df, open("df.p", "wb"))

    # assignment of data points to closest k-medoids centers
    df["path_length"] = pd.to_numeric(df["path_length"])
    mask = df.groupby(level="source")["path_length"].idxmin()
    df_dijkstra = df.loc[mask, :]
    df_dijkstra.reset_index(inplace=True)

    # delete double entries in df due to multiprocessing
    df_dijkstra.drop_duplicates(inplace=True)
    df_dijkstra.index = df_dijkstra["source"]

    # creation of new busmap with final assignment (format: medoids indices)
    busmap_ind = pd.Series(df_dijkstra["target"], dtype=object).rename(
        "final_assignment", inplace=True
    )
    busmap_ind.index = df_dijkstra["source"]

    # adaption of busmap to format with labels (necessary for aggregation)
    busmap = busmap_ind.copy()
    mapping=pd.Series(index=medoid_idx, data=medoid_idx.index)
    busmap = busmap_ind.map(mapping).astype(str)
    busmap.index = list(busmap.index.astype(str))

    return busmap


def kmedoids_dijkstra_clustering(etrago):
    """Function of the k-medoids Dijkstra Clustering approach. Maps an original
    network to a new one with adjustable number of nodes and new coordinates.
    This approach conducts a k-medoids Clustering followd by a Dijkstra's algortihm
    assigning the original buses considering their electrical distances to the
    identified medoids.
    Parameters
    ----------
    network : :class:`pypsa.Network
        Container for all network components.
    n_clusters : int
        Desired number of clusters.
    load_cluster : boolean
        Loads cluster coordinates from a former calculation.
    line_length_factor : float
        Factor to multiply the crow-flies distance between new buses in order
        to get new line lengths.
    bus_weight_tocsv : str
        Creates a bus weighting based on conventional generation and load
        and save it to a csv file.
    bus_weight_fromcsv : str
        Loads a bus weighting from a csv file to apply it to the clustering
        algorithm.
    Returns
    -------
    network : pypsa.Network object
        Container for all network components.
    """

    network = etrago.network
    settings = etrago.args["network_clustering"]

    def weighting_for_scenario(x, save=None):
        """ """
        # define weighting based on conventional 'old' generator spatial
        # distribution
        non_conv_types = {
            "biomass",
            "central_biomass_CHP",
            "industrial_biomass_CHP",
            "wind_onshore",
            "wind_offshore",
            "solar",
            "solar_rooftop",
            "geo_thermal",
            "load shedding",
            "extendable_storage",
            "other_renewable",
            "reservoir",
            "run_of_river",
            "pumped_hydro",
        }
        # Attention: network.generators.carrier.unique()
        gen = network.generators.loc[
            (network.generators.carrier.isin(non_conv_types) == False)
        ].groupby("bus").p_nom.sum().reindex(
            network.buses.index, fill_value=0.0
        ) + network.storage_units.loc[
            (network.storage_units.carrier.isin(non_conv_types) == False)
        ].groupby(
            "bus"
        ).p_nom.sum().reindex(
            network.buses.index, fill_value=0.0
        )

        load = network.loads_t.p_set.mean().groupby(network.loads.bus).sum()

        b_i = x.index
        g = normed(gen.reindex(b_i, fill_value=0))
        l = normed(load.reindex(b_i, fill_value=0))

        w = g + l
        weight = ((w * (100000.0 / w.max())).astype(int)).reindex(
            network.buses.index, fill_value=1
        )

        if save:
            weight.to_csv(save)

        return weight

    def normed(x):
        return (x / x.sum()).fillna(0.0)

    # prepare k-mean
    # k-means clustering (first try)
    network.generators.control = "PV"
    network.storage_units.control[
        network.storage_units.carrier == "extendable_storage"
    ] = "PV"

    # problem our lines have no v_nom. this is implicitly defined by the
    # connected buses:
    network.lines["v_nom"] = network.lines.bus0.map(network.buses.v_nom)

    # adjust the electrical parameters of the lines which are not 380.
    lines_v_nom_b = network.lines.v_nom != 380

    voltage_factor = (network.lines.loc[lines_v_nom_b, "v_nom"] / 380.0) ** 2

    network.lines.loc[lines_v_nom_b, "x"] *= 1 / voltage_factor

    network.lines.loc[lines_v_nom_b, "r"] *= 1 / voltage_factor

    network.lines.loc[lines_v_nom_b, "b"] *= voltage_factor

    network.lines.loc[lines_v_nom_b, "g"] *= voltage_factor

    network.lines.loc[lines_v_nom_b, "v_nom"] = 380.0

    trafo_index = network.transformers.index
    transformer_voltages = pd.concat(
        [
            network.transformers.bus0.map(network.buses.v_nom),
            network.transformers.bus1.map(network.buses.v_nom),
        ],
        axis=1,
    )

    network.import_components_from_dataframe(
        network.transformers.loc[
            :, ["bus0", "bus1", "x", "s_nom", "capital_cost", "sub_network", "s_max_pu", "lifetime"]
        ]
        .assign(
            x=network.transformers.x * (380.0 / transformer_voltages.max(axis=1)) ** 2,
            length=1,
        )
        .set_index("T" + trafo_index),
        "Line",
    )
    network.lines.carrier = "AC"
    network.transformers.drop(trafo_index, inplace=True)

    for attr in network.transformers_t:
        network.transformers_t[attr] = network.transformers_t[attr].reindex(columns=[])

    network.buses["v_nom"] = 380.0

    network_elec = select_elec_network(etrago)
    lines_col = network_elec.lines.columns

    # The Dijkstra clustering works using the shortest electrical path between
    # buses. In some cases, a bus has just DC connections, which are considered
    # links. Therefore it is necessary to include temporarily the DC links
    # into the lines table.
    dc = network.links[network.links.carrier == "DC"]
    str1 = 'DC_'
    dc.index = f"{str1}"+dc.index
    lines_plus_dc = network_elec.lines.append(dc)
    lines_plus_dc = lines_plus_dc[lines_col]
    network_elec.lines = lines_plus_dc.copy()
    network_elec.lines["carrier"] = "AC"

    # State whether to create a bus weighting and save it, create or not save
    # it, or use a bus weighting from a csv file
    if settings["bus_weight_tocsv"] is not None:
        weight = weighting_for_scenario(
            x=network_elec.buses, save=settings["bus_weight_tocsv"]
        )
    elif settings["bus_weight_fromcsv"] is not None:
        weight = pd.Series.from_csv(settings["bus_weight_fromcsv"])
        weight.index = weight.index.astype(str)
    else:
        weight = weighting_for_scenario(x=network_elec.buses, save=False)

    # remove stubs
    if settings["remove_stubs"]:

        logger.info(
            "options remove_stubs and use_reduced_coordinates not reasonable for k-medoids Dijkstra Clustering"
        )

    # k-mean clustering
    if not settings["k_busmap"]:

        bus_weightings = pd.Series(weight)
        buses_i = network_elec.buses.index
        points = network_elec.buses.loc[buses_i, ["x", "y"]].values.repeat(
            bus_weightings.reindex(buses_i).astype(int), axis=0
        )

        # k-means clustering
        if settings['cluster_foreign_AC'] == False:
            n_clusters = settings["n_clusters_AC"] - \
                sum((network.buses.carrier == "AC") & (network.buses.country != "DE"))
        else: 
            n_clusters = settings["n_clusters_AC"]
            
        kmeans = KMeans(
            init="k-means++",
            n_clusters=n_clusters,
            n_init=settings["n_init"],
            max_iter=settings["max_iter"],
            tol=settings["tol"],
        )
        kmeans.fit(points)

        busmap = pd.Series(
            data=kmeans.predict(network_elec.buses.loc[buses_i, ["x", "y"]]),
            index=buses_i,
            dtype=object,
        )

        # identify medoids per cluster -> k-medoids clustering

        distances = pd.DataFrame(
            data=kmeans.transform(network_elec.buses.loc[buses_i, ["x", "y"]].values),
            index=buses_i,
            dtype=object,
        )

        medoid_idx = pd.Series(data=np.zeros(shape=n_clusters, dtype=int))
        for i in range(0, n_clusters):
            dist = pd.to_numeric(distances[i])
            index = int(dist.idxmin())
            medoid_idx[i] = index

        # dijkstra's algorithm
        busmap = dijkstras_algorithm(network_elec, medoid_idx, busmap)
        busmap.index.name = "bus_id"
        busmap.to_csv(
            "kmedoids_dijkstra_busmap_" + str(settings["n_clusters_AC"]) + "_result.csv"
        )

    else:
        df = pd.read_csv(settings["k_busmap"])
        df = df.astype(str)
        df = df.set_index("bus_id")
        busmap = df.squeeze("columns")
    
    
    network, busmap = adjust_no_electric_network(
        etrago, busmap, cluster_met="Dijkstra"
    )

    network.generators["weight"] = network.generators["p_nom"]
    aggregate_one_ports = network.one_port_components.copy()
    aggregate_one_ports.discard("Generator")

    clustering = get_clustering_from_busmap(
        network,
        busmap,
        aggregate_generators_weighted=True,
        one_port_strategies=strategies_one_ports(),
        generator_strategies=strategies_generators(),
        aggregate_one_ports=aggregate_one_ports,
        line_length_factor=settings["line_length_factor"],
    )

    for i in clustering.network.buses[clustering.network.buses.carrier == "AC"].index:
        cluster = int(i)
        if cluster in medoid_idx.index:
            medoid = str(medoid_idx.loc[cluster])
            clustering.network.buses.at[i, 'x'] = network.buses["x"].loc[medoid]
            clustering.network.buses.at[i, 'y'] = network.buses["y"].loc[medoid]

    clustering.network.links, clustering.network.links_t = group_links(clustering.network)

    return (clustering, busmap)


def run_spatial_clustering(self):

    if self.args["network_clustering"]["active"]:

        self.network.generators.control = "PV"

        if self.args["network_clustering"]["method"] == "kmeans":

            logger.info("Start k-mean clustering")

            self.clustering, busmap = kmean_clustering(self)

        elif self.args["network_clustering"]["method"] == "kmedoids-dijkstra":

            logger.info("Start k-medoids Dijkstra Clustering")
            
            self.clustering, busmap = kmedoids_dijkstra_clustering(self)

        self.update_busmap(busmap)


        if self.args["disaggregation"] != None:
            self.disaggregated_network = self.network.copy()

        self.network = self.clustering.network.copy()

        buses_by_country(self)

        self.geolocation_buses()

        self.network.generators.control[self.network.generators.control == ""] = "PV"
        logger.info(
            "Network clustered to {} buses with ".format(
                self.args["network_clustering"]["n_clusters_AC"]
            )
            + self.args["network_clustering"]["method"]
        )<|MERGE_RESOLUTION|>--- conflicted
+++ resolved
@@ -76,7 +76,7 @@
 
 
 def adjust_no_electric_network(etrago, busmap, cluster_met):
-    
+
     network = etrago.network.copy()
     # network2 is supposed to contain all the not electrical or gas buses and links
     network2 = network.copy()
@@ -107,7 +107,7 @@
     # busmap2 maps all the no electrical buses to the new buses based on the
     # eHV network
     busmap2 = {}
-    
+
     # Map crossborder AC buses in case that they were not part of the k-mean clustering
     if (not(etrago.args["network_clustering"]["cluster_foreign_AC"]) &
         (cluster_met in ["k-mean", "Dijkstra"])):
@@ -116,7 +116,7 @@
                                   (buses_orig["carrier"] == "AC")]
         for bus_out in ac_buses_out.index:
             busmap2[bus_out] = bus_out
-    
+
     for bus_ne in network2.buses.index:
         bus_hv = -1
         carry = network2.buses.loc[bus_ne, "carrier"]
@@ -320,10 +320,7 @@
         "lifetime": np.mean,
     }
 
-<<<<<<< HEAD
-=======
-
->>>>>>> 41280fe9
+
 def group_links(network, with_time=True, carriers=None, cus_strateg=dict()):
     """
     Aggregate network.links and network.links_t after any kind of clustering
@@ -357,7 +354,7 @@
         )
 
     weighting = links.p_nom.groupby(grouper, axis=0).transform(normed_or_uniform)
-    strategies = strategies_links()    
+    strategies = strategies_links()
     strategies.update(cus_strateg)
     new_df = links.groupby(grouper, axis=0).agg(strategies)
     new_df.index = _flatten_multiindex(new_df.index).rename("name")
@@ -415,7 +412,7 @@
     network_c = Network()
 
     network, busmap = adjust_no_electric_network(etrago, busmap, cluster_met="ehv")
-    
+
     pd.DataFrame(busmap.items(), columns=["bus0", "bus1"]).to_csv(
     "ehv_elecgrid_busmap_result.csv", index=False,)
 
@@ -786,9 +783,9 @@
         self.network, busmap = cluster_on_extra_high_voltage(
             self.network, busmap, with_time=True
         )
-        
+
         self.update_busmap(busmap)
-        
+
         logger.info("Network clustered to EHV-grid")
 
 
@@ -950,7 +947,7 @@
         weight = weighting_for_scenario(
             x=elec_network.buses, save=kmean_settings["bus_weight_tocsv"]
         )
-    elif kmean_settings["bus_weight_fromcsv"] is not None:      
+    elif kmean_settings["bus_weight_fromcsv"] is not None:
         weight = pd.read_csv(kmean_settings["bus_weight_fromcsv"],
                              index_col= "Bus", squeeze= True)
         weight.index = weight.index.astype(str)
@@ -990,7 +987,7 @@
     if kmean_settings['cluster_foreign_AC'] == False:
         n_clusters = kmean_settings["n_clusters_AC"] - \
             sum((network.buses.carrier == "AC") & (network.buses.country != "DE"))
-    else: 
+    else:
         n_clusters = kmean_settings["n_clusters_AC"]
 
     # k-mean clustering
@@ -1013,7 +1010,7 @@
 
     etrago.network = network.copy()
     network, busmap = adjust_no_electric_network(etrago, busmap, cluster_met="k-mean")
-    
+
     pd.DataFrame(busmap.items(), columns=["bus0", "bus1"]).to_csv(
     "kmeans_elecgrid_busmap_" + str(kmean_settings["n_clusters_AC"]) + "_result.csv",
     index=False,)
@@ -1353,9 +1350,9 @@
         if settings['cluster_foreign_AC'] == False:
             n_clusters = settings["n_clusters_AC"] - \
                 sum((network.buses.carrier == "AC") & (network.buses.country != "DE"))
-        else: 
+        else:
             n_clusters = settings["n_clusters_AC"]
-            
+
         kmeans = KMeans(
             init="k-means++",
             n_clusters=n_clusters,
@@ -1397,8 +1394,8 @@
         df = df.astype(str)
         df = df.set_index("bus_id")
         busmap = df.squeeze("columns")
-    
-    
+
+
     network, busmap = adjust_no_electric_network(
         etrago, busmap, cluster_met="Dijkstra"
     )
@@ -1444,7 +1441,7 @@
         elif self.args["network_clustering"]["method"] == "kmedoids-dijkstra":
 
             logger.info("Start k-medoids Dijkstra Clustering")
-            
+
             self.clustering, busmap = kmedoids_dijkstra_clustering(self)
 
         self.update_busmap(busmap)
