# -*- coding: utf-8 -*-
# Copyright 2016-2018  Flensburg University of Applied Sciences,
# Europa-Universität Flensburg,
# Centre for Sustainable Energy Systems,
# DLR-Institute for Networked Energy Systems

# This program is free software; you can redistribute it and/or
# modify it under the terms of the GNU Affero General Public License as
# published by the Free Software Foundation; either version 3 of the
# License, or (at your option) any later version.

# This program is distributed in the hope that it will be useful,
# but WITHOUT ANY WARRANTY; without even the implied warranty of
# MERCHANTABILITY or FITNESS FOR A PARTICULAR PURPOSE.  See the
# GNU Affero General Public License for more details.

# You should have received a copy of the GNU General Public License
# along with this program.  If not, see <http://www.gnu.org/licenses/>.

# File description for read-the-docs
""" Networkclustering.py defines the methods to cluster power grid networks
spatially for applications within the tool eTraGo."""

import os

if "READTHEDOCS" not in os.environ:
    from etrago.tools.utilities import *
    from pypsa.networkclustering import (
        aggregatebuses,
        aggregateoneport,
        aggregategenerators,
        get_clustering_from_busmap,
        busmap_by_kmeans,
        busmap_by_stubs,
        _make_consense,
        _flatten_multiindex,
    )
    from itertools import product
    import networkx as nx
    import multiprocessing as mp
    from math import ceil
    import pandas as pd
    from networkx import NetworkXNoPath
    from sklearn.cluster import KMeans
    from pickle import dump
    from pypsa import Network
    import pypsa.io as io
    import pypsa.components as components
    from six import iteritems
    from sqlalchemy import or_, exists
    import numpy as np
    import logging

    logger = logging.getLogger(__name__)

__copyright__ = (
    "Flensburg University of Applied Sciences, "
    "Europa-Universität Flensburg, "
    "Centre for Sustainable Energy Systems, "
    "DLR-Institute for Networked Energy Systems"
)
__license__ = "GNU Affero General Public License Version 3 (AGPL-3.0)"
__author__ = "s3pp, wolfbunke, ulfmueller, lukasol"

# TODO: Workaround because of agg


def _leading(busmap, df):
    """ """

    def leader(x):
        ix = busmap[x.index[0]]
        return df.loc[ix, x.name]

    return leader


def adjust_no_electric_network(etrago, busmap, cluster_met):
    
    network = etrago.network.copy()
    # network2 is supposed to contain all the not electrical or gas buses and links
    network2 = network.copy()
    network2.buses = network2.buses[
        (network2.buses["carrier"] != "AC")
        & (network2.buses["carrier"] != "CH4")
        & (network2.buses["carrier"] != "H2_grid")
        & (network2.buses["carrier"] != "H2_ind_load")
        & (network2.buses["carrier"] != "rural_heat")
        & (network2.buses["carrier"] != "rural_heat_store")
        & (network2.buses["carrier"] != "central_heat")
        & (network2.buses["carrier"] != "central_heat_store")
    ]
    map_carrier = {
        "H2_saltcavern": "power_to_H2",
        "dsm": "dsm",
        "Li ion": "BEV charger"
    }

    # no_elec_to_cluster maps the no electrical buses to the eHV/kmean bus
    no_elec_to_cluster = pd.DataFrame(
        columns=["cluster", "carrier", "new_bus"]
    ).set_index("new_bus")

    max_bus = max([int(item) for item in network.buses.index.to_list()])

    no_elec_conex = []
    # busmap2 maps all the no electrical buses to the new buses based on the
    # eHV network
    busmap2 = {}
    
    # Map crossborder AC buses in case that they were not part of the k-mean clustering
    if (not(etrago.args["network_clustering_kmeans"]["cluster_foreign_AC"]) &
        (cluster_met == "k-mean")):
        buses_orig = network.buses.copy()
        ac_buses_out = buses_orig[(buses_orig["country"] != "DE") &
                                  (buses_orig["carrier"] == "AC")]
        for bus_out in ac_buses_out.index:
            busmap2[bus_out] = bus_out
    
    for bus_ne in network2.buses.index:
        bus_hv = -1
        carry = network2.buses.loc[bus_ne, "carrier"]

        if (
            len(
                network2.links[
                    (network2.links["bus1"] == bus_ne)
                    & (network2.links["carrier"] == map_carrier[carry])
                ]
            )
            > 0
        ):
            df = network2.links[
                (network2.links["bus1"] == bus_ne)
                & (network2.links["carrier"] == map_carrier[carry])
            ].copy()
            df["elec"] = df["bus0"].isin(busmap.keys())
            df = df[df["elec"] == True]
            if len(df) > 0:
                bus_hv = df["bus0"][0]

        if bus_hv == -1:
            busmap2[bus_ne] = str(bus_ne)
            no_elec_conex.append(bus_ne)
            continue

        if (
            (no_elec_to_cluster.cluster == busmap[bus_hv])
            & (no_elec_to_cluster.carrier == carry)
        ).any():

            bus_cluster = no_elec_to_cluster[
                (no_elec_to_cluster.cluster == busmap[bus_hv])
                & (no_elec_to_cluster.carrier == carry)
            ].index[0]
        else:
            bus_cluster = str(max_bus + 1)
            max_bus = max_bus + 1
            new = pd.Series(
                {"cluster": busmap[bus_hv], "carrier": carry}, name=bus_cluster
            )
            no_elec_to_cluster = no_elec_to_cluster.append(new)

        busmap2[bus_ne] = bus_cluster

    if no_elec_conex:
        logger.info(
            f"""There are {len(no_elec_conex)} buses that have no direct
            connection to the electric network"""
        )

    # Add the gas buses to the busmap and map them to themself
    for gas_bus in network.buses[
        (network.buses["carrier"] == "H2_grid")
        | (network.buses["carrier"] == "H2_ind_load")
        | (network.buses["carrier"] == "CH4")
        | (network.buses["carrier"] == "rural_heat")
        | (network.buses["carrier"] == "rural_heat_store")
        | (network.buses["carrier"] == "central_heat")
        | (network.buses["carrier"] == "central_heat_store")
    ].index:

        busmap2[gas_bus] = gas_bus

    busmap = {**busmap, **busmap2}

    # The new buses based on the eHV network for not electrical buses are created
    if cluster_met in ["k-mean", "Dijkstra"]:
        for no_elec_bus in no_elec_to_cluster.index:
            cluster_bus = no_elec_to_cluster.loc[no_elec_bus, :].cluster
            carry = no_elec_to_cluster.loc[no_elec_bus, :].carrier
            new_bus = pd.Series(
                {
                    "scn_name": np.nan,
                    "v_nom": np.nan,
                    "carrier": carry,
                    "x": np.nan,
                    "y": np.nan,
                    "geom": np.nan,
                    "type": "",
                    "v_mag_pu_set": 1,
                    "v_mag_pu_min": 0,
                    "v_mag_pu_max": np.inf,
                    "control": "PV",
                    "sub_network": "",
                    "country": np.nan,
                },
                name=no_elec_bus,
            )
            network.buses = network.buses.append(new_bus)

    else:
        for no_elec_bus in no_elec_to_cluster.index:
            cluster_bus = no_elec_to_cluster.loc[no_elec_bus, :].cluster
            carry = no_elec_to_cluster.loc[no_elec_bus, :].carrier
            new_bus = pd.Series(
                {
                    "scn_name": network.buses.at[cluster_bus, "scn_name"],
                    "v_nom": np.nan,
                    "carrier": carry,
                    "x": network.buses.at[cluster_bus, "x"],
                    "y": network.buses.at[cluster_bus, "y"],
                    "geom": network.buses.at[cluster_bus, "geom"],
                    "type": "",
                    "v_mag_pu_set": 1,
                    "v_mag_pu_min": 0,
                    "v_mag_pu_max": np.inf,
                    "control": "PV",
                    "sub_network": "",
                    "country": network.buses.at[cluster_bus, "country"],
                },
                name=no_elec_bus,
            )
            network.buses = network.buses.append(new_bus)

    return network, busmap


def _make_consense_links(x):
    v = x.iat[0]
    assert (
        x == v
    ).all() or x.isnull().all(), f"No consense in table links column {x.name}: \n {x}"
    return v


def nan_links(x):
    return np.nan


def ext_storage(x):
    v = any(x[x == True])
    return v


def strategies_one_ports():
    return {
        "StorageUnit": {
            "marginal_cost": np.mean,
            "capital_cost": np.mean,
            "efficiency_dispatch": np.mean,
            "standing_loss": np.mean,
            "efficiency_store": np.mean,
            "p_min_pu": np.min,
            "p_nom_extendable": ext_storage,
        },
        "Store": {
            "marginal_cost": np.mean,
            "capital_cost": np.mean,
            "standing_loss": np.mean,
            "e_nom": np.sum,
            "e_nom_min": np.sum,
            "e_nom_max": np.sum,
            "e_initial": np.sum,
        },
    }

def agg_e_nom_max(x):
    if (x == np.inf).any():
        return np.inf
    else:
        return x.sum()

def strategies_generators():
    return {
        "p_nom_min": np.min,
        "p_nom_max": np.min,
        "weight": np.sum,
        "p_nom": np.sum,
        "p_nom_opt": np.sum,
        "marginal_cost": np.mean,
        "capital_cost": np.mean,
        "e_nom_max": agg_e_nom_max,
    }

def strategies_links():
    return {
        "scn_name": _make_consense_links,
        "bus0": _make_consense_links,
        "bus1": _make_consense_links,
        "carrier": _make_consense_links,
        "p_nom": np.sum,
        "p_nom_extendable": _make_consense_links,
        "p_nom_max": np.sum,
        "capital_cost": np.mean,
        "length": np.mean,
        "geom": nan_links,
        "topo": nan_links,
        "type": nan_links,
        "efficiency": np.mean,
        "p_nom_min": np.min,
        "p_set": np.mean,
        "p_min_pu": np.min,
        "p_max_pu": np.max,
        "marginal_cost": np.mean,
        "terrain_factor": _make_consense_links,
        "p_nom_opt": np.mean,
        "country": nan_links,
        "build_year": np.mean,
        "lifetime": np.mean,
    }


def group_links(network, with_time=True, carriers=None, cus_strateg=dict()):
    """
    Aggregate network.links and network.links_t after any kind of clustering

    Parameters
    ----------
    network : pypsa.Network object
        Container for all network components.
    with_time : bool
        says if the network object contains timedependent series.
    carriers : list of strings
        Describe which typed of carriers should be aggregated. The default is None.
    strategies : dictionary
        custom strategies to perform the aggregation

    Returns
    -------
    new_df : links aggregated based on bus0, bus1 and carrier
    new_pnl : links time series aggregated
    """
    if carriers is None:
        carriers = network.links.carrier.unique()

    links_agg_b = network.links.carrier.isin(carriers)
    links = network.links.loc[links_agg_b]
    grouper = [links.bus0, links.bus1, links.carrier]

    def normed_or_uniform(x):
        return (
            x / x.sum() if x.sum(skipna=False) > 0 else pd.Series(1.0 / len(x), x.index)
        )

    weighting = links.p_nom.groupby(grouper, axis=0).transform(normed_or_uniform)
<<<<<<< HEAD
    links["capital_cost"] *= weighting
    strategies = strategies_links()
=======
    strategies = strategies_links()    
>>>>>>> 78edc4da
    strategies.update(cus_strateg)
    new_df = links.groupby(grouper, axis=0).agg(strategies)
    new_df.index = _flatten_multiindex(new_df.index).rename("name")
    new_df = pd.concat([new_df, network.links.loc[~links_agg_b]], axis=0, sort=False)
    new_df["new_id"] = np.arange(len(new_df)).astype(str)
    cluster_id = new_df["new_id"].to_dict()
    new_df.set_index("new_id", inplace=True)
    new_df.index = new_df.index.rename("Link")

    new_pnl = dict()
    if with_time:
        for attr, df in network.links_t.items():
            pnl_links_agg_b = df.columns.to_series().map(links_agg_b)
            df_agg = df.loc[:, pnl_links_agg_b]
            if not df_agg.empty:
                if attr in ["efficiency", "p_max_pu", "p_min_pu"]:
                    df_agg = df_agg.multiply(weighting.loc[df_agg.columns], axis=1)
                pnl_df = df_agg.groupby(grouper, axis=1).sum()
                pnl_df.columns = _flatten_multiindex(pnl_df.columns).rename("name")
                new_pnl[attr] = pd.concat(
                    [df.loc[:, ~pnl_links_agg_b], pnl_df], axis=1, sort=False
                )
                new_pnl[attr].columns = new_pnl[attr].columns.map(cluster_id)
            else:
                new_pnl[attr] = network.links_t[attr]

    return new_df, new_pnl


def cluster_on_extra_high_voltage(etrago, busmap, with_time=True):
    """Main function of the EHV-Clustering approach. Creates a new clustered
    pypsa.Network given a busmap mapping all bus_ids to other bus_ids of the
    same network.

    Parameters
    ----------
    network : pypsa.Network
        Container for all network components.

    busmap : dict
        Maps old bus_ids to new bus_ids.

    with_time : bool
        If true time-varying data will also be aggregated.

    Returns
    -------
    network : pypsa.Network
        Container for all network components of the clustered network.

    busmap : dict
        Maps old bus_ids to new bus_ids including all sectors.
    """

    network_c = Network()

    network, busmap = adjust_no_electric_network(network, busmap, cluster_met="ehv")
    
    pd.DataFrame(busmap.items(), columns=["bus0", "bus1"]).to_csv(
    "ehv_elecgrid_busmap_result.csv", index=False,)

    buses = aggregatebuses(
        network,
        busmap,
        {"x": _leading(busmap, network.buses), "y": _leading(busmap, network.buses)},
    )

    # keep attached lines
    lines = network.lines.copy()
    mask = lines.bus0.isin(buses.index)
    lines = lines.loc[mask, :]

    # keep attached transformer
    transformers = network.transformers.copy()
    mask = transformers.bus0.isin(buses.index)
    transformers = transformers.loc[mask, :]

    io.import_components_from_dataframe(network_c, buses, "Bus")
    io.import_components_from_dataframe(network_c, lines, "Line")
    io.import_components_from_dataframe(network_c, transformers, "Transformer")

    # Dealing with links
    links = network.links.copy()
    dc_links = links[links["carrier"] == "DC"]
    links = links[links["carrier"] != "DC"]

    new_links = (
        links.assign(bus0=links.bus0.map(busmap), bus1=links.bus1.map(busmap))
        .dropna(subset=["bus0", "bus1"])
        .loc[lambda df: df.bus0 != df.bus1]
    )

    new_links = new_links.append(dc_links)
    new_links["topo"] = np.nan
    io.import_components_from_dataframe(network_c, new_links, "Link")

    if with_time:
        network_c.snapshots = network.snapshots
        network_c.set_snapshots(network.snapshots)
        network_c.snapshot_weightings = network.snapshot_weightings.copy()

        for attr, df in network.lines_t.items():
            mask = df.columns[df.columns.isin(lines.index)]
            df = df.loc[:, mask]
            if not df.empty:
                io.import_series_from_dataframe(network_c, df, "Line", attr)

        for attr, df in network.links_t.items():
            mask = df.columns[df.columns.isin(links.index)]
            df = df.loc[:, mask]
            if not df.empty:
                io.import_series_from_dataframe(network_c, df, "Link", attr)

    # dealing with generators
    network.generators.control = "PV"
    network.generators["weight"] = 1

    new_df, new_pnl = aggregategenerators(
        network, busmap, with_time, custom_strategies=strategies_generators()
    )
    io.import_components_from_dataframe(network_c, new_df, "Generator")
    for attr, df in iteritems(new_pnl):
        io.import_series_from_dataframe(network_c, df, "Generator", attr)

    # dealing with all other components
    aggregate_one_ports = network.one_port_components.copy()
    aggregate_one_ports.discard("Generator")

    for one_port in aggregate_one_ports:
        one_port_strategies = strategies_one_ports()
        new_df, new_pnl = aggregateoneport(
            network,
            busmap,
            component=one_port,
            with_time=with_time,
            custom_strategies=one_port_strategies.get(one_port, {}),
        )
        io.import_components_from_dataframe(network_c, new_df, one_port)
        for attr, df in iteritems(new_pnl):
            io.import_series_from_dataframe(network_c, df, one_port, attr)

    network_c.links, network_c.links_t = group_links(network_c)

    network_c.determine_network_topology()

    return (network_c.copy(), busmap)


def graph_from_edges(edges):
    """Constructs an undirected multigraph from a list containing data on
    weighted edges.

    Parameters
    ----------
    edges : list
        List of tuples each containing first node, second node, weight, key.

    Returns
    -------
    M : :class:`networkx.classes.multigraph.MultiGraph
    """

    M = nx.MultiGraph()

    for e in edges:

        n0, n1, weight, key = e

        M.add_edge(n0, n1, weight=weight, key=key)

    return M


def gen(nodes, n, graph):
    # TODO There could be a more convenient way of doing this. This generators
    # single purpose is to prepare data for multiprocessing's starmap function.
    """Generator for applying multiprocessing.

    Parameters
    ----------
    nodes : list
        List of nodes in the system.

    n : int
        Number of desired multiprocessing units.

    graph : :class:`networkx.classes.multigraph.MultiGraph
        Graph representation of an electrical grid.

    Returns
    -------
    None
    """

    g = graph.copy()

    for i in range(0, len(nodes), n):
        yield (nodes[i : i + n], g)


def shortest_path(paths, graph):
    """Finds the minimum path lengths between node pairs defined in paths.

    Parameters
    ----------
    paths : list
        List of pairs containing a source and a target node

    graph : :class:`networkx.classes.multigraph.MultiGraph
        Graph representation of an electrical grid.

    Returns
    -------
    df : pd.DataFrame
        DataFrame holding source and target node and the minimum path length.
    """

    idxnames = ["source", "target"]
    idx = pd.MultiIndex.from_tuples(paths, names=idxnames)
    df = pd.DataFrame(index=idx, columns=["path_length"])
    df.sort_index(inplace=True)

    for s, t in paths:

        try:
            df.loc[(s, t), "path_length"] = nx.dijkstra_path_length(graph, s, t)

        except NetworkXNoPath:
            continue

    return df


def busmap_by_shortest_path(etrago, scn_name, fromlvl, tolvl, cpu_cores=4):
    """Creates a busmap for the EHV-Clustering between voltage levels based
    on dijkstra shortest path. The result is automatically written to the
    `model_draft` on the <OpenEnergyPlatform>[www.openenergy-platform.org]
    database with the name `ego_grid_pf_hv_busmap` and the attributes scn_name
    (scenario name), bus0 (node before clustering), bus1 (node after
    clustering) and path_length (path length).
    An AssertionError occurs if buses with a voltage level are not covered by
    the input lists 'fromlvl' or 'tolvl'.

    Parameters
    ----------
    network : pypsa.Network object
        Container for all network components.

    session : sqlalchemy.orm.session.Session object
        Establishes interactions with the database.

    scn_name : str
        Name of the scenario.

    fromlvl : list
        List of voltage-levels to cluster.

    tolvl : list
        List of voltage-levels to remain.

    cpu_cores : int
        Number of CPU-cores.

    Returns
    -------
    None
    """

    # cpu_cores = mp.cpu_count()

    # data preperation
    s_buses = buses_grid_linked(etrago.network, fromlvl)
    lines = connected_grid_lines(etrago.network, s_buses)
    transformer = connected_transformer(etrago.network, s_buses)
    mask = transformer.bus1.isin(buses_of_vlvl(etrago.network, tolvl))

    # temporary end points, later replaced by bus1 pendant
    t_buses = transformer[mask].bus0

    # create all possible pathways
    ppaths = list(product(s_buses, t_buses))

    # graph creation
    edges = [(row.bus0, row.bus1, row.length, ix) for ix, row in lines.iterrows()]
    M = graph_from_edges(edges)

    # applying multiprocessing
    p = mp.Pool(cpu_cores)

    chunksize = ceil(len(ppaths) / cpu_cores)
    container = p.starmap(shortest_path, gen(ppaths, chunksize, M))
    df = pd.concat(container)
    dump(df, open("df.p", "wb"))

    # post processing
    df.sort_index(inplace=True)
    df = df.fillna(10000000)

    mask = df.groupby(level="source")["path_length"].idxmin()
    df = df.loc[mask, :]

    # rename temporary endpoints
    df.reset_index(inplace=True)
    df.target = df.target.map(
        dict(zip(etrago.network.transformers.bus0, etrago.network.transformers.bus1))
    )

    # append to busmap buses only connected to transformer
    transformer = etrago.network.transformers
    idx = list(
        set(buses_of_vlvl(etrago.network, fromlvl)).symmetric_difference(set(s_buses))
    )
    mask = transformer.bus0.isin(idx)

    toappend = pd.DataFrame(
        list(zip(transformer[mask].bus0, transformer[mask].bus1)),
        columns=["source", "target"],
    )
    toappend["path_length"] = 0

    df = pd.concat([df, toappend], ignore_index=True, axis=0)

    # append all other buses
    buses = etrago.network.buses[etrago.network.buses.carrier == "AC"]
    mask = buses.index.isin(df.source)

    assert (buses[~mask].v_nom.astype(int).isin(tolvl)).all()

    tofill = pd.DataFrame([buses.index[~mask]] * 2).transpose()
    tofill.columns = ["source", "target"]
    tofill["path_length"] = 0

    df = pd.concat([df, tofill], ignore_index=True, axis=0)

    # prepare data for export

    df["scn_name"] = scn_name
    df["version"] = etrago.args["gridversion"]

    if not df.version.any():
        df.version = "testcase"

    df.rename(columns={"source": "bus0", "target": "bus1"}, inplace=True)
    df.set_index(["scn_name", "bus0", "bus1"], inplace=True)

    df.to_sql(
        "egon_etrago_hv_busmap", con=etrago.engine, schema="grid", if_exists="append"
    )

    return


def busmap_from_psql(etrago):
    """Retrieves busmap from `model_draft.ego_grid_pf_hv_busmap` on the
    <OpenEnergyPlatform>[www.openenergy-platform.org] by a given scenario
    name. If this busmap does not exist, it is created with default values.

    Parameters
    ----------
    network : pypsa.Network object
        Container for all network components.

    session : sqlalchemy.orm.session.Session object
        Establishes interactions with the database.

    scn_name : str
        Name of the scenario.

    Returns
    -------
    busmap : dict
        Maps old bus_ids to new bus_ids.
    """
    scn_name = (
        etrago.args["scn_name"]
        if etrago.args["scn_extension"] == None
        else etrago.args["scn_name"] + "_ext_" + "_".join(etrago.args["scn_extension"])
    )

    from saio.grid import egon_etrago_hv_busmap

    filter_version = etrago.args["gridversion"]

    if not filter_version:
        filter_version = "testcase"

    def fetch():

        query = (
            etrago.session.query(egon_etrago_hv_busmap.bus0, egon_etrago_hv_busmap.bus1)
            .filter(egon_etrago_hv_busmap.scn_name == scn_name)
            .filter(egon_etrago_hv_busmap.version == filter_version)
        )

        return dict(query.all())

    busmap = fetch()

    # TODO: Or better try/except/finally
    if not busmap:
        print("Busmap does not exist and will be created.\n")

        cpu_cores = input("cpu_cores (default 4): ") or "4"

        busmap_by_shortest_path(
            etrago,
            scn_name,
            fromlvl=[110],
            tolvl=[220, 380, 400, 450],
            cpu_cores=int(cpu_cores),
        )
        busmap = fetch()

    return busmap


def ehv_clustering(self):

    if self.args["network_clustering_ehv"]:

        logger.info("Start ehv clustering")

        self.network.generators.control = "PV"
        busmap = busmap_from_psql(self)

        self.network, busmap = cluster_on_extra_high_voltage(
            self.network, busmap, with_time=True
        )
        
        self.update_busmap(busmap)
        
        logger.info("Network clustered to EHV-grid")


def kmean_clustering(etrago):
    """Main function of the k-mean clustering approach. Maps an original
    network to a new one with adjustable number of nodes and new coordinates.

    Parameters
    ----------
    network : :class:`pypsa.Network
        Container for all network components.

    n_clusters : int
        Desired number of clusters.

    load_cluster : boolean
        Loads cluster coordinates from a former calculation.

    line_length_factor : float
        Factor to multiply the crow-flies distance between new buses in order
        to get new line lengths.

    remove_stubs: boolean
        Removes stubs and stubby trees (i.e. sequentially reducing dead-ends).

    use_reduced_coordinates: boolean
        If True, do not average cluster coordinates, but take from busmap.

    bus_weight_tocsv : str
        Creates a bus weighting based on conventional generation and load
        and save it to a csv file.

    bus_weight_fromcsv : str
        Loads a bus weighting from a csv file to apply it to the clustering
        algorithm.

    Returns
    -------
    network : pypsa.Network object
        Container for all network components.
    """

    network = etrago.network
    kmean_settings = etrago.args["network_clustering"]


    def weighting_for_scenario(x, save=None):
        """ """
        # define weighting based on conventional 'old' generator spatial
        # distribution

        non_conv_types = {
            "biomass",
            "central_biomass_CHP",
            "industrial_biomass_CHP",
            "wind_onshore",
            "wind_offshore",
            "solar",
            "solar_rooftop",
            "geo_thermal",
            "load shedding",
            "extendable_storage",
            "other_renewable",
            "reservoir",
            "run_of_river",
            "pumped_hydro",
        }
        # Attention: elec_network.generators.carrier.unique()
        gen = elec_network.generators.loc[
            (elec_network.generators.carrier.isin(non_conv_types) == False)
        ].groupby("bus").p_nom.sum().reindex(
            elec_network.buses.index, fill_value=0.0
        ) + elec_network.storage_units.loc[
            (elec_network.storage_units.carrier.isin(non_conv_types) == False)
        ].groupby(
            "bus"
        ).p_nom.sum().reindex(
            elec_network.buses.index, fill_value=0.0
        )

        load = elec_network.loads_t.p_set.mean().groupby(elec_network.loads.bus).sum()

        b_i = x.index
        g = normed(gen.reindex(b_i, fill_value=0))
        l = normed(load.reindex(b_i, fill_value=0))
        w = g + l
        weight = ((w * (100000.0 / w.max())).astype(int)).reindex(
            elec_network.buses.index, fill_value=1
        )

        if save:
            weight.to_csv(save)

        return weight

    def normed(x):
        return (x / x.sum()).fillna(0.0)

    # prepare k-mean
    # k-means clustering (first try)
    network.generators.control = "PV"
    network.storage_units.control[
        network.storage_units.carrier == "extendable_storage"
    ] = "PV"

    # problem our lines have no v_nom. this is implicitly defined by the
    # connected buses:
    network.lines["v_nom"] = network.lines.bus0.map(network.buses.v_nom)

    # adjust the electrical parameters of the lines which are not 380.
    lines_v_nom_b = network.lines.v_nom != 380

    voltage_factor = (network.lines.loc[lines_v_nom_b, "v_nom"] / 380.0) ** 2

    network.lines.loc[lines_v_nom_b, "x"] *= 1 / voltage_factor

    network.lines.loc[lines_v_nom_b, "r"] *= 1 / voltage_factor

    network.lines.loc[lines_v_nom_b, "b"] *= voltage_factor

    network.lines.loc[lines_v_nom_b, "g"] *= voltage_factor

    network.lines.loc[lines_v_nom_b, "v_nom"] = 380.0

    trafo_index = network.transformers.index
    transformer_voltages = pd.concat(
        [
            network.transformers.bus0.map(network.buses.v_nom),
            network.transformers.bus1.map(network.buses.v_nom),
        ],
        axis=1,
    )

    network.import_components_from_dataframe(
        network.transformers.loc[
            :, ["bus0", "bus1", "x", "s_nom", "capital_cost", "sub_network",
                "s_max_pu", "lifetime"]
        ]
        .assign(
            x=network.transformers.x * (380.0 / transformer_voltages.max(axis=1)) ** 2,
            length=1,
        )
        .set_index("T" + trafo_index),
        "Line",
    )
    network.lines.carrier = "AC"
    network.transformers.drop(trafo_index, inplace=True)

    for attr in network.transformers_t:
        network.transformers_t[attr] = network.transformers_t[attr].reindex(columns=[])

    network.buses["v_nom"][network.buses.carrier == "AC"] = 380.0

    elec_network = select_elec_network(etrago)

    # State whether to create a bus weighting and save it, create or not save
    # it, or use a bus weighting from a csv file
    if kmean_settings["bus_weight_tocsv"] is not None:
        weight = weighting_for_scenario(
            x=elec_network.buses, save=kmean_settings["bus_weight_tocsv"]
        )
    elif kmean_settings["bus_weight_fromcsv"] is not None:      
        weight = pd.read_csv(kmean_settings["bus_weight_fromcsv"],
                             index_col= "Bus", squeeze= True)
        weight.index = weight.index.astype(str)
    else:
        weight = weighting_for_scenario(x=elec_network.buses, save=False)

    # remove stubs
    if kmean_settings["remove_stubs"]:
        network.determine_network_topology()
        busmap = busmap_by_stubs(network)
        network.generators["weight"] = network.generators["p_nom"]
        aggregate_one_ports = network.one_port_components.copy()
        aggregate_one_ports.discard("Generator")

        # reset coordinates to the new reduced guys, rather than taking an
        # average (copied from pypsa.networkclustering)
        if kmean_settings["use_reduced_coordinates"]:
            # TODO : FIX THIS HACK THAT HAS UNEXPECTED SIDE-EFFECTS,
            # i.e. network is changed in place!!
            network.buses.loc[busmap.index, ["x", "y"]] = network.buses.loc[
                busmap, ["x", "y"]
            ].values

        clustering = get_clustering_from_busmap(
            network,
            busmap,
            aggregate_generators_weighted=True,
            one_port_strategies=strategies_one_ports(),
            generator_strategies=strategies_generators(),
            aggregate_one_ports=aggregate_one_ports,
            line_length_factor=kmean_settings["line_length_factor"],
        )
        network = clustering.network

        weight = weight.groupby(busmap.values).sum()

    if kmean_settings['cluster_foreign_AC'] == False:
        n_clusters = kmean_settings["n_clusters"] - \
            sum((network.buses.carrier == "AC") & (network.buses.country != "DE"))
    else: 
        n_clusters = kmean_settings["n_clusters"]

    # k-mean clustering
    if not kmean_settings["k_busmap"]:
        busmap = busmap_by_kmeans(
            elec_network,
            bus_weightings=pd.Series(weight),
            n_clusters=n_clusters,
            n_init=kmean_settings["n_init"],
            max_iter=kmean_settings["max_iter"],
            tol=kmean_settings["tol"],
        )
        busmap.to_csv(
            "kmeans_elec_busmap_" + str(kmean_settings["n_clusters"]) + "_result.csv")
    else:
        df = pd.read_csv(kmean_settings["k_busmap"])
        df = df.astype(str)
        df = df.set_index("Bus")
        busmap = df.squeeze("columns")

    etrago.network = network.copy()
    network, busmap = adjust_no_electric_network(etrago, busmap, cluster_met="k-mean")
    
    pd.DataFrame(busmap.items(), columns=["bus0", "bus1"]).to_csv(
    "kmeans_elecgrid_busmap_" + str(kmean_settings["n_clusters"]) + "_result.csv",
    index=False,)

    network.generators["weight"] = network.generators["p_nom"]
    aggregate_one_ports = network.one_port_components.copy()
    aggregate_one_ports.discard("Generator")

    clustering = get_clustering_from_busmap(
        network,
        busmap,
        aggregate_generators_weighted=True,
        one_port_strategies=strategies_one_ports(),
        generator_strategies=strategies_generators(),
        aggregate_one_ports=aggregate_one_ports,
        line_length_factor=kmean_settings["line_length_factor"],
    )

<<<<<<< HEAD
    clustering.network.links, clustering.network.links_t = group_links(
        clustering.network
    )
=======
    clustering.network.links, clustering.network.links_t =\
        group_links(clustering.network)
>>>>>>> 78edc4da

    return (clustering, busmap)


def select_elec_network(etrago):

    elec_network = etrago.network.copy()
    if etrago.args["network_clustering_kmeans"]["cluster_foreign_AC"]:
        elec_network.buses = elec_network.buses[elec_network.buses.carrier == "AC"]
        elec_network.links = elec_network.links[
            (elec_network.links.carrier == "AC") | (elec_network.links.carrier == "DC")
        ]
    else:
        elec_network.buses = elec_network.buses[(elec_network.buses.carrier == "AC") &
                                                (elec_network.buses.country == "DE")]

    # Dealing with generators
    elec_network.generators = elec_network.generators[
        elec_network.generators.bus.isin(elec_network.buses.index)
    ]

    for attr in elec_network.generators_t:
        elec_network.generators_t[attr] = elec_network.generators_t[attr].loc[
            :,
            elec_network.generators_t[attr].columns.isin(elec_network.generators.index),
        ]

    # Dealing with loads
    elec_network.loads = elec_network.loads[
        elec_network.loads.bus.isin(elec_network.buses.index)
    ]

    for attr in elec_network.loads_t:
        elec_network.loads_t[attr] = elec_network.loads_t[attr].loc[
            :, elec_network.loads_t[attr].columns.isin(elec_network.loads.index)
        ]

    # Dealing with storage_units
    elec_network.storage_units = elec_network.storage_units[
        elec_network.storage_units.bus.isin(elec_network.buses.index)
    ]

    for attr in elec_network.storage_units_t:
        elec_network.storage_units_t[attr] = elec_network.storage_units_t[attr].loc[
            :,
            elec_network.storage_units_t[attr].columns.isin(
                elec_network.storage_units.index
            ),
        ]

    # Dealing with stores
    elec_network.stores = elec_network.stores[
        elec_network.stores.bus.isin(elec_network.buses.index)
    ]

    for attr in elec_network.stores_t:
        elec_network.stores_t[attr] = elec_network.stores_t[attr].loc[
            :,
            elec_network.stores_t[attr].columns.isin(elec_network.stores.index),
        ]

    return elec_network


def dijkstras_algorithm(network, medoid_idx, busmap_kmedoid):
    """Function for combination of k-medoids Clustering and Dijkstra's algorithm.
      Creates a busmap assigning the nodes of a original network
      to the nodes of a clustered network
      considering the electrical distances based on Dijkstra's shortest path.
      Parameters
    centers
         ----------
      network : pypsa.Network object
          Container for all network components.

      medoid_idx : pd.Series
          Indices of k-medoids
      busmap_kmedoid: pd.Series
          Busmap based on k-medoids clustering
      Returns
      -------
      busmap (format: with labels)
    """

    # original data
    o_buses = network.buses.index
    # k-medoids centers
    medoid_idx = medoid_idx.astype("str")
    c_buses = medoid_idx.tolist()

    # list of all possible pathways
    ppathss = list(product(o_buses, c_buses))

    # graph creation
    lines = network.lines
    edges = [(row.bus0, row.bus1, row.length, ix) for ix, row in lines.iterrows()]
    M = graph_from_edges(edges)

    # processor count
    cpu_cores = mp.cpu_count() - 1

    # calculation of shortest path between original points and k-medoids centers
    # using multiprocessing
    p = mp.Pool(cpu_cores)
    chunksize = ceil(len(ppathss) / cpu_cores)
    container = p.starmap(shortest_path, gen(ppathss, chunksize, M))
    df = pd.concat(container)
    dump(df, open("df.p", "wb"))

    # assignment of data points to closest k-medoids centers
    df["path_length"] = pd.to_numeric(df["path_length"])
    mask = df.groupby(level="source")["path_length"].idxmin()
    df_dijkstra = df.loc[mask, :]
    df_dijkstra.reset_index(inplace=True)

    # delete double entries in df due to multiprocessing
    df_dijkstra.drop_duplicates(inplace=True)
    df_dijkstra.index = df_dijkstra["source"]

    # creation of new busmap with final assignment (format: medoids indices)
    busmap_ind = pd.Series(df_dijkstra["target"], dtype=object).rename(
        "final_assignment", inplace=True
    )
    busmap_ind.index = df_dijkstra["source"]

    # adaption of busmap to format with labels (necessary for aggregation)
    busmap = busmap_ind.copy()
    mapping=pd.Series(index=medoid_idx, data=medoid_idx.index)
    busmap = busmap_ind.map(mapping).astype(str)
    busmap.index = list(busmap.index.astype(str))

    return busmap


def kmedoids_dijkstra_clustering(etrago):
    """Function of the k-medoids Dijkstra Clustering approach. Maps an original
    network to a new one with adjustable number of nodes and new coordinates.
    This approach conducts a k-medoids Clustering followd by a Dijkstra's algortihm
    assigning the original buses considering their electrical distances to the
    identified medoids.
    Parameters
    ----------
    network : :class:`pypsa.Network
        Container for all network components.
    n_clusters : int
        Desired number of clusters.
    load_cluster : boolean
        Loads cluster coordinates from a former calculation.
    line_length_factor : float
        Factor to multiply the crow-flies distance between new buses in order
        to get new line lengths.
    bus_weight_tocsv : str
        Creates a bus weighting based on conventional generation and load
        and save it to a csv file.
    bus_weight_fromcsv : str
        Loads a bus weighting from a csv file to apply it to the clustering
        algorithm.
    Returns
    -------
    network : pypsa.Network object
        Container for all network components.
    """

    network = etrago.network
    settings = etrago.args["network_clustering"]

    def weighting_for_scenario(x, save=None):
        """ """
        # define weighting based on conventional 'old' generator spatial
        # distribution
        non_conv_types = {
            "biomass",
            "central_biomass_CHP",
            "industrial_biomass_CHP",
            "wind_onshore",
            "wind_offshore",
            "solar",
            "solar_rooftop",
            "geo_thermal",
            "load shedding",
            "extendable_storage",
            "other_renewable",
            "reservoir",
            "run_of_river",
            "pumped_hydro",
        }
        # Attention: network.generators.carrier.unique()
        gen = network.generators.loc[
            (network.generators.carrier.isin(non_conv_types) == False)
        ].groupby("bus").p_nom.sum().reindex(
            network.buses.index, fill_value=0.0
        ) + network.storage_units.loc[
            (network.storage_units.carrier.isin(non_conv_types) == False)
        ].groupby(
            "bus"
        ).p_nom.sum().reindex(
            network.buses.index, fill_value=0.0
        )

        load = network.loads_t.p_set.mean().groupby(network.loads.bus).sum()

        b_i = x.index
        g = normed(gen.reindex(b_i, fill_value=0))
        l = normed(load.reindex(b_i, fill_value=0))

        w = g + l
        weight = ((w * (100000.0 / w.max())).astype(int)).reindex(
            network.buses.index, fill_value=1
        )

        if save:
            weight.to_csv(save)

        return weight

    def normed(x):
        return (x / x.sum()).fillna(0.0)

    # prepare k-mean
    # k-means clustering (first try)
    network.generators.control = "PV"
    network.storage_units.control[
        network.storage_units.carrier == "extendable_storage"
    ] = "PV"

    # problem our lines have no v_nom. this is implicitly defined by the
    # connected buses:
    network.lines["v_nom"] = network.lines.bus0.map(network.buses.v_nom)

    # adjust the electrical parameters of the lines which are not 380.
    lines_v_nom_b = network.lines.v_nom != 380

    voltage_factor = (network.lines.loc[lines_v_nom_b, "v_nom"] / 380.0) ** 2

    network.lines.loc[lines_v_nom_b, "x"] *= 1 / voltage_factor

    network.lines.loc[lines_v_nom_b, "r"] *= 1 / voltage_factor

    network.lines.loc[lines_v_nom_b, "b"] *= voltage_factor

    network.lines.loc[lines_v_nom_b, "g"] *= voltage_factor

    network.lines.loc[lines_v_nom_b, "v_nom"] = 380.0

    trafo_index = network.transformers.index
    transformer_voltages = pd.concat(
        [
            network.transformers.bus0.map(network.buses.v_nom),
            network.transformers.bus1.map(network.buses.v_nom),
        ],
        axis=1,
    )

    network.import_components_from_dataframe(
        network.transformers.loc[
            :, ["bus0", "bus1", "x", "s_nom", "capital_cost", "sub_network", "s_max_pu", "lifetime"]
        ]
        .assign(
            x=network.transformers.x * (380.0 / transformer_voltages.max(axis=1)) ** 2,
            length=1,
        )
        .set_index("T" + trafo_index),
        "Line",
    )
    network.lines.carrier = "AC"
    network.transformers.drop(trafo_index, inplace=True)

    for attr in network.transformers_t:
        network.transformers_t[attr] = network.transformers_t[attr].reindex(columns=[])

    network.buses["v_nom"] = 380.0

    network_elec = select_elec_network(etrago)
    lines_col = network_elec.lines.columns

    # The Dijkstra clustering works using the shortest electrical path between
    # buses. In some cases, a bus has just DC connections, which are considered
    # links. Therefore it is necessary to include temporarily the DC links
    # into the lines table.
    dc = network.links[network.links.carrier == "DC"]
    str1 = 'DC_'
    dc.index = f"{str1}"+dc.index
    lines_plus_dc = network_elec.lines.append(dc)
    lines_plus_dc = lines_plus_dc[lines_col]
    network_elec.lines = lines_plus_dc.copy()
    network_elec.lines["carrier"] = "AC"

    # State whether to create a bus weighting and save it, create or not save
    # it, or use a bus weighting from a csv file
    if settings["bus_weight_tocsv"] is not None:
        weight = weighting_for_scenario(
            x=network_elec.buses, save=settings["bus_weight_tocsv"]
        )
    elif settings["bus_weight_fromcsv"] is not None:
        weight = pd.Series.from_csv(settings["bus_weight_fromcsv"])
        weight.index = weight.index.astype(str)
    else:
        weight = weighting_for_scenario(x=network_elec.buses, save=False)

    # remove stubs
    if settings["remove_stubs"]:

        logger.info(
            "options remove_stubs and use_reduced_coordinates not reasonable for k-medoids Dijkstra Clustering"
        )

    # k-mean clustering
    if not settings["k_busmap"]:

        bus_weightings = pd.Series(weight)
        buses_i = network_elec.buses.index
        points = network_elec.buses.loc[buses_i, ["x", "y"]].values.repeat(
            bus_weightings.reindex(buses_i).astype(int), axis=0
        )

        # k-means clustering

        kmeans = KMeans(
            init="k-means++",
            n_clusters=settings["n_clusters"],
            n_init=settings["n_init"],
            max_iter=settings["max_iter"],
            tol=settings["tol"],
        )
        kmeans.fit(points)

        busmap = pd.Series(
            data=kmeans.predict(network_elec.buses.loc[buses_i, ["x", "y"]]),
            index=buses_i,
            dtype=object,
        )

        # identify medoids per cluster -> k-medoids clustering

        distances = pd.DataFrame(
            data=kmeans.transform(network_elec.buses.loc[buses_i, ["x", "y"]].values),
            index=buses_i,
            dtype=object,
        )

        medoid_idx = pd.Series(data=np.zeros(shape=settings["n_clusters"], dtype=int))
        for i in range(0, settings["n_clusters"]):
            dist = pd.to_numeric(distances[i])
            index = int(dist.idxmin())
            medoid_idx[i] = index

        # dijkstra's algorithm
        busmap = dijkstras_algorithm(network_elec, medoid_idx, busmap)
        busmap.index.name = "bus_id"
        busmap.to_csv(
            "kmedoids_dijkstra_busmap_" + str(settings["n_clusters"]) + "_result.csv"
        )

    else:
        df = pd.read_csv(settings["k_busmap"])
        df = df.astype(str)
        df = df.set_index("bus_id")
        busmap = df.squeeze("columns")

    network, busmap = adjust_no_electric_network(
        network, busmap, cluster_met="Dijkstra"
    )

    network.generators["weight"] = network.generators["p_nom"]
    aggregate_one_ports = network.one_port_components.copy()
    aggregate_one_ports.discard("Generator")

    clustering = get_clustering_from_busmap(
        network,
        busmap,
        aggregate_generators_weighted=True,
        one_port_strategies=strategies_one_ports(),
        generator_strategies=strategies_generators(),
        aggregate_one_ports=aggregate_one_ports,
        line_length_factor=settings["line_length_factor"],
    )

    for i in clustering.network.buses[clustering.network.buses.carrier == "AC"].index:
        cluster = int(i)
        medoid = str(medoid_idx.loc[cluster])
        clustering.network.buses.at[i, 'x'] = network.buses["x"].loc[medoid]
        clustering.network.buses.at[i, 'y'] = network.buses["y"].loc[medoid]

    clustering.network.links, clustering.network.links_t = group_links(clustering.network)

    return clustering


def run_spatial_clustering(self):

    if self.args["network_clustering"]["active"]:

        self.network.generators.control = "PV"

        if self.args["network_clustering"]["method"] == "kmeans":

            logger.info("Start k-mean clustering")

            self.clustering = kmean_clustering(self)

        elif self.args["network_clustering"]["method"] == "kmedoids-dijkstra":

<<<<<<< HEAD
            logger.info("Start k-medoids Dijkstra Clustering")
            self.clustering = kmedoids_dijkstra_clustering(self)
=======
        self.clustering, busmap = kmean_clustering(self)

        self.update_busmap(busmap)
>>>>>>> 78edc4da

        if self.args["disaggregation"] != None:
            self.disaggregated_network = self.network.copy()

        self.network = self.clustering.network.copy()

        buses_by_country(self)

        self.geolocation_buses()

        self.network.generators.control[self.network.generators.control == ""] = "PV"
        logger.info(
            "Network clustered to {} buses with ".format(
                self.args["network_clustering"]["n_clusters"]
            )
            + self.args["network_clustering"]["method"]
        )<|MERGE_RESOLUTION|>--- conflicted
+++ resolved
@@ -109,8 +109,8 @@
     busmap2 = {}
     
     # Map crossborder AC buses in case that they were not part of the k-mean clustering
-    if (not(etrago.args["network_clustering_kmeans"]["cluster_foreign_AC"]) &
-        (cluster_met == "k-mean")):
+    if (not(etrago.args["network_clustering"]["cluster_foreign_AC"]) &
+        (cluster_met in ["k-mean", "Dijkstra"])):
         buses_orig = network.buses.copy()
         ac_buses_out = buses_orig[(buses_orig["country"] != "DE") &
                                   (buses_orig["carrier"] == "AC")]
@@ -354,12 +354,7 @@
         )
 
     weighting = links.p_nom.groupby(grouper, axis=0).transform(normed_or_uniform)
-<<<<<<< HEAD
-    links["capital_cost"] *= weighting
-    strategies = strategies_links()
-=======
     strategies = strategies_links()    
->>>>>>> 78edc4da
     strategies.update(cus_strateg)
     new_df = links.groupby(grouper, axis=0).agg(strategies)
     new_df.index = _flatten_multiindex(new_df.index).rename("name")
@@ -416,7 +411,7 @@
 
     network_c = Network()
 
-    network, busmap = adjust_no_electric_network(network, busmap, cluster_met="ehv")
+    network, busmap = adjust_no_electric_network(etrago, busmap, cluster_met="ehv")
     
     pd.DataFrame(busmap.items(), columns=["bus0", "bus1"]).to_csv(
     "ehv_elecgrid_busmap_result.csv", index=False,)
@@ -990,10 +985,10 @@
         weight = weight.groupby(busmap.values).sum()
 
     if kmean_settings['cluster_foreign_AC'] == False:
-        n_clusters = kmean_settings["n_clusters"] - \
+        n_clusters = kmean_settings["n_clusters_AC"] - \
             sum((network.buses.carrier == "AC") & (network.buses.country != "DE"))
     else: 
-        n_clusters = kmean_settings["n_clusters"]
+        n_clusters = kmean_settings["n_clusters_AC"]
 
     # k-mean clustering
     if not kmean_settings["k_busmap"]:
@@ -1006,7 +1001,7 @@
             tol=kmean_settings["tol"],
         )
         busmap.to_csv(
-            "kmeans_elec_busmap_" + str(kmean_settings["n_clusters"]) + "_result.csv")
+            "kmeans_elec_busmap_" + str(kmean_settings["n_clusters_AC"]) + "_result.csv")
     else:
         df = pd.read_csv(kmean_settings["k_busmap"])
         df = df.astype(str)
@@ -1017,7 +1012,7 @@
     network, busmap = adjust_no_electric_network(etrago, busmap, cluster_met="k-mean")
     
     pd.DataFrame(busmap.items(), columns=["bus0", "bus1"]).to_csv(
-    "kmeans_elecgrid_busmap_" + str(kmean_settings["n_clusters"]) + "_result.csv",
+    "kmeans_elecgrid_busmap_" + str(kmean_settings["n_clusters_AC"]) + "_result.csv",
     index=False,)
 
     network.generators["weight"] = network.generators["p_nom"]
@@ -1034,14 +1029,8 @@
         line_length_factor=kmean_settings["line_length_factor"],
     )
 
-<<<<<<< HEAD
-    clustering.network.links, clustering.network.links_t = group_links(
-        clustering.network
-    )
-=======
     clustering.network.links, clustering.network.links_t =\
         group_links(clustering.network)
->>>>>>> 78edc4da
 
     return (clustering, busmap)
 
@@ -1049,7 +1038,7 @@
 def select_elec_network(etrago):
 
     elec_network = etrago.network.copy()
-    if etrago.args["network_clustering_kmeans"]["cluster_foreign_AC"]:
+    if etrago.args["network_clustering"]["cluster_foreign_AC"]:
         elec_network.buses = elec_network.buses[elec_network.buses.carrier == "AC"]
         elec_network.links = elec_network.links[
             (elec_network.links.carrier == "AC") | (elec_network.links.carrier == "DC")
@@ -1361,7 +1350,7 @@
 
         kmeans = KMeans(
             init="k-means++",
-            n_clusters=settings["n_clusters"],
+            n_clusters=settings["n_clusters_AC"],
             n_init=settings["n_init"],
             max_iter=settings["max_iter"],
             tol=settings["tol"],
@@ -1382,8 +1371,8 @@
             dtype=object,
         )
 
-        medoid_idx = pd.Series(data=np.zeros(shape=settings["n_clusters"], dtype=int))
-        for i in range(0, settings["n_clusters"]):
+        medoid_idx = pd.Series(data=np.zeros(shape=settings["n_clusters_AC"], dtype=int))
+        for i in range(0, settings["n_clusters_AC"]):
             dist = pd.to_numeric(distances[i])
             index = int(dist.idxmin())
             medoid_idx[i] = index
@@ -1392,7 +1381,7 @@
         busmap = dijkstras_algorithm(network_elec, medoid_idx, busmap)
         busmap.index.name = "bus_id"
         busmap.to_csv(
-            "kmedoids_dijkstra_busmap_" + str(settings["n_clusters"]) + "_result.csv"
+            "kmedoids_dijkstra_busmap_" + str(settings["n_clusters_AC"]) + "_result.csv"
         )
 
     else:
@@ -1400,9 +1389,10 @@
         df = df.astype(str)
         df = df.set_index("bus_id")
         busmap = df.squeeze("columns")
-
+    
+    
     network, busmap = adjust_no_electric_network(
-        network, busmap, cluster_met="Dijkstra"
+        etrago, busmap, cluster_met="Dijkstra"
     )
 
     network.generators["weight"] = network.generators["p_nom"]
@@ -1421,13 +1411,14 @@
 
     for i in clustering.network.buses[clustering.network.buses.carrier == "AC"].index:
         cluster = int(i)
-        medoid = str(medoid_idx.loc[cluster])
-        clustering.network.buses.at[i, 'x'] = network.buses["x"].loc[medoid]
-        clustering.network.buses.at[i, 'y'] = network.buses["y"].loc[medoid]
+        if cluster in medoid_idx.index:
+            medoid = str(medoid_idx.loc[cluster])
+            clustering.network.buses.at[i, 'x'] = network.buses["x"].loc[medoid]
+            clustering.network.buses.at[i, 'y'] = network.buses["y"].loc[medoid]
 
     clustering.network.links, clustering.network.links_t = group_links(clustering.network)
 
-    return clustering
+    return (clustering, busmap)
 
 
 def run_spatial_clustering(self):
@@ -1440,18 +1431,16 @@
 
             logger.info("Start k-mean clustering")
 
-            self.clustering = kmean_clustering(self)
+            self.clustering, busmap = kmean_clustering(self)
 
         elif self.args["network_clustering"]["method"] == "kmedoids-dijkstra":
 
-<<<<<<< HEAD
             logger.info("Start k-medoids Dijkstra Clustering")
-            self.clustering = kmedoids_dijkstra_clustering(self)
-=======
-        self.clustering, busmap = kmean_clustering(self)
+            
+            self.clustering, busmap = kmedoids_dijkstra_clustering(self)
 
         self.update_busmap(busmap)
->>>>>>> 78edc4da
+
 
         if self.args["disaggregation"] != None:
             self.disaggregated_network = self.network.copy()
@@ -1465,7 +1454,7 @@
         self.network.generators.control[self.network.generators.control == ""] = "PV"
         logger.info(
             "Network clustered to {} buses with ".format(
-                self.args["network_clustering"]["n_clusters"]
+                self.args["network_clustering"]["n_clusters_AC"]
             )
             + self.args["network_clustering"]["method"]
         )