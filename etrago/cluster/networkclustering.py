--- conflicted
+++ resolved
@@ -418,12 +418,6 @@
 
 
     # ToDo change function in order to use bus_strategies or similar
-<<<<<<< HEAD
-    clustering = get_clustering_from_busmap(network, busmap)
-    #network = cluster_on_extra_high_voltage(network, busmap, with_time=True)
-
-    return clustering
-=======
     network.generators['weight'] = 1
     aggregate_one_ports = components.one_port_components.copy()
     aggregate_one_ports.discard('Generator')
@@ -431,6 +425,4 @@
     network = clustering.network
     #network = cluster_on_extra_high_voltage(network, busmap, with_time=True)
 
-    return network
-    
->>>>>>> 8bee6158
+    return clustering