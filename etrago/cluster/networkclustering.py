# -*- coding: utf-8 -*-
# Copyright 2016-2018  Flensburg University of Applied Sciences,
# Europa-Universität Flensburg,
# Centre for Sustainable Energy Systems,
# DLR-Institute for Networked Energy Systems

# This program is free software; you can redistribute it and/or
# modify it under the terms of the GNU Affero General Public License as
# published by the Free Software Foundation; either version 3 of the
# License, or (at your option) any later version.

# This program is distributed in the hope that it will be useful,
# but WITHOUT ANY WARRANTY; without even the implied warranty of
# MERCHANTABILITY or FITNESS FOR A PARTICULAR PURPOSE.  See the
# GNU Affero General Public License for more details.

# You should have received a copy of the GNU General Public License
# along with this program.  If not, see <http://www.gnu.org/licenses/>.

# File description for read-the-docs
""" Networkclustering.py defines the methods to cluster power grid networks
spatially for applications within the tool eTraGo."""

import os

if "READTHEDOCS" not in os.environ:
    from etrago.tools.utilities import *
    from pypsa.networkclustering import (
        aggregatebuses,
        aggregateoneport,
        aggregategenerators,
        get_clustering_from_busmap,
        busmap_by_kmeans,
        busmap_by_stubs,
    )
    from itertools import product
    import networkx as nx
    import multiprocessing as mp
    from math import ceil
    import pandas as pd
    from networkx import NetworkXNoPath
    from pickle import dump
    from pypsa import Network
    import pypsa.io as io
    import pypsa.components as components
    from six import iteritems
    from sqlalchemy import or_, exists
    import numpy as np
    import logging
    import pdb

    logger = logging.getLogger(__name__)

__copyright__ = (
    "Flensburg University of Applied Sciences, "
    "Europa-Universität Flensburg, "
    "Centre for Sustainable Energy Systems, "
    "DLR-Institute for Networked Energy Systems"
)
__license__ = "GNU Affero General Public License Version 3 (AGPL-3.0)"
__author__ = "s3pp, wolfbunke, ulfmueller, lukasol"

# TODO: Workaround because of agg


def _leading(busmap, df):
    """ """

    def leader(x):
        ix = busmap[x.index[0]]
        return df.loc[ix, x.name]

    return leader


def adjust_no_electric_network(network, busmap, cluster_met):

    # network2 is supposed to contain all the not electrical or gas buses and links
    network2 = network.copy()
    network2.buses = network2.buses[
        (network2.buses["carrier"] != "AC")
        & (network2.buses["carrier"] != "CH4")
        & (network2.buses["carrier"] != "H2_grid")
        & (network2.buses["carrier"] != "H2_ind_load")
    ]

    # no_elec_to_cluster maps the no electrical buses to the eHV/kmean bus
    no_elec_to_cluster = pd.DataFrame(
        columns=["cluster", "carrier", "new_bus"]
    ).set_index("new_bus")

    max_bus = max([int(item) for item in network.buses.index.to_list()])

    no_elec_conex = []
    # busmap2 maps all the no electrical buses to the new buses based on the
    # eHV network
    busmap2 = {}

    for bus_ne in network2.buses.index:
        bus_hv = -1
        carry = network2.buses.loc[bus_ne, "carrier"]

        if len(network2.links[network2.links["bus1"] == bus_ne]) > 0:
            df = network2.links[network2.links["bus1"] == bus_ne].copy()
            df["elec"] = df["bus0"].isin(busmap.keys())
            df = df[df["elec"] == True]
            if len(df) > 0:
                bus_hv = df["bus0"][0]

        if (len(network2.links[network2.links["bus0"] == bus_ne]) > 0) & (bus_hv == -1):
            df = network2.links[network2.links["bus0"] == bus_ne].copy()
            df["elec"] = df["bus1"].isin(busmap.keys())
            df = df[df["elec"] == True]
            if len(df) > 0:
                bus_hv = df["bus1"][0]

        if bus_hv == -1:
            busmap2[bus_ne] = str(bus_ne)
            no_elec_conex.append(bus_ne)
            continue

        if (
            (no_elec_to_cluster.cluster == busmap[bus_hv])
            & (no_elec_to_cluster.carrier == carry)
        ).any():

            bus_cluster = no_elec_to_cluster[
                (no_elec_to_cluster.cluster == busmap[bus_hv])
                & (no_elec_to_cluster.carrier == carry)
            ].index[0]
        else:
            bus_cluster = str(max_bus + 1)
            max_bus = max_bus + 1
            new = pd.Series(
                {"cluster": busmap[bus_hv], "carrier": carry}, name=bus_cluster
            )
            no_elec_to_cluster = no_elec_to_cluster.append(new)

        busmap2[bus_ne] = bus_cluster

    if no_elec_conex:
        logger.info(
            f"""There are {len(no_elec_conex)} buses that have no direct
            connexion to the electric network"""
        )

    # Add the gas buses to the busmap and map them to themself
    for gas_bus in network.buses[
        (network.buses["carrier"] == "H2_grid")
        | (network.buses["carrier"] == "H2_ind_load")
        | (network.buses["carrier"] == "CH4")
    ].index:

        busmap2[gas_bus] = gas_bus

    busmap = {**busmap, **busmap2}

    # The new buses based on the eHV network for not electrical buses are created
    if cluster_met == "k-mean":
        for no_elec_bus in no_elec_to_cluster.index:
            cluster_bus = no_elec_to_cluster.loc[no_elec_bus, :].cluster
            carry = no_elec_to_cluster.loc[no_elec_bus, :].carrier
            new_bus = pd.Series(
                {
                    "scn_name": np.nan,
                    "v_nom": np.nan,
                    "carrier": carry,
                    "x": np.nan,
                    "y": np.nan,
                    "geom": np.nan,
                    "type": "",
                    "v_mag_pu_set": 1,
                    "v_mag_pu_min": 0,
                    "v_mag_pu_max": np.inf,
                    "control": "PV",
                    "sub_network": "",
                    "country": np.nan,
                },
                name=no_elec_bus,
            )
            network.buses = network.buses.append(new_bus)

    else:
        for no_elec_bus in no_elec_to_cluster.index:
            cluster_bus = no_elec_to_cluster.loc[no_elec_bus, :].cluster
            carry = no_elec_to_cluster.loc[no_elec_bus, :].carrier
            new_bus = pd.Series(
                {
                    "scn_name": network.buses.at[cluster_bus, "scn_name"],
                    "v_nom": np.nan,
                    "carrier": carry,
                    "x": network.buses.at[cluster_bus, "x"],
                    "y": network.buses.at[cluster_bus, "y"],
                    "geom": network.buses.at[cluster_bus, "geom"],
                    "type": "",
                    "v_mag_pu_set": 1,
                    "v_mag_pu_min": 0,
                    "v_mag_pu_max": np.inf,
                    "control": "PV",
                    "sub_network": "",
                    "country": network.buses.at[cluster_bus, "country"],
                },
                name=no_elec_bus,
            )
            network.buses = network.buses.append(new_bus)

    return network, busmap


def _make_consense_links(x):
    v = x.iat[0]
    assert (
        x == v
    ).all() or x.isnull().all(), f"No consense in table links column {x.name}: \n {x}"
    return v


def nan_links(x):
    return np.nan


def ext_storage(x):
    v = any(x[x == True])
    return v


def strategies_one_ports():
    return {
        "StorageUnit": {
            "marginal_cost": np.mean,
            "capital_cost": np.mean,
            "efficiency_dispatch": np.mean,
            "standing_loss": np.mean,
            "efficiency_store": np.mean,
            "p_min_pu": np.min,
            "p_nom_extendable": ext_storage,
        },
        "Store": {
            "marginal_cost": np.mean,
            "capital_cost": np.mean,
            "standing_loss": np.mean,
            "e_nom": np.sum,
            "e_nom_min": np.sum,
            "e_nom_max": np.sum,
        },
    }


def strategies_generators():
    return {
        "p_nom_min": np.min,
        "p_nom_max": np.min,
        "weight": np.sum,
        "p_nom": np.sum,
        "p_nom_opt": np.sum,
        "marginal_cost": np.mean,
        "capital_cost": np.mean,
    }


def strategies_links():
    return {
        "scn_name": _make_consense_links,
        "bus0": _make_consense_links,
        "bus1": _make_consense_links,
        "carrier": _make_consense_links,
        "p_nom": np.sum,
        "p_nom_extendable": _make_consense_links,
        "p_nom_max": np.sum,
        "capital_cost": np.mean,
        "length": np.mean,
        "geom": nan_links,
        "topo": nan_links,
        "type": nan_links,
        "efficiency": np.mean,
        "p_nom_min": np.min,
        "p_set": np.mean,
        "p_min_pu": np.min,
        "p_max_pu": np.max,
        "marginal_cost": np.mean,
        "terrain_factor": _make_consense_links,
        "p_nom_opt": np.mean,
        "country": _make_consense_links,
    }


def cluster_on_extra_high_voltage(network, busmap, with_time=True):
    """Main function of the EHV-Clustering approach. Creates a new clustered
    pypsa.Network given a busmap mapping all bus_ids to other bus_ids of the
    same network.

    Parameters
    ----------
    network : pypsa.Network
        Container for all network components.

    busmap : dict
        Maps old bus_ids to new bus_ids.

    with_time : bool
        If true time-varying data will also be aggregated.

    Returns
    -------
    network : pypsa.Network
        Container for all network components of the clustered network.
    """

    network_c = Network()

    network, busmap = adjust_no_electric_network(network, busmap, cluster_met="ehv")

    buses = aggregatebuses(
        network,
        busmap,
        {"x": _leading(busmap, network.buses), "y": _leading(busmap, network.buses)},
    )

    # keep attached lines
    lines = network.lines.copy()
    mask = lines.bus0.isin(buses.index)
    lines = lines.loc[mask, :]

    # keep attached links
    links = network.links.copy()
    dc_links = links[links["carrier"] == "DC"]
    links = links[links["carrier"] != "DC"]

    # keep attached transformer
    transformers = network.transformers.copy()
    mask = transformers.bus0.isin(buses.index)
    transformers = transformers.loc[mask, :]

    io.import_components_from_dataframe(network_c, buses, "Bus")
    io.import_components_from_dataframe(network_c, lines, "Line")
    io.import_components_from_dataframe(network_c, links, "Link")
    io.import_components_from_dataframe(network_c, transformers, "Transformer")

    if with_time:
        network_c.snapshots = network.snapshots
        network_c.set_snapshots(network.snapshots)
        network_c.snapshot_weightings = network.snapshot_weightings.copy()

    # dealing with generators
    network.generators.control = "PV"
    network.generators["weight"] = 1

    new_df, new_pnl = aggregategenerators(
        network, busmap, with_time, custom_strategies=strategies_generators()
    )
    io.import_components_from_dataframe(network_c, new_df, "Generator")
    for attr, df in iteritems(new_pnl):
        io.import_series_from_dataframe(network_c, df, "Generator", attr)

    # dealing with all other components
    aggregate_one_ports = network.one_port_components.copy()
    aggregate_one_ports.discard("Generator")

    for one_port in aggregate_one_ports:
<<<<<<< HEAD
        one_port_strategies = {
            "StorageUnit": {
                "marginal_cost": np.mean,
                "capital_cost": np.mean,
                "efficiency_dispatch": np.mean,
                "standing_loss": np.mean,
                "efficiency_store": np.mean,
                "p_min_pu": np.min,
                "p_nom_extendable": ext_storage,
            },
            "Store": {
                "marginal_cost": np.mean,
                "capital_cost": np.mean,
                "standing_loss": np.mean,
                "e_nom": np.sum,
                'e_nom_max': np.sum,
            },
        }
=======
        one_port_strategies = strategies_one_ports()
>>>>>>> 18577ffb
        new_df, new_pnl = aggregateoneport(
            network,
            busmap,
            component=one_port,
            with_time=with_time,
            custom_strategies=one_port_strategies.get(one_port, {}),
        )
        io.import_components_from_dataframe(network_c, new_df, one_port)
        for attr, df in iteritems(new_pnl):
            io.import_series_from_dataframe(network_c, df, one_port, attr)

    # Dealing with links
    network2 = network.copy()
    network2.links.bus0 = network2.links.bus0.map(busmap)
    network2.links.bus1 = network2.links.bus1.map(busmap)
    network2.links.dropna(subset=["bus0", "bus1"], inplace=True)
    network2.links["topo"] = np.nan

    strategies = strategies_links()

    network_c.links = network2.links.groupby(["bus0", "bus1", "carrier"]).agg(
        strategies
    )
    network_c.links = network_c.links.append(dc_links)
    network_c.links = network_c.links.reset_index(drop=True)

    network_c.determine_network_topology()

    return network_c


def graph_from_edges(edges):
    """Constructs an undirected multigraph from a list containing data on
    weighted edges.

    Parameters
    ----------
    edges : list
        List of tuples each containing first node, second node, weight, key.

    Returns
    -------
    M : :class:`networkx.classes.multigraph.MultiGraph
    """

    M = nx.MultiGraph()

    for e in edges:

        n0, n1, weight, key = e

        M.add_edge(n0, n1, weight=weight, key=key)

    return M


def gen(nodes, n, graph):
    # TODO There could be a more convenient way of doing this. This generators
    # single purpose is to prepare data for multiprocessing's starmap function.
    """Generator for applying multiprocessing.

    Parameters
    ----------
    nodes : list
        List of nodes in the system.

    n : int
        Number of desired multiprocessing units.

    graph : :class:`networkx.classes.multigraph.MultiGraph
        Graph representation of an electrical grid.

    Returns
    -------
    None
    """

    g = graph.copy()

    for i in range(0, len(nodes), n):
        yield (nodes[i : i + n], g)


def shortest_path(paths, graph):
    """Finds the minimum path lengths between node pairs defined in paths.

    Parameters
    ----------
    paths : list
        List of pairs containing a source and a target node

    graph : :class:`networkx.classes.multigraph.MultiGraph
        Graph representation of an electrical grid.

    Returns
    -------
    df : pd.DataFrame
        DataFrame holding source and target node and the minimum path length.
    """

    idxnames = ["source", "target"]
    idx = pd.MultiIndex.from_tuples(paths, names=idxnames)
    df = pd.DataFrame(index=idx, columns=["path_length"])
    df.sort_index(inplace=True)

    for s, t in paths:

        try:
            df.loc[(s, t), "path_length"] = nx.dijkstra_path_length(graph, s, t)

        except NetworkXNoPath:
            continue

    return df


def busmap_by_shortest_path(etrago, scn_name, fromlvl, tolvl, cpu_cores=4):
    """Creates a busmap for the EHV-Clustering between voltage levels based
    on dijkstra shortest path. The result is automatically written to the
    `model_draft` on the <OpenEnergyPlatform>[www.openenergy-platform.org]
    database with the name `ego_grid_pf_hv_busmap` and the attributes scn_name
    (scenario name), bus0 (node before clustering), bus1 (node after
    clustering) and path_length (path length).
    An AssertionError occurs if buses with a voltage level are not covered by
    the input lists 'fromlvl' or 'tolvl'.

    Parameters
    ----------
    network : pypsa.Network object
        Container for all network components.

    session : sqlalchemy.orm.session.Session object
        Establishes interactions with the database.

    scn_name : str
        Name of the scenario.

    fromlvl : list
        List of voltage-levels to cluster.

    tolvl : list
        List of voltage-levels to remain.

    cpu_cores : int
        Number of CPU-cores.

    Returns
    -------
    None
    """

    # cpu_cores = mp.cpu_count()

    # data preperation
    s_buses = buses_grid_linked(etrago.network, fromlvl)
    lines = connected_grid_lines(etrago.network, s_buses)
    transformer = connected_transformer(etrago.network, s_buses)
    mask = transformer.bus1.isin(buses_of_vlvl(etrago.network, tolvl))

    # temporary end points, later replaced by bus1 pendant
    t_buses = transformer[mask].bus0

    # create all possible pathways
    ppaths = list(product(s_buses, t_buses))

    # graph creation
    edges = [(row.bus0, row.bus1, row.length, ix) for ix, row in lines.iterrows()]
    M = graph_from_edges(edges)

    # applying multiprocessing
    p = mp.Pool(cpu_cores)

    chunksize = ceil(len(ppaths) / cpu_cores)
    container = p.starmap(shortest_path, gen(ppaths, chunksize, M))
    df = pd.concat(container)
    dump(df, open("df.p", "wb"))

    # post processing
    df.sort_index(inplace=True)
    df = df.fillna(10000000)

    mask = df.groupby(level="source")["path_length"].idxmin()
    df = df.loc[mask, :]

    # rename temporary endpoints
    df.reset_index(inplace=True)
    df.target = df.target.map(
        dict(zip(etrago.network.transformers.bus0, etrago.network.transformers.bus1))
    )

    # append to busmap buses only connected to transformer
    transformer = etrago.network.transformers
    idx = list(
        set(buses_of_vlvl(etrago.network, fromlvl)).symmetric_difference(set(s_buses))
    )
    mask = transformer.bus0.isin(idx)

    toappend = pd.DataFrame(
        list(zip(transformer[mask].bus0, transformer[mask].bus1)),
        columns=["source", "target"],
    )
    toappend["path_length"] = 0

    df = pd.concat([df, toappend], ignore_index=True, axis=0)

    # append all other buses
    buses = etrago.network.buses[etrago.network.buses.carrier == "AC"]
    mask = buses.index.isin(df.source)

    assert (buses[~mask].v_nom.astype(int).isin(tolvl)).all()

    tofill = pd.DataFrame([buses.index[~mask]] * 2).transpose()
    tofill.columns = ["source", "target"]
    tofill["path_length"] = 0

    df = pd.concat([df, tofill], ignore_index=True, axis=0)

    # prepare data for export

    df["scn_name"] = scn_name
    df["version"] = etrago.args["gridversion"]

    if not df.version.any():
        df.version = "testcase"

    df.rename(columns={"source": "bus0", "target": "bus1"}, inplace=True)
    df.set_index(["scn_name", "bus0", "bus1"], inplace=True)

    df.to_sql(
        "egon_etrago_hv_busmap", con=etrago.engine, schema="grid", if_exists="append"
    )

    return


def busmap_from_psql(etrago):
    """Retrieves busmap from `model_draft.ego_grid_pf_hv_busmap` on the
    <OpenEnergyPlatform>[www.openenergy-platform.org] by a given scenario
    name. If this busmap does not exist, it is created with default values.

    Parameters
    ----------
    network : pypsa.Network object
        Container for all network components.

    session : sqlalchemy.orm.session.Session object
        Establishes interactions with the database.

    scn_name : str
        Name of the scenario.

    Returns
    -------
    busmap : dict
        Maps old bus_ids to new bus_ids.
    """
    scn_name = (
        etrago.args["scn_name"]
        if etrago.args["scn_extension"] == None
        else etrago.args["scn_name"] + "_ext_" + "_".join(etrago.args["scn_extension"])
    )

    from saio.grid import egon_etrago_hv_busmap

    filter_version = etrago.args["gridversion"]

    if not filter_version:
        filter_version = "testcase"

    def fetch():

        query = (
            etrago.session.query(egon_etrago_hv_busmap.bus0, egon_etrago_hv_busmap.bus1)
            .filter(egon_etrago_hv_busmap.scn_name == scn_name)
            .filter(egon_etrago_hv_busmap.version == filter_version)
        )

        return dict(query.all())

    busmap = fetch()

    # TODO: Or better try/except/finally
    if not busmap:
        print("Busmap does not exist and will be created.\n")

        cpu_cores = input("cpu_cores (default 4): ") or "4"

        busmap_by_shortest_path(
            etrago,
            scn_name,
            fromlvl=[110],
            tolvl=[220, 380, 400, 450],
            cpu_cores=int(cpu_cores),
        )
        busmap = fetch()

    return busmap


def ehv_clustering(self):

    if self.args["network_clustering_ehv"]:

        logger.info("Start ehv clustering")

        self.network.generators.control = "PV"
        busmap = busmap_from_psql(self)
        self.network = cluster_on_extra_high_voltage(
            self.network, busmap, with_time=True
        )
        logger.info("Network clustered to EHV-grid")


def kmean_clustering(etrago):
    """Main function of the k-mean clustering approach. Maps an original
    network to a new one with adjustable number of nodes and new coordinates.

    Parameters
    ----------
    network : :class:`pypsa.Network
        Container for all network components.

    n_clusters : int
        Desired number of clusters.

    load_cluster : boolean
        Loads cluster coordinates from a former calculation.

    line_length_factor : float
        Factor to multiply the crow-flies distance between new buses in order
        to get new line lengths.

    remove_stubs: boolean
        Removes stubs and stubby trees (i.e. sequentially reducing dead-ends).

    use_reduced_coordinates: boolean
        If True, do not average cluster coordinates, but take from busmap.

    bus_weight_tocsv : str
        Creates a bus weighting based on conventional generation and load
        and save it to a csv file.

    bus_weight_fromcsv : str
        Loads a bus weighting from a csv file to apply it to the clustering
        algorithm.

    Returns
    -------
    network : pypsa.Network object
        Container for all network components.
    """

    network = etrago.network
    kmean_settings = etrago.args["network_clustering_kmeans"]

    def weighting_for_scenario(x, save=None):
        """ """
        # define weighting based on conventional 'old' generator spatial
        # distribution

        non_conv_types = {
            "biomass",
            "central_biomass_CHP",
            "industrial_biomass_CHP",
            "wind_onshore",
            "wind_offshore",
            "solar",
            "solar_rooftop",
            "geo_thermal",
            "load shedding",
            "extendable_storage",
            "other_renewable",
            "reservoir",
            "run_of_river",
            "pumped_hydro",
        }
        # Attention: elec_network.generators.carrier.unique()
        gen = elec_network.generators.loc[
            (elec_network.generators.carrier.isin(non_conv_types) == False)
        ].groupby("bus").p_nom.sum().reindex(
            elec_network.buses.index, fill_value=0.0
        ) + elec_network.storage_units.loc[
            (elec_network.storage_units.carrier.isin(non_conv_types) == False)
        ].groupby(
            "bus"
        ).p_nom.sum().reindex(
            elec_network.buses.index, fill_value=0.0
        )

        load = elec_network.loads_t.p_set.mean().groupby(elec_network.loads.bus).sum()

        b_i = x.index
        g = normed(gen.reindex(b_i, fill_value=0))
        l = normed(load.reindex(b_i, fill_value=0))

        w = g + l
        weight = ((w * (100000.0 / w.max())).astype(int)).reindex(
            elec_network.buses.index, fill_value=1
        )

        if save:
            weight.to_csv(save)

        return weight

    def normed(x):
        return (x / x.sum()).fillna(0.0)

    # prepare k-mean
    # k-means clustering (first try)
    network.generators.control = "PV"
    network.storage_units.control[
        network.storage_units.carrier == "extendable_storage"
    ] = "PV"

    # problem our lines have no v_nom. this is implicitly defined by the
    # connected buses:
    network.lines["v_nom"] = network.lines.bus0.map(network.buses.v_nom)

    # adjust the electrical parameters of the lines which are not 380.
    lines_v_nom_b = network.lines.v_nom != 380

    voltage_factor = (network.lines.loc[lines_v_nom_b, "v_nom"] / 380.0) ** 2

    network.lines.loc[lines_v_nom_b, "x"] *= 1 / voltage_factor

    network.lines.loc[lines_v_nom_b, "r"] *= 1 / voltage_factor

    network.lines.loc[lines_v_nom_b, "b"] *= voltage_factor

    network.lines.loc[lines_v_nom_b, "g"] *= voltage_factor

    network.lines.loc[lines_v_nom_b, "v_nom"] = 380.0

    trafo_index = network.transformers.index
    transformer_voltages = pd.concat(
        [
            network.transformers.bus0.map(network.buses.v_nom),
            network.transformers.bus1.map(network.buses.v_nom),
        ],
        axis=1,
    )

    network.import_components_from_dataframe(
        network.transformers.loc[
            :, ["bus0", "bus1", "x", "s_nom", "capital_cost", "sub_network", "s_max_pu"]
        ]
        .assign(
            x=network.transformers.x * (380.0 / transformer_voltages.max(axis=1)) ** 2,
            length=1,
        )
        .set_index("T" + trafo_index),
        "Line",
    )
    network.transformers.drop(trafo_index, inplace=True)

    for attr in network.transformers_t:
        network.transformers_t[attr] = network.transformers_t[attr].reindex(columns=[])

    network.buses["v_nom"] = 380.0

    elec_network = select_elec_network(etrago)

    # State whether to create a bus weighting and save it, create or not save
    # it, or use a bus weighting from a csv file
    if kmean_settings["bus_weight_tocsv"] is not None:
        weight = weighting_for_scenario(
            x=elec_network.buses, save=kmean_settings["bus_weight_tocsv"]
        )
    elif kmean_settings["bus_weight_fromcsv"] is not None:
        weight = pd.Series.from_csv(kmean_settings["bus_weight_fromcsv"])
        weight.index = weight.index.astype(str)
    else:
        weight = weighting_for_scenario(x=elec_network.buses, save=False)

    # remove stubs
    if kmean_settings["remove_stubs"]:
        network.determine_network_topology()
        busmap = busmap_by_stubs(network)
        network.generators["weight"] = network.generators["p_nom"]
        aggregate_one_ports = network.one_port_components.copy()
        aggregate_one_ports.discard("Generator")

        # reset coordinates to the new reduced guys, rather than taking an
        # average (copied from pypsa.networkclustering)
        if kmean_settings["use_reduced_coordinates"]:
            # TODO : FIX THIS HACK THAT HAS UNEXPECTED SIDE-EFFECTS,
            # i.e. network is changed in place!!
            network.buses.loc[busmap.index, ["x", "y"]] = network.buses.loc[
                busmap, ["x", "y"]
            ].values

        clustering = get_clustering_from_busmap(
            network,
            busmap,
            aggregate_generators_weighted=True,
            one_port_strategies=strategies_one_ports(),
            generator_strategies=strategies_generators(),
            aggregate_one_ports=aggregate_one_ports,
            line_length_factor=kmean_settings["line_length_factor"],
        )
        network = clustering.network

        weight = weight.groupby(busmap.values).sum()

    # k-mean clustering
    if not kmean_settings["kmeans_busmap"]:
        busmap = busmap_by_kmeans(
            elec_network,
            bus_weightings=pd.Series(weight),
            n_clusters=kmean_settings["n_clusters"],
            n_init=kmean_settings["n_init"],
            max_iter=kmean_settings["max_iter"],
            tol=kmean_settings["tol"],
        )
        busmap.to_csv(
            "kmeans_busmap_" + str(kmean_settings["n_clusters"]) + "_result.csv"
        )
    else:
        df = pd.read_csv(kmean_settings["kmeans_busmap"])
        df = df.astype(str)
        df = df.set_index("bus_id")
        busmap = df.squeeze("columns")

    network, busmap = adjust_no_electric_network(network, busmap, cluster_met="k-mean")

    network.generators["weight"] = network.generators["p_nom"]
    aggregate_one_ports = network.one_port_components.copy()
    aggregate_one_ports.discard("Generator")

    clustering = get_clustering_from_busmap(
        network,
        busmap,
        aggregate_generators_weighted=True,
<<<<<<< HEAD
        bus_strategies={
            "v_mag_pu_set": "first",
            },
        one_port_strategies={
            "StorageUnit": {
                "marginal_cost": np.mean,
                "capital_cost": np.mean,
                "efficiency_dispatch": np.mean,
                "standing_loss": np.mean,
                "efficiency_store": np.mean,
                "p_min_pu": np.min,
                "p_nom_extendable": ext_storage,
            },
            "Store": {
                "e_nom": np.sum,
                "e_nom_max": np.sum,
            }
        },
        generator_strategies={
            "p_nom_min": np.min,
            "p_nom_opt": np.sum,
            "marginal_cost": np.mean,
            "capital_cost": np.mean,
        },
        aggregate_one_ports=aggregate_one_ports,
        line_length_factor=kmean_settings["line_length_factor"],
    )
    
    strategies = {
        "scn_name": _make_consense_links,
        "bus0": _make_consense_links,
        "bus1": _make_consense_links,
        "carrier": _make_consense_links,
        # "efficiency_fixed": _make_consense_links,
        "p_nom": np.sum,
        "p_nom_extendable": _make_consense_links,
        "p_nom_max": np.sum,
        "capital_cost": np.mean,
        "length": np.mean,
        "geom": nan_links,
        "topo": nan_links,
        "type": nan_links,
        "efficiency": np.mean,
        "p_nom_min": np.min,
        "p_set": np.mean,
        "p_min_pu": np.min,
        "p_max_pu": np.max,
        "marginal_cost": np.mean,
        "terrain_factor": _make_consense_links,
        "p_nom_opt": np.mean,
        "country": nan_links,
    }
    #Dealing with links
=======
        one_port_strategies=strategies_one_ports(),
        generator_strategies=strategies_generators(),
        aggregate_one_ports=aggregate_one_ports,
        line_length_factor=kmean_settings["line_length_factor"],
    )

    strategies = strategies_links()
    # Dealing with links
>>>>>>> 18577ffb
    clustering.network.links = clustering.network.links.groupby(
        ["bus0", "bus1", "carrier"]
    ).agg(strategies)
    clustering.network.links = clustering.network.links.reset_index(drop=True)

    return clustering


def select_elec_network(etrago):

    elec_network = etrago.network.copy()
    elec_network.buses = elec_network.buses[elec_network.buses.carrier == "AC"]
    elec_network.links = elec_network.links[
        (elec_network.links.carrier == "AC") | (elec_network.links.carrier == "DC")
    ]
    # Dealing with generators
    elec_network.generators = elec_network.generators[
        elec_network.generators.bus.isin(elec_network.buses.index)
    ]

    for attr in elec_network.generators_t:
        elec_network.generators_t[attr] = elec_network.generators_t[attr].loc[
            :,
            elec_network.generators_t[attr].columns.isin(elec_network.generators.index),
        ]

    # Dealing with loads
    elec_network.loads = elec_network.loads[
        elec_network.loads.bus.isin(elec_network.buses.index)
    ]

    for attr in elec_network.loads_t:
        elec_network.loads_t[attr] = elec_network.loads_t[attr].loc[
            :, elec_network.loads_t[attr].columns.isin(elec_network.loads.index)
        ]

    # Dealing with storage_units
    elec_network.storage_units = elec_network.storage_units[
        elec_network.storage_units.bus.isin(elec_network.buses.index)
    ]

    for attr in elec_network.storage_units_t:
        elec_network.storage_units_t[attr] = elec_network.storage_units_t[attr].loc[
            :,
            elec_network.storage_units_t[attr].columns.isin(
                elec_network.storage_units.index
            ),
        ]

    return elec_network


def run_kmeans_clustering(self):

    if self.args["network_clustering_kmeans"]["active"]:

        self.network.generators.control = "PV"

        logger.info("Start k-mean clustering")

        self.clustering = kmean_clustering(self)

        if self.args["disaggregation"] != None:
            self.disaggregated_network = self.network.copy()

        self.network = self.clustering.network.copy()

        buses_by_country(self.network)

        self.geolocation_buses()

        self.network.generators.control[self.network.generators.control == ""] = "PV"
        logger.info(
            "Network clustered to {} buses with k-means algorithm.".format(
                self.args["network_clustering_kmeans"]["n_clusters"]
            )
        )<|MERGE_RESOLUTION|>--- conflicted
+++ resolved
@@ -357,28 +357,7 @@
     aggregate_one_ports.discard("Generator")
 
     for one_port in aggregate_one_ports:
-<<<<<<< HEAD
-        one_port_strategies = {
-            "StorageUnit": {
-                "marginal_cost": np.mean,
-                "capital_cost": np.mean,
-                "efficiency_dispatch": np.mean,
-                "standing_loss": np.mean,
-                "efficiency_store": np.mean,
-                "p_min_pu": np.min,
-                "p_nom_extendable": ext_storage,
-            },
-            "Store": {
-                "marginal_cost": np.mean,
-                "capital_cost": np.mean,
-                "standing_loss": np.mean,
-                "e_nom": np.sum,
-                'e_nom_max': np.sum,
-            },
-        }
-=======
         one_port_strategies = strategies_one_ports()
->>>>>>> 18577ffb
         new_df, new_pnl = aggregateoneport(
             network,
             busmap,
@@ -913,61 +892,6 @@
         network,
         busmap,
         aggregate_generators_weighted=True,
-<<<<<<< HEAD
-        bus_strategies={
-            "v_mag_pu_set": "first",
-            },
-        one_port_strategies={
-            "StorageUnit": {
-                "marginal_cost": np.mean,
-                "capital_cost": np.mean,
-                "efficiency_dispatch": np.mean,
-                "standing_loss": np.mean,
-                "efficiency_store": np.mean,
-                "p_min_pu": np.min,
-                "p_nom_extendable": ext_storage,
-            },
-            "Store": {
-                "e_nom": np.sum,
-                "e_nom_max": np.sum,
-            }
-        },
-        generator_strategies={
-            "p_nom_min": np.min,
-            "p_nom_opt": np.sum,
-            "marginal_cost": np.mean,
-            "capital_cost": np.mean,
-        },
-        aggregate_one_ports=aggregate_one_ports,
-        line_length_factor=kmean_settings["line_length_factor"],
-    )
-    
-    strategies = {
-        "scn_name": _make_consense_links,
-        "bus0": _make_consense_links,
-        "bus1": _make_consense_links,
-        "carrier": _make_consense_links,
-        # "efficiency_fixed": _make_consense_links,
-        "p_nom": np.sum,
-        "p_nom_extendable": _make_consense_links,
-        "p_nom_max": np.sum,
-        "capital_cost": np.mean,
-        "length": np.mean,
-        "geom": nan_links,
-        "topo": nan_links,
-        "type": nan_links,
-        "efficiency": np.mean,
-        "p_nom_min": np.min,
-        "p_set": np.mean,
-        "p_min_pu": np.min,
-        "p_max_pu": np.max,
-        "marginal_cost": np.mean,
-        "terrain_factor": _make_consense_links,
-        "p_nom_opt": np.mean,
-        "country": nan_links,
-    }
-    #Dealing with links
-=======
         one_port_strategies=strategies_one_ports(),
         generator_strategies=strategies_generators(),
         aggregate_one_ports=aggregate_one_ports,
@@ -976,7 +900,6 @@
 
     strategies = strategies_links()
     # Dealing with links
->>>>>>> 18577ffb
     clustering.network.links = clustering.network.links.groupby(
         ["bus0", "bus1", "carrier"]
     ).agg(strategies)
