# -*- coding: utf-8 -*-
# Copyright 2016-2018  Flensburg University of Applied Sciences,
# Europa-Universität Flensburg,
# Centre for Sustainable Energy Systems,
# DLR-Institute for Networked Energy Systems

# This program is free software; you can redistribute it and/or
# modify it under the terms of the GNU Affero General Public License as
# published by the Free Software Foundation; either version 3 of the
# License, or (at your option) any later version.

# This program is distributed in the hope that it will be useful,
# but WITHOUT ANY WARRANTY; without even the implied warranty of
# MERCHANTABILITY or FITNESS FOR A PARTICULAR PURPOSE.  See the
# GNU Affero General Public License for more details.

# You should have received a copy of the GNU General Public License
# along with this program.  If not, see <http://www.gnu.org/licenses/>.

# File description for read-the-docs
""" Networkclustering.py defines the methods to cluster power grid networks
spatially for applications within the tool eTraGo."""

import os

if "READTHEDOCS" not in os.environ:
    from etrago.tools.utilities import *
    from pypsa.networkclustering import (
        aggregatebuses,
        aggregateoneport,
        aggregategenerators,
        get_clustering_from_busmap,
        busmap_by_kmeans,
        busmap_by_stubs,
    )
    from itertools import product
    import networkx as nx
    import multiprocessing as mp
    from math import ceil
    import pandas as pd
    from networkx import NetworkXNoPath
    from pickle import dump
    from pypsa import Network
    import pypsa.io as io
    import pypsa.components as components
    from six import iteritems
    from sqlalchemy import or_, exists
    import numpy as np
    import logging
    import pdb

    logger = logging.getLogger(__name__)

__copyright__ = (
    "Flensburg University of Applied Sciences, "
    "Europa-Universität Flensburg, "
    "Centre for Sustainable Energy Systems, "
    "DLR-Institute for Networked Energy Systems"
)
__license__ = "GNU Affero General Public License Version 3 (AGPL-3.0)"
__author__ = "s3pp, wolfbunke, ulfmueller, lukasol"

# TODO: Workaround because of agg


def _leading(busmap, df):
    """ """

    def leader(x):
        ix = busmap[x.index[0]]
        return df.loc[ix, x.name]

    return leader


def adjust_no_electric_network(network, busmap, cluster_met):

    # network2 is supposed to contain all the not electrical or gas buses and links
    network2 = network.copy()
    network2.buses = network2.buses[
        (network2.buses["carrier"] != "AC")
        & (network2.buses["carrier"] != "CH4")
        & (network2.buses["carrier"] != "H2_grid")
        & (network2.buses["carrier"] != "H2_ind_load")
    ]

    # no_elec_to_cluster maps the no electrical buses to the eHV/kmean bus
    no_elec_to_cluster = pd.DataFrame(
        columns=["cluster", "carrier", "new_bus"]
    ).set_index("new_bus")

    max_bus = max([int(item) for item in network.buses.index.to_list()])

    no_elec_conex = []
    # busmap2 maps all the no electrical buses to the new buses based on the
    # eHV network
    busmap2 = {}

    for bus_ne in network2.buses.index:
        bus_hv = -1
        carry = network2.buses.loc[bus_ne, "carrier"]

        if len(network2.links[network2.links["bus1"] == bus_ne]) > 0:
            df = network2.links[network2.links["bus1"] == bus_ne].copy()
            df["elec"] = df["bus0"].isin(busmap.keys())
            df = df[df["elec"] == True]
            if len(df) > 0:
                bus_hv = df["bus0"][0]

        if (len(network2.links[network2.links["bus0"] == bus_ne]) > 0) & (bus_hv == -1):
            df = network2.links[network2.links["bus0"] == bus_ne].copy()
            df["elec"] = df["bus1"].isin(busmap.keys())
            df = df[df["elec"] == True]
            if len(df) > 0:
                bus_hv = df["bus1"][0]

        if bus_hv == -1:
            busmap2[bus_ne] = str(bus_ne)
            no_elec_conex.append(bus_ne)
            continue

        if (
            (no_elec_to_cluster.cluster == busmap[bus_hv])
            & (no_elec_to_cluster.carrier == carry)
        ).any():

            bus_cluster = no_elec_to_cluster[
                (no_elec_to_cluster.cluster == busmap[bus_hv])
                & (no_elec_to_cluster.carrier == carry)
            ].index[0]
        else:
            bus_cluster = str(max_bus + 1)
            max_bus = max_bus + 1
            new = pd.Series(
                {"cluster": busmap[bus_hv], "carrier": carry}, name=bus_cluster
            )
            no_elec_to_cluster = no_elec_to_cluster.append(new)

        busmap2[bus_ne] = bus_cluster

    if no_elec_conex:
        logger.info(
            f"""There are {len(no_elec_conex)} buses that have no direct
            connexion to the electric network"""
        )

    # Add the gas buses to the busmap and map them to themself
    for gas_bus in network.buses[
        (network.buses["carrier"] == "H2_grid")
        | (network.buses["carrier"] == "H2_ind_load")
        | (network.buses["carrier"] == "CH4")
    ].index:

        busmap2[gas_bus] = gas_bus

    busmap = {**busmap, **busmap2}

    # The new buses based on the eHV network for not electrical buses are created
    if cluster_met == "k-mean":
        for no_elec_bus in no_elec_to_cluster.index:
            cluster_bus = no_elec_to_cluster.loc[no_elec_bus, :].cluster
            carry = no_elec_to_cluster.loc[no_elec_bus, :].carrier
            new_bus = pd.Series(
                {
                    "scn_name": np.nan,
                    "v_nom": np.nan,
                    "carrier": carry,
                    "x": np.nan,
                    "y": np.nan,
                    "geom": np.nan,
                    "type": "",
                    "v_mag_pu_set": 1,
                    "v_mag_pu_min": 0,
                    "v_mag_pu_max": np.inf,
                    "control": "PV",
                    "sub_network": "",
                    "country": np.nan,
                },
                name=no_elec_bus,
            )
            network.buses = network.buses.append(new_bus)

    else:
        for no_elec_bus in no_elec_to_cluster.index:
            cluster_bus = no_elec_to_cluster.loc[no_elec_bus, :].cluster
            carry = no_elec_to_cluster.loc[no_elec_bus, :].carrier
            new_bus = pd.Series(
                {
                    "scn_name": network.buses.at[cluster_bus, "scn_name"],
                    "v_nom": np.nan,
                    "carrier": carry,
                    "x": network.buses.at[cluster_bus, "x"],
                    "y": network.buses.at[cluster_bus, "y"],
                    "geom": network.buses.at[cluster_bus, "geom"],
                    "type": "",
                    "v_mag_pu_set": 1,
                    "v_mag_pu_min": 0,
                    "v_mag_pu_max": np.inf,
                    "control": "PV",
                    "sub_network": "",
                    "country": network.buses.at[cluster_bus, "country"],
                },
                name=no_elec_bus,
            )
            network.buses = network.buses.append(new_bus)

    return network, busmap


def _make_consense_links(x):
    v = x.iat[0]
    assert (
        x == v
    ).all() or x.isnull().all(), f"No consense in table links column {x.name}: \n {x}"
    return v


def nan_links(x):
    return np.nan


def ext_storage(x):
    v = any(x[x == True])
    return v


def strategies_one_ports():
    return {
        "StorageUnit": {
            "marginal_cost": np.mean,
            "capital_cost": np.mean,
            "efficiency_dispatch": np.mean,
            "standing_loss": np.mean,
            "efficiency_store": np.mean,
            "p_min_pu": np.min,
            "p_nom_extendable": ext_storage,
        },
        "Store": {
            "marginal_cost": np.mean,
            "capital_cost": np.mean,
            "standing_loss": np.mean,
            "e_nom": np.sum,
            "e_nom_min": np.sum,
            "e_nom_max": np.sum,
        },
    }


def strategies_generators():
    return {
        "p_nom_min": np.min,
        "p_nom_max": np.min,
        "weight": np.sum,
        "p_nom": np.sum,
        "p_nom_opt": np.sum,
        "marginal_cost": np.mean,
        "capital_cost": np.mean,
    }


def strategies_links():
    return {
        "scn_name": _make_consense_links,
        "bus0": _make_consense_links,
        "bus1": _make_consense_links,
        "carrier": _make_consense_links,
        "p_nom": np.sum,
        "p_nom_extendable": _make_consense_links,
        "p_nom_max": np.sum,
        "capital_cost": np.mean,
        "length": np.mean,
        "geom": nan_links,
        "topo": nan_links,
        "type": nan_links,
        "efficiency": np.mean,
        "p_nom_min": np.min,
        "p_set": np.mean,
        "p_min_pu": np.min,
        "p_max_pu": np.max,
        "marginal_cost": np.mean,
        "terrain_factor": _make_consense_links,
        "p_nom_opt": np.mean,
        "country": _make_consense_links,
    }


def cluster_on_extra_high_voltage(network, busmap, with_time=True):
    """Main function of the EHV-Clustering approach. Creates a new clustered
    pypsa.Network given a busmap mapping all bus_ids to other bus_ids of the
    same network.

    Parameters
    ----------
    network : pypsa.Network
        Container for all network components.

    busmap : dict
        Maps old bus_ids to new bus_ids.

    with_time : bool
        If true time-varying data will also be aggregated.

    Returns
    -------
    network : pypsa.Network
        Container for all network components of the clustered network.
    """

    network_c = Network()

    network, busmap = adjust_no_electric_network(network, busmap, cluster_met="ehv")

    buses = aggregatebuses(
        network,
        busmap,
        {"x": _leading(busmap, network.buses), "y": _leading(busmap, network.buses)},
    )

    # keep attached lines
    lines = network.lines.copy()
    mask = lines.bus0.isin(buses.index)
    lines = lines.loc[mask, :]

    # keep attached links
    links = network.links.copy()
    dc_links = links[links["carrier"] == "DC"]
    links = links[links["carrier"] != "DC"]

    # keep attached transformer
    transformers = network.transformers.copy()
    mask = transformers.bus0.isin(buses.index)
    transformers = transformers.loc[mask, :]

    io.import_components_from_dataframe(network_c, buses, "Bus")
    io.import_components_from_dataframe(network_c, lines, "Line")
    io.import_components_from_dataframe(network_c, links, "Link")
    io.import_components_from_dataframe(network_c, transformers, "Transformer")

    if with_time:
        network_c.snapshots = network.snapshots
        network_c.set_snapshots(network.snapshots)
        network_c.snapshot_weightings = network.snapshot_weightings.copy()

    # dealing with generators
    network.generators.control = "PV"
    network.generators["weight"] = 1

    new_df, new_pnl = aggregategenerators(
        network, busmap, with_time, custom_strategies=strategies_generators()
    )
    io.import_components_from_dataframe(network_c, new_df, "Generator")
    for attr, df in iteritems(new_pnl):
        io.import_series_from_dataframe(network_c, df, "Generator", attr)

    # dealing with all other components
    aggregate_one_ports = network.one_port_components.copy()
    aggregate_one_ports.discard("Generator")

    for one_port in aggregate_one_ports:
<<<<<<< HEAD
        one_port_strategies = {
            "StorageUnit": {
                "marginal_cost": np.mean,
                "capital_cost": np.mean,
                "efficiency_dispatch": np.mean,
                "standing_loss": np.mean,
                "efficiency_store": np.mean,
                "p_min_pu": np.min,
                "p_nom_extendable": ext_storage,
            },
            "Store": {
                "marginal_cost": np.mean,
                "capital_cost": np.mean,
                "standing_loss": np.mean,
                "e_nom": np.sum,
                'e_nom_max': np.sum,
            },
        }
=======
        one_port_strategies = strategies_one_ports()
>>>>>>> 91d42051
        new_df, new_pnl = aggregateoneport(
            network,
            busmap,
            component=one_port,
            with_time=with_time,
            custom_strategies=one_port_strategies.get(one_port, {}),
        )
        io.import_components_from_dataframe(network_c, new_df, one_port)
        for attr, df in iteritems(new_pnl):
            io.import_series_from_dataframe(network_c, df, one_port, attr)

    # Dealing with links
    network2 = network.copy()
    network2.links.bus0 = network2.links.bus0.map(busmap)
    network2.links.bus1 = network2.links.bus1.map(busmap)
    network2.links.dropna(subset=["bus0", "bus1"], inplace=True)
    network2.links["topo"] = np.nan

    strategies = strategies_links()

    network_c.links = network2.links.groupby(["bus0", "bus1", "carrier"]).agg(
        strategies
    )
    network_c.links = network_c.links.append(dc_links)
    network_c.links = network_c.links.reset_index(drop=True)

    network_c.determine_network_topology()

    return network_c


def graph_from_edges(edges):
    """Constructs an undirected multigraph from a list containing data on
    weighted edges.

    Parameters
    ----------
    edges : list
        List of tuples each containing first node, second node, weight, key.

    Returns
    -------
    M : :class:`networkx.classes.multigraph.MultiGraph
    """

    M = nx.MultiGraph()

    for e in edges:

        n0, n1, weight, key = e

        M.add_edge(n0, n1, weight=weight, key=key)

    return M


def gen(nodes, n, graph):
    # TODO There could be a more convenient way of doing this. This generators
    # single purpose is to prepare data for multiprocessing's starmap function.
    """Generator for applying multiprocessing.

    Parameters
    ----------
    nodes : list
        List of nodes in the system.

    n : int
        Number of desired multiprocessing units.

    graph : :class:`networkx.classes.multigraph.MultiGraph
        Graph representation of an electrical grid.

    Returns
    -------
    None
    """

    g = graph.copy()

    for i in range(0, len(nodes), n):
        yield (nodes[i : i + n], g)


def shortest_path(paths, graph):
    """Finds the minimum path lengths between node pairs defined in paths.

    Parameters
    ----------
    paths : list
        List of pairs containing a source and a target node

    graph : :class:`networkx.classes.multigraph.MultiGraph
        Graph representation of an electrical grid.

    Returns
    -------
    df : pd.DataFrame
        DataFrame holding source and target node and the minimum path length.
    """

    idxnames = ["source", "target"]
    idx = pd.MultiIndex.from_tuples(paths, names=idxnames)
    df = pd.DataFrame(index=idx, columns=["path_length"])
    df.sort_index(inplace=True)

    for s, t in paths:

        try:
            df.loc[(s, t), "path_length"] = nx.dijkstra_path_length(graph, s, t)

        except NetworkXNoPath:
            continue

    return df


def busmap_by_shortest_path(etrago, scn_name, fromlvl, tolvl, cpu_cores=4):
    """Creates a busmap for the EHV-Clustering between voltage levels based
    on dijkstra shortest path. The result is automatically written to the
    `model_draft` on the <OpenEnergyPlatform>[www.openenergy-platform.org]
    database with the name `ego_grid_pf_hv_busmap` and the attributes scn_name
    (scenario name), bus0 (node before clustering), bus1 (node after
    clustering) and path_length (path length).
    An AssertionError occurs if buses with a voltage level are not covered by
    the input lists 'fromlvl' or 'tolvl'.

    Parameters
    ----------
    network : pypsa.Network object
        Container for all network components.

    session : sqlalchemy.orm.session.Session object
        Establishes interactions with the database.

    scn_name : str
        Name of the scenario.

    fromlvl : list
        List of voltage-levels to cluster.

    tolvl : list
        List of voltage-levels to remain.

    cpu_cores : int
        Number of CPU-cores.

    Returns
    -------
    None
    """

    # cpu_cores = mp.cpu_count()

    # data preperation
    s_buses = buses_grid_linked(etrago.network, fromlvl)
    lines = connected_grid_lines(etrago.network, s_buses)
    transformer = connected_transformer(etrago.network, s_buses)
    mask = transformer.bus1.isin(buses_of_vlvl(etrago.network, tolvl))

    # temporary end points, later replaced by bus1 pendant
    t_buses = transformer[mask].bus0

    # create all possible pathways
    ppaths = list(product(s_buses, t_buses))

    # graph creation
    edges = [(row.bus0, row.bus1, row.length, ix) for ix, row in lines.iterrows()]
    M = graph_from_edges(edges)

    # applying multiprocessing
    p = mp.Pool(cpu_cores)

    chunksize = ceil(len(ppaths) / cpu_cores)
    container = p.starmap(shortest_path, gen(ppaths, chunksize, M))
    df = pd.concat(container)
    dump(df, open("df.p", "wb"))

    # post processing
    df.sort_index(inplace=True)
    df = df.fillna(10000000)

    mask = df.groupby(level="source")["path_length"].idxmin()
    df = df.loc[mask, :]

    # rename temporary endpoints
    df.reset_index(inplace=True)
    df.target = df.target.map(
        dict(zip(etrago.network.transformers.bus0, etrago.network.transformers.bus1))
    )

    # append to busmap buses only connected to transformer
    transformer = etrago.network.transformers
    idx = list(
        set(buses_of_vlvl(etrago.network, fromlvl)).symmetric_difference(set(s_buses))
    )
    mask = transformer.bus0.isin(idx)

    toappend = pd.DataFrame(
        list(zip(transformer[mask].bus0, transformer[mask].bus1)),
        columns=["source", "target"],
    )
    toappend["path_length"] = 0

    df = pd.concat([df, toappend], ignore_index=True, axis=0)

    # append all other buses
    buses = etrago.network.buses[etrago.network.buses.carrier == "AC"]
    mask = buses.index.isin(df.source)

    assert (buses[~mask].v_nom.astype(int).isin(tolvl)).all()

    tofill = pd.DataFrame([buses.index[~mask]] * 2).transpose()
    tofill.columns = ["source", "target"]
    tofill["path_length"] = 0

    df = pd.concat([df, tofill], ignore_index=True, axis=0)

    # prepare data for export

    df["scn_name"] = scn_name
    df["version"] = etrago.args["gridversion"]

    if not df.version.any():
        df.version = "testcase"

    df.rename(columns={"source": "bus0", "target": "bus1"}, inplace=True)
    df.set_index(["scn_name", "bus0", "bus1"], inplace=True)

    df.to_sql(
        "egon_etrago_hv_busmap", con=etrago.engine, schema="grid", if_exists="append"
    )

    return


def busmap_from_psql(etrago):
    """Retrieves busmap from `model_draft.ego_grid_pf_hv_busmap` on the
    <OpenEnergyPlatform>[www.openenergy-platform.org] by a given scenario
    name. If this busmap does not exist, it is created with default values.

    Parameters
    ----------
    network : pypsa.Network object
        Container for all network components.

    session : sqlalchemy.orm.session.Session object
        Establishes interactions with the database.

    scn_name : str
        Name of the scenario.

    Returns
    -------
    busmap : dict
        Maps old bus_ids to new bus_ids.
    """
    scn_name = (
        etrago.args["scn_name"]
        if etrago.args["scn_extension"] == None
        else etrago.args["scn_name"] + "_ext_" + "_".join(etrago.args["scn_extension"])
    )

    from saio.grid import egon_etrago_hv_busmap

    filter_version = etrago.args["gridversion"]

    if not filter_version:
        filter_version = "testcase"

    def fetch():

        query = (
            etrago.session.query(egon_etrago_hv_busmap.bus0, egon_etrago_hv_busmap.bus1)
            .filter(egon_etrago_hv_busmap.scn_name == scn_name)
            .filter(egon_etrago_hv_busmap.version == filter_version)
        )

        return dict(query.all())

    busmap = fetch()

    # TODO: Or better try/except/finally
    if not busmap:
        print("Busmap does not exist and will be created.\n")

        cpu_cores = input("cpu_cores (default 4): ") or "4"

        busmap_by_shortest_path(
            etrago,
            scn_name,
            fromlvl=[110],
            tolvl=[220, 380, 400, 450],
            cpu_cores=int(cpu_cores),
        )
        busmap = fetch()

    return busmap


def ehv_clustering(self):

    if self.args["network_clustering_ehv"]:

        logger.info("Start ehv clustering")

        self.network.generators.control = "PV"
        busmap = busmap_from_psql(self)
        self.network = cluster_on_extra_high_voltage(
            self.network, busmap, with_time=True
        )
        logger.info("Network clustered to EHV-grid")


def kmean_clustering(etrago):
    """Main function of the k-mean clustering approach. Maps an original
    network to a new one with adjustable number of nodes and new coordinates.

    Parameters
    ----------
    network : :class:`pypsa.Network
        Container for all network components.

    n_clusters : int
        Desired number of clusters.

    load_cluster : boolean
        Loads cluster coordinates from a former calculation.

    line_length_factor : float
        Factor to multiply the crow-flies distance between new buses in order
        to get new line lengths.

    remove_stubs: boolean
        Removes stubs and stubby trees (i.e. sequentially reducing dead-ends).

    use_reduced_coordinates: boolean
        If True, do not average cluster coordinates, but take from busmap.

    bus_weight_tocsv : str
        Creates a bus weighting based on conventional generation and load
        and save it to a csv file.

    bus_weight_fromcsv : str
        Loads a bus weighting from a csv file to apply it to the clustering
        algorithm.

    Returns
    -------
    network : pypsa.Network object
        Container for all network components.
    """

    network = etrago.network
    kmean_settings = etrago.args["network_clustering_kmeans"]

    def weighting_for_scenario(x, save=None):
        """ """
        # define weighting based on conventional 'old' generator spatial
        # distribution

        non_conv_types = {
            "biomass",
            "central_biomass_CHP",
            "industrial_biomass_CHP",
            "wind_onshore",
            "wind_offshore",
            "solar",
            "solar_rooftop",
            "geo_thermal",
            "load shedding",
            "extendable_storage",
            "other_renewable",
            "reservoir",
            "run_of_river",
            "pumped_hydro",
        }
        # Attention: elec_network.generators.carrier.unique()
        gen = elec_network.generators.loc[
            (elec_network.generators.carrier.isin(non_conv_types) == False)
        ].groupby("bus").p_nom.sum().reindex(
            elec_network.buses.index, fill_value=0.0
        ) + elec_network.storage_units.loc[
            (elec_network.storage_units.carrier.isin(non_conv_types) == False)
        ].groupby(
            "bus"
        ).p_nom.sum().reindex(
            elec_network.buses.index, fill_value=0.0
        )

        load = elec_network.loads_t.p_set.mean().groupby(elec_network.loads.bus).sum()

        b_i = x.index
        g = normed(gen.reindex(b_i, fill_value=0))
        l = normed(load.reindex(b_i, fill_value=0))

        w = g + l
        weight = ((w * (100000.0 / w.max())).astype(int)).reindex(
            elec_network.buses.index, fill_value=1
        )

        if save:
            weight.to_csv(save)

        return weight

    def normed(x):
        return (x / x.sum()).fillna(0.0)

    # prepare k-mean
    # k-means clustering (first try)
    network.generators.control = "PV"
    network.storage_units.control[
        network.storage_units.carrier == "extendable_storage"
    ] = "PV"

    # problem our lines have no v_nom. this is implicitly defined by the
    # connected buses:
    network.lines["v_nom"] = network.lines.bus0.map(network.buses.v_nom)

    # adjust the electrical parameters of the lines which are not 380.
    lines_v_nom_b = network.lines.v_nom != 380

    voltage_factor = (network.lines.loc[lines_v_nom_b, "v_nom"] / 380.0) ** 2

    network.lines.loc[lines_v_nom_b, "x"] *= 1 / voltage_factor

    network.lines.loc[lines_v_nom_b, "r"] *= 1 / voltage_factor

    network.lines.loc[lines_v_nom_b, "b"] *= voltage_factor

    network.lines.loc[lines_v_nom_b, "g"] *= voltage_factor

    network.lines.loc[lines_v_nom_b, "v_nom"] = 380.0

    trafo_index = network.transformers.index
    transformer_voltages = pd.concat(
        [
            network.transformers.bus0.map(network.buses.v_nom),
            network.transformers.bus1.map(network.buses.v_nom),
        ],
        axis=1,
    )

    network.import_components_from_dataframe(
        network.transformers.loc[
            :, ["bus0", "bus1", "x", "s_nom", "capital_cost", "sub_network", "s_max_pu"]
        ]
        .assign(
            x=network.transformers.x * (380.0 / transformer_voltages.max(axis=1)) ** 2,
            length=1,
        )
        .set_index("T" + trafo_index),
        "Line",
    )
    network.transformers.drop(trafo_index, inplace=True)

    for attr in network.transformers_t:
        network.transformers_t[attr] = network.transformers_t[attr].reindex(columns=[])

    network.buses["v_nom"] = 380.0

    elec_network = select_elec_network(etrago)

    # State whether to create a bus weighting and save it, create or not save
    # it, or use a bus weighting from a csv file
    if kmean_settings["bus_weight_tocsv"] is not None:
        weight = weighting_for_scenario(
            x=elec_network.buses, save=kmean_settings["bus_weight_tocsv"]
        )
    elif kmean_settings["bus_weight_fromcsv"] is not None:
        weight = pd.Series.from_csv(kmean_settings["bus_weight_fromcsv"])
        weight.index = weight.index.astype(str)
    else:
        weight = weighting_for_scenario(x=elec_network.buses, save=False)

    # remove stubs
    if kmean_settings["remove_stubs"]:
        network.determine_network_topology()
        busmap = busmap_by_stubs(network)
        network.generators["weight"] = network.generators["p_nom"]
        aggregate_one_ports = network.one_port_components.copy()
        aggregate_one_ports.discard("Generator")

        # reset coordinates to the new reduced guys, rather than taking an
        # average (copied from pypsa.networkclustering)
        if kmean_settings["use_reduced_coordinates"]:
            # TODO : FIX THIS HACK THAT HAS UNEXPECTED SIDE-EFFECTS,
            # i.e. network is changed in place!!
            network.buses.loc[busmap.index, ["x", "y"]] = network.buses.loc[
                busmap, ["x", "y"]
            ].values

        clustering = get_clustering_from_busmap(
            network,
            busmap,
            aggregate_generators_weighted=True,
            one_port_strategies=strategies_one_ports(),
            generator_strategies=strategies_generators(),
            aggregate_one_ports=aggregate_one_ports,
            line_length_factor=kmean_settings["line_length_factor"],
        )
        network = clustering.network

        weight = weight.groupby(busmap.values).sum()

    # k-mean clustering
    if not kmean_settings["kmeans_busmap"]:
        busmap = busmap_by_kmeans(
            elec_network,
            bus_weightings=pd.Series(weight),
            n_clusters=kmean_settings["n_clusters"],
            n_init=kmean_settings["n_init"],
            max_iter=kmean_settings["max_iter"],
            tol=kmean_settings["tol"],
        )
        busmap.to_csv(
            "kmeans_busmap_" + str(kmean_settings["n_clusters"]) + "_result.csv"
        )
    else:
        df = pd.read_csv(kmean_settings["kmeans_busmap"])
        df = df.astype(str)
        df = df.set_index("bus_id")
        busmap = df.squeeze("columns")

    network, busmap = adjust_no_electric_network(network, busmap, cluster_met="k-mean")

    network.generators["weight"] = network.generators["p_nom"]
    aggregate_one_ports = network.one_port_components.copy()
    aggregate_one_ports.discard("Generator")

    clustering = get_clustering_from_busmap(
        network,
        busmap,
        aggregate_generators_weighted=True,
<<<<<<< HEAD
        bus_strategies={
            "v_mag_pu_set": "first",
            },
        one_port_strategies={
            "StorageUnit": {
                "marginal_cost": np.mean,
                "capital_cost": np.mean,
                "efficiency_dispatch": np.mean,
                "standing_loss": np.mean,
                "efficiency_store": np.mean,
                "p_min_pu": np.min,
                "p_nom_extendable": ext_storage,
            },
            "Store": {
                "e_nom": np.sum,
                "e_nom_max": np.sum,
            }
        },
        generator_strategies={
            "p_nom_min": np.min,
            "p_nom_opt": np.sum,
            "marginal_cost": np.mean,
            "capital_cost": np.mean,
        },
        aggregate_one_ports=aggregate_one_ports,
        line_length_factor=kmean_settings["line_length_factor"],
    )
    
    strategies = {
        "scn_name": _make_consense_links,
        "bus0": _make_consense_links,
        "bus1": _make_consense_links,
        "carrier": _make_consense_links,
        # "efficiency_fixed": _make_consense_links,
        "p_nom": np.sum,
        "p_nom_extendable": _make_consense_links,
        "p_nom_max": np.sum,
        "capital_cost": np.mean,
        "length": np.mean,
        "geom": nan_links,
        "topo": nan_links,
        "type": nan_links,
        "efficiency": np.mean,
        "p_nom_min": np.min,
        "p_set": np.mean,
        "p_min_pu": np.min,
        "p_max_pu": np.max,
        "marginal_cost": np.mean,
        "terrain_factor": _make_consense_links,
        "p_nom_opt": np.mean,
        "country": nan_links,
    }
    #Dealing with links
=======
        one_port_strategies=strategies_one_ports(),
        generator_strategies=strategies_generators(),
        aggregate_one_ports=aggregate_one_ports,
        line_length_factor=kmean_settings["line_length_factor"],
    )

    strategies = strategies_links()
    # Dealing with links
>>>>>>> 91d42051
    clustering.network.links = clustering.network.links.groupby(
        ["bus0", "bus1", "carrier"]
    ).agg(strategies)
    clustering.network.links = clustering.network.links.reset_index(drop=True)

    return clustering


def select_elec_network(etrago):

    elec_network = etrago.network.copy()
    elec_network.buses = elec_network.buses[elec_network.buses.carrier == "AC"]
    elec_network.links = elec_network.links[
        (elec_network.links.carrier == "AC") | (elec_network.links.carrier == "DC")
    ]
    # Dealing with generators
    elec_network.generators = elec_network.generators[
        elec_network.generators.bus.isin(elec_network.buses.index)
    ]

    for attr in elec_network.generators_t:
        elec_network.generators_t[attr] = elec_network.generators_t[attr].loc[
            :,
            elec_network.generators_t[attr].columns.isin(elec_network.generators.index),
        ]

    # Dealing with loads
    elec_network.loads = elec_network.loads[
        elec_network.loads.bus.isin(elec_network.buses.index)
    ]

    for attr in elec_network.loads_t:
        elec_network.loads_t[attr] = elec_network.loads_t[attr].loc[
            :, elec_network.loads_t[attr].columns.isin(elec_network.loads.index)
        ]

    # Dealing with storage_units
    elec_network.storage_units = elec_network.storage_units[
        elec_network.storage_units.bus.isin(elec_network.buses.index)
    ]

    for attr in elec_network.storage_units_t:
        elec_network.storage_units_t[attr] = elec_network.storage_units_t[attr].loc[
            :,
            elec_network.storage_units_t[attr].columns.isin(
                elec_network.storage_units.index
            ),
        ]

    return elec_network


def run_kmeans_clustering(self):

    if self.args["network_clustering_kmeans"]["active"]:

        self.network.generators.control = "PV"

        logger.info("Start k-mean clustering")

        self.clustering = kmean_clustering(self)

        if self.args["disaggregation"] != None:
            self.disaggregated_network = self.network.copy()

        self.network = self.clustering.network.copy()

        buses_by_country(self.network)

        self.geolocation_buses()

        self.network.generators.control[self.network.generators.control == ""] = "PV"
        logger.info(
            "Network clustered to {} buses with k-means algorithm.".format(
                self.args["network_clustering_kmeans"]["n_clusters"]
            )
        )<|MERGE_RESOLUTION|>--- conflicted
+++ resolved
@@ -74,7 +74,7 @@
 
 
 def adjust_no_electric_network(network, busmap, cluster_met):
-
+    breakpoint()
     # network2 is supposed to contain all the not electrical or gas buses and links
     network2 = network.copy()
     network2.buses = network2.buses[
@@ -82,6 +82,10 @@
         & (network2.buses["carrier"] != "CH4")
         & (network2.buses["carrier"] != "H2_grid")
         & (network2.buses["carrier"] != "H2_ind_load")
+        & (network2.buses["carrier"] != "rural_heat")
+        & (network2.buses["carrier"] != "rural_heat_store")
+        & (network2.buses["carrier"] != "central_heat")
+        & (network2.buses["carrier"] != "central_heat_store")
     ]
 
     # no_elec_to_cluster maps the no electrical buses to the eHV/kmean bus
@@ -149,6 +153,10 @@
         (network.buses["carrier"] == "H2_grid")
         | (network.buses["carrier"] == "H2_ind_load")
         | (network.buses["carrier"] == "CH4")
+        | (network2.buses["carrier"] == "rural_heat")
+        | (network2.buses["carrier"] == "rural_heat_store")
+        | (network2.buses["carrier"] == "central_heat")
+        | (network2.buses["carrier"] == "central_heat_store")
     ].index:
 
         busmap2[gas_bus] = gas_bus
@@ -357,28 +365,7 @@
     aggregate_one_ports.discard("Generator")
 
     for one_port in aggregate_one_ports:
-<<<<<<< HEAD
-        one_port_strategies = {
-            "StorageUnit": {
-                "marginal_cost": np.mean,
-                "capital_cost": np.mean,
-                "efficiency_dispatch": np.mean,
-                "standing_loss": np.mean,
-                "efficiency_store": np.mean,
-                "p_min_pu": np.min,
-                "p_nom_extendable": ext_storage,
-            },
-            "Store": {
-                "marginal_cost": np.mean,
-                "capital_cost": np.mean,
-                "standing_loss": np.mean,
-                "e_nom": np.sum,
-                'e_nom_max': np.sum,
-            },
-        }
-=======
         one_port_strategies = strategies_one_ports()
->>>>>>> 91d42051
         new_df, new_pnl = aggregateoneport(
             network,
             busmap,
@@ -913,61 +900,7 @@
         network,
         busmap,
         aggregate_generators_weighted=True,
-<<<<<<< HEAD
-        bus_strategies={
-            "v_mag_pu_set": "first",
-            },
-        one_port_strategies={
-            "StorageUnit": {
-                "marginal_cost": np.mean,
-                "capital_cost": np.mean,
-                "efficiency_dispatch": np.mean,
-                "standing_loss": np.mean,
-                "efficiency_store": np.mean,
-                "p_min_pu": np.min,
-                "p_nom_extendable": ext_storage,
-            },
-            "Store": {
-                "e_nom": np.sum,
-                "e_nom_max": np.sum,
-            }
-        },
-        generator_strategies={
-            "p_nom_min": np.min,
-            "p_nom_opt": np.sum,
-            "marginal_cost": np.mean,
-            "capital_cost": np.mean,
-        },
-        aggregate_one_ports=aggregate_one_ports,
-        line_length_factor=kmean_settings["line_length_factor"],
-    )
-    
-    strategies = {
-        "scn_name": _make_consense_links,
-        "bus0": _make_consense_links,
-        "bus1": _make_consense_links,
-        "carrier": _make_consense_links,
-        # "efficiency_fixed": _make_consense_links,
-        "p_nom": np.sum,
-        "p_nom_extendable": _make_consense_links,
-        "p_nom_max": np.sum,
-        "capital_cost": np.mean,
-        "length": np.mean,
-        "geom": nan_links,
-        "topo": nan_links,
-        "type": nan_links,
-        "efficiency": np.mean,
-        "p_nom_min": np.min,
-        "p_set": np.mean,
-        "p_min_pu": np.min,
-        "p_max_pu": np.max,
-        "marginal_cost": np.mean,
-        "terrain_factor": _make_consense_links,
-        "p_nom_opt": np.mean,
-        "country": nan_links,
-    }
-    #Dealing with links
-=======
+
         one_port_strategies=strategies_one_ports(),
         generator_strategies=strategies_generators(),
         aggregate_one_ports=aggregate_one_ports,
@@ -976,7 +909,7 @@
 
     strategies = strategies_links()
     # Dealing with links
->>>>>>> 91d42051
+
     clustering.network.links = clustering.network.links.groupby(
         ["bus0", "bus1", "carrier"]
     ).agg(strategies)
