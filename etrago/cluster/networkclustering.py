--- conflicted
+++ resolved
@@ -233,16 +233,17 @@
     
     ############ alte Version
     
+    df_alt = df.copy() ###
+    
     for s, t in paths:
         try:
-            df.loc[(s, t), 'path_length'] = \
+            df_alt.loc[(s, t), 'path_length'] = \
                 nx.dijkstra_path_length(graph, s, t)
 
         except NetworkXNoPath:
             continue
         
-    df.to_csv('df_alt.csv')
-    df_alt=df.copy()
+    df_alt.to_csv('df_alt.csv')
     #########################
     
         
@@ -330,15 +331,13 @@
     dump(df, open('df.p', 'wb'))
 
     # post processing
-<<<<<<< HEAD
+
     # df.sortlevel(inplace=True)
-    df['path_length']=pd.to_numeric(df['path_length'])    
-=======
+    # df['path_length']=pd.to_numeric(df['path_length'])  ###  
+
     df.sort_index(inplace=True)
     df = df.fillna(10000000)
 
-
->>>>>>> 4756e83f
     mask = df.groupby(level='source')['path_length'].idxmin()
     df = df.loc[mask, :]
     
@@ -349,7 +348,11 @@
 
     # post processing
     # df.sortlevel(inplace=True)
-    df_alt['path_length']=pd.to_numeric(df_alt['path_length'])    
+    
+    df_alt.sort_index(inplace=True)
+    df_alt = df.fillna(10000000)
+    
+    # df_alt['path_length']=pd.to_numeric(df_alt['path_length'])    
     mask = df_alt.groupby(level='source')['path_length'].idxmin()
     df_alt = df_alt.loc[mask, :]
     ###
@@ -397,7 +400,7 @@
     df.to_csv('df_neu_3.csv') ### 
     df=df.to_dict() ###
 
-    '''df['scn_name'] = scn_name
+    df['scn_name'] = scn_name
     df['version'] = etrago.args['gridversion']
 
     if not df.version.any():
@@ -405,17 +408,17 @@
 
     df.rename(columns={'source': 'bus0', 'target': 'bus1'}, inplace=True)
     df.set_index(['scn_name', 'bus0', 'bus1'], inplace=True)
-<<<<<<< HEAD
-    
+
+    ### Ersatz für egon-data Schnittstelle
+    '''
     for i, d in df.reset_index().iterrows():
         etrago.session.add(EgoGridPfHvBusmap(**d.to_dict()))
 
     etrago.session.commit()'''
-=======
+    ###
 
     df.to_sql('egon_etrago_hv_busmap', con=etrago.engine,
                             schema='grid', if_exists='append')
->>>>>>> 4756e83f
 
     return df ### return nothing
 
