# -*- coding: utf-8 -*-
# Copyright 2016-2018  Flensburg University of Applied Sciences,
# Europa-Universität Flensburg,
# Centre for Sustainable Energy Systems,
# DLR-Institute for Networked Energy Systems

# This program is free software; you can redistribute it and/or
# modify it under the terms of the GNU Affero General Public License as
# published by the Free Software Foundation; either version 3 of the
# License, or (at your option) any later version.

# This program is distributed in the hope that it will be useful,
# but WITHOUT ANY WARRANTY; without even the implied warranty of
# MERCHANTABILITY or FITNESS FOR A PARTICULAR PURPOSE.  See the
# GNU Affero General Public License for more details.

# You should have received a copy of the GNU General Public License
# along with this program.  If not, see <http://www.gnu.org/licenses/>.

# File description for read-the-docs
""" Networkclustering.py defines the methods to cluster power grid networks
spatially for applications within the tool eTraGo."""

import os
if 'READTHEDOCS' not in os.environ:
    from etrago.tools.utilities import *
    from pypsa.networkclustering import (aggregatebuses, aggregateoneport,
                                         aggregategenerators,
                                         get_clustering_from_busmap,
                                         busmap_by_kmeans, busmap_by_stubs)
    from egoio.db_tables.model_draft import EgoGridPfHvBusmap

    from itertools import product
    import networkx as nx
    import multiprocessing as mp
    from math import ceil
    import pandas as pd
    from networkx import NetworkXNoPath
    from pickle import dump
    from pypsa import Network
    import pypsa.io as io
    import pypsa.components as components
    from six import iteritems
    from sqlalchemy import or_, exists

__copyright__ = ("Flensburg University of Applied Sciences, "
                 "Europa-Universität Flensburg, "
                 "Centre for Sustainable Energy Systems, "
                 "DLR-Institute for Networked Energy Systems")
__license__ = "GNU Affero General Public License Version 3 (AGPL-3.0)"
__author__ = "s3pp, wolfbunke, ulfmueller, lukasol"

# TODO: Workaround because of agg


def _leading(busmap, df):
    """
    """
    def leader(x):
        ix = busmap[x.index[0]]
        return df.loc[ix, x.name]
    return leader


def cluster_on_extra_high_voltage(network, busmap, with_time=True):
    """ Main function of the EHV-Clustering approach. Creates a new clustered
    pypsa.Network given a busmap mapping all bus_ids to other bus_ids of the
    same network.

    Parameters
    ----------
    network : pypsa.Network
        Container for all network components.

    busmap : dict
        Maps old bus_ids to new bus_ids.

    with_time : bool
        If true time-varying data will also be aggregated.

    Returns
    -------
    network : pypsa.Network
        Container for all network components of the clustered network.
    """

    network_c = Network()

    buses = aggregatebuses(
        network, busmap, {
            'x': _leading(
                busmap, network.buses), 'y': _leading(
                busmap, network.buses)})

    # keep attached lines
    lines = network.lines.copy()
    mask = lines.bus0.isin(buses.index)
    lines = lines.loc[mask, :]

    # keep attached links
    links = network.links.copy()
    mask = links.bus0.isin(buses.index)
    links = links.loc[mask, :]

    # keep attached transformer
    transformers = network.transformers.copy()
    mask = transformers.bus0.isin(buses.index)
    transformers = transformers.loc[mask, :]

    io.import_components_from_dataframe(network_c, buses, "Bus")
    io.import_components_from_dataframe(network_c, lines, "Line")
    io.import_components_from_dataframe(network_c, links, "Link")
    io.import_components_from_dataframe(network_c, transformers, "Transformer")

    if with_time:
        network_c.snapshots = network.snapshots
        network_c.set_snapshots(network.snapshots)
        network_c.snapshot_weightings = network.snapshot_weightings.copy()

    # dealing with generators
    network.generators.control = "PV"
    network.generators['weight'] = 1
    new_df, new_pnl = aggregategenerators(network, busmap, with_time)
    io.import_components_from_dataframe(network_c, new_df, 'Generator')
    for attr, df in iteritems(new_pnl):
        io.import_series_from_dataframe(network_c, df, 'Generator', attr)

    # dealing with all other components
    aggregate_one_ports = network.one_port_components.copy()
    aggregate_one_ports.discard('Generator')

    for one_port in aggregate_one_ports:
        new_df, new_pnl = aggregateoneport(
            network, busmap, component=one_port, with_time=with_time)
        io.import_components_from_dataframe(network_c, new_df, one_port)
        for attr, df in iteritems(new_pnl):
            io.import_series_from_dataframe(network_c, df, one_port, attr)

    network_c.determine_network_topology()

    return network_c


def graph_from_edges(edges):
    """ Constructs an undirected multigraph from a list containing data on
    weighted edges.

    Parameters
    ----------
    edges : list
        List of tuples each containing first node, second node, weight, key.

    Returns
    -------
    M : :class:`networkx.classes.multigraph.MultiGraph
    """

    M = nx.MultiGraph()

    for e in edges:

        n0, n1, weight, key = e

        M.add_edge(n0, n1, weight=weight, key=key)

    return M


def gen(nodes, n, graph):
    # TODO There could be a more convenient way of doing this. This generators
    # single purpose is to prepare data for multiprocessing's starmap function.
    """ Generator for applying multiprocessing.

    Parameters
    ----------
    nodes : list
        List of nodes in the system.

    n : int
        Number of desired multiprocessing units.

    graph : :class:`networkx.classes.multigraph.MultiGraph
        Graph representation of an electrical grid.

    Returns
    -------
    None
    """

    g = graph.copy()

    for i in range(0, len(nodes), n):
        yield (nodes[i:i + n], g)


def shortest_path(paths, graph):
    """ Finds the minimum path lengths between node pairs defined in paths.

    Parameters
    ----------
    paths : list
        List of pairs containing a source and a target node

    graph : :class:`networkx.classes.multigraph.MultiGraph
        Graph representation of an electrical grid.

    Returns
    -------
    df : pd.DataFrame
        DataFrame holding source and target node and the minimum path length.
    """

    idxnames = ['source', 'target']
    idx = pd.MultiIndex.from_tuples(paths, names=idxnames)
    df = pd.DataFrame(index=idx, columns=['path_length'])
    df.sort_index(inplace=True)

    for s, t in paths:

        try:
            df.loc[(s, t), 'path_length'] = \
                nx.dijkstra_path_length(graph, s, t)

        except NetworkXNoPath:
            continue

    return df


def busmap_by_shortest_path(network, session, scn_name, version, fromlvl,
                            tolvl, cpu_cores=4):
    """ Creates a busmap for the EHV-Clustering between voltage levels based
    on dijkstra shortest path. The result is automatically written to the
    `model_draft` on the <OpenEnergyPlatform>[www.openenergy-platform.org]
    database with the name `ego_grid_pf_hv_busmap` and the attributes scn_name
    (scenario name), bus0 (node before clustering), bus1 (node after
    clustering) and path_length (path length).
    An AssertionError occurs if buses with a voltage level are not covered by
    the input lists 'fromlvl' or 'tolvl'.

    Parameters
    ----------
    network : pypsa.Network object
        Container for all network components.

    session : sqlalchemy.orm.session.Session object
        Establishes interactions with the database.

    scn_name : str
        Name of the scenario.

    fromlvl : list
        List of voltage-levels to cluster.

    tolvl : list
        List of voltage-levels to remain.

    cpu_cores : int
        Number of CPU-cores.

    Returns
    -------
    None
    """

    # cpu_cores = mp.cpu_count()

    # data preperation
    s_buses = buses_grid_linked(network, fromlvl)
    lines = connected_grid_lines(network, s_buses)
    transformer = connected_transformer(network, s_buses)
    mask = transformer.bus1.isin(buses_of_vlvl(network, tolvl))

    # temporary end points, later replaced by bus1 pendant
    t_buses = transformer[mask].bus0

    # create all possible pathways
    ppaths = list(product(s_buses, t_buses))

    # graph creation
    edges = [(row.bus0, row.bus1, row.length, ix) for ix, row
             in lines.iterrows()]
    M = graph_from_edges(edges)

    # applying multiprocessing
    p = mp.Pool(cpu_cores)
    chunksize = ceil(len(ppaths) / cpu_cores)
    container = p.starmap(shortest_path, gen(ppaths, chunksize, M))
    df = pd.concat(container)
    dump(df, open('df.p', 'wb'))

    # post processing
    df.sortlevel(inplace=True)
    mask = df.groupby(level='source')['path_length'].idxmin()
    df = df.loc[mask, :]

    # rename temporary endpoints
    df.reset_index(inplace=True)
    df.target = df.target.map(dict(zip(network.transformers.bus0,
                                       network.transformers.bus1)))

    # append to busmap buses only connected to transformer
    transformer = network.transformers
    idx = list(set(buses_of_vlvl(network, fromlvl)).
               symmetric_difference(set(s_buses)))
    mask = transformer.bus0.isin(idx)

    toappend = pd.DataFrame(list(zip(transformer[mask].bus0,
                                     transformer[mask].bus1)),
                            columns=['source', 'target'])
    toappend['path_length'] = 0

    df = pd.concat([df, toappend], ignore_index=True, axis=0)

    # append all other buses
    buses = network.buses
    mask = buses.index.isin(df.source)

    assert set(buses[~mask].v_nom) == set(tolvl)

    tofill = pd.DataFrame([buses.index[~mask]] * 2).transpose()
    tofill.columns = ['source', 'target']
    tofill['path_length'] = 0

    df = pd.concat([df, tofill], ignore_index=True, axis=0)

    # prepare data for export
<<<<<<< HEAD
    df['scn_name'] = scn_name
=======

    df['scn_name'] = scn_name
    df['version'] = version
>>>>>>> e72ed73a

    df.rename(columns={'source': 'bus0', 'target': 'bus1'}, inplace=True)
    df.set_index(['scn_name', 'bus0', 'bus1'], inplace=True)

    for i, d in df.reset_index().iterrows():
        session.add(EgoGridPfHvBusmap(**d.to_dict()))

    session.commit()

    return


def busmap_from_psql(network, session, scn_name, version):
    """ Retrieves busmap from `model_draft.ego_grid_pf_hv_busmap` on the
    <OpenEnergyPlatform>[www.openenergy-platform.org] by a given scenario
    name. If this busmap does not exist, it is created with default values.

    Parameters
    ----------
    network : pypsa.Network object
        Container for all network components.

    session : sqlalchemy.orm.session.Session object
        Establishes interactions with the database.

    scn_name : str
        Name of the scenario.

    Returns
    -------
    busmap : dict
        Maps old bus_ids to new bus_ids.
    """

    def fetch():

        query = session.query(EgoGridPfHvBusmap.bus0, EgoGridPfHvBusmap.bus1).\
            filter(EgoGridPfHvBusmap.scn_name == scn_name).filter(
                    EgoGridPfHvBusmap.version == version)

        return dict(query.all())

    busmap = fetch()

    # TODO: Or better try/except/finally
    if not busmap:
        print('Busmap does not exist and will be created.\n')

        cpu_cores = input('cpu_cores (default 4): ') or '4'

        busmap_by_shortest_path(network, session, scn_name, version,
                                fromlvl=[110], tolvl=[220, 380, 400, 450],
                                cpu_cores=int(cpu_cores))
        busmap = fetch()

    return busmap


def kmean_clustering(network, n_clusters=10, load_cluster=False,
                     line_length_factor=1.25,
                     remove_stubs=False, use_reduced_coordinates=False,
                     bus_weight_tocsv=None, bus_weight_fromcsv=None,
                     n_init=10, max_iter=300, tol=1e-4,
                     n_jobs=1):
    """ Main function of the k-mean clustering approach. Maps an original
    network to a new one with adjustable number of nodes and new coordinates.

    Parameters
    ----------
    network : :class:`pypsa.Network
        Container for all network components.

    n_clusters : int
        Desired number of clusters.

    load_cluster : boolean
        Loads cluster coordinates from a former calculation.

    line_length_factor : float
        Factor to multiply the crow-flies distance between new buses in order
        to get new line lengths.

    remove_stubs: boolean
        Removes stubs and stubby trees (i.e. sequentially reducing dead-ends).

    use_reduced_coordinates: boolean
        If True, do not average cluster coordinates, but take from busmap.

    bus_weight_tocsv : str
        Creates a bus weighting based on conventional generation and load
        and save it to a csv file.

    bus_weight_fromcsv : str
        Loads a bus weighting from a csv file to apply it to the clustering
        algorithm.

    Returns
    -------
    network : pypsa.Network object
        Container for all network components.
    """
    def weighting_for_scenario(x, save=None):
        """
        """
        b_i = x.index
        g = normed(gen.reindex(b_i, fill_value=0))
        l = normed(load.reindex(b_i, fill_value=0))

        w = g + l
        weight = ((w * (100000. / w.max())).astype(int)
                  ).reindex(network.buses.index, fill_value=1)

        if save:
            weight.to_csv(save)

        return weight

    def normed(x):
        return (x / x.sum()).fillna(0.)

    print('start k-mean clustering')
    # prepare k-mean
    # k-means clustering (first try)
    network.generators.control = "PV"
    network.storage_units.control[network.storage_units.carrier == \
                                  'extendable_storage'] = "PV"
<<<<<<< HEAD
 #   network.buses['v_nom'] = 380.
=======

>>>>>>> e72ed73a
    # problem our lines have no v_nom. this is implicitly defined by the
    # connected buses:
    network.lines["v_nom"] = network.lines.bus0.map(network.buses.v_nom)

    # adjust the electrical parameters of the lines which are not 380.
    lines_v_nom_b = network.lines.v_nom != 380

    voltage_factor = (network.lines.loc[lines_v_nom_b, 'v_nom'] / 380.)**2

    network.lines.loc[lines_v_nom_b, 'x'] *= 1/voltage_factor

    network.lines.loc[lines_v_nom_b, 'r'] *= 1/voltage_factor

    network.lines.loc[lines_v_nom_b, 'b'] *= voltage_factor

    network.lines.loc[lines_v_nom_b, 'g'] *= voltage_factor

    network.lines.loc[lines_v_nom_b, 'v_nom'] = 380.

    trafo_index = network.transformers.index
    transformer_voltages = \
        pd.concat([network.transformers.bus0.map(network.buses.v_nom),
                   network.transformers.bus1.map(network.buses.v_nom)], axis=1)

    network.import_components_from_dataframe(
        network.transformers[[
                'bus0', 'bus1', 'x', 's_nom', 'capital_cost', 'sub_network', 's_nom_total']]
        .assign(x=network.transformers.x * (380. /
                transformer_voltages.max(axis=1))**2, length = 1)
        .set_index('T' + trafo_index),
        'Line')
    network.transformers.drop(trafo_index, inplace=True)

    for attr in network.transformers_t:
        network.transformers_t[attr] = network.transformers_t[attr]\
            .reindex(columns=[])

    network.buses['v_nom'] = 380.

    # remove stubs
    if remove_stubs:
        network.determine_network_topology()
        busmap = busmap_by_stubs(network)
        network.generators['weight'] = network.generators['p_nom']
        aggregate_one_ports = network.one_port_components.copy()
        aggregate_one_ports.discard('Generator')
        # reset coordinates to the new reduced guys, rather than taking an
        # average (copied from pypsa.networkclustering)
        if use_reduced_coordinates:
            # TODO : FIX THIS HACK THAT HAS UNEXPECTED SIDE-EFFECTS,
            # i.e. network is changed in place!!
            network.buses.loc[busmap.index, ['x', 'y']
                              ] = network.buses.loc[busmap, ['x', 'y']].values

        clustering = get_clustering_from_busmap(
            network,
            busmap,
            aggregate_generators_weighted=True,
            aggregate_one_ports=aggregate_one_ports,
            line_length_factor=line_length_factor)
        network = clustering.network

    # define weighting based on conventional 'old' generator spatial
    # distribution
    non_conv_types = {
        'biomass',
        'wind_onshore',
        'wind_offshore',
        'solar',
        'geothermal',
        'load shedding',
        'extendable_storage'}
    # Attention: network.generators.carrier.unique()
    gen = (network.generators.loc[(network.generators.carrier
                                   .isin(non_conv_types) == False)]
           .groupby('bus').p_nom.sum()
                                .reindex(network.buses.index, fill_value=0.) +
           network.storage_units
                                .loc[(network.storage_units.carrier
                                      .isin(non_conv_types) == False)]
                  .groupby('bus').p_nom.sum()
                  .reindex(network.buses.index, fill_value=0.))

    load = network.loads_t.p_set.mean().groupby(network.loads.bus).sum()

    # k-mean clustering

    # busmap = busmap_by_kmeans(network, bus_weightings=pd.Series(np.repeat(1,
    #       len(network.buses)), index=network.buses.index) , n_clusters= 10)
    # State whether to create a bus weighting and save it, create or not save
    # it, or use a bus weighting from a csv file
    if bus_weight_tocsv is not None:
        weight = weighting_for_scenario(x=network.buses, save=bus_weight_tocsv)
    elif bus_weight_fromcsv is not None:
        weight = pd.Series.from_csv(bus_weight_fromcsv)
        weight.index = weight.index.astype(str)
    else:
        weight = weighting_for_scenario(x=network.buses, save=False)

    busmap = busmap_by_kmeans(
        network,
        bus_weightings=pd.Series(weight),
        n_clusters=n_clusters,
        load_cluster=load_cluster,
        n_init=n_init,
        max_iter=max_iter,
        tol=tol,
        n_jobs=n_jobs)

    # ToDo change function in order to use bus_strategies or similar
    network.generators['weight'] = network.generators['p_nom']
    aggregate_one_ports = network.one_port_components.copy()
    aggregate_one_ports.discard('Generator')

    clustering = get_clustering_from_busmap(
        network,
        busmap,
        aggregate_generators_weighted=True,
        aggregate_one_ports=aggregate_one_ports)

    return clustering<|MERGE_RESOLUTION|>--- conflicted
+++ resolved
@@ -126,7 +126,7 @@
         io.import_series_from_dataframe(network_c, df, 'Generator', attr)
 
     # dealing with all other components
-    aggregate_one_ports = network.one_port_components.copy()
+    aggregate_one_ports = components.one_port_components.copy()
     aggregate_one_ports.discard('Generator')
 
     for one_port in aggregate_one_ports:
@@ -325,13 +325,9 @@
     df = pd.concat([df, tofill], ignore_index=True, axis=0)
 
     # prepare data for export
-<<<<<<< HEAD
-    df['scn_name'] = scn_name
-=======
 
     df['scn_name'] = scn_name
     df['version'] = version
->>>>>>> e72ed73a
 
     df.rename(columns={'source': 'bus0', 'target': 'bus1'}, inplace=True)
     df.set_index(['scn_name', 'bus0', 'bus1'], inplace=True)
@@ -458,11 +454,7 @@
     network.generators.control = "PV"
     network.storage_units.control[network.storage_units.carrier == \
                                   'extendable_storage'] = "PV"
-<<<<<<< HEAD
- #   network.buses['v_nom'] = 380.
-=======
-
->>>>>>> e72ed73a
+
     # problem our lines have no v_nom. this is implicitly defined by the
     # connected buses:
     network.lines["v_nom"] = network.lines.bus0.map(network.buses.v_nom)
@@ -488,7 +480,7 @@
                    network.transformers.bus1.map(network.buses.v_nom)], axis=1)
 
     network.import_components_from_dataframe(
-        network.transformers[[
+        network.transformers.loc[:, [
                 'bus0', 'bus1', 'x', 's_nom', 'capital_cost', 'sub_network', 's_nom_total']]
         .assign(x=network.transformers.x * (380. /
                 transformer_voltages.max(axis=1))**2, length = 1)
@@ -507,7 +499,7 @@
         network.determine_network_topology()
         busmap = busmap_by_stubs(network)
         network.generators['weight'] = network.generators['p_nom']
-        aggregate_one_ports = network.one_port_components.copy()
+        aggregate_one_ports = components.one_port_components.copy()
         aggregate_one_ports.discard('Generator')
         # reset coordinates to the new reduced guys, rather than taking an
         # average (copied from pypsa.networkclustering)
@@ -574,9 +566,8 @@
 
     # ToDo change function in order to use bus_strategies or similar
     network.generators['weight'] = network.generators['p_nom']
-    aggregate_one_ports = network.one_port_components.copy()
+    aggregate_one_ports = components.one_port_components.copy()
     aggregate_one_ports.discard('Generator')
-
     clustering = get_clustering_from_busmap(
         network,
         busmap,
