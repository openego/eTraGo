# -*- coding: utf-8 -*-
# Copyright 2016-2018  Flensburg University of Applied Sciences,
# Europa-Universität Flensburg,
# Centre for Sustainable Energy Systems,
# DLR-Institute for Networked Energy Systems

# This program is free software; you can redistribute it and/or
# modify it under the terms of the GNU Affero General Public License as
# published by the Free Software Foundation; either version 3 of the
# License, or (at your option) any later version.

# This program is distributed in the hope that it will be useful,
# but WITHOUT ANY WARRANTY; without even the implied warranty of
# MERCHANTABILITY or FITNESS FOR A PARTICULAR PURPOSE.  See the
# GNU Affero General Public License for more details.

# You should have received a copy of the GNU General Public License
# along with this program.  If not, see <http://www.gnu.org/licenses/>.

# File description for read-the-docs
""" Networkclustering.py defines the methods to cluster power grid networks
spatially for applications within the tool eTraGo."""

import os
if 'READTHEDOCS' not in os.environ:
    from etrago.tools.utilities import *
    from pypsa.networkclustering import (aggregatebuses, aggregateoneport,
                                         aggregategenerators,
                                         get_clustering_from_busmap,
                                         busmap_by_kmeans, busmap_by_stubs)
    from egoio.db_tables.model_draft import EgoGridPfHvBusmap

    from itertools import product
    import networkx as nx
    import multiprocessing as mp
    from math import ceil
    import pandas as pd
    from networkx import NetworkXNoPath
    from pickle import dump
    from pypsa import Network
    import pypsa.io as io
    import pypsa.components as components
    from six import iteritems
    from sqlalchemy import or_, exists

__copyright__ = ("Flensburg University of Applied Sciences, "
                 "Europa-Universität Flensburg, "
                 "Centre for Sustainable Energy Systems, "
                 "DLR-Institute for Networked Energy Systems")
__license__ = "GNU Affero General Public License Version 3 (AGPL-3.0)"
__author__ = "s3pp, wolfbunke, ulfmueller, lukasol"

# TODO: Workaround because of agg


def _leading(busmap, df):
    """
    """
    def leader(x):
        ix = busmap[x.index[0]]
        return df.loc[ix, x.name]
    return leader


def cluster_on_extra_high_voltage(network, busmap, with_time=True):
    """ Main function of the EHV-Clustering approach. Creates a new clustered
    pypsa.Network given a busmap mapping all bus_ids to other bus_ids of the
    same network.

    Parameters
    ----------
    network : pypsa.Network
        Container for all network components.

    busmap : dict
        Maps old bus_ids to new bus_ids.

    with_time : bool
        If true time-varying data will also be aggregated.

    Returns
    -------
    network : pypsa.Network
        Container for all network components of the clustered network.
    """

    network_c = Network()

    buses = aggregatebuses(
        network, busmap, {
            'x': _leading(
                busmap, network.buses), 'y': _leading(
                busmap, network.buses)})

    # keep attached lines
    lines = network.lines.copy()
    mask = lines.bus0.isin(buses.index)
    lines = lines.loc[mask, :]

    # keep attached links
    links = network.links.copy()
    mask = links.bus0.isin(buses.index)
    links = links.loc[mask, :]

    # keep attached transformer
    transformers = network.transformers.copy()
    mask = transformers.bus0.isin(buses.index)
    transformers = transformers.loc[mask, :]

    io.import_components_from_dataframe(network_c, buses, "Bus")
    io.import_components_from_dataframe(network_c, lines, "Line")
    io.import_components_from_dataframe(network_c, links, "Link")
    io.import_components_from_dataframe(network_c, transformers, "Transformer")

    if with_time:
        network_c.snapshots = network.snapshots
        network_c.set_snapshots(network.snapshots)
        network_c.snapshot_weightings = network.snapshot_weightings.copy()

    # dealing with generators
    network.generators.control = "PV"
    network.generators['weight'] = 1
    new_df, new_pnl = aggregategenerators(network, busmap, with_time)
    io.import_components_from_dataframe(network_c, new_df, 'Generator')
    for attr, df in iteritems(new_pnl):
        io.import_series_from_dataframe(network_c, df, 'Generator', attr)

    # dealing with all other components
    aggregate_one_ports = components.one_port_components.copy()
    aggregate_one_ports.discard('Generator')

    for one_port in aggregate_one_ports:
        new_df, new_pnl = aggregateoneport(
            network, busmap, component=one_port, with_time=with_time)
        io.import_components_from_dataframe(network_c, new_df, one_port)
        for attr, df in iteritems(new_pnl):
            io.import_series_from_dataframe(network_c, df, one_port, attr)

    network_c.determine_network_topology()

    return network_c


def graph_from_edges(edges):
    """ Constructs an undirected multigraph from a list containing data on
    weighted edges.

    Parameters
    ----------
    edges : list
        List of tuples each containing first node, second node, weight, key.

    Returns
    -------
    M : :class:`networkx.classes.multigraph.MultiGraph
    """

    M = nx.MultiGraph()

    for e in edges:

        n0, n1, weight, key = e

        M.add_edge(n0, n1, weight=weight, key=key)

    return M


def gen(nodes, n, graph):
    # TODO There could be a more convenient way of doing this. This generators
    # single purpose is to prepare data for multiprocessing's starmap function.
    """ Generator for applying multiprocessing.

    Parameters
    ----------
    nodes : list
        List of nodes in the system.

    n : int
        Number of desired multiprocessing units.

    graph : :class:`networkx.classes.multigraph.MultiGraph
        Graph representation of an electrical grid.

    Returns
    -------
    None
    """

    g = graph.copy()

    for i in range(0, len(nodes), n):
        yield (nodes[i:i + n], g)


def shortest_path(paths, graph):
    """ Finds the minimum path lengths between node pairs defined in paths.

    Parameters
    ----------
    paths : list
        List of pairs containing a source and a target node

    graph : :class:`networkx.classes.multigraph.MultiGraph
        Graph representation of an electrical grid.

    Returns
    -------
    df : pd.DataFrame
        DataFrame holding source and target node and the minimum path length.
    """

    idxnames = ['source', 'target']
    idx = pd.MultiIndex.from_tuples(paths, names=idxnames)
    df = pd.DataFrame(index=idx, columns=['path_length'])
    df.sort_index(inplace=True)

    for s, t in paths:

        try:
            df.loc[(s, t), 'path_length'] = \
                nx.dijkstra_path_length(graph, s, t)

        except NetworkXNoPath:
            continue

    return df


def busmap_by_shortest_path(network, session, scn_name, fromlvl, tolvl,
                            cpu_cores=4):
    """ Creates a busmap for the EHV-Clustering between voltage levels based
    on dijkstra shortest path. The result is automatically written to the
    `model_draft` on the <OpenEnergyPlatform>[www.openenergy-platform.org]
    database with the name `ego_grid_pf_hv_busmap` and the attributes scn_name
    (scenario name), bus0 (node before clustering), bus1 (node after
    clustering) and path_length (path length).
    An AssertionError occurs if buses with a voltage level are not covered by
    the input lists 'fromlvl' or 'tolvl'.

    Parameters
    ----------
    network : pypsa.Network object
        Container for all network components.

    session : sqlalchemy.orm.session.Session object
        Establishes interactions with the database.

    scn_name : str
        Name of the scenario.

    fromlvl : list
        List of voltage-levels to cluster.

    tolvl : list
        List of voltage-levels to remain.

    cpu_cores : int
        Number of CPU-cores.

    Returns
    -------
    None
    """

    # cpu_cores = mp.cpu_count()

    # data preperation
    s_buses = buses_grid_linked(network, fromlvl)
    lines = connected_grid_lines(network, s_buses)
    transformer = connected_transformer(network, s_buses)
    mask = transformer.bus1.isin(buses_of_vlvl(network, tolvl))

    # temporary end points, later replaced by bus1 pendant
    t_buses = transformer[mask].bus0

    # create all possible pathways
    ppaths = list(product(s_buses, t_buses))

    # graph creation
    edges = [(row.bus0, row.bus1, row.length, ix) for ix, row
             in lines.iterrows()]
    M = graph_from_edges(edges)

    # applying multiprocessing
    p = mp.Pool(cpu_cores)
    chunksize = ceil(len(ppaths) / cpu_cores)
    container = p.starmap(shortest_path, gen(ppaths, chunksize, M))
    df = pd.concat(container)
    dump(df, open('df.p', 'wb'))

    # post processing
    df.sortlevel(inplace=True)
    mask = df.groupby(level='source')['path_length'].idxmin()
    df = df.loc[mask, :]

    # rename temporary endpoints
    df.reset_index(inplace=True)
    df.target = df.target.map(dict(zip(network.transformers.bus0,
                                       network.transformers.bus1)))

    # append to busmap buses only connected to transformer
    transformer = network.transformers
    idx = list(set(buses_of_vlvl(network, fromlvl)).
               symmetric_difference(set(s_buses)))
    mask = transformer.bus0.isin(idx)

    toappend = pd.DataFrame(list(zip(transformer[mask].bus0,
                                     transformer[mask].bus1)),
                            columns=['source', 'target'])
    toappend['path_length'] = 0

    df = pd.concat([df, toappend], ignore_index=True, axis=0)

    # append all other buses
    buses = network.buses
    mask = buses.index.isin(df.source)

    assert set(buses[~mask].v_nom) == set(tolvl)

    tofill = pd.DataFrame([buses.index[~mask]] * 2).transpose()
    tofill.columns = ['source', 'target']
    tofill['path_length'] = 0

    df = pd.concat([df, tofill], ignore_index=True, axis=0)

    # prepare data for export

    print(scn_name)
    df['scn_name'] = scn_name
    print(df)

    df.rename(columns={'source': 'bus0', 'target': 'bus1'}, inplace=True)
    df.set_index(['scn_name', 'bus0', 'bus1'], inplace=True)

    for i, d in df.reset_index().iterrows():
        session.add(EgoGridPfHvBusmap(**d.to_dict()))

    session.commit()

    return


def busmap_from_psql(network, session, scn_name):
    """ Retrieves busmap from `model_draft.ego_grid_pf_hv_busmap` on the
    <OpenEnergyPlatform>[www.openenergy-platform.org] by a given scenario
    name. If this busmap does not exist, it is created with default values.

    Parameters
    ----------
    network : pypsa.Network object
        Container for all network components.

    session : sqlalchemy.orm.session.Session object
        Establishes interactions with the database.

    scn_name : str
        Name of the scenario.

    Returns
    -------
    busmap : dict
        Maps old bus_ids to new bus_ids.
    """

    def fetch():

        query = session.query(EgoGridPfHvBusmap.bus0, EgoGridPfHvBusmap.bus1).\
            filter(EgoGridPfHvBusmap.scn_name == scn_name)

        return dict(query.all())

    busmap = fetch()

    # TODO: Or better try/except/finally
    if not busmap:
        print('Busmap does not exist and will be created.\n')

        cpu_cores = input('cpu_cores (default 4): ') or '4'

        busmap_by_shortest_path(network, session, scn_name,
                                fromlvl=[110], tolvl=[220, 380, 400, 450],
                                cpu_cores=int(cpu_cores))
        busmap = fetch()

    return busmap


def kmean_clustering(network, n_clusters=10, load_cluster=False,
                     line_length_factor=1.25,
                     remove_stubs=False, use_reduced_coordinates=False,
                     bus_weight_tocsv=None, bus_weight_fromcsv=None,
                     n_init=10, max_iter=300, tol=1e-4,
                     n_jobs=1):
    """ Main function of the k-mean clustering approach. Maps an original
    network to a new one with adjustable number of nodes and new coordinates.

    Parameters
    ----------
    network : :class:`pypsa.Network
        Container for all network components.

    n_clusters : int
        Desired number of clusters.

    load_cluster : boolean
        Loads cluster coordinates from a former calculation.

    line_length_factor : float
        Factor to multiply the crow-flies distance between new buses in order
        to get new line lengths.

    remove_stubs: boolean
        Removes stubs and stubby trees (i.e. sequentially reducing dead-ends).

    use_reduced_coordinates: boolean
        If True, do not average cluster coordinates, but take from busmap.

    bus_weight_tocsv : str
        Creates a bus weighting based on conventional generation and load
        and save it to a csv file.

    bus_weight_fromcsv : str
        Loads a bus weighting from a csv file to apply it to the clustering
        algorithm.

    Returns
    -------
    network : pypsa.Network object
        Container for all network components.
    """
    def weighting_for_scenario(x, save=None):
        """
        """
        b_i = x.index
        g = normed(gen.reindex(b_i, fill_value=0))
        l = normed(load.reindex(b_i, fill_value=0))

        w = g + l
        weight = ((w * (100000. / w.max())).astype(int)
                  ).reindex(network.buses.index, fill_value=1)

        if save:
            weight.to_csv(save)

        return weight

    def normed(x):
        return (x / x.sum()).fillna(0.)

    print('start k-mean clustering')
    # prepare k-mean
    # k-means clustering (first try)
    network.generators.control = "PV"
    network.storage_units.control[network.storage_units.carrier == \
                                  'extendable_storage'] = "PV"
    network.buses['v_nom'] = 380.
    # problem our lines have no v_nom. this is implicitly defined by the
    # connected buses:
    network.lines["v_nom"] = network.lines.bus0.map(network.buses.v_nom)

    # adjust the x of the lines which are not 380.
    lines_v_nom_b = network.lines.v_nom != 380
    network.lines.loc[lines_v_nom_b, 'x'] *= \
        (380. / network.lines.loc[lines_v_nom_b, 'v_nom'])**2
    network.lines.loc[lines_v_nom_b, 'v_nom'] = 380.

    trafo_index = network.transformers.index
    transformer_voltages = \
        pd.concat([network.transformers.bus0.map(network.buses.v_nom),
                   network.transformers.bus1.map(network.buses.v_nom)], axis=1)

    network.import_components_from_dataframe(
        network.transformers.loc[:, [
<<<<<<< HEAD
                'bus0', 'bus1', 'x', 's_nom', 'capital_cost', 's_nom_total']]
=======
                'bus0', 'bus1', 'x', 's_nom', 'capital_cost', 'sub_network']]
>>>>>>> f803f808
        .assign(x=network.transformers.x * (380. /
                transformer_voltages.max(axis=1))**2, length = 1)
        .set_index('T' + trafo_index),
        'Line')
    network.transformers.drop(trafo_index, inplace=True)

    for attr in network.transformers_t:
        network.transformers_t[attr] = network.transformers_t[attr]\
            .reindex(columns=[])

    # remove stubs
    if remove_stubs:
        network.determine_network_topology()
        busmap = busmap_by_stubs(network)
        network.generators['weight'] = network.generators['p_nom']
        aggregate_one_ports = components.one_port_components.copy()
        aggregate_one_ports.discard('Generator')
        # reset coordinates to the new reduced guys, rather than taking an
        # average (copied from pypsa.networkclustering)
        if use_reduced_coordinates:
            # TODO : FIX THIS HACK THAT HAS UNEXPECTED SIDE-EFFECTS,
            # i.e. network is changed in place!!
            network.buses.loc[busmap.index, ['x', 'y']
                              ] = network.buses.loc[busmap, ['x', 'y']].values

        clustering = get_clustering_from_busmap(
            network,
            busmap,
            aggregate_generators_weighted=True,
            aggregate_one_ports=aggregate_one_ports,
            line_length_factor=line_length_factor)
        network = clustering.network

    # define weighting based on conventional 'old' generator spatial
    # distribution
    non_conv_types = {
        'biomass',
        'wind_onshore',
        'wind_offshore',
        'solar',
        'geothermal',
        'load shedding',
        'extendable_storage'}
    # Attention: network.generators.carrier.unique()
    gen = (network.generators.loc[(network.generators.carrier
                                   .isin(non_conv_types) == False)]
           .groupby('bus').p_nom.sum()
                                .reindex(network.buses.index, fill_value=0.) +
           network.storage_units
                                .loc[(network.storage_units.carrier
                                      .isin(non_conv_types) == False)]
                  .groupby('bus').p_nom.sum()
                  .reindex(network.buses.index, fill_value=0.))

    load = network.loads_t.p_set.mean().groupby(network.loads.bus).sum()

    # k-mean clustering

    # busmap = busmap_by_kmeans(network, bus_weightings=pd.Series(np.repeat(1,
    #       len(network.buses)), index=network.buses.index) , n_clusters= 10)
    # State whether to create a bus weighting and save it, create or not save
    # it, or use a bus weighting from a csv file
    if bus_weight_tocsv is not None:
        weight = weighting_for_scenario(x=network.buses, save=bus_weight_tocsv)
    elif bus_weight_fromcsv is not None:
        weight = pd.Series.from_csv(bus_weight_fromcsv)
        weight.index = weight.index.astype(str)
    else:
        weight = weighting_for_scenario(x=network.buses, save=False)

    busmap = busmap_by_kmeans(
        network,
        bus_weightings=pd.Series(weight),
        n_clusters=n_clusters,
        load_cluster=load_cluster,
        n_init=n_init,
        max_iter=max_iter,
        tol=tol,
        n_jobs=n_jobs)

    # ToDo change function in order to use bus_strategies or similar
    network.generators['weight'] = network.generators['p_nom']
    aggregate_one_ports = components.one_port_components.copy()
    aggregate_one_ports.discard('Generator')
    clustering = get_clustering_from_busmap(
        network,
        busmap,
        aggregate_generators_weighted=True,
        aggregate_one_ports=aggregate_one_ports)

    return clustering<|MERGE_RESOLUTION|>--- conflicted
+++ resolved
@@ -472,11 +472,7 @@
 
     network.import_components_from_dataframe(
         network.transformers.loc[:, [
-<<<<<<< HEAD
-                'bus0', 'bus1', 'x', 's_nom', 'capital_cost', 's_nom_total']]
-=======
-                'bus0', 'bus1', 'x', 's_nom', 'capital_cost', 'sub_network']]
->>>>>>> f803f808
+                'bus0', 'bus1', 'x', 's_nom', 'capital_cost', 'sub_network', 's_nom_total']]
         .assign(x=network.transformers.x * (380. /
                 transformer_voltages.max(axis=1))**2, length = 1)
         .set_index('T' + trafo_index),
