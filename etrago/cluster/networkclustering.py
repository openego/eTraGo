"""
Networkclustering.py defines the methods to cluster power grid
networks for application within the tool eTraGo.

This program is free software; you can redistribute it and/or
modify it under the terms of the GNU Affero General Public License as
published by the Free Software Foundation; either version 3 of the
License, or (at your option) any later version.

This program is distributed in the hope that it will be useful,
but WITHOUT ANY WARRANTY; without even the implied warranty of
MERCHANTABILITY or FITNESS FOR A PARTICULAR PURPOSE.  See the
GNU Affero General Public License for more details.

You should have received a copy of the GNU General Public License
along with this program.  If not, see <http://www.gnu.org/licenses/>.

"""

__copyright__ = "Flensburg University of Applied Sciences, Europa-Universität Flensburg, Centre for Sustainable Energy Systems, DLR-Institute for Networked Energy Systems"
__license__ = "GNU Affero General Public License Version 3 (AGPL-3.0)"
__author__ = "s3pp, wolfbunke, ulfmueller, lukasol"


from etrago.tools.utilities import *
from pypsa.networkclustering import aggregatebuses, aggregateoneport, aggregategenerators, get_clustering_from_busmap, busmap_by_kmeans
from egoio.db_tables.model_draft import EgoGridPfHvBusmap
from itertools import product
import networkx as nx
import multiprocessing as mp
from math import ceil
import pandas as pd
from networkx import NetworkXNoPath
from pickle import dump
from pypsa import Network
import pypsa.io as io
import pypsa.components as components
from six import iteritems

# TODO: Workaround because of agg
def _leading(busmap, df):
    def leader(x):
        ix = busmap[x.index[0]]
        return df.loc[ix, x.name]
    return leader


def cluster_on_extra_high_voltage(network, busmap, with_time=True):
    """ Create a new clustered pypsa.Network given a busmap mapping all busids
    to other busids of the same set.

    Parameters
    ----------
    network : pypsa.Network
        Container for all network components.
    busmap : dict
        Maps old bus_ids to new bus_ids.
    with_time : bool
        If true time-varying data will also be aggregated.

    Returns
    -------
    network : pypsa.Network
        Container for all network components.
    """

    network_c = Network()

    buses = aggregatebuses(network, busmap, {'x':_leading(busmap, network.buses),
                                             'y':_leading(busmap, network.buses)})

    # keep attached lines
    lines = network.lines.copy()
    mask = lines.bus0.isin(buses.index)
    lines = lines.loc[mask,:]

    # keep attached transformer
    transformers = network.transformers.copy()
    mask = transformers.bus0.isin(buses.index)
    transformers = transformers.loc[mask,:]

    io.import_components_from_dataframe(network_c, buses, "Bus")
    io.import_components_from_dataframe(network_c, lines, "Line")
    io.import_components_from_dataframe(network_c, transformers, "Transformer")

    if with_time:
        network_c.now = network.now
        network_c.set_snapshots(network.snapshots)

    # dealing with generators
    network.generators['weight'] = 1
    new_df, new_pnl = aggregategenerators(network, busmap, with_time)
    io.import_components_from_dataframe(network_c, new_df, 'Generator')
    for attr, df in iteritems(new_pnl):
        io.import_series_from_dataframe(network_c, df, 'Generator', attr)

    # dealing with all other components
    aggregate_one_ports = components.one_port_components.copy()
    aggregate_one_ports.discard('Generator')

    for one_port in aggregate_one_ports:
        new_df, new_pnl = aggregateoneport(network, busmap, component=one_port, with_time=with_time)
        io.import_components_from_dataframe(network_c, new_df, one_port)
        for attr, df in iteritems(new_pnl):
            io.import_series_from_dataframe(network_c, df, one_port, attr)

    network_c.determine_network_topology()

    return network_c

def graph_from_edges(edges):
    """ Construct an undirected multigraph from a list containing data on
    weighted edges.

    Parameters
    ----------
    edges : list
        List of tuples each containing first node, second node, weight, key.

    Returns
    -------
    M : :class:`networkx.classes.multigraph.MultiGraph

    """

    M = nx.MultiGraph()

    for e in edges:

        n0, n1, weight, key = e

        M.add_edge(n0, n1, weight=weight, key=key)

    return M


def gen(nodes, n, graph):
    # TODO There could be a more convenient way of doing this. This generators
    # single purpose is to prepare data for multiprocessing's starmap function.
    """ Generator for applying multiprocessing.
    """

    g = graph.copy()

    for i in range(0, len(nodes), n):
        yield (nodes[i:i + n], g)


def shortest_path(paths, graph):
    """ Finding minimum path lengths between sources and targets pairs defined
    in paths.

    Parameters
    ----------
    ways : list
        List of tuples containing a source and target node
    graph : :class:`networkx.classes.multigraph.MultiGraph
        Graph representation of an electrical grid.

    Returns
    -------
    df : pd.DataFrame
        DataFrame holding source and target node and the minimum path length.

    """

    idxnames = ['source', 'target']
    idx = pd.MultiIndex.from_tuples(paths, names=idxnames)
    df = pd.DataFrame(index=idx, columns=['path_length'])
    df.sort_index(inplace=True)

    for s, t in paths:

        try:
            df.loc[(s, t), 'path_length'] = \
                nx.dijkstra_path_length(graph, s, t)

        except NetworkXNoPath:
            continue

    return df


def busmap_by_shortest_path(network, session, scn_name, fromlvl, tolvl,
                            cpu_cores=4):
    """ Create busmap between voltage levels based on dijkstra shortest path.
    The result is written to the `model_draft` on the OpenEnergy - Platform. The
    relation name is `ego_grid_pf_hv_busmap`.

    Parameters
    ----------
    network : pypsa.Network object
        Container for all network components.
    session : sqlalchemy.orm.session.Session object
        Establishes conversations with the database.
    scn_name : str
        Name of the scenario.
    fromlvl : list
        List of voltage-levels to cluster.
    tolvl : list
        List of voltage-levels to remain.
    cpu_cores : int
        Number of CPU-cores.

    Raises
    ------
    AssertionError
        If there are buses with a voltage-level not covered by fromlvl or tolvl.

    Returns
    -------
    None

    Notes
    -----

        Relation `ego_grid_pf_hv_busmap` has the following attributes:
            * scn_name
            * bus0
            * bus1,
            * path_length.

    """

    # cpu_cores = mp.cpu_count()

    # data preperation
    s_buses = buses_grid_linked(network, fromlvl)
    lines = connected_grid_lines(network, s_buses)
    transformer = connected_transformer(network, s_buses)
    mask = transformer.bus1.isin(buses_of_vlvl(network, tolvl))

    # temporary end points, later replaced by bus1 pendant
    t_buses = transformer[mask].bus0

    # create all possible pathways
    ppaths = list(product(s_buses, t_buses))

    # graph creation
    edges = [(row.bus0, row.bus1, row.length, ix) for ix, row
             in lines.iterrows()]
    M = graph_from_edges(edges)

    # applying multiprocessing
    p = mp.Pool(cpu_cores)
    chunksize = ceil(len(ppaths)/cpu_cores)
    container = p.starmap(shortest_path, gen(ppaths, chunksize, M))
    df = pd.concat(container)
    dump(df, open('df.p', 'wb'))

    # post processing
    df.sortlevel(inplace=True)
    mask = df.groupby(level='source')['path_length'].idxmin()
    df = df.loc[mask, :]

    # rename temporary endpoints
    df.reset_index(inplace=True)
    df.target = df.target.map(dict(zip(network.transformers.bus0,
                                       network.transformers.bus1)))

    # append to busmap buses only connected to transformer
    transformer = network.transformers
    idx = list(set(buses_of_vlvl(network, fromlvl)).
               symmetric_difference(set(s_buses)))
    mask = transformer.bus0.isin(idx)

    toappend = pd.DataFrame(list(zip(transformer[mask].bus0,
                                     transformer[mask].bus1)),
                                 columns=['source', 'target'])
    toappend['path_length'] = 0

    df = pd.concat([df, toappend], ignore_index=True, axis=0)

    # append all other buses
    buses = network.buses
    mask = buses.index.isin(df.source)

    assert set(buses[~mask].v_nom) == set(tolvl)

    tofill = pd.DataFrame([buses.index[~mask]] * 2).transpose()
    tofill.columns = ['source', 'target']
    tofill['path_length'] = 0

    df = pd.concat([df, tofill], ignore_index=True, axis=0)

    # prepare data for export
    df['scn_name'] = scn_name
    df.rename(columns={'source': 'bus0', 'target': 'bus1'}, inplace=True)
    df.set_index(['scn_name', 'bus0', 'bus1'], inplace=True)

    for i, d in df.reset_index().iterrows():
        session.add(EgoGridPfHvBusmap(**d.to_dict()))

    session.commit()

    return


def busmap_from_psql(network, session, scn_name):
    """ Retrieve busmap from OEP-relation `model_draft.ego_grid_pf_hv_busmap`
    by a given scenario name. If not present the busmap is created with default
    values to cluster on the EHV-level (110 --> 220, 380 kV)

    Parameters
    ----------
    network : pypsa.Network object
        Container for all network components.
    session : sqlalchemy.orm.session.Session object
        Establishes conversations with the database.
    scn_name : str
        Name of the scenario.

    Returns
    -------
    busmap : dict
        Maps old bus_ids to new bus_ids.
    """

    def fetch():

        query = session.query(EgoGridPfHvBusmap.bus0, EgoGridPfHvBusmap.bus1).\
            filter(EgoGridPfHvBusmap.scn_name == scn_name)

        return dict(query.all())

    busmap = fetch()

    # TODO: Or better try/except/finally
    if not busmap:
        print('Busmap does not exist and will be created.\n')

        cpu_cores = input('cpu_cores (default 4): ') or '4'

        busmap_by_shortest_path(network, session, scn_name,
                                fromlvl=[110], tolvl=[220, 380],
                                cpu_cores=int(cpu_cores))
        busmap = fetch()

    return busmap

def kmean_clustering(network, n_clusters=10, w_method='Load and Generation'):
    """ Implement k-mean clustering in existing network
    ----------
    network : :class:`pypsa.Network
        Overall container of PyPSA
<<<<<<< HEAD
        
    n_clusters: int
        Number of k for K-mean Clustering.    
    
    w_method: stt
        Name of weighting Method for K-mean Clustering
        'False' or 'Load and Generation' are implemented.
        
=======

    n_clusters: int
        Number of Cluster.

>>>>>>> fb55ba73
    Returns
    -------

    """
<<<<<<< HEAD
    def genload_weighting(network, w_method='Load and Generation'):
        """
        
        """
        import decimal
        import numpy as np
        import math

        def w_round(n):
            """
            Round to first decimal place of non-zero digit
            """
            if n == 0:
                return 0
            sgn = -1 if n < 0 else 1
            scale = int(-math.floor(math.log10(abs(n))))
            if scale <= 0:
                scale = 1
            factor = 10**scale
            return sgn*math.floor(abs(n)*factor)/factor
        

        
        def weighting_for_scenario(x, g, l):
            """
            Calculate the factor for the K-mean weighting by Load and Generation
            
            Parameter:
            ----------
            w: pandas.Series
                Series of bus index and weight of
                Load and Generation.
            g: pandas.Series
                Series of buses and the sum of p_nom per bus index
            l: pandas.Series
                Series of buses and the sum of load per bus index   
            
            Return:
            -------
            weigthed pandas.Series by load and generation
            
            """
            b_i = x.index
            g = normed(g.reindex(b_i, fill_value=0))
            l = normed(l.reindex(b_i, fill_value=0))
          
            w= g + l
            
            sd = w[w>0.].nsmallest(1)
            # lenght of smallest number until first digit
            q = int(len(str(w_round(np.float64(sd)))) -1) 
            # calculate the factor by 10^q -> e.g. 10^5 
            factor = 10**q # 10 in power of q lenght (5)
            
            return (w * (factor / w.max())).astype(int)

        def normed(x):
            return (x/x.sum()).fillna(0.)
            
        if w_method == 'Load and Generation':
            #define weighting based on conventional 'old' generator spatial distribution
            non_conv_types= {'biomass', 'wind', 'solar', 'geothermal', 'load shedding', 'extendable_storage'}
            
            # Attention: network.generators.carrier.unique() 
            gen = (network.generators.loc[(network.generators.carrier.isin(non_conv_types)==False)
                ].groupby('bus').p_nom.sum().reindex(network.buses.index, 
                fill_value=0.) + network.storage_units.loc[(network.storage_units.carrier.isin(non_conv_types)==False)
                ].groupby('bus').p_nom.sum().reindex(network.buses.index, fill_value=0.))
            
            load = network.loads_t.p_set.mean().groupby(network.loads.bus).sum()
            
            weight = weighting_for_scenario(network.buses, gen, load).reindex(network.buses.index, fill_value=1)
            
            busmap = busmap_by_kmeans(network, bus_weightings=pd.Series(weight), n_clusters=n_clusters)
            
            print("Use weighting by Load and Generation. ")
            
            print("The maximal possible number of k due to weighting of Load and Generation is in your\n"  
                     + "scenario: " + str(len(set(weight))) \
                     + " instead of the desired " + str(n_clusters))            
        else:
            # k-mean clustering
            busmap = busmap_by_kmeans(network, bus_weightings=pd.Series(np.repeat(1,
                     len(network.buses)), index=network.buses.index) , n_clusters= n_clusters)
            print("Use K-mean without weighting.")
        return busmap
    
        
    print('Start k-mean clustering with k: '+ str(n_clusters))

=======
    def weighting_for_scenario(x):
        b_i = x.index
        g = normed(gen.reindex(b_i, fill_value=0))
        l = normed(load.reindex(b_i, fill_value=0))

     
        w= g + l
        return (w * (100000. / w.max())).astype(int)


    def normed(x):
        return (x/x.sum()).fillna(0.)

    print('start k-mean clustering')
>>>>>>> fb55ba73
    # prepare k-mean
    # k-means clustering (first try)
    network.generators.control="PV"
    network.buses['v_nom'] = 380.
    # problem our lines have no v_nom. this is implicitly defined by the connected buses:
    network.lines["v_nom"] = network.lines.bus0.map(network.buses.v_nom)

    # adjust the x of the lines which are not 380.
    lines_v_nom_b = network.lines.v_nom != 380
    network.lines.loc[lines_v_nom_b, 'x'] *= (380./network.lines.loc[lines_v_nom_b, 'v_nom'])**2
    network.lines.loc[lines_v_nom_b, 'v_nom'] = 380.

    trafo_index = network.transformers.index
    transformer_voltages = pd.concat([network.transformers.bus0.map(network.buses.v_nom), network.transformers.bus1.map(network.buses.v_nom)], axis=1)


    network.import_components_from_dataframe(
    network.transformers.loc[:,['bus0','bus1','x','s_nom']]
    .assign(x=network.transformers.x*(380./transformer_voltages.max(axis=1))**2)
    .set_index('T' + trafo_index),
    'Line')
    network.transformers.drop(trafo_index, inplace=True)

    for attr in network.transformers_t:
      network.transformers_t[attr] = network.transformers_t[attr].reindex(columns=[])

<<<<<<< HEAD
    
    
    busmap = genload_weighting(network, w_method)
    
  
=======
    #define weighting based on conventional 'old' generator spatial distribution
    non_conv_types= {'biomass', 'wind', 'solar', 'geothermal','load shedding', 'extendable_storage'}
    # Attention: network.generators.carrier.unique()
    gen = (network.generators.loc[(network.generators.carrier.isin(non_conv_types)==False)
        ].groupby('bus').p_nom.sum().reindex(network.buses.index,
        fill_value=0.) + network.storage_units.loc[(network.storage_units.carrier.isin(non_conv_types)==False)
        ].groupby('bus').p_nom.sum().reindex(network.buses.index, fill_value=0.))

    load = network.loads_t.p_set.mean().groupby(network.loads.bus).sum()

    # k-mean clustering
    # busmap = busmap_by_kmeans(network, bus_weightings=pd.Series(np.repeat(1,
    #       len(network.buses)), index=network.buses.index) , n_clusters= 10)
    weight = weighting_for_scenario(network.buses).reindex(network.buses.index, fill_value=1)

    busmap = busmap_by_kmeans(network, bus_weightings=pd.Series(weight), n_clusters=n_clusters)


>>>>>>> fb55ba73
    # ToDo change function in order to use bus_strategies or similar
    clustering = get_clustering_from_busmap(network, busmap)
    network = clustering.network
    #network = cluster_on_extra_high_voltage(network, busmap, with_time=True)

<<<<<<< HEAD
   
    
=======
    # help print
    print("buses = " + str(network.buses.count()))
>>>>>>> fb55ba73
    return network<|MERGE_RESOLUTION|>--- conflicted
+++ resolved
@@ -343,7 +343,6 @@
     ----------
     network : :class:`pypsa.Network
         Overall container of PyPSA
-<<<<<<< HEAD
         
     n_clusters: int
         Number of k for K-mean Clustering.    
@@ -351,18 +350,11 @@
     w_method: stt
         Name of weighting Method for K-mean Clustering
         'False' or 'Load and Generation' are implemented.
-        
-=======
-
-    n_clusters: int
-        Number of Cluster.
-
->>>>>>> fb55ba73
-    Returns
-    -------
-
-    """
-<<<<<<< HEAD
+
+    Returns
+    -------
+
+    """
     def genload_weighting(network, w_method='Load and Generation'):
         """
         
@@ -453,22 +445,6 @@
         
     print('Start k-mean clustering with k: '+ str(n_clusters))
 
-=======
-    def weighting_for_scenario(x):
-        b_i = x.index
-        g = normed(gen.reindex(b_i, fill_value=0))
-        l = normed(load.reindex(b_i, fill_value=0))
-
-     
-        w= g + l
-        return (w * (100000. / w.max())).astype(int)
-
-
-    def normed(x):
-        return (x/x.sum()).fillna(0.)
-
-    print('start k-mean clustering')
->>>>>>> fb55ba73
     # prepare k-mean
     # k-means clustering (first try)
     network.generators.control="PV"
@@ -495,42 +471,14 @@
     for attr in network.transformers_t:
       network.transformers_t[attr] = network.transformers_t[attr].reindex(columns=[])
 
-<<<<<<< HEAD
+
     
     
     busmap = genload_weighting(network, w_method)
     
-  
-=======
-    #define weighting based on conventional 'old' generator spatial distribution
-    non_conv_types= {'biomass', 'wind', 'solar', 'geothermal','load shedding', 'extendable_storage'}
-    # Attention: network.generators.carrier.unique()
-    gen = (network.generators.loc[(network.generators.carrier.isin(non_conv_types)==False)
-        ].groupby('bus').p_nom.sum().reindex(network.buses.index,
-        fill_value=0.) + network.storage_units.loc[(network.storage_units.carrier.isin(non_conv_types)==False)
-        ].groupby('bus').p_nom.sum().reindex(network.buses.index, fill_value=0.))
-
-    load = network.loads_t.p_set.mean().groupby(network.loads.bus).sum()
-
-    # k-mean clustering
-    # busmap = busmap_by_kmeans(network, bus_weightings=pd.Series(np.repeat(1,
-    #       len(network.buses)), index=network.buses.index) , n_clusters= 10)
-    weight = weighting_for_scenario(network.buses).reindex(network.buses.index, fill_value=1)
-
-    busmap = busmap_by_kmeans(network, bus_weightings=pd.Series(weight), n_clusters=n_clusters)
-
-
->>>>>>> fb55ba73
     # ToDo change function in order to use bus_strategies or similar
     clustering = get_clustering_from_busmap(network, busmap)
     network = clustering.network
     #network = cluster_on_extra_high_voltage(network, busmap, with_time=True)
 
-<<<<<<< HEAD
-   
-    
-=======
-    # help print
-    print("buses = " + str(network.buses.count()))
->>>>>>> fb55ba73
     return network