# -*- coding: utf-8 -*-
# Copyright 2016-2018  Flensburg University of Applied Sciences,
# Europa-Universität Flensburg,
# Centre for Sustainable Energy Systems,
# DLR-Institute for Networked Energy Systems

# This program is free software; you can redistribute it and/or
# modify it under the terms of the GNU Affero General Public License as
# published by the Free Software Foundation; either version 3 of the
# License, or (at your option) any later version.

# This program is distributed in the hope that it will be useful,
# but WITHOUT ANY WARRANTY; without even the implied warranty of
# MERCHANTABILITY or FITNESS FOR A PARTICULAR PURPOSE.  See the
# GNU Affero General Public License for more details.

# You should have received a copy of the GNU General Public License
# along with this program.  If not, see <http://www.gnu.org/licenses/>.

# File description for read-the-docs
""" Networkclustering.py defines the methods to cluster power grid networks
spatially for applications within the tool eTraGo."""

import os

if "READTHEDOCS" not in os.environ:
    from etrago.tools.utilities import *
    from pypsa.networkclustering import (
        aggregatebuses,
        aggregateoneport,
        aggregategenerators,
        get_clustering_from_busmap,
        busmap_by_kmeans,
        busmap_by_stubs,
        _make_consense,
        _flatten_multiindex,
    )
    from itertools import product
    import networkx as nx
    import multiprocessing as mp
    from math import ceil
    import pandas as pd
    from networkx import NetworkXNoPath
    from pickle import dump
    from pypsa import Network
    import pypsa.io as io
    import pypsa.components as components
    from six import iteritems
    from sqlalchemy import or_, exists
    import numpy as np
    import logging
    import pdb

    logger = logging.getLogger(__name__)

__copyright__ = (
    "Flensburg University of Applied Sciences, "
    "Europa-Universität Flensburg, "
    "Centre for Sustainable Energy Systems, "
    "DLR-Institute for Networked Energy Systems"
)
__license__ = "GNU Affero General Public License Version 3 (AGPL-3.0)"
__author__ = "s3pp, wolfbunke, ulfmueller, lukasol"

# TODO: Workaround because of agg


def _leading(busmap, df):
    """ """

    def leader(x):
        ix = busmap[x.index[0]]
        return df.loc[ix, x.name]

    return leader


def adjust_no_electric_network(etrago, busmap, cluster_met):
    
    network = etrago.network.copy()
    # network2 is supposed to contain all the not electrical or gas buses and links
    network2 = network.copy()
    network2.buses = network2.buses[
        (network2.buses["carrier"] != "AC")
        & (network2.buses["carrier"] != "CH4")
        & (network2.buses["carrier"] != "H2_grid")
        & (network2.buses["carrier"] != "H2_ind_load")
        & (network2.buses["carrier"] != "rural_heat")
        & (network2.buses["carrier"] != "rural_heat_store")
        & (network2.buses["carrier"] != "central_heat")
        & (network2.buses["carrier"] != "central_heat_store")
    ]
    map_carrier = {
        "H2_saltcavern": "power_to_H2",
        "dsm": "dsm",
        "Li ion": "BEV charger"
    }

    # no_elec_to_cluster maps the no electrical buses to the eHV/kmean bus
    no_elec_to_cluster = pd.DataFrame(
        columns=["cluster", "carrier", "new_bus"]
    ).set_index("new_bus")

    max_bus = max([int(item) for item in network.buses.index.to_list()])

    no_elec_conex = []
    # busmap2 maps all the no electrical buses to the new buses based on the
    # eHV network
    busmap2 = {}
    
    # Map crossborder AC buses in case that they were not part of the k-mean clustering
    if (not(etrago.args["network_clustering_kmeans"]["cluster_foreign_AC"]) &
        (cluster_met == "k-mean")):
        buses_orig = network.buses.copy()
        ac_buses_out = buses_orig[(buses_orig["country"] != "DE") &
                                  (buses_orig["carrier"] == "AC")]
        for bus_out in ac_buses_out.index:
            busmap2[bus_out] = bus_out
    
    for bus_ne in network2.buses.index:
        bus_hv = -1
        carry = network2.buses.loc[bus_ne, "carrier"]

        if (
            len(
                network2.links[
                    (network2.links["bus1"] == bus_ne)
                    & (network2.links["carrier"] == map_carrier[carry])
                ]
            )
            > 0
        ):
            df = network2.links[
                (network2.links["bus1"] == bus_ne)
                & (network2.links["carrier"] == map_carrier[carry])
            ].copy()
            df["elec"] = df["bus0"].isin(busmap.keys())
            df = df[df["elec"] == True]
            if len(df) > 0:
                bus_hv = df["bus0"][0]

        if bus_hv == -1:
            busmap2[bus_ne] = str(bus_ne)
            no_elec_conex.append(bus_ne)
            continue

        if (
            (no_elec_to_cluster.cluster == busmap[bus_hv])
            & (no_elec_to_cluster.carrier == carry)
        ).any():

            bus_cluster = no_elec_to_cluster[
                (no_elec_to_cluster.cluster == busmap[bus_hv])
                & (no_elec_to_cluster.carrier == carry)
            ].index[0]
        else:
            bus_cluster = str(max_bus + 1)
            max_bus = max_bus + 1
            new = pd.Series(
                {"cluster": busmap[bus_hv], "carrier": carry}, name=bus_cluster
            )
            no_elec_to_cluster = no_elec_to_cluster.append(new)

        busmap2[bus_ne] = bus_cluster

    if no_elec_conex:
        logger.info(
            f"""There are {len(no_elec_conex)} buses that have no direct
            connection to the electric network"""
        )

    # Add the gas buses to the busmap and map them to themself
    for gas_bus in network.buses[
        (network.buses["carrier"] == "H2_grid")
        | (network.buses["carrier"] == "H2_ind_load")
        | (network.buses["carrier"] == "CH4")
        | (network.buses["carrier"] == "rural_heat")
        | (network.buses["carrier"] == "rural_heat_store")
        | (network.buses["carrier"] == "central_heat")
        | (network.buses["carrier"] == "central_heat_store")
    ].index:

        busmap2[gas_bus] = gas_bus

    busmap = {**busmap, **busmap2}

    # The new buses based on the eHV network for not electrical buses are created
    if cluster_met == "k-mean":
        for no_elec_bus in no_elec_to_cluster.index:
            cluster_bus = no_elec_to_cluster.loc[no_elec_bus, :].cluster
            carry = no_elec_to_cluster.loc[no_elec_bus, :].carrier
            new_bus = pd.Series(
                {
                    "scn_name": np.nan,
                    "v_nom": np.nan,
                    "carrier": carry,
                    "x": np.nan,
                    "y": np.nan,
                    "geom": np.nan,
                    "type": "",
                    "v_mag_pu_set": 1,
                    "v_mag_pu_min": 0,
                    "v_mag_pu_max": np.inf,
                    "control": "PV",
                    "sub_network": "",
                    "country": np.nan,
                },
                name=no_elec_bus,
            )
            network.buses = network.buses.append(new_bus)

    else:
        for no_elec_bus in no_elec_to_cluster.index:
            cluster_bus = no_elec_to_cluster.loc[no_elec_bus, :].cluster
            carry = no_elec_to_cluster.loc[no_elec_bus, :].carrier
            new_bus = pd.Series(
                {
                    "scn_name": network.buses.at[cluster_bus, "scn_name"],
                    "v_nom": np.nan,
                    "carrier": carry,
                    "x": network.buses.at[cluster_bus, "x"],
                    "y": network.buses.at[cluster_bus, "y"],
                    "geom": network.buses.at[cluster_bus, "geom"],
                    "type": "",
                    "v_mag_pu_set": 1,
                    "v_mag_pu_min": 0,
                    "v_mag_pu_max": np.inf,
                    "control": "PV",
                    "sub_network": "",
                    "country": network.buses.at[cluster_bus, "country"],
                },
                name=no_elec_bus,
            )
            network.buses = network.buses.append(new_bus)

    return network, busmap


def _make_consense_links(x):
    v = x.iat[0]
    assert (
        x == v
    ).all() or x.isnull().all(), f"No consense in table links column {x.name}: \n {x}"
    return v


def nan_links(x):
    return np.nan


def ext_storage(x):
    v = any(x[x == True])
    return v


def strategies_one_ports():
    return {
        "StorageUnit": {
            "marginal_cost": np.mean,
            "capital_cost": np.mean,
            "efficiency_dispatch": np.mean,
            "standing_loss": np.mean,
            "efficiency_store": np.mean,
            "p_min_pu": np.min,
            "p_nom_extendable": ext_storage,
        },
        "Store": {
            "marginal_cost": np.mean,
            "capital_cost": np.mean,
            "standing_loss": np.mean,
            "e_nom": np.sum,
            "e_nom_min": np.sum,
            "e_nom_max": np.sum,
            "e_initial": np.sum,
        },
    }


def strategies_generators():
    return {
        "p_nom_min": np.min,
        "p_nom_max": np.min,
        "weight": np.sum,
        "p_nom": np.sum,
        "p_nom_opt": np.sum,
        "marginal_cost": np.mean,
        "capital_cost": np.mean,
        "e_nom_max": np.max,
    }


def strategies_links():
    return {
        "scn_name": _make_consense_links,
        "bus0": _make_consense_links,
        "bus1": _make_consense_links,
        "carrier": _make_consense_links,
        "p_nom": np.sum,
        "p_nom_extendable": _make_consense_links,
        "p_nom_max": np.sum,
        "capital_cost": np.mean,
        "length": np.mean,
        "geom": nan_links,
        "topo": nan_links,
        "type": nan_links,
        "efficiency": np.mean,
        "p_nom_min": np.min,
        "p_set": np.mean,
        "p_min_pu": np.min,
        "p_max_pu": np.max,
        "marginal_cost": np.mean,
        "terrain_factor": _make_consense_links,
        "p_nom_opt": np.mean,
        "country": nan_links,
        "build_year": np.mean,
        "lifetime": np.mean
    }

def group_links(network, with_time= True, carriers=None, cus_strateg=dict()):
    """
    Aggregate network.links and network.links_t after any kind of clustering

    Parameters
    ----------
    network : pypsa.Network object
        Container for all network components.
    with_time : bool
        says if the network object contains timedependent series.
    carriers : list of strings
        Describe which typed of carriers should be aggregated. The default is None.
    strategies : dictionary
        custom strategies to perform the aggregation

    Returns
    -------
    new_df : links aggregated based on bus0, bus1 and carrier
    new_pnl : links time series aggregated
    """
    if carriers is None:
        carriers = network.links.carrier.unique()
    
    links_agg_b = network.links.carrier.isin(carriers)
    links = network.links.loc[links_agg_b]
    grouper = [links.bus0, links.bus1, links.carrier]

    def normed_or_uniform(x):
        return x/x.sum() if x.sum(skipna=False) > 0 else pd.Series(1./len(x), x.index)
    
    weighting = links.p_nom.groupby(grouper, axis=0).transform(normed_or_uniform)
    strategies = strategies_links()    
    strategies.update(cus_strateg)
    new_df = links.groupby(grouper, axis=0).agg(strategies)
    new_df.index = _flatten_multiindex(new_df.index).rename("name")
    new_df = pd.concat([new_df,
                        network.links.loc[~links_agg_b]], axis=0, sort=False)
    new_df['new_id'] = np.arange(len(new_df)).astype(str)
    cluster_id = new_df['new_id'].to_dict()
    new_df.set_index('new_id', inplace= True)
    new_df.index = new_df.index.rename('Link')

    new_pnl = dict()
    if with_time:
        for attr, df in network.links_t.items():
            pnl_links_agg_b = df.columns.to_series().map(links_agg_b)
            df_agg = df.loc[:, pnl_links_agg_b]
            if not df_agg.empty:
                if attr in ['efficiency', 'p_max_pu', 'p_min_pu']:
                    df_agg = df_agg.multiply(weighting.loc[df_agg.columns], axis=1)
                pnl_df = df_agg.groupby(grouper, axis=1).sum()
                pnl_df.columns = _flatten_multiindex(pnl_df.columns).rename("name")
                new_pnl[attr] = pd.concat([df.loc[:, ~pnl_links_agg_b], pnl_df], axis=1, sort=False)
                new_pnl[attr].columns = new_pnl[attr].columns.map(cluster_id)
            else:
                new_pnl[attr] = network.links_t[attr]
    
    return new_df, new_pnl


def cluster_on_extra_high_voltage(etrago, busmap, with_time=True):
    """Main function of the EHV-Clustering approach. Creates a new clustered
    pypsa.Network given a busmap mapping all bus_ids to other bus_ids of the
    same network.

    Parameters
    ----------
    network : pypsa.Network
        Container for all network components.

    busmap : dict
        Maps old bus_ids to new bus_ids.

    with_time : bool
        If true time-varying data will also be aggregated.

    Returns
    -------
    network : pypsa.Network
        Container for all network components of the clustered network.
<<<<<<< HEAD
    """  
    network_c = Network()

    network, busmap = adjust_no_electric_network(etrago, busmap, cluster_met="ehv")
=======
    busmap : dict
        Maps old bus_ids to new bus_ids including all sectors.
    """

    network_c = Network()

    network, busmap = adjust_no_electric_network(network, busmap, cluster_met="ehv")
    
    pd.DataFrame(busmap.items(), columns=["bus0", "bus1"]).to_csv(
    "ehv_elecgrid_busmap_result.csv", index=False,)
>>>>>>> 9abeb9be

    buses = aggregatebuses(
        network,
        busmap,
        {"x": _leading(busmap, network.buses), "y": _leading(busmap, network.buses)},
    )

    # keep attached lines
    lines = network.lines.copy()
    mask = lines.bus0.isin(buses.index)
    lines = lines.loc[mask, :]

    # keep attached transformer
    transformers = network.transformers.copy()
    mask = transformers.bus0.isin(buses.index)
    transformers = transformers.loc[mask, :]

    io.import_components_from_dataframe(network_c, buses, "Bus")
    io.import_components_from_dataframe(network_c, lines, "Line")
    io.import_components_from_dataframe(network_c, transformers, "Transformer")
    
    # Dealing with links
    links = network.links.copy()
    dc_links = links[links["carrier"] == "DC"]
    links = links[links["carrier"] != "DC"]
    
    new_links = (links.assign(bus0=links.bus0.map(busmap),
                              bus1=links.bus1.map(busmap))
                    .dropna(subset=['bus0', 'bus1'])
                    .loc[lambda df: df.bus0 != df.bus1])
    
    new_links = new_links.append(dc_links)
    new_links["topo"] = np.nan
    io.import_components_from_dataframe(network_c, new_links, "Link")

    if with_time:
        network_c.snapshots = network.snapshots
        network_c.set_snapshots(network.snapshots)
        network_c.snapshot_weightings = network.snapshot_weightings.copy()
        
        for attr, df in network.lines_t.items():
            mask = df.columns[df.columns.isin(lines.index)]
            df = df.loc[:, mask]
            if not df.empty:
                io.import_series_from_dataframe(network_c, df, "Line", attr)
            
        for attr, df in network.links_t.items():
            mask = df.columns[df.columns.isin(links.index)]
            df = df.loc[:, mask]
            if not df.empty:
                io.import_series_from_dataframe(network_c, df, "Link", attr)
    
    # dealing with generators
    network.generators.control = "PV"
    network.generators["weight"] = 1

    new_df, new_pnl = aggregategenerators(
        network, busmap, with_time, custom_strategies=strategies_generators()
    )
    io.import_components_from_dataframe(network_c, new_df, "Generator")
    for attr, df in iteritems(new_pnl):
        io.import_series_from_dataframe(network_c, df, "Generator", attr)

    # dealing with all other components
    aggregate_one_ports = network.one_port_components.copy()
    aggregate_one_ports.discard("Generator")

    for one_port in aggregate_one_ports:
        one_port_strategies = strategies_one_ports()
        new_df, new_pnl = aggregateoneport(
            network,
            busmap,
            component=one_port,
            with_time=with_time,
            custom_strategies=one_port_strategies.get(one_port, {}),
        )
        io.import_components_from_dataframe(network_c, new_df, one_port)
        for attr, df in iteritems(new_pnl):
            io.import_series_from_dataframe(network_c, df, one_port, attr)
    
    
    network_c.links,network_c.links_t = group_links(network_c)

    network_c.determine_network_topology()

    return (network_c.copy(), busmap)


def graph_from_edges(edges):
    """Constructs an undirected multigraph from a list containing data on
    weighted edges.

    Parameters
    ----------
    edges : list
        List of tuples each containing first node, second node, weight, key.

    Returns
    -------
    M : :class:`networkx.classes.multigraph.MultiGraph
    """

    M = nx.MultiGraph()

    for e in edges:

        n0, n1, weight, key = e

        M.add_edge(n0, n1, weight=weight, key=key)

    return M


def gen(nodes, n, graph):
    # TODO There could be a more convenient way of doing this. This generators
    # single purpose is to prepare data for multiprocessing's starmap function.
    """Generator for applying multiprocessing.

    Parameters
    ----------
    nodes : list
        List of nodes in the system.

    n : int
        Number of desired multiprocessing units.

    graph : :class:`networkx.classes.multigraph.MultiGraph
        Graph representation of an electrical grid.

    Returns
    -------
    None
    """

    g = graph.copy()

    for i in range(0, len(nodes), n):
        yield (nodes[i : i + n], g)


def shortest_path(paths, graph):
    """Finds the minimum path lengths between node pairs defined in paths.

    Parameters
    ----------
    paths : list
        List of pairs containing a source and a target node

    graph : :class:`networkx.classes.multigraph.MultiGraph
        Graph representation of an electrical grid.

    Returns
    -------
    df : pd.DataFrame
        DataFrame holding source and target node and the minimum path length.
    """

    idxnames = ["source", "target"]
    idx = pd.MultiIndex.from_tuples(paths, names=idxnames)
    df = pd.DataFrame(index=idx, columns=["path_length"])
    df.sort_index(inplace=True)

    for s, t in paths:

        try:
            df.loc[(s, t), "path_length"] = nx.dijkstra_path_length(graph, s, t)

        except NetworkXNoPath:
            continue

    return df


def busmap_by_shortest_path(etrago, scn_name, fromlvl, tolvl, cpu_cores=4):
    """Creates a busmap for the EHV-Clustering between voltage levels based
    on dijkstra shortest path. The result is automatically written to the
    `model_draft` on the <OpenEnergyPlatform>[www.openenergy-platform.org]
    database with the name `ego_grid_pf_hv_busmap` and the attributes scn_name
    (scenario name), bus0 (node before clustering), bus1 (node after
    clustering) and path_length (path length).
    An AssertionError occurs if buses with a voltage level are not covered by
    the input lists 'fromlvl' or 'tolvl'.

    Parameters
    ----------
    network : pypsa.Network object
        Container for all network components.

    session : sqlalchemy.orm.session.Session object
        Establishes interactions with the database.

    scn_name : str
        Name of the scenario.

    fromlvl : list
        List of voltage-levels to cluster.

    tolvl : list
        List of voltage-levels to remain.

    cpu_cores : int
        Number of CPU-cores.

    Returns
    -------
    None
    """

    # cpu_cores = mp.cpu_count()

    # data preperation
    s_buses = buses_grid_linked(etrago.network, fromlvl)
    lines = connected_grid_lines(etrago.network, s_buses)
    transformer = connected_transformer(etrago.network, s_buses)
    mask = transformer.bus1.isin(buses_of_vlvl(etrago.network, tolvl))

    # temporary end points, later replaced by bus1 pendant
    t_buses = transformer[mask].bus0

    # create all possible pathways
    ppaths = list(product(s_buses, t_buses))

    # graph creation
    edges = [(row.bus0, row.bus1, row.length, ix) for ix, row in lines.iterrows()]
    M = graph_from_edges(edges)

    # applying multiprocessing
    p = mp.Pool(cpu_cores)

    chunksize = ceil(len(ppaths) / cpu_cores)
    container = p.starmap(shortest_path, gen(ppaths, chunksize, M))
    df = pd.concat(container)
    dump(df, open("df.p", "wb"))

    # post processing
    df.sort_index(inplace=True)
    df = df.fillna(10000000)

    mask = df.groupby(level="source")["path_length"].idxmin()
    df = df.loc[mask, :]

    # rename temporary endpoints
    df.reset_index(inplace=True)
    df.target = df.target.map(
        dict(zip(etrago.network.transformers.bus0, etrago.network.transformers.bus1))
    )

    # append to busmap buses only connected to transformer
    transformer = etrago.network.transformers
    idx = list(
        set(buses_of_vlvl(etrago.network, fromlvl)).symmetric_difference(set(s_buses))
    )
    mask = transformer.bus0.isin(idx)

    toappend = pd.DataFrame(
        list(zip(transformer[mask].bus0, transformer[mask].bus1)),
        columns=["source", "target"],
    )
    toappend["path_length"] = 0

    df = pd.concat([df, toappend], ignore_index=True, axis=0)

    # append all other buses
    buses = etrago.network.buses[etrago.network.buses.carrier == "AC"]
    mask = buses.index.isin(df.source)

    assert (buses[~mask].v_nom.astype(int).isin(tolvl)).all()

    tofill = pd.DataFrame([buses.index[~mask]] * 2).transpose()
    tofill.columns = ["source", "target"]
    tofill["path_length"] = 0

    df = pd.concat([df, tofill], ignore_index=True, axis=0)

    # prepare data for export

    df["scn_name"] = scn_name
    df["version"] = etrago.args["gridversion"]

    if not df.version.any():
        df.version = "testcase"

    df.rename(columns={"source": "bus0", "target": "bus1"}, inplace=True)
    df.set_index(["scn_name", "bus0", "bus1"], inplace=True)

    df.to_sql(
        "egon_etrago_hv_busmap", con=etrago.engine, schema="grid", if_exists="append"
    )

    return


def busmap_from_psql(etrago):
    """Retrieves busmap from `model_draft.ego_grid_pf_hv_busmap` on the
    <OpenEnergyPlatform>[www.openenergy-platform.org] by a given scenario
    name. If this busmap does not exist, it is created with default values.

    Parameters
    ----------
    network : pypsa.Network object
        Container for all network components.

    session : sqlalchemy.orm.session.Session object
        Establishes interactions with the database.

    scn_name : str
        Name of the scenario.

    Returns
    -------
    busmap : dict
        Maps old bus_ids to new bus_ids.
    """
    scn_name = (
        etrago.args["scn_name"]
        if etrago.args["scn_extension"] == None
        else etrago.args["scn_name"] + "_ext_" + "_".join(etrago.args["scn_extension"])
    )

    from saio.grid import egon_etrago_hv_busmap

    filter_version = etrago.args["gridversion"]

    if not filter_version:
        filter_version = "testcase"

    def fetch():

        query = (
            etrago.session.query(egon_etrago_hv_busmap.bus0, egon_etrago_hv_busmap.bus1)
            .filter(egon_etrago_hv_busmap.scn_name == scn_name)
            .filter(egon_etrago_hv_busmap.version == filter_version)
        )

        return dict(query.all())

    busmap = fetch()

    # TODO: Or better try/except/finally
    if not busmap:
        print("Busmap does not exist and will be created.\n")

        cpu_cores = input("cpu_cores (default 4): ") or "4"

        busmap_by_shortest_path(
            etrago,
            scn_name,
            fromlvl=[110],
            tolvl=[220, 380, 400, 450],
            cpu_cores=int(cpu_cores),
        )
        busmap = fetch()

    return busmap


def ehv_clustering(self):

    if self.args["network_clustering_ehv"]:

        logger.info("Start ehv clustering")

        self.network.generators.control = "PV"
        busmap = busmap_from_psql(self)
<<<<<<< HEAD
        self.network = cluster_on_extra_high_voltage(
            self, busmap, with_time=True
=======
        self.network, busmap = cluster_on_extra_high_voltage(
            self.network, busmap, with_time=True
>>>>>>> 9abeb9be
        )
        
        self.update_busmap(busmap)
        
        logger.info("Network clustered to EHV-grid")


def kmean_clustering(etrago):
    """Main function of the k-mean clustering approach. Maps an original
    network to a new one with adjustable number of nodes and new coordinates.

    Parameters
    ----------
    network : :class:`pypsa.Network
        Container for all network components.

    n_clusters : int
        Desired number of clusters.

    load_cluster : boolean
        Loads cluster coordinates from a former calculation.

    line_length_factor : float
        Factor to multiply the crow-flies distance between new buses in order
        to get new line lengths.

    remove_stubs: boolean
        Removes stubs and stubby trees (i.e. sequentially reducing dead-ends).

    use_reduced_coordinates: boolean
        If True, do not average cluster coordinates, but take from busmap.

    bus_weight_tocsv : str
        Creates a bus weighting based on conventional generation and load
        and save it to a csv file.

    bus_weight_fromcsv : str
        Loads a bus weighting from a csv file to apply it to the clustering
        algorithm.

    Returns
    -------
    network : pypsa.Network object
        Container for all network components.
    """

    network = etrago.network
    kmean_settings = etrago.args["network_clustering_kmeans"]


    def weighting_for_scenario(x, save=None):
        """ """
        # define weighting based on conventional 'old' generator spatial
        # distribution

        non_conv_types = {
            "biomass",
            "central_biomass_CHP",
            "industrial_biomass_CHP",
            "wind_onshore",
            "wind_offshore",
            "solar",
            "solar_rooftop",
            "geo_thermal",
            "load shedding",
            "extendable_storage",
            "other_renewable",
            "reservoir",
            "run_of_river",
            "pumped_hydro",
        }
        # Attention: elec_network.generators.carrier.unique()
        gen = elec_network.generators.loc[
            (elec_network.generators.carrier.isin(non_conv_types) == False)
        ].groupby("bus").p_nom.sum().reindex(
            elec_network.buses.index, fill_value=0.0
        ) + elec_network.storage_units.loc[
            (elec_network.storage_units.carrier.isin(non_conv_types) == False)
        ].groupby(
            "bus"
        ).p_nom.sum().reindex(
            elec_network.buses.index, fill_value=0.0
        )

        load = elec_network.loads_t.p_set.mean().groupby(elec_network.loads.bus).sum()

        b_i = x.index
        g = normed(gen.reindex(b_i, fill_value=0))
        l = normed(load.reindex(b_i, fill_value=0))
        w = g + l
        weight = ((w * (100000.0 / w.max())).astype(int)).reindex(
            elec_network.buses.index, fill_value=1
        )

        if save:
            weight.to_csv(save)

        return weight

    def normed(x):
        return (x / x.sum()).fillna(0.0)

    # prepare k-mean
    # k-means clustering (first try)
    network.generators.control = "PV"
    network.storage_units.control[
        network.storage_units.carrier == "extendable_storage"
    ] = "PV"

    # problem our lines have no v_nom. this is implicitly defined by the
    # connected buses:
    network.lines["v_nom"] = network.lines.bus0.map(network.buses.v_nom)

    # adjust the electrical parameters of the lines which are not 380.
    lines_v_nom_b = network.lines.v_nom != 380

    voltage_factor = (network.lines.loc[lines_v_nom_b, "v_nom"] / 380.0) ** 2

    network.lines.loc[lines_v_nom_b, "x"] *= 1 / voltage_factor

    network.lines.loc[lines_v_nom_b, "r"] *= 1 / voltage_factor

    network.lines.loc[lines_v_nom_b, "b"] *= voltage_factor

    network.lines.loc[lines_v_nom_b, "g"] *= voltage_factor

    network.lines.loc[lines_v_nom_b, "v_nom"] = 380.0

    trafo_index = network.transformers.index
    transformer_voltages = pd.concat(
        [
            network.transformers.bus0.map(network.buses.v_nom),
            network.transformers.bus1.map(network.buses.v_nom),
        ],
        axis=1,
    )

    network.import_components_from_dataframe(
        network.transformers.loc[
            :, ["bus0", "bus1", "x", "s_nom", "capital_cost", "sub_network", "s_max_pu"]
        ]
        .assign(
            x=network.transformers.x * (380.0 / transformer_voltages.max(axis=1)) ** 2,
            length=1,
        )
        .set_index("T" + trafo_index),
        "Line",
    )
    network.transformers.drop(trafo_index, inplace=True)

    for attr in network.transformers_t:
        network.transformers_t[attr] = network.transformers_t[attr].reindex(columns=[])

    network.buses["v_nom"][network.buses.carrier == 'AC'] = 380.0

    elec_network = select_elec_network(etrago)

    # State whether to create a bus weighting and save it, create or not save
    # it, or use a bus weighting from a csv file
    if kmean_settings["bus_weight_tocsv"] is not None:
        weight = weighting_for_scenario(
            x=elec_network.buses, save=kmean_settings["bus_weight_tocsv"]
        )
    elif kmean_settings["bus_weight_fromcsv"] is not None:
        weight = pd.Series.from_csv(kmean_settings["bus_weight_fromcsv"])
        weight.index = weight.index.astype(str)
    else:
        weight = weighting_for_scenario(x=elec_network.buses, save=False)

    # remove stubs
    if kmean_settings["remove_stubs"]:
        network.determine_network_topology()
        busmap = busmap_by_stubs(network)
        network.generators["weight"] = network.generators["p_nom"]
        aggregate_one_ports = network.one_port_components.copy()
        aggregate_one_ports.discard("Generator")

        # reset coordinates to the new reduced guys, rather than taking an
        # average (copied from pypsa.networkclustering)
        if kmean_settings["use_reduced_coordinates"]:
            # TODO : FIX THIS HACK THAT HAS UNEXPECTED SIDE-EFFECTS,
            # i.e. network is changed in place!!
            network.buses.loc[busmap.index, ["x", "y"]] = network.buses.loc[
                busmap, ["x", "y"]
            ].values

        clustering = get_clustering_from_busmap(
            network,
            busmap,
            aggregate_generators_weighted=True,
            one_port_strategies=strategies_one_ports(),
            generator_strategies=strategies_generators(),
            aggregate_one_ports=aggregate_one_ports,
            line_length_factor=kmean_settings["line_length_factor"],
        )
        network = clustering.network

        weight = weight.groupby(busmap.values).sum()

    # k-mean clustering
    if not kmean_settings["kmeans_busmap"]:
        busmap = busmap_by_kmeans(
            elec_network,
            bus_weightings=pd.Series(weight),
            n_clusters=kmean_settings["n_clusters"],
            n_init=kmean_settings["n_init"],
            max_iter=kmean_settings["max_iter"],
            tol=kmean_settings["tol"],
        )
        busmap.to_csv(
            "kmeans_elec_busmap_" + str(kmean_settings["n_clusters"]) + "_result.csv")
    else:
        df = pd.read_csv(kmean_settings["kmeans_busmap"])
        df = df.astype(str)
        df = df.set_index("Bus")
        busmap = df.squeeze("columns")

<<<<<<< HEAD
    etrago.network = network.copy()
    network, busmap = adjust_no_electric_network(etrago, busmap, cluster_met="k-mean")
    
=======
    network, busmap = adjust_no_electric_network(network, busmap, cluster_met="k-mean")
    
    pd.DataFrame(busmap.items(), columns=["bus0", "bus1"]).to_csv(
    "kmeans_elecgrid_busmap_" + str(kmean_settings["n_clusters"]) + "_result.csv",
    index=False,)
>>>>>>> 9abeb9be

    network.generators["weight"] = network.generators["p_nom"]
    aggregate_one_ports = network.one_port_components.copy()
    aggregate_one_ports.discard("Generator")

    clustering = get_clustering_from_busmap(
        network,
        busmap,
        aggregate_generators_weighted=True,
        one_port_strategies=strategies_one_ports(),
        generator_strategies=strategies_generators(),
        aggregate_one_ports=aggregate_one_ports,
        line_length_factor=kmean_settings["line_length_factor"],
    )

    clustering.network.links, clustering.network.links_t =\
        group_links(clustering.network)

    return (clustering, busmap)


def select_elec_network(etrago):

    elec_network = etrago.network.copy()
    if etrago.args["network_clustering_kmeans"]["cluster_foreign_AC"]:
        elec_network.buses = elec_network.buses[elec_network.buses.carrier == "AC"]
        elec_network.links = elec_network.links[
            (elec_network.links.carrier == "AC") | (elec_network.links.carrier == "DC")
        ]
    else:
        elec_network.buses = elec_network.buses[(elec_network.buses.carrier == "AC") &
                                                (elec_network.buses.country == "DE")]

    # Dealing with generators
    elec_network.generators = elec_network.generators[
        elec_network.generators.bus.isin(elec_network.buses.index)
    ]

    for attr in elec_network.generators_t:
        elec_network.generators_t[attr] = elec_network.generators_t[attr].loc[
            :,
            elec_network.generators_t[attr].columns.isin(elec_network.generators.index),
        ]

    # Dealing with loads
    elec_network.loads = elec_network.loads[
        elec_network.loads.bus.isin(elec_network.buses.index)
    ]

    for attr in elec_network.loads_t:
        elec_network.loads_t[attr] = elec_network.loads_t[attr].loc[
            :, elec_network.loads_t[attr].columns.isin(elec_network.loads.index)
        ]

    # Dealing with storage_units
    elec_network.storage_units = elec_network.storage_units[
        elec_network.storage_units.bus.isin(elec_network.buses.index)
    ]

    for attr in elec_network.storage_units_t:
        elec_network.storage_units_t[attr] = elec_network.storage_units_t[attr].loc[
            :,
            elec_network.storage_units_t[attr].columns.isin(
                elec_network.storage_units.index
            ),
        ]

    return elec_network


def run_kmeans_clustering(self):

    if self.args["network_clustering_kmeans"]["active"]:

        self.network.generators.control = "PV"

        logger.info("Start k-mean clustering")

        self.clustering, busmap = kmean_clustering(self)

        self.update_busmap(busmap)

        if self.args["disaggregation"] != None:
            self.disaggregated_network = self.network.copy()

        self.network = self.clustering.network.copy()

        buses_by_country(self)

        self.geolocation_buses()

        self.network.generators.control[self.network.generators.control == ""] = "PV"
        logger.info(
            "Network clustered to {} buses with k-means algorithm.".format(
                self.args["network_clustering_kmeans"]["n_clusters"]
            )
        )<|MERGE_RESOLUTION|>--- conflicted
+++ resolved
@@ -396,12 +396,7 @@
     -------
     network : pypsa.Network
         Container for all network components of the clustered network.
-<<<<<<< HEAD
-    """  
-    network_c = Network()
-
-    network, busmap = adjust_no_electric_network(etrago, busmap, cluster_met="ehv")
-=======
+
     busmap : dict
         Maps old bus_ids to new bus_ids including all sectors.
     """
@@ -412,7 +407,6 @@
     
     pd.DataFrame(busmap.items(), columns=["bus0", "bus1"]).to_csv(
     "ehv_elecgrid_busmap_result.csv", index=False,)
->>>>>>> 9abeb9be
 
     buses = aggregatebuses(
         network,
@@ -777,13 +771,9 @@
 
         self.network.generators.control = "PV"
         busmap = busmap_from_psql(self)
-<<<<<<< HEAD
-        self.network = cluster_on_extra_high_voltage(
-            self, busmap, with_time=True
-=======
+
         self.network, busmap = cluster_on_extra_high_voltage(
             self.network, busmap, with_time=True
->>>>>>> 9abeb9be
         )
         
         self.update_busmap(busmap)
@@ -1001,17 +991,12 @@
         df = df.set_index("Bus")
         busmap = df.squeeze("columns")
 
-<<<<<<< HEAD
     etrago.network = network.copy()
     network, busmap = adjust_no_electric_network(etrago, busmap, cluster_met="k-mean")
-    
-=======
-    network, busmap = adjust_no_electric_network(network, busmap, cluster_met="k-mean")
     
     pd.DataFrame(busmap.items(), columns=["bus0", "bus1"]).to_csv(
     "kmeans_elecgrid_busmap_" + str(kmean_settings["n_clusters"]) + "_result.csv",
     index=False,)
->>>>>>> 9abeb9be
 
     network.generators["weight"] = network.generators["p_nom"]
     aggregate_one_ports = network.one_port_components.copy()
