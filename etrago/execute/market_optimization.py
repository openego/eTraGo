# -*- coding: utf-8 -*-
# Copyright 2016-2023  Flensburg University of Applied Sciences,
# Europa-Universität Flensburg,
# Centre for Sustainable Energy Systems,
# DLR-Institute for Networked Energy Systems
#
# This program is free software; you can redistribute it and/or
# modify it under the terms of the GNU Affero General Public License as
# published by the Free Software Foundation; either version 3 of the
# License, or (at your option) any later version.
#
# This program is distributed in the hope that it will be useful,
# but WITHOUT ANY WARRANTY; without even the implied warranty of
# MERCHANTABILITY or FITNESS FOR A PARTICULAR PURPOSE.  See the
# GNU Affero General Public License for more details.
#
# You should have received a copy of the GNU Affero General Public License
# along with this program.  If not, see <http://www.gnu.org/licenses/>.

# File description
"""
Defines the market optimization within eTraGo
"""
import os

if "READTHEDOCS" not in os.environ:
    import logging

    from pypsa.components import component_attrs
    import pandas as pd

    from etrago.cluster.electrical import postprocessing, preprocessing
    from etrago.tools.constraints import Constraints

    logger = logging.getLogger(__name__)

__copyright__ = (
    "Flensburg University of Applied Sciences, "
    "Europa-Universität Flensburg, "
    "Centre for Sustainable Energy Systems, "
    "DLR-Institute for Networked Energy Systems"
)
__license__ = "GNU Affero General Public License Version 3 (AGPL-3.0)"
__author__ = "ulfmueller, ClaraBuettner, CarlosEpia"


def market_optimization(self):
    logger.info("Start building pre market model")
    build_market_model(self)
    logger.info("Start solving pre market model")

    self.pre_market_model.lopf(
        solver_name=self.args["solver"],
        solver_options=self.args["solver_options"],
        pyomo=True,
        extra_functionality=Constraints(self.args, False).functionality,
        formulation=self.args["model_formulation"],
    )

    logger.info("Preparing short-term UC market model")
    build_shortterm_market_model(self)
    logger.info("Start solving short-term UC market model")

    # Set 'linopy' as formulation to make sure that constraints are added
    method_args = self.args["method"]["formulation"]
    self.args["method"]["formulation"] = "linopy"

    optimize_with_rolling_horizon(
        self.market_model,
        self.pre_market_model,
        snapshots=None,
        horizon=self.args["method"]["rolling_horizon"]["planning_horizon"],
        overlap=self.args["method"]["rolling_horizon"]["overlap"],
        solver_name=self.args["solver"],
        extra_functionality=Constraints(
            self.args, False
        ).functionality,
    )

<<<<<<< HEAD
    # Reset formulation to previous setting of args
    self.args["method"]["formulation"]= method_args
    # quick and dirty csv export of market model results
    path = self.args["csv_export"]
    if not os.path.exists(path):
        os.makedirs(path, exist_ok=True)
    self.market_model.export_to_csv_folder(path + "/market")
=======
    # Export results of market model
    if self.args["csv_export"]:
        path = self.args["csv_export"]
        if not os.path.exists(path):
            os.makedirs(path, exist_ok=True)
        self.market_model.export_to_csv_folder(path + "/market")
>>>>>>> 71654cb1


def optimize_with_rolling_horizon(
    n, pre_market, snapshots=None, horizon=2, overlap=0, **kwargs
):
    """
    Optimizes the network in a rolling horizon fashion.

    Parameters
    ----------
    n : pypsa.Network
    snapshots : list-like
        Set of snapshots to consider in the optimization. The default is None.
    horizon : int
        Number of snapshots to consider in each iteration. Defaults to 100.
    overlap : int
        Number of snapshots to overlap between two iterations. Defaults to 0.
    **kwargs:
        Keyword argument used by `linopy.Model.solve`, such as `solver_name`,

    Returns
    -------
    None
    """
    if snapshots is None:
        snapshots = n.snapshots

    if horizon <= overlap:
        raise ValueError("overlap must be smaller than horizon")

    starting_points = range(0, len(snapshots), horizon - overlap)
    for i, start in enumerate(starting_points):
        end = min(len(snapshots), start + horizon)
        sns = snapshots[start:end]
        logger.info(
            f"Optimizing network for snapshot horizon [{sns[0]}:{sns[-1]}] ({i+1}/{len(starting_points)})."
        )

        if i:
            if not n.stores.empty:
                n.stores.e_initial = n.stores_t.e.loc[snapshots[start - 1]]

                # Select seasonal stores
                seasonal_stores = n.stores.index[
                    n.stores.carrier.isin(
                        ["central_heat_store", "H2_overground", "CH4"]
                    )
                ]

                # Set e_initial from pre_market model for seasonal stores
                n.stores.e_initial[seasonal_stores] = (
                    pre_market.stores_t.e.loc[
                        snapshots[start - 1], seasonal_stores
                    ]
                )

                # Set e at the end of the horizon by setting e_max_pu and e_min_pu
                n.stores_t.e_max_pu.loc[
                    snapshots[end - 1], seasonal_stores
                ] = pre_market.stores_t.e.loc[
                    snapshots[end - 1], seasonal_stores
                ].div(
                    pre_market.stores.e_nom_opt[seasonal_stores]
                )
                n.stores_t.e_min_pu.loc[
                    snapshots[end - 1], seasonal_stores
                ] = pre_market.stores_t.e.loc[
                    snapshots[end - 1], seasonal_stores
                ].div(
                    pre_market.stores.e_nom_opt[seasonal_stores]
                )
                n.stores_t.e_min_pu.fillna(0.0, inplace=True)
                n.stores_t.e_max_pu.fillna(1.0, inplace=True)

            if not n.storage_units.empty:
                n.storage_units.state_of_charge_initial = (
                    n.storage_units_t.state_of_charge.loc[snapshots[start - 1]]
                )

        status, condition = n.optimize(sns, **kwargs)

        if status != "ok":
            logger.warning(
                f"Optimization failed with status {status} and condition {condition}"
            )
    return n


def build_market_model(self):
    """Builds market model based on imported network from eTraGo


    - import market regions from file or database
    - Cluster network to market regions
    -- consider marginal cost incl. generator noise when grouoping electrical
        generation capacities

    Returns
    -------
    None.

    """

    # use existing preprocessing to get only the electricity system
    net, weight, n_clusters, busmap_foreign = preprocessing(self, apply_on="market_model")

    # Define market regions based on settings.
    # Currently the only option is 'status_quo' which means that the current
    # regions are used. When other market zone options are introduced, they
    # can be assinged here.
    if self.args["method"]["market_zones"] == "status_quo":
        df = pd.DataFrame(
            {
                "country": net.buses.country.unique(),
                "marketzone": net.buses.country.unique(),
            },
            columns=["country", "marketzone"],
        )

        df.loc[(df.country == "DE") | (df.country == "LU"), "marketzone"] = (
            "DE/LU"
        )

        df["cluster"] = df.groupby(df.marketzone).grouper.group_info[0]

        for i in net.buses.country.unique():
            net.buses.loc[net.buses.country == i, "cluster"] = df.loc[
                df.country == i, "cluster"
            ].values[0]

        busmap = pd.Series(
            net.buses.cluster.astype(int).astype(str), net.buses.index
        )
        medoid_idx = pd.Series(dtype=str)

    else:
        logger.warning(
            f"""
            Market zone setting {self.args['method']['market_zones']}
            is not available. Please use one of ['status_quo']."""
        )

    logger.info("Start market zone specifc clustering")

    self.clustering, busmap = postprocessing(
        self,
        busmap,
        busmap_foreign,
        medoid_idx,
        aggregate_generators_carriers=[],
        aggregate_links=False,
        apply_on="market_model",
    )

    self.update_busmap(busmap)

    net = self.clustering.network
    # links_col = net.links.columns
    ac = net.lines[net.lines.carrier == "AC"]
    str1 = "transshipment_"
    ac.index = f"{str1}" + ac.index
    net.import_components_from_dataframe(
        ac.loc[:, ["bus0", "bus1", "capital_cost", "length"]]
        .assign(p_nom=ac.s_nom)
        .assign(p_nom_min=ac.s_nom_min)
        .assign(p_nom_max=ac.s_nom_max)
        .assign(p_nom_extendable=ac.s_nom_extendable)
        .assign(p_max_pu=ac.s_max_pu)
        .assign(p_min_pu=-1.0)
        .assign(carrier="DC")
        .set_index(ac.index),
        "Link",
    )
    net.lines.drop(
        net.lines.loc[net.lines.carrier == "AC"].index, inplace=True
    )
    # net.buses.loc[net.buses.carrier == 'AC', 'carrier'] = "DC"

    net.generators_t.p_max_pu = self.network_tsa.generators_t.p_max_pu

    self.pre_market_model = net

    # Set country tags for market model
    self.buses_by_country(apply_on="pre_market_model")
    self.geolocation_buses(apply_on="pre_market_model")


def build_shortterm_market_model(self):
    m = self.pre_market_model

    m.storage_units.p_nom_extendable = False
    m.stores.e_nom_extendable = False
    m.links.p_nom_extendable = False
    m.lines.s_nom_extendable = False

    m.storage_units.p_nom = m.storage_units.p_nom_opt
    m.stores.e_nom = m.stores.e_nom_opt
    m.links.p_nom = m.links.p_nom_opt
    m.lines.s_nom = m.lines.s_nom_opt

    # ToDo maybe ?!
    # somoehow setting seasonal storage (phs, h2 or finding a dynamic
    # definition with respect to the results i.e. the storage behavior)
    # filling level (or similar) for the short-term rolling complicated
    # market problem

    # set UC constraints

    unit_commitment = pd.read_csv("./data/unit_commitment.csv", index_col=0)
    unit_commitment.fillna(0, inplace=True)
    committable_attrs = m.generators.carrier.isin(unit_commitment).to_frame(
        "committable"
    )

    for attr in unit_commitment.index:
        default = component_attrs["Generator"].default[attr]
        committable_attrs[attr] = m.generators.carrier.map(
            unit_commitment.loc[attr]
        ).fillna(default)
        committable_attrs[attr] = committable_attrs[attr].astype(
            m.generators.carrier.map(unit_commitment.loc[attr]).dtype
        )

    m.generators[committable_attrs.columns] = committable_attrs
    m.generators.min_up_time = m.generators.min_up_time.astype(int)
    m.generators.min_down_time = m.generators.min_down_time.astype(int)

    # Tadress link carriers i.e. OCGT
    committable_links = m.links.carrier.isin(unit_commitment).to_frame(
        "committable"
    )

    for attr in unit_commitment.index:
        default = component_attrs["Link"].default[attr]
        committable_links[attr] = m.links.carrier.map(
            unit_commitment.loc[attr]
        ).fillna(default)
        committable_links[attr] = committable_links[attr].astype(
            m.links.carrier.map(unit_commitment.loc[attr]).dtype
        )

    m.links[committable_links.columns] = committable_links
    m.links.min_up_time = m.links.min_up_time.astype(int)
    m.links.min_down_time = m.links.min_down_time.astype(int)

    self.market_model = m

    # Set country tags for market model
    self.buses_by_country(apply_on="market_model")
    self.geolocation_buses(apply_on="market_model")<|MERGE_RESOLUTION|>--- conflicted
+++ resolved
@@ -77,22 +77,15 @@
         ).functionality,
     )
 
-<<<<<<< HEAD
     # Reset formulation to previous setting of args
     self.args["method"]["formulation"]= method_args
-    # quick and dirty csv export of market model results
-    path = self.args["csv_export"]
-    if not os.path.exists(path):
-        os.makedirs(path, exist_ok=True)
-    self.market_model.export_to_csv_folder(path + "/market")
-=======
+
     # Export results of market model
     if self.args["csv_export"]:
         path = self.args["csv_export"]
         if not os.path.exists(path):
             os.makedirs(path, exist_ok=True)
         self.market_model.export_to_csv_folder(path + "/market")
->>>>>>> 71654cb1
 
 
 def optimize_with_rolling_horizon(
