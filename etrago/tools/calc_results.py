# -*- coding: utf-8 -*-
# Copyright 2016-2018  Flensburg University of Applied Sciences,
# Europa-Universität Flensburg,
# Centre for Sustainable Energy Systems,
# DLR-Institute for Networked Energy Systems
#
# This program is free software; you can redistribute it and/or
# modify it under the terms of the GNU Affero General Public License as
# published by the Free Software Foundation; either version 3 of the
# License, or (at your option) any later version.
#
# This program is distributed in the hope that it will be useful,
# but WITHOUT ANY WARRANTY; without even the implied warranty of
# MERCHANTABILITY or FITNESS FOR A PARTICULAR PURPOSE.  See the
# GNU Affero General Public License for more details.
#
# You should have received a copy of the GNU Affero General Public License
# along with this program.  If not, see <http://www.gnu.org/licenses/>.

# File description
"""
calc_results.py defines methods to calculate results of eTraGo
"""
import os

if "READTHEDOCS" not in os.environ:
    import logging

    import pandas as pd

    logger = logging.getLogger(__name__)

__copyright__ = (
    "Flensburg University of Applied Sciences, "
    "Europa-Universität Flensburg, "
    "Centre for Sustainable Energy Systems, "
    "DLR-Institute for Networked Energy Systems"
)
__license__ = "GNU Affero General Public License Version 3 (AGPL-3.0)"
__author__ = "ulfmueller, s3pp, wolfbunke, mariusves, lukasol"


def _calc_storage_expansion(self):
    """Function that calulates storage expansion in MW
<<<<<<< HEAD
=======

>>>>>>> 23e1da32

    Returns
    -------
    float
        storage expansion in MW

    """
    return (
        (
            self.network.storage_units.p_nom_opt
            - self.network.storage_units.p_nom_min
        )[self.network.storage_units.p_nom_extendable]
        .groupby(self.network.storage_units.carrier)
        .sum()
    )


def _calc_store_expansion(self):
    """Function that calulates store expansion in MW

    Returns
    -------
    float
        store expansion in MW

    """
    return (self.network.stores.e_nom_opt - self.network.stores.e_nom_min)[
        self.network.stores.e_nom_extendable
    ]


def _calc_sectorcoupling_link_expansion(self):
    """Function that calulates expansion of sectorcoupling links in MW

    Returns
    -------
    float
        link expansion in MW (differentiating between technologies)

    """
    ext_links = self.network.links[self.network.links.p_nom_extendable]

    links = [0, 0, 0, 0]

    l1 = ext_links[ext_links.carrier == "H2_to_power"]
    l2 = ext_links[ext_links.carrier == "power_to_H2"]
    l3 = ext_links[ext_links.carrier == "H2_to_CH4"]
    l4 = ext_links[ext_links.carrier == "CH4_to_H2"]

    links[0] = (l1.p_nom_opt - l1.p_nom_min).sum()
    links[1] = (l2.p_nom_opt - l2.p_nom_min).sum()
    links[2] = (l3.p_nom_opt - l3.p_nom_min).sum()
    links[3] = (l4.p_nom_opt - l4.p_nom_min).sum()

    return links


def _calc_network_expansion(self):
    """Function that calulates electrical network expansion in MW

    Returns
    -------
    float
        network expansion (AC lines and DC links) in MW

    """

    network = self.network

    lines = (network.lines.s_nom_opt - network.lines.s_nom_min)[
        network.lines.s_nom_extendable
    ]

    ext_links = network.links[network.links.p_nom_extendable]
    ext_dc_lines = ext_links[ext_links.carrier == "DC"]

    dc_links = ext_dc_lines.p_nom_opt - ext_dc_lines.p_nom_min

    return lines, dc_links


def calc_investment_cost(self):
    """Function that calulates overall annualized investment costs.

    Returns
    -------
    network_costs : float
        Investments in line expansion (AC+DC)
    link_costs : float
        Investments in sectorcoupling link expansion
    stor_costs : float
        Investments in storage and store expansion

    """
    network = self.network

    # electrical grid: AC lines, DC lines

    network_costs = [0, 0]

    ext_lines = network.lines[network.lines.s_nom_extendable]
    ext_trafos = network.transformers[network.transformers.s_nom_extendable]
    ext_links = network.links[network.links.p_nom_extendable]
    ext_dc_lines = ext_links[ext_links.carrier == "DC"]

    if not ext_lines.empty:
        network_costs[0] = (
            (ext_lines.s_nom_opt - ext_lines.s_nom_min)
            * ext_lines.capital_cost
        ).sum()

    if not ext_trafos.empty:
        network_costs[0] = (
            network_costs[0]
            + (
                (ext_trafos.s_nom_opt - ext_trafos.s_nom)
                * ext_trafos.capital_cost
            ).sum()
        )

    if not ext_dc_lines.empty:
        network_costs[1] = (
            (ext_dc_lines.p_nom_opt - ext_dc_lines.p_nom_min)
            * ext_dc_lines.capital_cost
        ).sum()

    # links in other sectors / coupling different sectors

    link_costs = 0

    ext_links = ext_links[ext_links.carrier != "DC"]

    if not ext_links.empty:
        link_costs = (
            (ext_links.p_nom_opt - ext_links.p_nom_min)
            * ext_links.capital_cost
        ).sum()

    # storage and store costs

    sto_costs = [0, 0]

    ext_storage = network.storage_units[network.storage_units.p_nom_extendable]
    ext_store = network.stores[network.stores.e_nom_extendable]

    if not ext_storage.empty:
        sto_costs[0] = (ext_storage.p_nom_opt * ext_storage.capital_cost).sum()

    if not ext_store.empty:
        sto_costs[1] = (ext_store.e_nom_opt * ext_store.capital_cost).sum()

    return network_costs, link_costs, sto_costs


def calc_marginal_cost(self):
    """
    Function that caluclates and returns marginal costs, considering
    generation and link and storage dispatch costs

    Returns
    -------
    marginal_cost : float
        Annual marginal cost in EUR

    """
    network = self.network
    gen = (
        network.generators_t.p.mul(
            network.snapshot_weightings.objective, axis=0
        )
        .sum(axis=0)
        .mul(network.generators.marginal_cost)
        .sum()
    )
    link = (
        abs(network.links_t.p0)
        .mul(network.snapshot_weightings.objective, axis=0)
        .sum(axis=0)
        .mul(network.links.marginal_cost)
        .sum()
    )
    stor = (
        network.storage_units_t.p.mul(
            network.snapshot_weightings.objective, axis=0
        )
        .sum(axis=0)
        .mul(network.storage_units.marginal_cost)
        .sum()
    )
    marginal_cost = gen + link + stor
    return marginal_cost


<<<<<<< HEAD
def calc_etrago_results(self):
    """Function that calculates main results of grid optimization
    and adds them to Etrago object.
=======
def german_network(self):
    """Cut out all network components in Germany
>>>>>>> 23e1da32

    Returns
    -------
    new_network : pypsa.Network
        Network with all components in Germany

    """
<<<<<<< HEAD
    self.results = pd.DataFrame(
        columns=["unit", "value"],
        index=[
            "annual system costs",
            "annual investment costs",
            "annual marginal costs",
            "annual electrical grid investment costs",
            "annual ac grid investment costs",
            "annual dc grid investment costs",
            "annual links investment costs",
            "annual storage+store investment costs",
            "annual electrical storage investment costs",
            "annual store investment costs",
            "battery storage expansion",
            "store expansion",
            "H2 store expansion",
            "CH4 store expansion",
            "heat store expansion",
            "storage+store expansion",
            "fuel cell links expansion",
            "electrolyzer links expansion",
            "methanisation links expansion",
            "Steam Methane Reformation links expansion",
            "abs. electrical grid expansion",
            "abs. electrical ac grid expansion",
            "abs. electrical dc grid expansion",
            "rel. electrical ac grid expansion",
            "rel. electrical dc grid expansion",
        ],
    )

    self.results.unit[self.results.index.str.contains("cost")] = "EUR/a"
    self.results.unit[self.results.index.str.contains("expansion")] = "MW"
    self.results.unit[self.results.index.str.contains("rel.")] = "p.u."
=======
    keep_cntr = ["DE"]
    new_idx = self.network.buses[
        self.network.buses.country.isin(keep_cntr)
    ].index

    new_network = self.network.copy()

    # drop components of other countries
    new_network.mremove(
        "Bus", new_network.buses[~new_network.buses.index.isin(new_idx)].index
    )

    new_network.mremove(
        "Line",
        new_network.lines[
            ~new_network.lines.index.isin(
                new_network.lines[
                    (
                        new_network.lines.bus0.isin(new_idx)
                        & new_network.lines.bus1.isin(new_idx)
                    )
                ].index
            )
        ].index,
    )
    new_network.mremove(
        "Link",
        new_network.links[
            ~new_network.links.index.isin(
                new_network.links[
                    (
                        new_network.links.bus0.isin(new_idx)
                        & new_network.links.bus1.isin(new_idx)
                    )
                ].index
            )
        ].index,
    )

    new_network.mremove(
        "Transformer",
        new_network.transformers[
            ~new_network.transformers.index.isin(
                new_network.transformers[
                    (
                        new_network.transformers.bus0.isin(new_idx)
                        & new_network.transformers.bus1.isin(new_idx)
                    )
                ].index
            )
        ].index,
    )

    new_network.mremove(
        "Generator",
        new_network.generators[
            ~new_network.generators.index.isin(
                new_network.generators[
                    new_network.generators.bus.isin(new_idx)
                ].index
            )
        ].index,
    )

    new_network.mremove(
        "Load",
        new_network.loads[
            ~new_network.loads.index.isin(
                new_network.loads[new_network.loads.bus.isin(new_idx)].index
            )
        ].index,
    )

    new_network.mremove(
        "Store",
        new_network.stores[
            ~new_network.stores.index.isin(
                new_network.stores[new_network.stores.bus.isin(new_idx)].index
            )
        ].index,
    )

    new_network.mremove(
        "StorageUnit",
        new_network.storage_units[
            ~new_network.storage_units.index.isin(
                new_network.storage_units[
                    new_network.storage_units.bus.isin(new_idx)
                ].index
            )
        ].index,
    )

    return new_network


def system_costs_germany(self):
    """Calculte system costs for Germany
>>>>>>> 23e1da32

    Returns
    -------
    marginal_cost : float
        Marginal costs for dispatch in Germany
    invest_cost : float
        Annualized investment costs for components in Germany
    import_costs : float
        Costs for energy imported to Germany minus costs for exports

    """

    network_de = self.german_network()

    marginal_cost = 0
    invest_cost = 0

    for c in network_de.iterate_components():
        if c.name in ["Store"]:
            value = "e"
        elif c.name in ["Line", "Transformer"]:
            value = "s"
        else:
            value = "p"
        if c.name in network_de.one_port_components:
            if "marginal_cost" in c.df.columns:
                marginal_cost += (
                    c.pnl.p.mul(c.df.marginal_cost)
                    .mul(network_de.snapshot_weightings.generators, axis=0)
                    .sum()
                    .sum()
                )

        else:
            if "marginal_cost" in c.df.columns:
                marginal_cost += (
                    c.pnl.p0.mul(c.df.marginal_cost)
                    .mul(network_de.snapshot_weightings.generators, axis=0)
                    .sum()
                    .sum()
                )
        if c.name not in [
            "Bus",
            "Load",
            "LineType",
            "TransformerType",
            "Carrier",
        ]:
            invest_cost += (
                (
                    c.df[c.df[f"{value}_nom_extendable"]][f"{value}_nom_opt"]
                    - c.df[c.df[f"{value}_nom_extendable"]][f"{value}_nom_min"]
                )
                * c.df[c.df[f"{value}_nom_extendable"]]["capital_cost"]
            ).sum()

    # import and its costs
    links_export = self.network.links[
        (
            self.network.links.bus0.isin(network_de.buses.index.values)
            & ~(self.network.links.bus1.isin(network_de.buses.index.values))
        )
    ]

    export_positive = (
        self.network.links_t.p0[links_export.index]
        .clip(lower=0)
        .mul(self.network.snapshot_weightings.generators, axis=0)
        .mul(
            self.network.buses_t.marginal_price[links_export.bus1].values,
        )
        .sum()
        .sum()
    )

    export_negative = (
        self.network.links_t.p0[links_export.index]
        .clip(upper=0)
        .mul(self.network.snapshot_weightings.generators, axis=0)
        .mul(
            self.network.buses_t.marginal_price[links_export.bus1].values,
        )
        .mul(-1)
        .sum()
        .sum()
    )

    links_import = self.network.links[
        (
            self.network.links.bus1.isin(network_de.buses.index.values)
            & ~(self.network.links.bus0.isin(network_de.buses.index.values))
        )
    ]

    import_positive = (
        self.network.links_t.p0[links_import.index]
        .clip(lower=0)
        .mul(self.network.snapshot_weightings.generators, axis=0)
        .mul(
            self.network.buses_t.marginal_price[links_import.bus1].values,
        )
        .sum()
        .sum()
    )

    import_negative = (
        self.network.links_t.p0[links_import.index]
        .clip(upper=0)
        .mul(self.network.snapshot_weightings.generators, axis=0)
        .mul(
            self.network.buses_t.marginal_price[links_import.bus1].values,
        )
        .mul(-1)
        .sum()
        .sum()
    )

    import_costs = (
        export_negative + import_positive - export_positive - import_negative
    )

    return marginal_cost, invest_cost, import_costs


def ac_export(self):
    """Calculate electricity exports and imports over AC lines

    Returns
    -------
    float
        Electricity export (if negative: import) from Germany

    """
    de_buses = self.network.buses[self.network.buses.country == "DE"]
    for_buses = self.network.buses[self.network.buses.country != "DE"]
    exp = self.network.lines[
        (self.network.lines.bus0.isin(de_buses.index))
        & (self.network.lines.bus1.isin(for_buses.index))
    ]
    imp = self.network.lines[
        (self.network.lines.bus1.isin(de_buses.index))
        & (self.network.lines.bus0.isin(for_buses.index))
    ]

    return (
        self.network.lines_t.p0[exp.index]
        .sum(axis=1)
        .mul(self.network.snapshot_weightings.generators)
        .sum()
        + self.network.lines_t.p1[imp.index]
        .sum(axis=1)
        .mul(self.network.snapshot_weightings.generators)
        .sum()
    )


def ac_export_per_country(self):
    """Calculate electricity exports and imports over AC lines per country

    Returns
    -------
    float
        Electricity export (if negative: import) from Germany in TWh

    """
    de_buses = self.network.buses[self.network.buses.country == "DE"]

    for_buses = self.network.buses[self.network.buses.country != "DE"]

    result = pd.Series(index=for_buses.country.unique())

    for c in for_buses.country.unique():
        exp = self.network.lines[
            (self.network.lines.bus0.isin(de_buses.index))
            & (
                self.network.lines.bus1.isin(
                    for_buses[for_buses.country == c].index
                )
            )
        ]
        imp = self.network.lines[
            (self.network.lines.bus1.isin(de_buses.index))
            & (
                self.network.lines.bus0.isin(
                    for_buses[for_buses.country == c].index
                )
            )
        ]

        result[c] = (
            self.network.lines_t.p0[exp.index]
            .sum(axis=1)
            .mul(self.network.snapshot_weightings.generators)
            .sum()
            + self.network.lines_t.p1[imp.index]
            .sum(axis=1)
            .mul(self.network.snapshot_weightings.generators)
            .sum()
        ) * 1e-6

    return result


def dc_export(self):
    """Calculate electricity exports and imports over DC lines

    Returns
    -------
    float
        Electricity export (if negative: import) from Germany

    """
    de_buses = self.network.buses[self.network.buses.country == "DE"]
    for_buses = self.network.buses[self.network.buses.country != "DE"]
    exp = self.network.links[
        (self.network.links.carrier == "DC")
        & (self.network.links.bus0.isin(de_buses.index))
        & (self.network.links.bus1.isin(for_buses.index))
    ]
    imp = self.network.links[
        (self.network.links.carrier == "DC")
        & (self.network.links.bus1.isin(de_buses.index))
        & (self.network.links.bus0.isin(for_buses.index))
    ]
    return (
        self.network.links_t.p0[exp.index]
        .sum(axis=1)
        .mul(self.network.snapshot_weightings.generators)
        .sum()
        + self.network.links_t.p1[imp.index]
        .sum(axis=1)
        .mul(self.network.snapshot_weightings.generators)
        .sum()
    )


def dc_export_per_country(self):
    """Calculate electricity exports and imports over DC lines per country

    Returns
    -------
    float
        Electricity export (if negative: import) from Germany in TWh

    """
    de_buses = self.network.buses[self.network.buses.country == "DE"]

    for_buses = self.network.buses[self.network.buses.country != "DE"]

    result = pd.Series(index=for_buses.country.unique())

    for c in for_buses.country.unique():
        exp = self.network.links[
            (self.network.links.carrier == "DC")
            & (self.network.links.bus0.isin(de_buses.index))
            & (
                self.network.links.bus1.isin(
                    for_buses[for_buses.country == c].index
                )
            )
        ]
        imp = self.network.links[
            (self.network.links.carrier == "DC")
            & (self.network.links.bus1.isin(de_buses.index))
            & (
                self.network.links.bus0.isin(
                    for_buses[for_buses.country == c].index
                )
            )
        ]

        result[c] = (
            self.network.links_t.p0[exp.index]
            .sum(axis=1)
            .mul(self.network.snapshot_weightings.generators)
            .sum()
            + self.network.links_t.p1[imp.index]
            .sum(axis=1)
            .mul(self.network.snapshot_weightings.generators)
            .sum()
        ) * 1e-6

    return result

<<<<<<< HEAD
=======

def calc_etrago_results(self):
    """Function that calculates main results of grid optimization
    and adds them to Etrago object.

    Returns
    -------
    None.

    """
    self.results = pd.DataFrame(
        columns=["unit", "value"],
        index=[
            "annual system costs",
            "annual investment costs",
            "annual marginal costs",
            "annual electrical grid investment costs",
            "annual ac grid investment costs",
            "annual dc grid investment costs",
            "annual links investment costs",
            "annual storage+store investment costs",
            "annual electrical storage investment costs",
            "annual store investment costs",
            "battery storage expansion",
            "store expansion",
            "H2 store expansion",
            "CH4 store expansion",
            "heat store expansion",
            "storage+store expansion",
            "fuel cell links expansion",
            "electrolyzer links expansion",
            "methanisation links expansion",
            "Steam Methane Reformation links expansion",
            "abs. electrical grid expansion",
            "abs. electrical ac grid expansion",
            "abs. electrical dc grid expansion",
            "rel. electrical ac grid expansion",
            "rel. electrical dc grid expansion",
        ],
    )

    self.results.unit[self.results.index.str.contains("cost")] = "EUR/a"
    self.results.unit[self.results.index.str.contains("expansion")] = "MW"
    self.results.unit[self.results.index.str.contains("rel.")] = "p.u."

    # system costs

>>>>>>> 23e1da32
    self.results.value[
        "annual ac grid investment costs"
    ] = calc_investment_cost(self)[0][0]
    self.results.value[
        "annual dc grid investment costs"
    ] = calc_investment_cost(self)[0][1]
    self.results.value["annual electrical grid investment costs"] = sum(
        calc_investment_cost(self)[0]
    )

    self.results.value["annual links investment costs"] = calc_investment_cost(
        self
    )[1]

    self.results.value[
        "annual electrical storage investment costs"
    ] = calc_investment_cost(self)[2][0]
    self.results.value["annual store investment costs"] = calc_investment_cost(
        self
    )[2][1]
    self.results.value["annual storage+store investment costs"] = sum(
        calc_investment_cost(self)[2]
    )

    self.results.value["annual investment costs"] = (
        sum(calc_investment_cost(self)[0])
        + calc_investment_cost(self)[1]
        + sum(calc_investment_cost(self)[2])
    )
    self.results.value["annual marginal costs"] = calc_marginal_cost(self)

    self.results.value["annual system costs"] = (
        self.results.value["annual investment costs"]
        + self.results.value["annual marginal costs"]
    )

    # storage and store expansion

    network = self.network

    if not network.storage_units[network.storage_units.p_nom_extendable].empty:
        self.results.value[
            "battery storage expansion"
        ] = _calc_storage_expansion(self).sum()

        store = _calc_store_expansion(self)
        self.results.value["store expansion"] = store.sum()
        self.results.value["H2 store expansion"] = store[
            store.index.str.contains("H2")
        ].sum()
        self.results.value["CH4 store expansion"] = store[
            store.index.str.contains("CH4")
        ].sum()
        self.results.value["heat store expansion"] = store[
            store.index.str.contains("heat")
        ].sum()

        self.results.value["storage+store expansion"] = (
            self.results.value["battery storage expansion"]
            + self.results.value["store expansion"]
        )

    # links expansion

    if not network.links[network.links.p_nom_extendable].empty:
        links = _calc_sectorcoupling_link_expansion(self)
        self.results.value["fuel cell links expansion"] = links[0]
        self.results.value["electrolyzer links expansion"] = links[1]
        self.results.value["methanisation links expansion"] = links[2]
        self.results.value[
            "Steam Methane Reformation links expansion"
        ] = links[3]

    # grid expansion

    if not network.lines[network.lines.s_nom_extendable].empty:
        self.results.value[
            "abs. electrical ac grid expansion"
        ] = _calc_network_expansion(self)[0].sum()
        self.results.value[
            "abs. electrical dc grid expansion"
        ] = _calc_network_expansion(self)[1].sum()
        self.results.value["abs. electrical grid expansion"] = (
            self.results.value["abs. electrical ac grid expansion"]
            + self.results.value["abs. electrical dc grid expansion"]
        )

        ext_lines = network.lines[network.lines.s_nom_extendable]
        ext_links = network.links[network.links.p_nom_extendable]
        ext_dc_lines = ext_links[ext_links.carrier == "DC"]

        self.results.value["rel. electrical ac grid expansion"] = (
            _calc_network_expansion(self)[0].sum() / ext_lines.s_nom.sum()
        )
        self.results.value["rel. electrical dc grid expansion"] = (
            _calc_network_expansion(self)[1].sum() / ext_dc_lines.p_nom.sum()
        )<|MERGE_RESOLUTION|>--- conflicted
+++ resolved
@@ -42,10 +42,7 @@
 
 def _calc_storage_expansion(self):
     """Function that calulates storage expansion in MW
-<<<<<<< HEAD
-=======
-
->>>>>>> 23e1da32
+
 
     Returns
     -------
@@ -239,22 +236,407 @@
     return marginal_cost
 
 
-<<<<<<< HEAD
+def german_network(self):
+    """Cut out all network components in Germany
+
+    Returns
+    -------
+    new_network : pypsa.Network
+        Network with all components in Germany
+
+    """
+    keep_cntr = ["DE"]
+    new_idx = self.network.buses[
+        self.network.buses.country.isin(keep_cntr)
+    ].index
+
+    new_network = self.network.copy()
+
+    # drop components of other countries
+    new_network.mremove(
+        "Bus", new_network.buses[~new_network.buses.index.isin(new_idx)].index
+    )
+
+    new_network.mremove(
+        "Line",
+        new_network.lines[
+            ~new_network.lines.index.isin(
+                new_network.lines[
+                    (
+                        new_network.lines.bus0.isin(new_idx)
+                        & new_network.lines.bus1.isin(new_idx)
+                    )
+                ].index
+            )
+        ].index,
+    )
+    new_network.mremove(
+        "Link",
+        new_network.links[
+            ~new_network.links.index.isin(
+                new_network.links[
+                    (
+                        new_network.links.bus0.isin(new_idx)
+                        & new_network.links.bus1.isin(new_idx)
+                    )
+                ].index
+            )
+        ].index,
+    )
+
+    new_network.mremove(
+        "Transformer",
+        new_network.transformers[
+            ~new_network.transformers.index.isin(
+                new_network.transformers[
+                    (
+                        new_network.transformers.bus0.isin(new_idx)
+                        & new_network.transformers.bus1.isin(new_idx)
+                    )
+                ].index
+            )
+        ].index,
+    )
+
+    new_network.mremove(
+        "Generator",
+        new_network.generators[
+            ~new_network.generators.index.isin(
+                new_network.generators[
+                    new_network.generators.bus.isin(new_idx)
+                ].index
+            )
+        ].index,
+    )
+
+    new_network.mremove(
+        "Load",
+        new_network.loads[
+            ~new_network.loads.index.isin(
+                new_network.loads[new_network.loads.bus.isin(new_idx)].index
+            )
+        ].index,
+    )
+
+    new_network.mremove(
+        "Store",
+        new_network.stores[
+            ~new_network.stores.index.isin(
+                new_network.stores[new_network.stores.bus.isin(new_idx)].index
+            )
+        ].index,
+    )
+
+    new_network.mremove(
+        "StorageUnit",
+        new_network.storage_units[
+            ~new_network.storage_units.index.isin(
+                new_network.storage_units[
+                    new_network.storage_units.bus.isin(new_idx)
+                ].index
+            )
+        ].index,
+    )
+
+    return new_network
+
+
+def system_costs_germany(self):
+    """Calculte system costs for Germany
+
+    Returns
+    -------
+    marginal_cost : float
+        Marginal costs for dispatch in Germany
+    invest_cost : float
+        Annualized investment costs for components in Germany
+    import_costs : float
+        Costs for energy imported to Germany minus costs for exports
+
+    """
+
+    network_de = self.german_network()
+
+    marginal_cost = 0
+    invest_cost = 0
+
+    for c in network_de.iterate_components():
+        if c.name in ["Store"]:
+            value = "e"
+        elif c.name in ["Line", "Transformer"]:
+            value = "s"
+        else:
+            value = "p"
+        if c.name in network_de.one_port_components:
+            if "marginal_cost" in c.df.columns:
+                marginal_cost += (
+                    c.pnl.p.mul(c.df.marginal_cost)
+                    .mul(network_de.snapshot_weightings.generators, axis=0)
+                    .sum()
+                    .sum()
+                )
+
+        else:
+            if "marginal_cost" in c.df.columns:
+                marginal_cost += (
+                    c.pnl.p0.mul(c.df.marginal_cost)
+                    .mul(network_de.snapshot_weightings.generators, axis=0)
+                    .sum()
+                    .sum()
+                )
+        if c.name not in [
+            "Bus",
+            "Load",
+            "LineType",
+            "TransformerType",
+            "Carrier",
+        ]:
+            invest_cost += (
+                (
+                    c.df[c.df[f"{value}_nom_extendable"]][f"{value}_nom_opt"]
+                    - c.df[c.df[f"{value}_nom_extendable"]][f"{value}_nom_min"]
+                )
+                * c.df[c.df[f"{value}_nom_extendable"]]["capital_cost"]
+            ).sum()
+
+    # import and its costs
+    links_export = self.network.links[
+        (
+            self.network.links.bus0.isin(network_de.buses.index.values)
+            & ~(self.network.links.bus1.isin(network_de.buses.index.values))
+        )
+    ]
+
+    export_positive = (
+        self.network.links_t.p0[links_export.index]
+        .clip(lower=0)
+        .mul(self.network.snapshot_weightings.generators, axis=0)
+        .mul(
+            self.network.buses_t.marginal_price[links_export.bus1].values,
+        )
+        .sum()
+        .sum()
+    )
+
+    export_negative = (
+        self.network.links_t.p0[links_export.index]
+        .clip(upper=0)
+        .mul(self.network.snapshot_weightings.generators, axis=0)
+        .mul(
+            self.network.buses_t.marginal_price[links_export.bus1].values,
+        )
+        .mul(-1)
+        .sum()
+        .sum()
+    )
+
+    links_import = self.network.links[
+        (
+            self.network.links.bus1.isin(network_de.buses.index.values)
+            & ~(self.network.links.bus0.isin(network_de.buses.index.values))
+        )
+    ]
+
+    import_positive = (
+        self.network.links_t.p0[links_import.index]
+        .clip(lower=0)
+        .mul(self.network.snapshot_weightings.generators, axis=0)
+        .mul(
+            self.network.buses_t.marginal_price[links_import.bus1].values,
+        )
+        .sum()
+        .sum()
+    )
+
+    import_negative = (
+        self.network.links_t.p0[links_import.index]
+        .clip(upper=0)
+        .mul(self.network.snapshot_weightings.generators, axis=0)
+        .mul(
+            self.network.buses_t.marginal_price[links_import.bus1].values,
+        )
+        .mul(-1)
+        .sum()
+        .sum()
+    )
+
+    import_costs = (
+        export_negative + import_positive - export_positive - import_negative
+    )
+
+    return marginal_cost, invest_cost, import_costs
+
+
+def ac_export(self):
+    """Calculate electricity exports and imports over AC lines
+
+    Returns
+    -------
+    float
+        Electricity export (if negative: import) from Germany
+
+    """
+    de_buses = self.network.buses[self.network.buses.country == "DE"]
+    for_buses = self.network.buses[self.network.buses.country != "DE"]
+    exp = self.network.lines[
+        (self.network.lines.bus0.isin(de_buses.index))
+        & (self.network.lines.bus1.isin(for_buses.index))
+    ]
+    imp = self.network.lines[
+        (self.network.lines.bus1.isin(de_buses.index))
+        & (self.network.lines.bus0.isin(for_buses.index))
+    ]
+
+    return (
+        self.network.lines_t.p0[exp.index]
+        .sum(axis=1)
+        .mul(self.network.snapshot_weightings.generators)
+        .sum()
+        + self.network.lines_t.p1[imp.index]
+        .sum(axis=1)
+        .mul(self.network.snapshot_weightings.generators)
+        .sum()
+    )
+
+
+def ac_export_per_country(self):
+    """Calculate electricity exports and imports over AC lines per country
+
+    Returns
+    -------
+    float
+        Electricity export (if negative: import) from Germany in TWh
+
+    """
+    de_buses = self.network.buses[self.network.buses.country == "DE"]
+
+    for_buses = self.network.buses[self.network.buses.country != "DE"]
+
+    result = pd.Series(index=for_buses.country.unique())
+
+    for c in for_buses.country.unique():
+        exp = self.network.lines[
+            (self.network.lines.bus0.isin(de_buses.index))
+            & (
+                self.network.lines.bus1.isin(
+                    for_buses[for_buses.country == c].index
+                )
+            )
+        ]
+        imp = self.network.lines[
+            (self.network.lines.bus1.isin(de_buses.index))
+            & (
+                self.network.lines.bus0.isin(
+                    for_buses[for_buses.country == c].index
+                )
+            )
+        ]
+
+        result[c] = (
+            self.network.lines_t.p0[exp.index]
+            .sum(axis=1)
+            .mul(self.network.snapshot_weightings.generators)
+            .sum()
+            + self.network.lines_t.p1[imp.index]
+            .sum(axis=1)
+            .mul(self.network.snapshot_weightings.generators)
+            .sum()
+        ) * 1e-6
+
+    return result
+
+
+def dc_export(self):
+    """Calculate electricity exports and imports over DC lines
+
+    Returns
+    -------
+    float
+        Electricity export (if negative: import) from Germany
+
+    """
+    de_buses = self.network.buses[self.network.buses.country == "DE"]
+    for_buses = self.network.buses[self.network.buses.country != "DE"]
+    exp = self.network.links[
+        (self.network.links.carrier == "DC")
+        & (self.network.links.bus0.isin(de_buses.index))
+        & (self.network.links.bus1.isin(for_buses.index))
+    ]
+    imp = self.network.links[
+        (self.network.links.carrier == "DC")
+        & (self.network.links.bus1.isin(de_buses.index))
+        & (self.network.links.bus0.isin(for_buses.index))
+    ]
+    return (
+        self.network.links_t.p0[exp.index]
+        .sum(axis=1)
+        .mul(self.network.snapshot_weightings.generators)
+        .sum()
+        + self.network.links_t.p1[imp.index]
+        .sum(axis=1)
+        .mul(self.network.snapshot_weightings.generators)
+        .sum()
+    )
+
+
+def dc_export_per_country(self):
+    """Calculate electricity exports and imports over DC lines per country
+
+    Returns
+    -------
+    float
+        Electricity export (if negative: import) from Germany in TWh
+
+    """
+    de_buses = self.network.buses[self.network.buses.country == "DE"]
+
+    for_buses = self.network.buses[self.network.buses.country != "DE"]
+
+    result = pd.Series(index=for_buses.country.unique())
+
+    for c in for_buses.country.unique():
+        exp = self.network.links[
+            (self.network.links.carrier == "DC")
+            & (self.network.links.bus0.isin(de_buses.index))
+            & (
+                self.network.links.bus1.isin(
+                    for_buses[for_buses.country == c].index
+                )
+            )
+        ]
+        imp = self.network.links[
+            (self.network.links.carrier == "DC")
+            & (self.network.links.bus1.isin(de_buses.index))
+            & (
+                self.network.links.bus0.isin(
+                    for_buses[for_buses.country == c].index
+                )
+            )
+        ]
+
+        result[c] = (
+            self.network.links_t.p0[exp.index]
+            .sum(axis=1)
+            .mul(self.network.snapshot_weightings.generators)
+            .sum()
+            + self.network.links_t.p1[imp.index]
+            .sum(axis=1)
+            .mul(self.network.snapshot_weightings.generators)
+            .sum()
+        ) * 1e-6
+
+    return result
+
+
 def calc_etrago_results(self):
     """Function that calculates main results of grid optimization
     and adds them to Etrago object.
-=======
-def german_network(self):
-    """Cut out all network components in Germany
->>>>>>> 23e1da32
-
-    Returns
-    -------
-    new_network : pypsa.Network
-        Network with all components in Germany
-
-    """
-<<<<<<< HEAD
+
+    Returns
+    -------
+    None.
+
+    """
     self.results = pd.DataFrame(
         columns=["unit", "value"],
         index=[
@@ -289,440 +671,9 @@
     self.results.unit[self.results.index.str.contains("cost")] = "EUR/a"
     self.results.unit[self.results.index.str.contains("expansion")] = "MW"
     self.results.unit[self.results.index.str.contains("rel.")] = "p.u."
-=======
-    keep_cntr = ["DE"]
-    new_idx = self.network.buses[
-        self.network.buses.country.isin(keep_cntr)
-    ].index
-
-    new_network = self.network.copy()
-
-    # drop components of other countries
-    new_network.mremove(
-        "Bus", new_network.buses[~new_network.buses.index.isin(new_idx)].index
-    )
-
-    new_network.mremove(
-        "Line",
-        new_network.lines[
-            ~new_network.lines.index.isin(
-                new_network.lines[
-                    (
-                        new_network.lines.bus0.isin(new_idx)
-                        & new_network.lines.bus1.isin(new_idx)
-                    )
-                ].index
-            )
-        ].index,
-    )
-    new_network.mremove(
-        "Link",
-        new_network.links[
-            ~new_network.links.index.isin(
-                new_network.links[
-                    (
-                        new_network.links.bus0.isin(new_idx)
-                        & new_network.links.bus1.isin(new_idx)
-                    )
-                ].index
-            )
-        ].index,
-    )
-
-    new_network.mremove(
-        "Transformer",
-        new_network.transformers[
-            ~new_network.transformers.index.isin(
-                new_network.transformers[
-                    (
-                        new_network.transformers.bus0.isin(new_idx)
-                        & new_network.transformers.bus1.isin(new_idx)
-                    )
-                ].index
-            )
-        ].index,
-    )
-
-    new_network.mremove(
-        "Generator",
-        new_network.generators[
-            ~new_network.generators.index.isin(
-                new_network.generators[
-                    new_network.generators.bus.isin(new_idx)
-                ].index
-            )
-        ].index,
-    )
-
-    new_network.mremove(
-        "Load",
-        new_network.loads[
-            ~new_network.loads.index.isin(
-                new_network.loads[new_network.loads.bus.isin(new_idx)].index
-            )
-        ].index,
-    )
-
-    new_network.mremove(
-        "Store",
-        new_network.stores[
-            ~new_network.stores.index.isin(
-                new_network.stores[new_network.stores.bus.isin(new_idx)].index
-            )
-        ].index,
-    )
-
-    new_network.mremove(
-        "StorageUnit",
-        new_network.storage_units[
-            ~new_network.storage_units.index.isin(
-                new_network.storage_units[
-                    new_network.storage_units.bus.isin(new_idx)
-                ].index
-            )
-        ].index,
-    )
-
-    return new_network
-
-
-def system_costs_germany(self):
-    """Calculte system costs for Germany
->>>>>>> 23e1da32
-
-    Returns
-    -------
-    marginal_cost : float
-        Marginal costs for dispatch in Germany
-    invest_cost : float
-        Annualized investment costs for components in Germany
-    import_costs : float
-        Costs for energy imported to Germany minus costs for exports
-
-    """
-
-    network_de = self.german_network()
-
-    marginal_cost = 0
-    invest_cost = 0
-
-    for c in network_de.iterate_components():
-        if c.name in ["Store"]:
-            value = "e"
-        elif c.name in ["Line", "Transformer"]:
-            value = "s"
-        else:
-            value = "p"
-        if c.name in network_de.one_port_components:
-            if "marginal_cost" in c.df.columns:
-                marginal_cost += (
-                    c.pnl.p.mul(c.df.marginal_cost)
-                    .mul(network_de.snapshot_weightings.generators, axis=0)
-                    .sum()
-                    .sum()
-                )
-
-        else:
-            if "marginal_cost" in c.df.columns:
-                marginal_cost += (
-                    c.pnl.p0.mul(c.df.marginal_cost)
-                    .mul(network_de.snapshot_weightings.generators, axis=0)
-                    .sum()
-                    .sum()
-                )
-        if c.name not in [
-            "Bus",
-            "Load",
-            "LineType",
-            "TransformerType",
-            "Carrier",
-        ]:
-            invest_cost += (
-                (
-                    c.df[c.df[f"{value}_nom_extendable"]][f"{value}_nom_opt"]
-                    - c.df[c.df[f"{value}_nom_extendable"]][f"{value}_nom_min"]
-                )
-                * c.df[c.df[f"{value}_nom_extendable"]]["capital_cost"]
-            ).sum()
-
-    # import and its costs
-    links_export = self.network.links[
-        (
-            self.network.links.bus0.isin(network_de.buses.index.values)
-            & ~(self.network.links.bus1.isin(network_de.buses.index.values))
-        )
-    ]
-
-    export_positive = (
-        self.network.links_t.p0[links_export.index]
-        .clip(lower=0)
-        .mul(self.network.snapshot_weightings.generators, axis=0)
-        .mul(
-            self.network.buses_t.marginal_price[links_export.bus1].values,
-        )
-        .sum()
-        .sum()
-    )
-
-    export_negative = (
-        self.network.links_t.p0[links_export.index]
-        .clip(upper=0)
-        .mul(self.network.snapshot_weightings.generators, axis=0)
-        .mul(
-            self.network.buses_t.marginal_price[links_export.bus1].values,
-        )
-        .mul(-1)
-        .sum()
-        .sum()
-    )
-
-    links_import = self.network.links[
-        (
-            self.network.links.bus1.isin(network_de.buses.index.values)
-            & ~(self.network.links.bus0.isin(network_de.buses.index.values))
-        )
-    ]
-
-    import_positive = (
-        self.network.links_t.p0[links_import.index]
-        .clip(lower=0)
-        .mul(self.network.snapshot_weightings.generators, axis=0)
-        .mul(
-            self.network.buses_t.marginal_price[links_import.bus1].values,
-        )
-        .sum()
-        .sum()
-    )
-
-    import_negative = (
-        self.network.links_t.p0[links_import.index]
-        .clip(upper=0)
-        .mul(self.network.snapshot_weightings.generators, axis=0)
-        .mul(
-            self.network.buses_t.marginal_price[links_import.bus1].values,
-        )
-        .mul(-1)
-        .sum()
-        .sum()
-    )
-
-    import_costs = (
-        export_negative + import_positive - export_positive - import_negative
-    )
-
-    return marginal_cost, invest_cost, import_costs
-
-
-def ac_export(self):
-    """Calculate electricity exports and imports over AC lines
-
-    Returns
-    -------
-    float
-        Electricity export (if negative: import) from Germany
-
-    """
-    de_buses = self.network.buses[self.network.buses.country == "DE"]
-    for_buses = self.network.buses[self.network.buses.country != "DE"]
-    exp = self.network.lines[
-        (self.network.lines.bus0.isin(de_buses.index))
-        & (self.network.lines.bus1.isin(for_buses.index))
-    ]
-    imp = self.network.lines[
-        (self.network.lines.bus1.isin(de_buses.index))
-        & (self.network.lines.bus0.isin(for_buses.index))
-    ]
-
-    return (
-        self.network.lines_t.p0[exp.index]
-        .sum(axis=1)
-        .mul(self.network.snapshot_weightings.generators)
-        .sum()
-        + self.network.lines_t.p1[imp.index]
-        .sum(axis=1)
-        .mul(self.network.snapshot_weightings.generators)
-        .sum()
-    )
-
-
-def ac_export_per_country(self):
-    """Calculate electricity exports and imports over AC lines per country
-
-    Returns
-    -------
-    float
-        Electricity export (if negative: import) from Germany in TWh
-
-    """
-    de_buses = self.network.buses[self.network.buses.country == "DE"]
-
-    for_buses = self.network.buses[self.network.buses.country != "DE"]
-
-    result = pd.Series(index=for_buses.country.unique())
-
-    for c in for_buses.country.unique():
-        exp = self.network.lines[
-            (self.network.lines.bus0.isin(de_buses.index))
-            & (
-                self.network.lines.bus1.isin(
-                    for_buses[for_buses.country == c].index
-                )
-            )
-        ]
-        imp = self.network.lines[
-            (self.network.lines.bus1.isin(de_buses.index))
-            & (
-                self.network.lines.bus0.isin(
-                    for_buses[for_buses.country == c].index
-                )
-            )
-        ]
-
-        result[c] = (
-            self.network.lines_t.p0[exp.index]
-            .sum(axis=1)
-            .mul(self.network.snapshot_weightings.generators)
-            .sum()
-            + self.network.lines_t.p1[imp.index]
-            .sum(axis=1)
-            .mul(self.network.snapshot_weightings.generators)
-            .sum()
-        ) * 1e-6
-
-    return result
-
-
-def dc_export(self):
-    """Calculate electricity exports and imports over DC lines
-
-    Returns
-    -------
-    float
-        Electricity export (if negative: import) from Germany
-
-    """
-    de_buses = self.network.buses[self.network.buses.country == "DE"]
-    for_buses = self.network.buses[self.network.buses.country != "DE"]
-    exp = self.network.links[
-        (self.network.links.carrier == "DC")
-        & (self.network.links.bus0.isin(de_buses.index))
-        & (self.network.links.bus1.isin(for_buses.index))
-    ]
-    imp = self.network.links[
-        (self.network.links.carrier == "DC")
-        & (self.network.links.bus1.isin(de_buses.index))
-        & (self.network.links.bus0.isin(for_buses.index))
-    ]
-    return (
-        self.network.links_t.p0[exp.index]
-        .sum(axis=1)
-        .mul(self.network.snapshot_weightings.generators)
-        .sum()
-        + self.network.links_t.p1[imp.index]
-        .sum(axis=1)
-        .mul(self.network.snapshot_weightings.generators)
-        .sum()
-    )
-
-
-def dc_export_per_country(self):
-    """Calculate electricity exports and imports over DC lines per country
-
-    Returns
-    -------
-    float
-        Electricity export (if negative: import) from Germany in TWh
-
-    """
-    de_buses = self.network.buses[self.network.buses.country == "DE"]
-
-    for_buses = self.network.buses[self.network.buses.country != "DE"]
-
-    result = pd.Series(index=for_buses.country.unique())
-
-    for c in for_buses.country.unique():
-        exp = self.network.links[
-            (self.network.links.carrier == "DC")
-            & (self.network.links.bus0.isin(de_buses.index))
-            & (
-                self.network.links.bus1.isin(
-                    for_buses[for_buses.country == c].index
-                )
-            )
-        ]
-        imp = self.network.links[
-            (self.network.links.carrier == "DC")
-            & (self.network.links.bus1.isin(de_buses.index))
-            & (
-                self.network.links.bus0.isin(
-                    for_buses[for_buses.country == c].index
-                )
-            )
-        ]
-
-        result[c] = (
-            self.network.links_t.p0[exp.index]
-            .sum(axis=1)
-            .mul(self.network.snapshot_weightings.generators)
-            .sum()
-            + self.network.links_t.p1[imp.index]
-            .sum(axis=1)
-            .mul(self.network.snapshot_weightings.generators)
-            .sum()
-        ) * 1e-6
-
-    return result
-
-<<<<<<< HEAD
-=======
-
-def calc_etrago_results(self):
-    """Function that calculates main results of grid optimization
-    and adds them to Etrago object.
-
-    Returns
-    -------
-    None.
-
-    """
-    self.results = pd.DataFrame(
-        columns=["unit", "value"],
-        index=[
-            "annual system costs",
-            "annual investment costs",
-            "annual marginal costs",
-            "annual electrical grid investment costs",
-            "annual ac grid investment costs",
-            "annual dc grid investment costs",
-            "annual links investment costs",
-            "annual storage+store investment costs",
-            "annual electrical storage investment costs",
-            "annual store investment costs",
-            "battery storage expansion",
-            "store expansion",
-            "H2 store expansion",
-            "CH4 store expansion",
-            "heat store expansion",
-            "storage+store expansion",
-            "fuel cell links expansion",
-            "electrolyzer links expansion",
-            "methanisation links expansion",
-            "Steam Methane Reformation links expansion",
-            "abs. electrical grid expansion",
-            "abs. electrical ac grid expansion",
-            "abs. electrical dc grid expansion",
-            "rel. electrical ac grid expansion",
-            "rel. electrical dc grid expansion",
-        ],
-    )
-
-    self.results.unit[self.results.index.str.contains("cost")] = "EUR/a"
-    self.results.unit[self.results.index.str.contains("expansion")] = "MW"
-    self.results.unit[self.results.index.str.contains("rel.")] = "p.u."
 
     # system costs
 
->>>>>>> 23e1da32
     self.results.value[
         "annual ac grid investment costs"
     ] = calc_investment_cost(self)[0][0]
