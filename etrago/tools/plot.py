--- conflicted
+++ resolved
@@ -80,6 +80,7 @@
     set_epsg_network.counter = set_epsg_network.counter + 1
 
 
+
 def plot_osm(x, y, zoom, alpha=0.4):
     """
     Plots openstreetmap as background of network-plots
@@ -107,13 +108,7 @@
 
     fig, ax = plt.subplots()
     plt.axis("off")
-<<<<<<< HEAD
     plotter = tilemapbase.Plotter(extent, tilemapbase.tiles.build_OSM(), zoom=zoom)
-=======
-    plotter = tilemapbase.Plotter(
-        extent, tilemapbase.tiles.build_OSM(), zoom=zoom
-    )
->>>>>>> 959b0f34
     plotter.plot(ax, alpha=alpha)
     # ax.plot(x, y, "ro-")
     return fig, ax
@@ -222,13 +217,7 @@
             set_epsg_network(networkB)
         plot_osm(osm["x"], osm["y"], osm["zoom"])
     # new colormap to make sure 0% difference has the same color in every plot
-<<<<<<< HEAD
     def shiftedColorMap(cmap, start=0, midpoint=0.5, stop=1.0, name="shiftedcmap"):
-=======
-    def shiftedColorMap(
-        cmap, start=0, midpoint=0.5, stop=1.0, name="shiftedcmap"
-    ):
->>>>>>> 959b0f34
         """
         Function to offset the "center" of a colormap. Useful for
         data with a negative min and positive max and you want the
@@ -290,13 +279,7 @@
     )
     loading_noswitches.columns = ["noswitch"]
     diff_network = loading_switches.join(loading_noswitches)
-<<<<<<< HEAD
     diff_network["noswitch"] = diff_network["noswitch"].fillna(diff_network["switch"])
-=======
-    diff_network["noswitch"] = diff_network["noswitch"].fillna(
-        diff_network["switch"]
-    )
->>>>>>> 959b0f34
     diff_network[networkA.snapshots[timestep]] = (
         diff_network["switch"] - diff_network["noswitch"]
     )
@@ -310,20 +293,10 @@
 
     # plot network with difference in loading and shifted colormap
     loading = (
-<<<<<<< HEAD
         diff_network.loc[:, networkA.snapshots[timestep]] / (networkA.lines.s_nom)
     ) * 100
     midpoint = 1 - max(loading) / (max(loading) + abs(min(loading)))
     shifted_cmap = shiftedColorMap(plt.cm.jet, midpoint=midpoint, name="shifted")
-=======
-        diff_network.loc[:, networkA.snapshots[timestep]]
-        / (networkA.lines.s_nom)
-    ) * 100
-    midpoint = 1 - max(loading) / (max(loading) + abs(min(loading)))
-    shifted_cmap = shiftedColorMap(
-        plt.cm.jet, midpoint=midpoint, name="shifted"
-    )
->>>>>>> 959b0f34
     ll = networkA.plot(
         line_colors=loading,
         line_cmap=shifted_cmap,
@@ -338,13 +311,7 @@
     cb.set_label("Difference in line loading in % of s_nom")
 
 
-<<<<<<< HEAD
 def network_expansion_diff(networkA, networkB, filename=None, boundaries=[], osm=False):
-=======
-def network_expansion_diff(
-    networkA, networkB, filename=None, boundaries=[], osm=False
-):
->>>>>>> 959b0f34
     """Plot relative network expansion derivation of AC- and DC-lines.
 
     Parameters
@@ -374,21 +341,11 @@
     cmap = plt.cm.jet
 
     extension_lines = 100 * (
-<<<<<<< HEAD
         (networkA.lines.s_nom_opt - networkB.lines.s_nom_opt) / networkA.lines.s_nom_opt
     )
 
     extension_links = 100 * (
         (networkA.links.p_nom_opt - networkB.links.p_nom_opt) / networkA.links.p_nom_opt
-=======
-        (networkA.lines.s_nom_opt - networkB.lines.s_nom_opt)
-        / networkA.lines.s_nom_opt
-    )
-
-    extension_links = 100 * (
-        (networkA.links.p_nom_opt - networkB.links.p_nom_opt)
-        / networkA.links.p_nom_opt
->>>>>>> 959b0f34
     )
 
     ll = networkA.plot(
@@ -421,13 +378,7 @@
 
         cb_Link.remove()
 
-<<<<<<< HEAD
     cb = plt.colorbar(ll[1], boundaries=v, ticks=v[0:101:10], fraction=0.046, pad=0.04)
-=======
-    cb = plt.colorbar(
-        ll[1], boundaries=v, ticks=v[0:101:10], fraction=0.046, pad=0.04
-    )
->>>>>>> 959b0f34
 
     cb.set_clim(vmin=boundaries[0], vmax=boundaries[1])
     cb.set_label("line extension derivation  in %")
@@ -457,7 +408,6 @@
     ] * network.generators_t.p_max_pu[renewables.index].mul(
         network.snapshot_weightings, axis=0
     )
-<<<<<<< HEAD
     load = network.loads_t.p_set.mul(network.snapshot_weightings, axis=0).sum(axis=1)
     all_renew = renewables_t.sum(axis=1)
     residual_load = load - all_renew
@@ -469,31 +419,6 @@
     sorted_residual_load = residual_load.sort_values(ascending=False).reset_index()
     plot1 = sorted_residual_load.plot(
         title="Sorted residual load", drawstyle="steps", lw=2, color="red", legend=False
-=======
-    load = network.loads_t.p_set.mul(network.snapshot_weightings, axis=0).sum(
-        axis=1
-    )
-    all_renew = renewables_t.sum(axis=1)
-    residual_load = load - all_renew
-    plot = residual_load.plot(
-        title="Residual load",
-        drawstyle="steps",
-        lw=2,
-        color="red",
-        legend=False,
-    )
-    plot.set_ylabel("MW")
-    # sorted curve
-    sorted_residual_load = residual_load.sort_values(
-        ascending=False
-    ).reset_index()
-    plot1 = sorted_residual_load.plot(
-        title="Sorted residual load",
-        drawstyle="steps",
-        lw=2,
-        color="red",
-        legend=False,
->>>>>>> 959b0f34
     )
     plot1.set_ylabel("MW")
 
@@ -529,23 +454,10 @@
             pd.concat(
                 [
                     network.generators_t.p[
-<<<<<<< HEAD
                         network.generators[network.generators.control != "Slack"].index
                     ],
                     network.generators_t.p.mul(network.snapshot_weightings, axis=0)[
                         network.generators[network.generators.control == "Slack"].index
-=======
-                        network.generators[
-                            network.generators.control != "Slack"
-                        ].index
-                    ],
-                    network.generators_t.p.mul(
-                        network.snapshot_weightings, axis=0
-                    )[
-                        network.generators[
-                            network.generators.control == "Slack"
-                        ].index
->>>>>>> 959b0f34
                     ]
                     .iloc[:, 0]
                     .apply(lambda x: x if x > 0 else 0),
@@ -584,17 +496,8 @@
     colors = [colors[col] for col in p_by_carrier.columns]
     if len(colors) == 1:
         colors = colors[0]
-<<<<<<< HEAD
     (p_by_carrier / reso_int).plot(kind="area", ax=ax, linewidth=0, color=colors)
     (load / reso_int).plot(ax=ax, legend="load", lw=2, color="darkgrey", style="--")
-=======
-    (p_by_carrier / reso_int).plot(
-        kind="area", ax=ax, linewidth=0, color=colors
-    )
-    (load / reso_int).plot(
-        ax=ax, legend="load", lw=2, color="darkgrey", style="--"
-    )
->>>>>>> 959b0f34
     ax.legend(ncol=4, loc="upper left")
 
     ax.set_ylabel(resolution)
@@ -640,27 +543,11 @@
         gen = (
             pd.concat(
                 [
-<<<<<<< HEAD
                     network.generators_t.p.mul(etwork.snapshot_weightings, axis=0)[
                         network.generators[network.generators.control != "Slack"].index
                     ],
                     network.generators_t.p.mul(network.snapshot_weightings, axis=0)[
                         network.generators[network.generators.control == "Slack"].index
-=======
-                    network.generators_t.p.mul(
-                        etwork.snapshot_weightings, axis=0
-                    )[
-                        network.generators[
-                            network.generators.control != "Slack"
-                        ].index
-                    ],
-                    network.generators_t.p.mul(
-                        network.snapshot_weightings, axis=0
-                    )[
-                        network.generators[
-                            network.generators.control == "Slack"
-                        ].index
->>>>>>> 959b0f34
                     ]
                     .iloc[:, 0]
                     .apply(lambda x: x if x > 0 else 0),
@@ -736,13 +623,7 @@
         cb.set_clim(vmin=boundaries[0], vmax=boundaries[1])
     cb.set_label("Voltage Magnitude per unit of v_nom")
 
-<<<<<<< HEAD
     network.plot(ax=ax, line_widths=pd.Series(0.5, network.lines.index), bus_sizes=0)
-=======
-    network.plot(
-        ax=ax, line_widths=pd.Series(0.5, network.lines.index), bus_sizes=0
-    )
->>>>>>> 959b0f34
     plt.show()
 
 
@@ -769,13 +650,7 @@
         network.generators.carrier, axis=1
     ).sum()
     capacity = network.generators.groupby("carrier").sum().at[carrier, "p_nom"]
-<<<<<<< HEAD
     p_available = network.generators_t.p_max_pu.multiply(network.generators["p_nom"])
-=======
-    p_available = network.generators_t.p_max_pu.multiply(
-        network.generators["p_nom"]
-    )
->>>>>>> 959b0f34
     p_available_by_carrier = p_available.groupby(
         network.generators.carrier, axis=1
     ).sum()
@@ -797,13 +672,7 @@
     p_df[[carrier + " dispatched", carrier + " curtailed"]].plot(
         kind="area", ax=ax, linewidth=3
     )
-<<<<<<< HEAD
     p_df[[carrier + " available", carrier + " capacity"]].plot(ax=ax, linewidth=3)
-=======
-    p_df[[carrier + " available", carrier + " capacity"]].plot(
-        ax=ax, linewidth=3
-    )
->>>>>>> 959b0f34
 
     ax.set_xlabel("")
     ax.set_ylabel("Power [MW]")
@@ -839,32 +708,15 @@
     ]
 
     dist = pd.Series(
-<<<<<<< HEAD
         index=pd.MultiIndex.from_tuples(index, names=["bus", "carrier"]), dtype=float
-=======
-        index=pd.MultiIndex.from_tuples(index, names=["bus", "carrier"]),
-        dtype=float,
->>>>>>> 959b0f34
     )
 
     for i in dist.index:
         gens = network.generators[
-<<<<<<< HEAD
             (network.generators.bus == i[0]) & (network.generators.carrier == i[1])
         ].index
         dist[i] = (
             (network.generators_t.p[gens].transpose()[network.snapshots[timesteps]])
-=======
-            (network.generators.bus == i[0])
-            & (network.generators.carrier == i[1])
-        ].index
-        dist[i] = (
-            (
-                network.generators_t.p[gens].transpose()[
-                    network.snapshots[timesteps]
-                ]
-            )
->>>>>>> 959b0f34
             .sum()
             .sum()
         )
@@ -887,23 +739,11 @@
 
     """
 
-<<<<<<< HEAD
     batteries = network.storage_units[network.storage_units.carrier == "battery"]
     h2_overground = network.stores[network.stores.carrier == "H2_overground"]
     h2_underground = network.stores[network.stores.carrier == "H2_underground"]
     rural_heat = network.stores[network.stores.carrier == "rural_heat_store"]
     central_heat = network.stores[network.stores.carrier == "central_heat_store"]
-=======
-    batteries = network.storage_units[
-        network.storage_units.carrier == "battery"
-    ]
-    h2_overground = network.stores[network.stores.carrier == "H2_overground"]
-    h2_underground = network.stores[network.stores.carrier == "H2_underground"]
-    rural_heat = network.stores[network.stores.carrier == "rural_heat_store"]
-    central_heat = network.stores[
-        network.stores.carrier == "central_heat_store"
-    ]
->>>>>>> 959b0f34
     # hydrogen = network.storage_units[network.storage_units.carrier ==
     #                                  'extendable_hydrogen_storage']
     battery_distribution = (
@@ -951,12 +791,7 @@
     # index.extend([(idx, 'hydrogen_storage') for idx in network.buses.index])
 
     dist = pd.Series(
-<<<<<<< HEAD
         index=pd.MultiIndex.from_tuples(index, names=["bus", "carrier"]), dtype=float
-=======
-        index=pd.MultiIndex.from_tuples(index, names=["bus", "carrier"]),
-        dtype=float,
->>>>>>> 959b0f34
     )
 
     dist.iloc[
@@ -1154,27 +989,13 @@
             dispatch_network = (
                 network.generators_t.p[gens.index]
                 .mul(network.snapshot_weightings.generators, axis=0)
-<<<<<<< HEAD
                 .groupby([network.generators.bus, network.generators.carrier], axis=1)
-=======
-                .groupby(
-                    [network.generators.bus, network.generators.carrier],
-                    axis=1,
-                )
->>>>>>> 959b0f34
                 .sum()
             )
             dispatch_networkB = (
                 networkB.generators_t.p[gens.index]
                 .mul(networkB.snapshot_weightings.generators, axis=0)
-<<<<<<< HEAD
                 .groupby([networkB.generators.bus, networkB.generators.carrier], axis=1)
-=======
-                .groupby(
-                    [networkB.generators.bus, networkB.generators.carrier],
-                    axis=1,
-                )
->>>>>>> 959b0f34
                 .sum()
             )
             dispatch = dispatch_network - dispatch_networkB
@@ -1204,13 +1025,7 @@
         dispatch = dispatch.abs() + 1e-9
     else:
         dispatch = dispatch.sum(level=0)
-<<<<<<< HEAD
         colors = {s[0]: "green" if s[1] > 0 else "red" for s in dispatch.iteritems()}
-=======
-        colors = {
-            s[0]: "green" if s[1] > 0 else "red" for s in dispatch.iteritems()
-        }
->>>>>>> 959b0f34
         dispatch = dispatch.abs()
         subcolors = {"negative": "red", "positive": "green"}
     import cartopy.crs as ccrs
@@ -1281,14 +1096,7 @@
     residual_load = (gen - load).sum()
 
     bus_colors = pd.Series(
-<<<<<<< HEAD
         {s[0]: "green" if s[1] > 0 else "red" for s in residual_load.iteritems()}
-=======
-        {
-            s[0]: "green" if s[1] > 0 else "red"
-            for s in residual_load.iteritems()
-        }
->>>>>>> 959b0f34
     )
 
     bus_sizes = residual_load.abs() * scaling
@@ -1322,19 +1130,10 @@
     ]
 
     cap_batt = (
-<<<<<<< HEAD
         network.storage_units.max_hours[sbatt] * network.storage_units.p_nom_opt[sbatt]
     ).sum()
     cap_hydr = (
         network.storage_units.max_hours[shydr] * network.storage_units.p_nom_opt[shydr]
-=======
-        network.storage_units.max_hours[sbatt]
-        * network.storage_units.p_nom_opt[sbatt]
-    ).sum()
-    cap_hydr = (
-        network.storage_units.max_hours[shydr]
-        * network.storage_units.p_nom_opt[shydr]
->>>>>>> 959b0f34
     ).sum()
 
     fig, ax = plt.subplots(1, 1)
@@ -1429,6 +1228,7 @@
     ax2.legend(loc=1)
     ax.set_title("Storage dispatch and state of charge")
 
+
     if filename is None:
         plt.show()
     else:
@@ -1462,19 +1262,10 @@
     ]
 
     cap_batt = (
-<<<<<<< HEAD
         network.storage_units.max_hours[sbatt] * network.storage_units.p_nom_opt[sbatt]
     ).sum()
     cap_hydr = (
         network.storage_units.max_hours[shydr] * network.storage_units.p_nom_opt[shydr]
-=======
-        network.storage_units.max_hours[sbatt]
-        * network.storage_units.p_nom_opt[sbatt]
-    ).sum()
-    cap_hydr = (
-        network.storage_units.max_hours[shydr]
-        * network.storage_units.p_nom_opt[shydr]
->>>>>>> 959b0f34
     ).sum()
 
     fig, ax = plt.subplots(1, 1)
@@ -1633,37 +1424,19 @@
 
     network.links.linked_to = network.links.linked_to.astype(str)
     # Set p_nom_max and line_loading for one directional links
-<<<<<<< HEAD
     link_load = network.links_t.p0[network.links.index[network.links.linked_to == "0"]]
-=======
-    link_load = network.links_t.p0[
-        network.links.index[network.links.linked_to == "0"]
-    ]
->>>>>>> 959b0f34
 
     p_nom_opt_max = network.links.p_nom_opt[network.links.linked_to == "0"]
 
     # Set p_nom_max and line_loading for bidirectional links
     for i, row in network.links[network.links.linked_to != "0"].iterrows():
-<<<<<<< HEAD
         load = pd.DataFrame(index=network.links_t.p0.index, columns=["to", "from"])
-=======
-        load = pd.DataFrame(
-            index=network.links_t.p0.index, columns=["to", "from"]
-        )
->>>>>>> 959b0f34
         load["to"] = network.links_t.p0[row["linked_to"]]
         load["from"] = network.links_t.p0[i]
         link_load[i] = load.abs().max(axis=1)
         p_nom_opt_max[i] = max(
             row.p_nom_opt,
-<<<<<<< HEAD
             network.links.p_nom_opt[network.links.index == row["linked_to"]].values[0],
-=======
-            network.links.p_nom_opt[
-                network.links.index == row["linked_to"]
-            ].values[0],
->>>>>>> 959b0f34
         )
 
     return (
@@ -1727,36 +1500,21 @@
     network.lines = network.lines[
         network.lines.s_nom_extendable
         & (
-<<<<<<< HEAD
             (network.lines.s_nom_opt - network.lines.s_nom_min) / network.lines.s_nom
-=======
-            (network.lines.s_nom_opt - network.lines.s_nom_min)
-            / network.lines.s_nom
->>>>>>> 959b0f34
             >= ext_min
         )
     ]
     network.links = network.links[
         network.links.p_nom_extendable
         & (
-<<<<<<< HEAD
             (network.links.p_nom_opt - network.links.p_nom_min) / network.links.p_nom
-=======
-            (network.links.p_nom_opt - network.links.p_nom_min)
-            / network.links.p_nom
->>>>>>> 959b0f34
             >= ext_min
         )
     ]
 
     for i, row in network.links.iterrows():
         linked = network.links[
-<<<<<<< HEAD
             (row["bus1"] == network.links.bus0) & (row["bus0"] == network.links.bus1)
-=======
-            (row["bus1"] == network.links.bus0)
-            & (row["bus0"] == network.links.bus1)
->>>>>>> 959b0f34
         ]
         if not linked.empty:
             if row["p_nom_opt"] < linked.p_nom_opt.values[0]:
@@ -1811,6 +1569,9 @@
         color_geomap=True,
     )
 
+    network.plot(ax=ax, line_colors='grey', link_colors='grey',
+                     bus_sizes=0, line_widths=0.5, link_widths=0.3,#0.55,
+                     geomap=True, projection=ccrs.PlateCarree(), color_geomap=True)
 
 def plot_carrier(etrago, carrier_links, carrier_buses=[], osm=False):
 
@@ -1960,13 +1721,7 @@
             + " to "
             + str(network.snapshots[timesteps[-1]])
         )
-<<<<<<< HEAD
         rep_snapshots = network.snapshot_weightings[network.snapshots[timesteps]].sum()
-=======
-        rep_snapshots = network.snapshot_weightings[
-            network.snapshots[timesteps]
-        ].sum()
->>>>>>> 959b0f34
         line_colors = calc_ac_loading(network, timesteps).abs() / rep_snapshots
         link_colors = calc_dc_loading(network, timesteps).abs() / rep_snapshots
         label = "line loading in p.u."
@@ -2010,22 +1765,13 @@
     elif line_colors == "q_flow_max":
         title = "Maximmal reactive power flows"
         label = "flow in Mvar"
-<<<<<<< HEAD
         line_colors = abs(network.lines_t.q0.abs().max() / (network.lines.s_nom))
-=======
-        line_colors = abs(
-            network.lines_t.q0.abs().max() / (network.lines.s_nom)
-        )
->>>>>>> 959b0f34
         link_colors = pd.Series(data=0, index=network.links.index)
     else:
         logger.warning("line_color {} undefined".format(line_colors))
 
     # Set bus colors
-<<<<<<< HEAD
-=======
-
->>>>>>> 959b0f34
+
     if bus_colors == "nodal_production_balance":
         bus_scaling = bus_sizes
         bus_sizes, bus_colors = nodal_production_balance(
@@ -2040,16 +1786,10 @@
         bus_unit = "GW"
     elif bus_colors == "storage_distribution":
         bus_scaling = bus_sizes
-<<<<<<< HEAD
-        bus_sizes = bus_scaling * network.storage_units.p_nom_opt.groupby(
-            network.storage_units.bus
-        ).sum().reindex(network.buses.index, fill_value=0.0)
-=======
         bus_sizes = (
             network.storage_units.groupby(["bus", "carrier"]).p_nom_opt.sum()
             * bus_scaling
         )
->>>>>>> 959b0f34
         bus_legend = "Storage distribution"
         bus_unit = "TW"
     elif bus_colors == "gen_dist":
@@ -2057,41 +1797,6 @@
         bus_sizes = bus_scaling * calc_dispatch_per_carrier(network, timesteps)
         bus_legend = "Dispatch"
         bus_unit = "TW"
-<<<<<<< HEAD
-    else:
-        logger.warning("bus_color {} undefined".format(bus_colors))
-
-    if cartopy_present:
-        ll = network.plot(
-            line_colors=line_colors,
-            link_colors=link_colors,
-            line_cmap=plt.cm.jet,
-            link_cmap=plt.cm.jet,
-            bus_sizes=bus_sizes,
-            bus_colors=bus_colors,
-            line_widths=line_widths,
-            link_widths=0,  # link_widths,
-            flow=flow,
-            title=title,
-            geomap=False,
-            projection=ccrs.PlateCarree(),
-            color_geomap=True,
-        )
-    else:
-        ll = network.plot(
-            line_colors=line_colors,
-            link_colors=link_colors,
-            line_cmap=plt.cm.jet,
-            link_cmap=plt.cm.jet,
-            bus_sizes=bus_sizes,
-            bus_colors=bus_colors,
-            line_widths=line_widths,
-            link_widths=0,  # link_widths,
-            flow=flow,
-            title=title,
-            geomap=False,
-        )
-=======
     elif (
         bus_colors == "PowerToH2"
     ):  # PowerToH2 plots p_nom_opt of links with carrier=power to H2
@@ -2125,7 +1830,6 @@
         projection=ccrs.PlateCarree(),
         color_geomap=True,
     )
->>>>>>> 959b0f34
 
     # legends for bus sizes and colors
     if type(bus_sizes) != float:
@@ -2159,13 +1863,7 @@
             handles = [positive, negative]
         else:
             for i in network.carriers.color.index:
-<<<<<<< HEAD
                 patch = mpatches.Patch(color=network.carriers.color[i], label=i)
-=======
-                patch = mpatches.Patch(
-                    color=network.carriers.color[i], label=i
-                )
->>>>>>> 959b0f34
                 handles.append(patch)
 
         l3 = plt.legend(
@@ -2184,13 +1882,7 @@
     v = np.linspace(boundaries[0], boundaries[1], 101)
 
     # colorbar for line heatmap
-<<<<<<< HEAD
     cb = plt.colorbar(ll[1], boundaries=v, ticks=v[0:101:10], fraction=0.046, pad=0.04)
-=======
-    cb = plt.colorbar(
-        ll[1], boundaries=v, ticks=v[0:101:10], fraction=0.046, pad=0.04
-    )
->>>>>>> 959b0f34
     # Set legend label
     cb.set_label(label)
 
@@ -2256,7 +1948,6 @@
 ###
 
 if __name__ == "__main__":
-<<<<<<< HEAD
     pass
 
 
@@ -2403,7 +2094,4 @@
     if save_path:
         plt.savefig(save_path, dpi=800)
 
-    return
-=======
-    pass
->>>>>>> 959b0f34
+    return