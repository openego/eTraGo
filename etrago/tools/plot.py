# -*- coding: utf-8 -*-
# Copyright 2016-2018  Flensburg University of Applied Sciences,
# Europa-Universität Flensburg,
# Centre for Sustainable Energy Systems,
# DLR-Institute for Networked Energy Systems

# This program is free software; you can redistribute it and/or
# modify it under the terms of the GNU Affero General Public License as
# published by the Free Software Foundation; either version 3 of the
# License, or (at your option) any later version.

# This program is distributed in the hope that it will be useful,
# but WITHOUT ANY WARRANTY; without even the implied warranty of
# MERCHANTABILITY or FITNESS FOR A PARTICULAR PURPOSE.  See the
# GNU Affero General Public License for more details.

# You should have received a copy of the GNU Affero General Public License
# along with this program.  If not, see <http://www.gnu.org/licenses/>.

# File description
"""
Plot.py defines functions necessary to plot results of eTraGo.
"""

import os
from matplotlib import pyplot as plt
import matplotlib.patches as mpatches
import matplotlib
import pandas as pd
import numpy as np
import time
import math
from math import sqrt, log10

if 'READTHEDOCS' not in os.environ:
    from geoalchemy2.shape import to_shape

__copyright__ = ("Flensburg University of Applied Sciences, "
                 "Europa-Universität Flensburg, "
                 "Centre for Sustainable Energy Systems, "
                 "DLR-Institute for Networked Energy Systems")
__license__ = "GNU Affero General Public License Version 3 (AGPL-3.0)"
__author__ = "ulfmueller, MarlonSchlemminger, mariusves, lukasol"

basemap_present = True
try:
    from mpl_toolkits.basemap import Basemap
except:
    basemap_present = False


def add_coordinates(network):
    """
    Add coordinates to nodes based on provided geom

    Parameters
    ----------
    network : PyPSA network container

    Returns
    -------
    Altered PyPSA network container ready for plotting
    """
    for idx, row in network.buses.iterrows():
        wkt_geom = to_shape(row['geom'])
        network.buses.loc[idx, 'x'] = wkt_geom.x
        network.buses.loc[idx, 'y'] = wkt_geom.y

    return network


def coloring():
    colors = {'biomass': 'green',
              'coal': 'k',
              'gas': 'orange',
              'eeg_gas': 'olive',
              'geothermal': 'purple',
              'lignite': 'brown',
              'oil': 'darkgrey',
              'other_non_renewable': 'pink',
              'reservoir': 'navy',
              'run_of_river': 'aqua',
              'pumped_storage': 'steelblue',
              'solar': 'yellow',
              'uranium': 'lime',
              'waste': 'sienna',
              'wind': 'blue',
              'wind_onshore': 'skyblue',
              'wind_offshore': 'cornflowerblue',
              'slack': 'pink',
              'load shedding': 'red',
              'nan': 'm',
              'imports': 'salmon',
              '': 'm'}
    return colors


def plot_line_loading(
        network,
        timesteps=range(1,2),
        filename=None,
        boundaries=[],
        arrows=False):
    """
    Plots line loading as a colored heatmap.

    Line loading is displayed as relative to nominal capacity in %.
    
    Parameters
    ----------
    network : PyPSA network container
        Holds topology of grid including results from powerflow analysis
    timesteps : range 
        Defines which timesteps are considered. If more than one, an 
        average line loading is calculated.
    filename : str
        Specify filename
        If not given, figure will be show directly
    boundaries : list
        If given, the colorbar is fixed to a given min and max value
    arrows : bool
        If True, the direction of the power flows is displayed as 
        arrows.
    """
    # TODO: replace p0 by max(p0,p1) and analogously for q0
    # TODO: implement for all given snapshots

    # calculate relative line loading as S/S_nom
    # with S = sqrt(P^2 + Q^2)
    cmap = plt.cm.jet
    array_line = [['Line'] * len(network.lines), network.lines.index]
    array_link = [['Link'] * len(network.links), network.links.index]
    if network.lines_t.q0.empty:

        loading_lines = pd.Series((network.lines_t.p0.mul(
            network.snapshot_weightings, axis=0).loc[network.snapshots[
            timesteps]].abs().sum() / (network.lines.s_nom_opt)).data,
            index=array_line)

    else:
        loading_lines = pd.Series(((network.lines_t.p0.mul(
                network.snapshot_weightings, axis=0)\
                    .loc[network.snapshots[timesteps]].abs().sum() ** 2 +\
                    network.lines_t.q0.mul(
                            network.snapshot_weightings, axis=0)\
                    .loc[network.snapshots[timesteps]].abs().sum() ** 2).\
                    apply(sqrt) / (network.lines.s_nom_opt)).data, index =
                            array_line)

    # Aviod covering of bidirectional links
    network.links['linked_to'] = 0
    for i,  row in network.links.iterrows():
        if not (network.links.index[(network.links.bus0 == row['bus1']) &
                                  (network.links.bus1 == row['bus0']) &
                                  (network.links.length == row['length']
                                  )]).empty:

            l = network.links.index[(network.links.bus0 == row['bus1']) &
                                  (network.links.bus1 == row['bus0']) &
                                  (network.links.length == row['length'])]

            network.links.set_value(i, 'linked_to',l.values[0])

    network.links.linked_to = network.links.linked_to.astype(str)
    # Set p_nom_max and line_loading for one directional links
    link_load = network.links_t.p0[network.links.index[
            network.links.linked_to == '0']]

    p_nom_opt_max=network.links.p_nom_opt[network.links.linked_to == '0']

    # Set p_nom_max and line_loading for bidirectional links
    for i, row in network.links[network.links.linked_to != '0'].iterrows():
        load = pd.DataFrame(index = network.links_t.p0.index,
                            columns = ['to', 'from'])
        load['to'] = network.links_t.p0[row['linked_to']]
        load['from'] = network.links_t.p0[i]
        link_load[i] = load.abs().max(axis = 1)
        p_nom_opt_max[i] = max(row.p_nom_opt,
                     network.links.p_nom_opt[network.links.index
                                             ==row['linked_to']].values[0])

    loading_links = pd.Series((link_load.mul(
            network.snapshot_weightings, axis=0).loc[network.snapshots[
            timesteps]].abs().sum()[network.links.index] / (
        p_nom_opt_max)).data, index=array_link).dropna()

    load_links_rel = (loading_links/  
                      network.snapshot_weightings\
                            [network.snapshots[timesteps]].sum())* 100
        
    load_lines_rel = (loading_lines / network.snapshot_weightings\
                            [network.snapshots[timesteps]].sum()) * 100

    loading = load_lines_rel.append(load_links_rel)
    fig, ax = plt.subplots(1, 1)  
    fig.set_size_inches(15, 10)

<<<<<<< HEAD
    ll = network.plot(line_colors=loading, line_cmap=cmap,
                      title="Line loading", line_widths=0.55, bus_sizes=0)
=======
    ll = network.plot(line_colors=loading, line_cmap={'Line':cmap, 'Link':cmap},
                      title="Line loading", line_widths=0.55)
>>>>>>> 587534eb
    # add colorbar, note mappable sliced from ll by [1]

    if not boundaries:
        v = np.linspace(min(loading), max(loading), 101)
        boundaries = [min(loading), max(loading)]
        
    else:
        v = np.linspace(boundaries[0], boundaries[1], 101)
        
    cb = plt.colorbar(ll[1], boundaries=v,
                      ticks=v[0:101:10], fraction=0.046, pad=0.04)
    cb_Link = plt.colorbar(ll[2], boundaries=v,
                      ticks=v[0:101:10], fraction=0.046, pad=0.04)

    cb.set_clim(vmin=boundaries[0], vmax=boundaries[1])
    
    cb_Link.set_clim(vmin=boundaries[0], vmax=boundaries[1])
    
    cb_Link.remove()
    
    cb.set_label('Line loading in %')

    if arrows:
        ax = plt.axes()
        path = ll[1].get_segments()
        x_coords_lines = np.zeros([len(path)])
        cmap = cmap
        colors = cmap(ll[1].get_array() / 100)
        for i in range(0, len(path)):
            x_coords_lines[i] = network.buses.loc[str(
                network.lines.iloc[i, 2]), 'x']
            color = colors[i]
            if (x_coords_lines[i] == path[i][0][0] and load_lines_rel[i] >= 0):
                arrowprops = dict(arrowstyle="->", color=color)
            else:
                arrowprops = dict(arrowstyle="<-", color=color)
            ax.annotate(
                "",
                xy=abs(
                    (path[i][0] - path[i][1]) * 0.51 - path[i][0]),
                xytext=abs(
                    (path[i][0] - path[i][1]) * 0.49 - path[i][0]),
                arrowprops=arrowprops,
                size=10)

    if filename is None:
        plt.show()
    else:
        plt.savefig(filename)
        plt.close()



def plot_line_loading_diff(networkA, networkB, timestep=0):
    """
    Plot difference in line loading between two networks
    (with and without switches) as color on lines

    Positive values mean that line loading with switches is bigger than without
    Plot switches as small dots
    
    Parameters
    ----------
    networkA : PyPSA network container
        Holds topology of grid with switches
        including results from powerflow analysis
    networkB : PyPSA network container
        Holds topology of grid without switches
        including results from powerflow analysis
    filename : str
        Specify filename
        If not given, figure will be show directly
    timestep : int
        timestep to show, default is 0
    """

    # new colormap to make sure 0% difference has the same color in every plot
    def shiftedColorMap(
            cmap,
            start=0,
            midpoint=0.5,
            stop=1.0,
            name='shiftedcmap'):
        '''
        Function to offset the "center" of a colormap. Useful for
        data with a negative min and positive max and you want the
        middle of the colormap's dynamic range to be at zero

        Input
        -----
          cmap : The matplotlib colormap to be altered
          start : Offset from lowest point in the colormap's range.
              Defaults to 0.0 (no lower ofset). Should be between
              0.0 and `midpoint`.
          midpoint : The new center of the colormap. Defaults to
              0.5 (no shift). Should be between 0.0 and 1.0. In
              general, this should be  1 - vmax/(vmax + abs(vmin))
              For example if your data range from -15.0 to +5.0 and
              you want the center of the colormap at 0.0, `midpoint`
              should be set to  1 - 5/(5 + 15)) or 0.75
          stop : Offset from highets point in the colormap's range.
              Defaults to 1.0 (no upper ofset). Should be between
              `midpoint` and 1.0.
        '''
        cdict = {
            'red': [],
            'green': [],
            'blue': [],
            'alpha': []
        }

        # regular index to compute the colors
        reg_index = np.linspace(start, stop, 257)

        # shifted index to match the data
        shift_index = np.hstack([
            np.linspace(0.0, midpoint, 128, endpoint=False),
            np.linspace(midpoint, 1.0, 129, endpoint=True)
        ])

        for ri, si in zip(reg_index, shift_index):
            r, g, b, a = cmap(ri)

            cdict['red'].append((si, r, r))
            cdict['green'].append((si, g, g))
            cdict['blue'].append((si, b, b))
            cdict['alpha'].append((si, a, a))

        newcmap = matplotlib.colors.LinearSegmentedColormap(name, cdict)
        plt.register_cmap(cmap=newcmap)

        return newcmap

    # calculate difference in loading between both networks
    loading_switches = abs(
        networkA.lines_t.p0.mul(networkA.snapshot_weightings, axis=0).\
        loc[networkA.snapshots[timestep]].to_frame())
    loading_switches.columns = ['switch']
    loading_noswitches = abs(
        networkB.lines_t.p0.mul(networkB.snapshot_weightings, axis=0).\
        loc[networkB.snapshots[timestep]].to_frame())
    loading_noswitches.columns = ['noswitch']
    diff_network = loading_switches.join(loading_noswitches)
    diff_network['noswitch'] = diff_network['noswitch'].fillna(
        diff_network['switch'])
    diff_network[networkA.snapshots[timestep]] \
        = diff_network['switch'] - diff_network['noswitch']

    # get switches
    new_buses = pd.Series(index=networkA.buses.index.values)
    new_buses.loc[set(networkA.buses.index.values) -
                  set(networkB.buses.index.values)] = 0.1
    new_buses = new_buses.fillna(0)

    # plot network with difference in loading and shifted colormap
    loading = (diff_network.loc[:, networkA.snapshots[timestep]] /
               (networkA.lines.s_nom)) * 100
    midpoint = 1 - max(loading) / (max(loading) + abs(min(loading)))
    shifted_cmap = shiftedColorMap(
        plt.cm.jet, midpoint=midpoint, name='shifted')
    ll = networkA.plot(line_colors=loading, line_cmap=shifted_cmap,
                       title="Line loading", bus_sizes=new_buses,
                       bus_colors='blue', line_widths=0.55)

    cb = plt.colorbar(ll[1])
    cb.set_label('Difference in line loading in % of s_nom')
    


def network_expansion(network, method = 'rel', ext_min=0.1,
                      ext_width=False, filename=None, boundaries=[]):
    """Plot relative or absolute network extension of AC- and DC-lines.
    
    Parameters
    ----------
    network: PyPSA network container
        Holds topology of grid including results from powerflow analysis
    method: str
        Choose 'rel' for extension relative to s_nom and 'abs' for 
        absolute extensions. 
    ext_min: float
        Choose minimum relative line extension shown in plot in p.u..
    ext_width: float or bool
        Choose if line_width respects line extension. Turn off with 'False' or
        set linear factor to decremise extension line_width.
    filename: str or None
        Save figure in this direction
    boundaries: array
       Set boundaries of heatmap axis
    
    """

    cmap = plt.cm.jet

    overlay_network = network.copy()
    overlay_network.lines = overlay_network.lines[
                            overlay_network.lines.s_nom_extendable & ((
                                    overlay_network.lines.s_nom_opt -
                                  overlay_network.lines.s_nom_min) /
                                overlay_network.lines.s_nom >= ext_min)]
    overlay_network.links = overlay_network.links[
                            overlay_network.links.p_nom_extendable & ((
                                    overlay_network.links.p_nom_opt -
                                  overlay_network.links.p_nom_min)/
                                 overlay_network.links.p_nom >= ext_min)]

    for i, row in overlay_network.links.iterrows():
        linked = overlay_network.links[(row['bus1'] ==
                overlay_network.links.bus0) & (
                        row['bus0'] == overlay_network.links.bus1)]
        if not linked.empty:
            if row['p_nom_opt'] < linked.p_nom_opt.values[0]:
                overlay_network.links.p_nom_opt[i] = linked.p_nom_opt.values[0]

    array_line = [['Line'] * len(overlay_network.lines),
                  overlay_network.lines.index]
    
    array_link = [['Link'] * len(overlay_network.links),
                  overlay_network.links.index]
    
    if method == 'rel':

        extension_lines = pd.Series((100 *
                                 (overlay_network.lines.s_nom_opt -
                                  overlay_network.lines.s_nom_min) /
                                overlay_network.lines.s_nom).data,
                                index=array_line)

        extension_links = pd.Series((100 *
                                 (overlay_network.links.p_nom_opt -
                                  overlay_network.links.p_nom_min)/
                                 (overlay_network.links.p_nom)).data,
                                index=array_link)
    if method == 'abs':
        extension_lines = pd.Series(
                                 (overlay_network.lines.s_nom_opt -
                                  overlay_network.lines.s_nom_min).data,
                                index=array_line)

        extension_links = pd.Series(
                                 (overlay_network.links.p_nom_opt -
                                  overlay_network.links.p_nom_min).data,
                                index=array_link)
        

    extension = extension_lines.append(extension_links)

    # Plot whole network in backgroud of plot
    fig, ax = plt.subplots(1, 1)  
    fig.set_size_inches(15, 10)
    network.plot(
            line_colors=pd.Series("grey", index = [['Line'] * len(
                    network.lines), network.lines.index]).append(
            pd.Series("grey", index = [['Link'] * len(network.links),
                  network.links.index])),
            bus_sizes=0,
            line_widths=pd.Series(0.5, index = [['Line'] * len(network.lines),
                  network.lines.index]).append(
            pd.Series(0.55, index = [['Link'] * len(network.links),
                  network.links.index])))

    if not ext_width:
        line_widths= pd.Series(0.8, index = array_line).append(
                pd.Series(0.8, index = array_link))
        
    else: 
        line_widths= 0.5 + (extension / ext_width)
        
    ll = overlay_network.plot(
        line_colors=extension,
        line_cmap=cmap,
        bus_sizes=0,
        title="Optimized AC- and DC-line expansion",
        line_widths=line_widths) 

    if not boundaries:
        v = np.linspace(min(extension), max(extension), 101)
        boundaries = [min(extension), max(extension)]
        
    else:
        v = np.linspace(boundaries[0], boundaries[1], 101)
        
    if not extension_links.empty:
        cb_Link = plt.colorbar(ll[2], boundaries=v,
                      ticks=v[0:101:10])
        cb_Link.set_clim(vmin=boundaries[0], vmax=boundaries[1])
        
        cb_Link.remove()
        
    cb = plt.colorbar(ll[1], boundaries=v,
                      ticks=v[0:101:10], fraction=0.046, pad=0.04)
    
    cb.set_clim(vmin=boundaries[0], vmax=boundaries[1])
    
    if method == 'rel':
        cb.set_label('line expansion relative to s_nom in %')
    if method == 'abs':
        cb.set_label('line expansion in MW')
    if filename is None:
        plt.show()
    else:
        plt.savefig(filename)
        plt.close()

def network_storage_expansion(network, method = 'rel', ext_min=0.1,
                      ext_width=False, scaling=1, filename=None, boundaries=[]):
    """Plot relative or absolute network extension of AC- and DC-lines.
    
    Parameters
    ----------
    network: PyPSA network container
        Holds topology of grid including results from powerflow analysis
    method: str
        Choose 'rel' for extension relative to s_nom and 'abs' for 
        absolute extensions. 
    ext_min: float
        Choose minimum relative line extension shown in plot in p.u..
    ext_width: float or bool
        Choose if line_width respects line extension. Turn off with 'False' or
        set linear factor to decremise extension line_width.
    filename: str or None
        Save figure in this direction
    boundaries: array
       Set boundaries of heatmap axis
    
    """

    stores = network.storage_units[network.storage_units.carrier == 
                                   'extendable_storage']
    batteries = stores[stores.max_hours == 6]
    hydrogen = stores[stores.max_hours == 168]
    storage_distribution =\
        network.storage_units.p_nom_opt[stores.index].groupby(
        network.storage_units.bus).sum().reindex(
                network.buses.index, fill_value=0.)
    battery_distribution =\
        network.storage_units.p_nom_opt[batteries.index].groupby(
        network.storage_units.bus).sum().reindex(
                network.buses.index, fill_value=0.)
    hydrogen_distribution =\
        network.storage_units.p_nom_opt[hydrogen.index].groupby(
        network.storage_units.bus).sum().reindex(
                network.buses.index, fill_value=0.)

    sbatt = network.storage_units.index[
        (network.storage_units.p_nom_opt > 1) & (
                network.storage_units.capital_cost > 10) & (
                    network.storage_units.max_hours == 6)]
    shydr = network.storage_units.index[
        (network.storage_units.p_nom_opt > 1) & (
                network.storage_units.capital_cost > 10) & (
                    network.storage_units.max_hours == 168)]

    fig, ax = plt.subplots(1, 1)  
    fig.set_size_inches(15, 10)
    
    msd_max = storage_distribution.max()
    msd_max_bat = battery_distribution.max()
    msd_max_hyd = hydrogen_distribution.max()

    if msd_max != 0:
        LabelVal = int(log10(msd_max))
    else:
        LabelVal = 0
    if LabelVal < 0:
        LabelUnit = 'kW'
        msd_max, msd_max_bat, msd_max_hyd = msd_max * \
            1000, msd_max_bat * 1000, msd_max_hyd * 1000
        battery_distribution = battery_distribution * 1000
        hydrogen_distribution = hydrogen_distribution * 1000
    elif LabelVal < 3:
        LabelUnit = 'MW'
    else:
        LabelUnit = 'GW'
        msd_max, msd_max_bat, msd_max_hyd = msd_max / \
            1000, msd_max_bat / 1000, msd_max_hyd / 1000
        battery_distribution = battery_distribution / 1000
        hydrogen_distribution = hydrogen_distribution / 1000

    if network.storage_units.p_nom_opt[sbatt].sum() < 1 and\
    network.storage_units.p_nom_opt[shydr].sum() < 1:
        print("No storage unit to plot")
    elif network.storage_units.p_nom_opt[sbatt].sum() > 1 and\
    network.storage_units.p_nom_opt[shydr].sum() < 1:
        network.plot(bus_sizes=battery_distribution * scaling, 
                     bus_colors='orangered', ax=ax, line_widths=0, branch_components=['Line'])
    elif network.storage_units.p_nom_opt[sbatt].sum() < 1 and\
    network.storage_units.p_nom_opt[shydr].sum() > 1:
        network.plot(bus_sizes=hydrogen_distribution * scaling,
                     bus_colors='teal', ax=ax, line_widths=0, branch_components=['Line'])
    else:
        network.plot(bus_sizes=battery_distribution * scaling,
                     bus_colors='orangered', ax=ax, line_widths=0, branch_components=['Line'])
        network.plot(bus_sizes=hydrogen_distribution * scaling,
                     bus_colors='teal', ax=ax, line_widths=0, branch_components=['Line'])

    if msd_max_hyd !=0:
        plt.scatter([], [], c='teal', s=msd_max_hyd * scaling,
                label='= ' + str(round(msd_max_hyd, 0)) + LabelUnit + ' hydrogen storage')
    if msd_max_bat !=0:
        plt.scatter([], [], c='orangered', s=msd_max_bat * scaling,
                label='= ' + str(round(msd_max_bat, 0)) + LabelUnit + ' battery storage')
    plt.legend(scatterpoints=1, labelspacing=1, title='Storage size and technology', borderpad=1.3, loc=2)
    ax.set_title("Storage expansion")


    cmap = plt.cm.jet

    overlay_network = network.copy()
    overlay_network.lines = overlay_network.lines[
                            overlay_network.lines.s_nom_extendable & ((
                                    overlay_network.lines.s_nom_opt -
                                  overlay_network.lines.s_nom_min) /
                                overlay_network.lines.s_nom >= ext_min)]
    overlay_network.links = overlay_network.links[
                            overlay_network.links.p_nom_extendable & ((
                                    overlay_network.links.p_nom_opt -
                                  overlay_network.links.p_nom_min)/
                                 overlay_network.links.p_nom >= ext_min)]

    for i, row in overlay_network.links.iterrows():
        linked = overlay_network.links[(row['bus1'] ==
                overlay_network.links.bus0) & (
                        row['bus0'] == overlay_network.links.bus1)]
        if not linked.empty:
            if row['p_nom_opt'] < linked.p_nom_opt.values[0]:
                overlay_network.links.p_nom_opt[i] = linked.p_nom_opt.values[0]

    array_line = [['Line'] * len(overlay_network.lines),
                  overlay_network.lines.index]
    
    array_link = [['Link'] * len(overlay_network.links),
                  overlay_network.links.index]
    
    if method == 'rel':

        extension_lines = pd.Series((100 *
                                 (overlay_network.lines.s_nom_opt -
                                  overlay_network.lines.s_nom_min) /
                                overlay_network.lines.s_nom).data,
                                index=array_line)

        extension_links = pd.Series((100 *
                                 (overlay_network.links.p_nom_opt -
                                  overlay_network.links.p_nom_min)/
                                 (overlay_network.links.p_nom)).data,
                                index=array_link)
    if method == 'abs':
        extension_lines = pd.Series(
                                 (overlay_network.lines.s_nom_opt -
                                  overlay_network.lines.s_nom_min).data,
                                index=array_line)

        extension_links = pd.Series(
                                 (overlay_network.links.p_nom_opt -
                                  overlay_network.links.p_nom_min).data,
                                index=array_link)
        

    extension = extension_lines.append(extension_links)

    # Plot whole network in backgroud of plot
    network.plot(
            line_colors=pd.Series("grey", index = [['Line'] * len(
                    network.lines), network.lines.index]).append(
            pd.Series("grey", index = [['Link'] * len(network.links),
                  network.links.index])),
            bus_sizes=0,
            line_widths=pd.Series(0.5, index = [['Line'] * len(network.lines),
                  network.lines.index]).append(
            pd.Series(0.55, index = [['Link'] * len(network.links),
                  network.links.index])))

    if not ext_width:
        line_widths= pd.Series(0.8, index = array_line).append(
                pd.Series(0.8, index = array_link))
        
    else: 
        line_widths= 0.5 + (extension / ext_width)
        
    ll = overlay_network.plot(
        line_colors=extension,
        line_cmap=cmap,
        bus_sizes=0,
        title="Optimized storage and line expansion",
        line_widths=line_widths) 

    if not boundaries:
        v = np.linspace(min(extension), max(extension), 101)
        boundaries = [min(extension), max(extension)]
        
    else:
        v = np.linspace(boundaries[0], boundaries[1], 101)
        
    if not extension_links.empty:
        cb_Link = plt.colorbar(ll[2], boundaries=v,
                      ticks=v[0:101:10])
        cb_Link.set_clim(vmin=boundaries[0], vmax=boundaries[1])
        
        cb_Link.remove()
        
    cb = plt.colorbar(ll[1], boundaries=v,
                      ticks=v[0:101:10], fraction=0.046, pad=0.04)
    
    cb.set_clim(vmin=boundaries[0], vmax=boundaries[1])
    
    if method == 'rel':
        cb.set_label('line expansion relative to s_nom in %')
    if method == 'abs':
        cb.set_label('line expansion in MW')
    if filename is None:
        plt.show()
    else:
        plt.savefig(filename)
        plt.close()

def network_expansion_diff (networkA, networkB, filename=None, boundaries=[]):
    """Plot relative network expansion derivation of AC- and DC-lines.
    
    Parameters
    ----------
    networkA: PyPSA network container
        Holds topology of grid including results from powerflow analysis
    networkB: PyPSA network container
        Holds topology of grid including results from powerflow analysis
    filename: str or None
        Save figure in this direction
    boundaries: array
       Set boundaries of heatmap axis
    
    """

    cmap = plt.cm.jet
    
    array_line = [['Line'] * len(networkA.lines), networkA.lines.index]

    extension_lines = pd.Series(100 *\
                                 ((networkA.lines.s_nom_opt - \
                                    networkB.lines.s_nom_opt)/\
                                    networkA.lines.s_nom_opt  ).values,\
                                index=array_line)

    array_link = [['Link'] * len(networkA.links), networkA.links.index]

    extension_links = pd.Series(100 *
                                 ((networkA.links.p_nom_opt -\
                                    networkB.links.p_nom_opt)/\
                                    networkA.links.p_nom_opt).values,\
                                index=array_link)

    extension = extension_lines.append(extension_links)

    ll = networkA.plot(
        line_colors=extension,
        line_cmap=cmap,
        bus_sizes=0,
        title="Derivation of AC- and DC-line extension",
        line_widths=2)

    if not boundaries:
        v = np.linspace(min(extension), max(extension), 101)
        boundaries = [min(extension).round(0), max(extension).round(0)]
        
    else:
        v = np.linspace(boundaries[0], boundaries[1], 101)
        
    if not extension_links.empty:
        cb_Link = plt.colorbar(ll[2], boundaries=v,
                      ticks=v[0:101:10])
        cb_Link.set_clim(vmin=boundaries[0], vmax=boundaries[1])
        
        cb_Link.remove()
        
    cb = plt.colorbar(ll[1], boundaries=v,
                      ticks=v[0:101:10], fraction=0.046, pad=0.04)
    
    cb.set_clim(vmin=boundaries[0], vmax=boundaries[1])
    cb.set_label('line extension derivation  in %')

    if filename is None:
        plt.show()
    else:
        plt.savefig(filename)
        plt.close()





def full_load_hours(network, boundaries=[], filename=None, two_cb=False):
    """Plot loading of lines in equivalten full load hours.
    
    Parameters
    ----------
    network: PyPSA network container
        Holds topology of grid including results from powerflow analysis
    filename: str or None
        Save figure in this direction
    boundaries: array
       Set boundaries of heatmap axis
    two_cb: bool
        Choose if an extra colorbar for DC-lines is plotted
    
    """
    cmap = plt.cm.jet

    array_line = [['Line'] * len(network.lines), network.lines.index]

    load_lines = pd.Series(abs((network.lines_t.p0.mul(
                                network.snapshot_weightings, axis=0).sum() /
                                (network.lines.s_nom))).data, index=array_line)

    array_link = [['Link'] * len(network.links), network.links.index]

    load_links = pd.Series(abs((network.links_t.p0.mul(
                                network.snapshot_weightings, axis=0).sum() /
                                (network.links.p_nom))).data, index=array_link)

    load_hours = load_lines.append(load_links)

    ll = network.plot(line_colors=load_hours, line_cmap=cmap, bus_sizes=0,
                      title="Full load-hours of lines", line_widths=2)

    if not boundaries:
        cb = plt.colorbar(ll[1])
        cb_Link = plt.colorbar(ll[2])
    elif boundaries:
        v = np.linspace(boundaries[0], boundaries[1], 101)

        cb_Link = plt.colorbar(ll[2], boundaries=v,
                               ticks=v[0:101:10])
        cb_Link.set_clim(vmin=boundaries[0], vmax=boundaries[1])

        cb = plt.colorbar(ll[1], boundaries=v,
                          ticks=v[0:101:10])
        cb.set_clim(vmin=boundaries[0], vmax=boundaries[1])

    if two_cb:
        cb_Link.set_label('Number of full-load hours of DC-lines')
        cb.set_label('Number of full-load hours of AC-lines')

    else:
        cb.set_label('Number of full-load hours')

    if filename is None:
        plt.show()
    else:
        plt.savefig(filename)
        plt.close()

def plot_q_flows(network):
    """Plot maximal reactive line load. 
    
    Parameters
    ----------
    network: PyPSA network container
        Holds topology of grid including results from powerflow analysis

    """
    cmap_line = plt.cm.jet
    
    q_flows_max = abs(network.lines_t.q0.abs().max()/(network.lines.s_nom))
    
    ll = network.plot(line_colors = q_flows_max, line_cmap = cmap_line)
    boundaries = [min(q_flows_max), max(q_flows_max)]
    v = np.linspace(boundaries[0], boundaries[1], 101)

    cb = plt.colorbar(ll[1], boundaries=v,
                      ticks=v[0:101:10])

    cb.set_clim(vmin=boundaries[0], vmax=boundaries[1])
    

def max_load(network, boundaries=[], filename=None, two_cb=False):
    
    """Plot maximum loading of each line. 
    
    Parameters
    ----------
    network: PyPSA network container
        Holds topology of grid including results from powerflow analysis
    filename: str or None
        Save figure in this direction
    boundaries: array
       Set boundaries of heatmap axis
    two_cb: bool
        Choose if an extra colorbar for DC-lines is plotted
    
    """

    cmap_line = plt.cm.jet
    cmap_link = plt.cm.jet
    array_line = [['Line'] * len(network.lines), network.lines.index]
    array_link = [['Link'] * len(network.links), network.links.index]

    if network.lines_t.q0.empty:
        load_lines = pd.Series((abs(network.lines_t.p0).max(
                ) / (network.lines.s_nom) * 100).data, index=array_line)

    else: load_lines = pd.Series(((network.lines_t.p0**2 +
                           network.lines_t.q0 ** 2).max().apply(sqrt)/
                           (network.lines.s_nom) * 100).data, index=array_line)
        
    load_links = pd.Series((abs(network.links_t.p0.max(
                ) / (network.links.p_nom)) * 100).data, index=array_link)

    max_load = load_lines.append(load_links)

    ll = network.plot(
        line_colors=max_load,
        line_cmap={
            'Line': cmap_line,
            'Link': cmap_link},
        bus_sizes=0,
        title="Maximum of line loading",
        line_widths=2)

    if not boundaries:
        boundaries = [min(max_load), max(max_load)]

    v = np.linspace(boundaries[0], boundaries[1], 101)

    cb = plt.colorbar(ll[1], boundaries=v,
                      ticks=v[0:101:10])

    cb.set_clim(vmin=boundaries[0], vmax=boundaries[1])

    cb_Link = plt.colorbar(ll[2], boundaries=v,
                               ticks=v[0:101:10])
    cb_Link.set_clim(vmin=boundaries[0], vmax=boundaries[1])

    if two_cb:
        # cb_Link.set_label('Maximum load of DC-lines %')
        cb.set_label('Maximum load of AC-lines %')

    else:
        cb.set_label('Maximum load in %')
    if filename is None:
        plt.show()
    else:
        plt.savefig(filename)
        plt.close()


def load_hours(network, min_load=0.9, max_load=1, boundaries=[0, 8760]):
    
    """Plot number of hours with line loading in selected range. 
    
    Parameters
    ----------
    network: PyPSA network container
        Holds topology of grid including results from powerflow analysis
    min_load: float
        Choose lower bound of relative load 
    max_load: float
        Choose upper bound of relative load
    boundaries: array
       Set boundaries of heatmap axis    
    
    """
    
    cmap_line = plt.cm.jet
    cmap_link = plt.cm.jet
    array_line = [['Line'] * len(network.lines), network.lines.index]

    load_lines = pd.Series(((abs(network.lines_t.p0[(
        abs(network.lines_t.p0.mul(network.snapshot_weightings, axis=0)) / 
        network.lines.s_nom_opt >= min_load) &
                                                    (
        abs(network.lines_t.p0.mul(network.snapshot_weightings, axis=0)) / 
        network.lines.s_nom_opt <= max_load)]) /
                            abs(network.lines_t.p0[(
                                abs(network.lines_t.p0) /
                                network.lines.s_nom_opt >= min_load) &
                                (abs(network.lines_t.p0) /
                                 network.lines.s_nom_opt <= max_load)]))
                            .sum()).data, index=array_line)

    array_link = [['Link'] * len(network.links), network.links.index]

    load_links = pd.Series(((abs(network.links_t.p0[(
        abs(network.links_t.p0.mul(network.snapshot_weightings, axis=0)) / 
        network.links.p_nom_opt >= min_load) &
                                                    (
        abs(network.links_t.p0.mul(network.snapshot_weightings, axis=0)) / 
        network.links.p_nom_opt <= max_load)]) /
                             abs(network.links_t.p0[(
                                abs(network.links_t.p0) /
                                network.links.p_nom_opt >= min_load) &
                                (abs(network.links_t.p0) /
                                 network.links.p_nom_opt <= max_load)]))
                            .sum()).data, index=array_link)

    load_hours = load_lines.append(load_links)

    ll = network.plot(
        line_colors=load_hours,
        line_cmap={
            'Line': cmap_line,
            'Link': cmap_link},
        bus_sizes=0,
        title="Number of hours with more then 90% load",
        line_widths=2)

    v1 = np.linspace(boundaries[0], boundaries[1], 101)
    v = np.linspace(boundaries[0], boundaries[1], 101)
    cb_Link = plt.colorbar(ll[2], boundaries=v1,
                           ticks=v[0:101:10])
    cb_Link.set_clim(vmin=boundaries[0], vmax=boundaries[1])

    cb = plt.colorbar(ll[1], boundaries=v,
                      ticks=v[0:101:10])
    cb.set_clim(vmin=boundaries[0], vmax=boundaries[1])

    cb.set_label('Number of hours')


def plot_residual_load(network):
    """ Plots residual load summed of all exisiting buses.

    Parameters
    ----------
    network : PyPSA network containter
    """

    renewables = network.generators[
        network.generators.carrier.isin(['wind_onshore', 'wind_offshore', 
                                         'solar', 'run_of_river',
                                         'wind'])]
    renewables_t = network.generators.p_nom[renewables.index] * \
        network.generators_t.p_max_pu[renewables.index].mul(
                network.snapshot_weightings, axis=0)
    load = network.loads_t.p_set.mul(network.snapshot_weightings, axis=0).\
    sum(axis=1)
    all_renew = renewables_t.sum(axis=1)
    residual_load = load - all_renew
    plot = residual_load.plot(
        title = 'Residual load',
        drawstyle='steps',
        lw=2,
        color='red',
        legend=False)
    plot.set_ylabel("MW")
    # sorted curve
    sorted_residual_load = residual_load.sort_values(
        ascending=False).reset_index()
    plot1 = sorted_residual_load.plot(
            title='Sorted residual load',
            drawstyle='steps',
            lw=2,
            color='red',
            legend=False)
    plot1.set_ylabel("MW")



def plot_stacked_gen(network, bus=None, resolution='GW', filename=None):
    """
    Plot stacked sum of generation grouped by carrier type


    Parameters
    ----------
    network : PyPSA network container
    bus: string
        Plot all generators at one specific bus. If none,
        sum is calulated for all buses
    resolution: string
        Unit for y-axis. Can be either GW/MW/KW

    Returns
    -------
    Plot
    """
    if resolution == 'GW':
        reso_int = 1e3
    elif resolution == 'MW':
        reso_int = 1
    elif resolution == 'KW':
        reso_int = 0.001

    # sum for all buses
    if bus is None:
        p_by_carrier = pd.concat([network.generators_t.p[network.generators
                         [network.generators.control != 'Slack'].index],
                         network.generators_t.p.mul(
                         network.snapshot_weightings, axis=0)
                         [network.generators[network.generators.control == 
                         'Slack'].index]
                         .iloc[:, 0].apply(lambda x: x if x > 0 else 0)],
                         axis=1)\
                         .groupby(network.generators.carrier, axis=1).sum()
        load = network.loads_t.p.sum(axis=1)
        if hasattr(network, 'foreign_trade'):
            trade_sum = network.foreign_trade.sum(axis=1)
            p_by_carrier['imports'] = trade_sum[trade_sum > 0]
            p_by_carrier['imports'] = p_by_carrier['imports'].fillna(0)
    # sum for a single bus
    elif bus is not None:
        filtered_gens = network.generators[network.generators['bus'] == bus]
        p_by_carrier = network.generators_t.p.mul(network.snapshot_weightings,
            axis=0).groupby(filtered_gens.carrier, axis=1).abs().sum()
        filtered_load = network.loads[network.loads['bus'] == bus]
        load = network.loads_t.p.mul(network.snapshot_weightings, axis=0)\
            [filtered_load.index]

    colors = coloring()
#    TODO: column reordering based on available columns

    fig, ax = plt.subplots(1, 1)

    fig.set_size_inches(32, 18)
    colors = [colors[col] for col in p_by_carrier.columns]
    if len(colors) == 1:
        colors = colors[0]
    (p_by_carrier / reso_int).plot(kind="area", ax=ax, linewidth=0,
                                   color=colors)
    (load / reso_int).plot(ax=ax, legend='load', lw=2, color='darkgrey',
                           style='--')
    ax.legend(ncol=4, loc="upper left")

    ax.set_ylabel(resolution)
    ax.set_xlabel("")
    

    matplotlib.rcParams.update({'font.size': 22})



    if filename is None:
        plt.show()
    else:
        plt.savefig(filename)
        plt.close()


def plot_gen_diff(
    networkA,
    networkB,
    leave_out_carriers=[
        'geothermal',
        'oil',
        'other_non_renewable',
        'reservoir',
        'waste']):
    """
    Plot difference in generation between two networks grouped by carrier type


    Parameters
    ----------
    networkA : PyPSA network container with switches
    networkB : PyPSA network container without switches
    leave_out_carriers : list of carriers to leave out (default to all small
    carriers)

    Returns
    -------
    Plot
    """
    def gen_by_c(network):
        gen = pd.concat([network.generators_t.p.mul(
                        network.snapshot_weightings, axis=0)[network.generators
                        [network.generators.control != 'Slack'].index],
                        network.generators_t.p.mul(
                        network.snapshot_weightings, axis=0)[network.generators
                        [network. generators.control == 'Slack'].index]
                        .iloc[:, 0].apply(lambda x: x if x > 0 else 0)],
                        axis=1)\
                        .groupby(network.generators.carrier,axis=1).sum()
        return gen

    gen = gen_by_c(networkB)
    gen_switches = gen_by_c(networkA)
    diff = gen_switches - gen

    colors = coloring()
    diff.drop(leave_out_carriers, axis=1, inplace=True)
    colors = [colors[col] for col in diff.columns]

    plot = diff.plot(kind='line', color=colors, use_index=False)
    plot.legend(loc='upper left', ncol=5, prop={'size': 8})
    x = []
    for i in range(0, len(diff)):
        x.append(i)
    plt.xticks(x, x)
    plot.set_xlabel('Timesteps')
    plot.set_ylabel('Difference in Generation in MW')
    plot.set_title('Difference in Generation')
    plt.tight_layout()


def plot_voltage(network, boundaries=[]):
    """
    Plot voltage at buses as hexbin


    Parameters
    ----------
    network : PyPSA network container
    boundaries: list of 2 values, setting the lower and upper bound of colorbar

    Returns
    -------
    Plot
    """

    x = np.array(network.buses['x'])
    y = np.array(network.buses['y'])

    alpha = np.array(network.buses_t.v_mag_pu.loc[network.snapshots[0]])

    fig, ax = plt.subplots(1, 1)
    fig.set_size_inches(6, 4)
    cmap = plt.cm.jet
    if not boundaries:
        plt.hexbin(x, y, C=alpha, cmap=cmap, gridsize=100)
        cb = plt.colorbar()
    elif boundaries:
        v = np.linspace(boundaries[0], boundaries[1], 101)
        norm = matplotlib.colors.BoundaryNorm(v, cmap.N)
        plt.hexbin(x, y, C=alpha, cmap=cmap, gridsize=100, norm=norm)
        cb = plt.colorbar(boundaries=v, ticks=v[0:101:10], norm=norm)
        cb.set_clim(vmin=boundaries[0], vmax=boundaries[1])
    cb.set_label('Voltage Magnitude per unit of v_nom')

    network.plot(
        ax=ax, line_widths=pd.Series(0.5, network.lines.index), bus_sizes=0)
    plt.show()


def curtailment(network, carrier='solar', filename=None):
    """
    Plot curtailment of selected carrier


    Parameters
    ----------
    network : PyPSA network container
        Holds topology of grid including results from powerflow analysis
    carrier: str
        Plot curtailemt of this carrier
    filename: str or None
        Save figure in this direction
    

    Returns
    -------
    Plot
    """
    p_by_carrier = network.generators_t.p.groupby\
        (network.generators.carrier, axis=1).sum()
    capacity = network.generators.groupby("carrier").sum().at[carrier, "p_nom"]
    p_available = network.generators_t.p_max_pu.multiply(
            network.generators["p_nom"])
    p_available_by_carrier = p_available.groupby(
        network.generators.carrier, axis=1).sum()
    p_curtailed_by_carrier = p_available_by_carrier - p_by_carrier
    print(p_curtailed_by_carrier.sum())
    p_df = pd.DataFrame({carrier +
                         " available": p_available_by_carrier[carrier],
                         carrier +
                         " dispatched": p_by_carrier[carrier], carrier +
                         " curtailed": p_curtailed_by_carrier[carrier]})

    p_df[carrier + " capacity"] = capacity
    p_df[carrier + " curtailed"][p_df[carrier + " curtailed"] < 0.] = 0.

    fig, ax = plt.subplots(1, 1)
    fig.set_size_inches(32, 18)
    p_df[[carrier + " dispatched", carrier + " curtailed"]
         ].plot(kind="area", ax=ax, linewidth=3)
    p_df[[carrier + " available", carrier + " capacity"]
         ].plot(ax=ax, linewidth=3)

    ax.set_xlabel("")
    ax.set_ylabel("Power [MW]")
    ax.set_ylim([0, capacity * 1.1])
    ax.legend()
    if filename is None:
        plt.show()
    else:
        plt.savefig(filename)
        plt.close()


def storage_distribution(network, scaling=1, filename=None):
    """
    Plot storage distribution as circles on grid nodes

    Displays storage size and distribution in network.
    
    Parameters
    ----------
    network : PyPSA network container
        Holds topology of grid including results from powerflow analysis
    filename : str
        Specify filename
        If not given, figure will be show directly
    """

    stores = network.storage_units
    storage_distribution = network.storage_units.p_nom_opt[stores.index]\
            .groupby(network.storage_units.bus)\
            .sum().reindex(network.buses.index, fill_value=0.)

    fig, ax = plt.subplots(1, 1)
    fig.set_size_inches(12, 12)

    msd_max = storage_distribution.max()
    msd_median = storage_distribution[storage_distribution != 0].median()
    msd_min = storage_distribution[storage_distribution > 1].min()

    if msd_max != 0:
        LabelVal = int(log10(msd_max))
    else:
        LabelVal = 0
    if LabelVal < 0:
        LabelUnit = 'kW'
        msd_max, msd_median, msd_min = msd_max * \
            1000, msd_median * 1000, msd_min * 1000
        storage_distribution = storage_distribution * 1000
    elif LabelVal < 3:
        LabelUnit = 'MW'
    else:
        LabelUnit = 'GW'
        msd_max, msd_median, msd_min = msd_max / \
            1000, msd_median / 1000, msd_min / 1000
        storage_distribution = storage_distribution / 1000

    if sum(storage_distribution) == 0:
        network.plot(bus_sizes=0, ax=ax, title="No storages")
    else:
        network.plot(
            bus_sizes=storage_distribution * scaling,
            ax=ax,
            line_widths=0.3,
            title="Storage distribution")

    # Here we create a legend:
    # we'll plot empty lists with the desired size and label
    for area in [msd_max, msd_median, msd_min]:
        plt.scatter([], [], c='white', s=area * scaling,
                    label='= ' + str(round(area, 0)) + LabelUnit + ' ')
    plt.legend(scatterpoints=1, labelspacing=1, title='Storage size and technology', borderpad=1.3, loc=2)

    if filename is None:
        plt.show()
    else:
        plt.savefig(filename)
        plt.close()



def storage_expansion(network, basemap=True, scaling=1, filename=None):
    """
    Plot storage distribution as circles on grid nodes
    Displays storage size and distribution in network.
    
    Parameters
    ----------
    network : PyPSA network container
        Holds topology of grid including results from powerflow analysis
    filename : str
        Specify filename
        If not given, figure will be show directly
    """

    stores = network.storage_units[network.storage_units.carrier == 
                                   'extendable_storage']
    batteries = stores[stores.max_hours == 6]
    hydrogen = stores[stores.max_hours == 168]
    storage_distribution =\
        network.storage_units.p_nom_opt[stores.index].groupby(
        network.storage_units.bus).sum().reindex(
                network.buses.index, fill_value=0.)
    battery_distribution =\
        network.storage_units.p_nom_opt[batteries.index].groupby(
        network.storage_units.bus).sum().reindex(
                network.buses.index, fill_value=0.)
    hydrogen_distribution =\
        network.storage_units.p_nom_opt[hydrogen.index].groupby(
        network.storage_units.bus).sum().reindex(
                network.buses.index, fill_value=0.)

    sbatt = network.storage_units.index[
        (network.storage_units.p_nom_opt > 1) & (
                network.storage_units.capital_cost > 10) & (
                    network.storage_units.max_hours == 6)]
    shydr = network.storage_units.index[
        (network.storage_units.p_nom_opt > 1) & (
                network.storage_units.capital_cost > 10) & (
                    network.storage_units.max_hours == 168)]

    fig, ax = plt.subplots(1, 1)  
    fig.set_size_inches(18, 14)
    
    msd_max = storage_distribution.max()
    msd_max_bat = battery_distribution.max()
    msd_max_hyd = hydrogen_distribution.max()

    if msd_max != 0:
        LabelVal = int(log10(msd_max))
    else:
        LabelVal = 0
    if LabelVal < 0:
        LabelUnit = 'kW'
        msd_max, msd_max_bat, msd_max_hyd = msd_max * \
            1000, msd_max_bat * 1000, msd_max_hyd * 1000
        battery_distribution = battery_distribution * 1000
        hydrogen_distribution = hydrogen_distribution * 1000
    elif LabelVal < 3:
        LabelUnit = 'MW'
    else:
        LabelUnit = 'GW'
        msd_max, msd_max_bat, msd_max_hyd = msd_max / \
            1000, msd_max_bat / 1000, msd_max_hyd / 1000
        battery_distribution = battery_distribution / 1000
        hydrogen_distribution = hydrogen_distribution / 1000

    if network.storage_units.p_nom_opt[sbatt].sum() < 1 and\
    network.storage_units.p_nom_opt[shydr].sum() < 1:
        print("No storage unit to plot")
    elif network.storage_units.p_nom_opt[sbatt].sum() > 1 and\
    network.storage_units.p_nom_opt[shydr].sum() < 1:
        network.plot(bus_sizes=battery_distribution * scaling, 
                     bus_colors='orangered', ax=ax, line_widths=0.3)
    elif network.storage_units.p_nom_opt[sbatt].sum() < 1 and\
    network.storage_units.p_nom_opt[shydr].sum() > 1:
        network.plot(bus_sizes=hydrogen_distribution * scaling,
                     bus_colors='teal', ax=ax, line_widths=0.3)
    else:
        network.plot(bus_sizes=battery_distribution * scaling,
                     bus_colors='orangered', ax=ax, line_widths=0.3)
        network.plot(bus_sizes=hydrogen_distribution * scaling,
                     bus_colors='teal', ax=ax, line_widths=0.3)

    if basemap and basemap_present:
        x = network.buses["x"]
        y = network.buses["y"]
        x1 = min(x)
        x2 = max(x)
        y1 = min(y)
        y2 = max(y)

        bmap = Basemap(resolution='l', epsg=network.srid, llcrnrlat=y1, urcrnrlat=y2, llcrnrlon=x1, urcrnrlon=x2, ax=ax)
        bmap.drawcountries()
        bmap.drawcoastlines()

    if msd_max_hyd !=0:
        plt.scatter([], [], c='teal', s=msd_max_hyd * scaling,
                label='= ' + str(round(msd_max_hyd, 0)) + LabelUnit + ' hydrogen storage')
    if msd_max_bat !=0:
        plt.scatter([], [], c='orangered', s=msd_max_bat * scaling,
                label='= ' + str(round(msd_max_bat, 0)) + LabelUnit + ' battery storage')
    plt.legend(scatterpoints=1, labelspacing=1, title='Storage size and technology', borderpad=1.3, loc=2)
    ax.set_title("Storage expansion")

    
    if filename is None:
        plt.show()
    else:
        plt.savefig(filename)
        plt.close()

    return


def gen_dist(
        network,
        techs=None,
        snapshot=0,
        n_cols=3,
        gen_size=0.2,
        filename=None):
    """
    Generation distribution
    
    Parameters
    ----------
    network : PyPSA network container
        Holds topology of grid including results from powerflow analysis
    techs : dict
        type of technologies which shall be plotted
    snapshot : int
        snapshot
    n_cols : int
        number of columns of the plot
    gen_size : num
        size of generation bubbles at the buses
    filename : str
        Specify filename
        If not given, figure will be show directly
    """
    if techs is None:
        techs = network.generators.carrier.unique()
    else:
        techs = techs

    n_graphs = len(techs)
    n_cols = n_cols

    if n_graphs % n_cols == 0:
        n_rows = n_graphs // n_cols
    else:
        n_rows = n_graphs // n_cols + 1

    fig, axes = plt.subplots(nrows=n_rows, ncols=n_cols)

    size = 4

    fig.set_size_inches(size * n_cols, size * n_rows)

    for i, tech in enumerate(techs):
        i_row = i // n_cols
        i_col = i % n_cols

        ax = axes[i_row, i_col]

        gens = network.generators[network.generators.carrier == tech]
        gen_distribution = network.generators_t.p.mul(network.
                                    snapshot_weightings, axis=0)[gens.index].\
                                    loc[network.snapshots[snapshot]].groupby(
                                    network.generators.bus).sum().reindex(
                                     network.buses.index, fill_value=0.)

        network.plot(
            ax=ax,
            bus_sizes=gen_size *
            gen_distribution,
            line_widths=0.1)

        ax.set_title(tech)
    if filename is None:
        plt.show()
    else:
        plt.savefig(filename)
        plt.close()


def gen_dist_diff(
        networkA,
        networkB,
        techs=None,
        snapshot=0,
        n_cols=3,
        gen_size=0.2,
        filename=None,
        buscmap=plt.cm.jet):
    """
    Difference in generation distribution
    Green/Yellow/Red colors mean that the generation at a location
    is bigger with switches than without
    Blue colors mean that the generation at a location is smaller with switches
    than without
    
    Parameters
    ----------
    networkA : PyPSA network container
        Holds topology of grid with switches
        including results from powerflow analysis
    networkB : PyPSA network container
        Holds topology of grid without switches
        including results from powerflow analysis
    techs : dict
        type of technologies which shall be plotted
    snapshot : int
        snapshot
    n_cols : int
        number of columns of the plot
    gen_size : num
        size of generation bubbles at the buses
    filename : str
        Specify filename
        If not given, figure will be show directly
    """
    if techs is None:
        techs = networkA.generators.carrier.unique()
    else:
        techs = techs

    n_graphs = len(techs)
    n_cols = n_cols

    if n_graphs % n_cols == 0:
        n_rows = n_graphs // n_cols
    else:
        n_rows = n_graphs // n_cols + 1

    fig, axes = plt.subplots(nrows=n_rows, ncols=n_cols)

    size = 4

    fig.set_size_inches(size * n_cols, size * n_rows)

    for i, tech in enumerate(techs):
        i_row = i // n_cols
        i_col = i % n_cols

        ax = axes[i_row, i_col]

        gensA = networkA.generators[networkA.generators.carrier == tech]
        gensB = networkB.generators[networkB.generators.carrier == tech]

        gen_distribution =\
            networkA.generators_t.p.mul(networkA.snapshot_weightings, axis=0)\
            [gensA.index].loc[networkA.snapshots[snapshot]].groupby(
            networkA.generators.bus).sum().reindex(
            networkA.buses.index, fill_value=0.) -\
            networkB.generators_t.p.mul(networkB.snapshot_weightings, axis=0)\
            [gensB.index].loc[networkB.snapshots[snapshot]].groupby(
            networkB.generators.bus).sum().reindex(
            networkB.buses.index, fill_value=0.)

        networkA.plot(
            ax=ax,
            bus_sizes=gen_size * abs(gen_distribution),
            bus_colors=gen_distribution,
            line_widths=0.1,
            bus_cmap=buscmap)

        ax.set_title(tech)

    if filename is None:
        plt.show()
    else:
        plt.savefig(filename)
        plt.close()


def gen_dist(
        network,
        techs=None,
        snapshot=1,
        n_cols=3,
        gen_size=0.2,
        filename=None):
    """
    Generation distribution

    Parameters
    ----------
    network : PyPSA network container
        Holds topology of grid including results from powerflow analysis
    techs : dict
        type of technologies which shall be plotted
    snapshot : int
        snapshot
    n_cols : int
        number of columns of the plot
    gen_size : num
        size of generation bubbles at the buses
    filename : str
        Specify filename
        If not given, figure will be show directly
    """
    if techs is None:
        techs = network.generators.carrier.unique()
    else:
        techs = techs

    n_graphs = len(techs)
    n_cols = n_cols

    if n_graphs % n_cols == 0:
        n_rows = n_graphs // n_cols
    else:
        n_rows = n_graphs // n_cols + 1

    fig, axes = plt.subplots(nrows=n_rows, ncols=n_cols)

    size = 4

    fig.set_size_inches(size * n_cols, size * n_rows)

    for i, tech in enumerate(techs):
        i_row = i // n_cols
        i_col = i % n_cols

        ax = axes[i_row, i_col]

        gens = network.generators[network.generators.carrier == tech]
        gen_distribution = network.generators_t.p.mul(network.
                snapshot_weightings, axis=0)\
                [gens.index].loc[network.snapshots[snapshot]].groupby(
                        network.generators.bus).sum().reindex(
                                network.buses.index, fill_value=0.)

        network.plot(
            ax=ax,
            bus_sizes=gen_size * gen_distribution,
            line_widths=0.1)

        ax.set_title(tech)
    if filename is None:
        plt.show()
    else:
        plt.savefig(filename)
        plt.close()


def nodal_gen_dispatch(
        network,
        networkB=None,
        techs=['wind_onshore', 'solar'],
        item='energy',
        direction=None,
        scaling=1,
        filename=None):
    """
    Plot nodal dispatch or capacity. If networkB is given, difference in
    dispatch is plotted.
    
    Parameters
    ----------
    network : PyPSA network container
        Holds topology of grid including results from powerflow analysis
    networkB : PyPSA network container
        If given and item is 'energy', difference in dispatch between network 
        and networkB is plotted. If item is 'capacity', networkB is ignored.
        default None
    techs : None or list, 
        Techs to plot. If None, all techs are plotted.
        default ['wind_onshore', 'solar']
    item : str
        Specifies the plotted item. Options are 'energy' and 'capacity'.
        default 'energy'
    direction : str
        Only considered if networkB is given and item is 'energy'. Specifies
        the direction of change in dispatch between network and networkB.
        If 'positive', generation per tech which is higher in network than in 
        networkB is plotted.
        If 'negative', generation per tech whcih is lower in network than 
        in networkB is plotted.
        If 'absolute', total change per node is plotted. 
        Green nodes have higher dispatch in network than in networkB.
        Red nodes have lower dispatch in network than in networkB.
        default None
    scaling : int
        Scaling to change plot sizes.
        default 1
    filename : path to folder
    """   
    
    if techs:
        gens = network.generators[network.generators.carrier.isin(techs)]
    elif techs is None:
        gens = network.generators
        techs = gens.carrier.unique()
    if item == 'capacity':
        dispatch = gens.p_nom.groupby([network.generators.bus, 
                                            network.generators.carrier]).sum()
    elif item == 'energy':
        if networkB:
            dispatch_network =\
                    network.generators_t.p[gens.index].mul(
                            network.snapshot_weightings, axis=0).groupby(
                    [network.generators.bus, network.generators.carrier], 
                    axis=1).sum()
            dispatch_networkB =\
                    networkB.generators_t.p[gens.index].mul(
                            networkB.snapshot_weightings, axis=0).groupby(
                    [networkB.generators.bus, networkB.generators.carrier], 
                    axis=1).sum()
            dispatch = dispatch_network - dispatch_networkB
            
            if direction == 'positive':
                dispatch = dispatch[dispatch > 0].fillna(0)
            elif direction == 'negative':
                dispatch = dispatch[dispatch < 0].fillna(0)
            elif direction == 'absolute':
                pass
            else:
                return('No valid direction given.')
            dispatch = dispatch.sum()
            
        elif networkB is None:
            dispatch =\
                    network.generators_t.p[gens.index].mul(
                            network.snapshot_weightings, axis=0).sum().groupby(
                    [network.generators.bus, network.generators.carrier]).sum()
    
    fig, ax = plt.subplots(1, 1)  
    fig.set_size_inches(32, 18)
        
    scaling = 1/(max(abs(dispatch.groupby(level=0).sum())))*scaling
    if direction != 'absolute':
        colors = coloring()
        subcolors = {a: colors[a] for a in techs}
        dispatch = dispatch.abs() + 1e-9
    else:
        dispatch = dispatch.sum(level=0)
        colors = {s[0]: 'green' if s[1] > 0 else 'red' 
                  for s in dispatch.iteritems()}
        dispatch = dispatch.abs()
        subcolors = {'negative': 'red', 'positive': 'green'}
    
    network.plot(
            bus_sizes=dispatch * scaling,
            bus_colors=colors,
            line_widths=0.2,
            margin=0.01,
            ax=ax)

    fig.subplots_adjust(right=0.8)
    plt.subplots_adjust(wspace=0, hspace=0.001)

    patchList = []
    for key in subcolors:
        data_key = mpatches.Patch(color=subcolors[key], label=key)
        patchList.append(data_key)

    ax.legend(handles=patchList, loc='upper left')
    ax.autoscale()

    if filename is None:
        plt.show()
    else:
        plt.savefig(filename)
        plt.close()

    return

def nodal_production_balance(
        network, 
        snapshot='all', 
        scaling=0.00001, 
        filename=None):
    """
    Plots the nodal difference between generation and consumption.
    
    Parameters
    ----------
    network : PyPSA network container
        Holds topology of grid including results from powerflow analysis
    snapshot : int or 'all'
        Snapshot to plot.
        default 'all'
    scaling : int
        Scaling to change plot sizes.
        default 0.0001
    filename : path to folder
    
    """
    fig, ax = plt.subplots(1, 1)
    fig.set_size_inches(15, 10)

    gen = network.generators_t.p.groupby(network.generators.bus, axis=1).sum()
    load = network.loads_t.p.groupby(network.loads.bus, axis=1).sum()
    
    if snapshot == 'all':
        diff = (gen - load).sum()
    else:
        timestep = network.snapshots[snapshot]
        diff = (gen - load).loc[timestep]
    
    colors = {s[0]: 'green' if s[1] > 0 else 'red' 
                  for s in diff.iteritems()}
    subcolors = {'Net Consumer': 'red', 'Net Producer': 'green'}
    diff = diff.abs()
    network.plot(
            bus_sizes=diff * scaling,
            bus_colors=colors,
            line_widths=0.2,
            margin=0.01,
            ax=ax)
    
    patchList = []
    for key in subcolors:
        data_key = mpatches.Patch(color=subcolors[key], label=key)
        patchList.append(data_key)

    ax.legend(handles=patchList, loc='upper left')
    ax.autoscale()
    if filename:
        plt.savefig(filename)
        plt.close()
        
    return 

def storage_p_soc(network, mean='1H', filename = None):
    """
    Plots the dispatch and state of charge (SOC) of extendable storages.
    
    Parameters
    ----------
    network : PyPSA network container
        Holds topology of grid including results from powerflow analysis
    mean : str
        Defines over how many snapshots the p and soc values will averaged.
    filename : path to folder
    
    """

    sbatt = network.storage_units.index[(network.storage_units.p_nom_opt > 1)
        & (network.storage_units.capital_cost > 10) &
        (network.storage_units.max_hours == 6)]
    shydr = network.storage_units.index[(network.storage_units.p_nom_opt > 1) 
        & (network.storage_units.capital_cost > 10) & 
        (network.storage_units.max_hours == 168)]

    cap_batt = (network.storage_units.max_hours[sbatt] *
                network.storage_units.p_nom_opt[sbatt]).sum()
    cap_hydr = (network.storage_units.max_hours[shydr] * 
                network.storage_units.p_nom_opt[shydr]).sum()

    fig, ax = plt.subplots(1, 1)
    fig.set_size_inches(32, 18)

    if network.storage_units.p_nom_opt[sbatt].sum() < 1 and \
        network.storage_units.p_nom_opt[shydr].sum() < 1:
        print("No storage unit to plot")

    elif network.storage_units.p_nom_opt[sbatt].sum() > 1 and \
        network.storage_units.p_nom_opt[shydr].sum() < 1:

        (network.storage_units_t.p[sbatt].resample(mean).mean().sum(axis=1) / \
         network.storage_units.p_nom_opt[sbatt].sum()).plot(
                 ax=ax, label="Battery dispatch", color='orangered')
        # instantiate a second axes that shares the same x-axis
        ax2 = ax.twinx()
        ((network.storage_units_t.state_of_charge[sbatt].resample(mean).\
          mean().sum(axis=1) / cap_batt)*100).plot(ax=ax2,
        label="Battery state of charge", color='blue')
    elif network.storage_units.p_nom_opt[sbatt].sum() < 1 and\
        network.storage_units.p_nom_opt[shydr].sum() > 1:
        (network.storage_units_t.p[shydr].resample(mean).mean().sum(axis=1) /\
         network.storage_units.p_nom_opt[shydr].sum()).plot(
                 ax=ax, label="Hydrogen dispatch", color='teal')
        # instantiate a second axes that shares the same x-axis
        ax2 = ax.twinx()
        ((network.storage_units_t.state_of_charge[shydr].resample(mean).\
          mean().sum(axis=1) / cap_hydr)*100).plot(
        ax=ax2, label="Hydrogen state of charge", color='green')
    else:
        (network.storage_units_t.p[sbatt].resample(mean).mean().sum(axis=1) / \
         network.storage_units.p_nom_opt[sbatt].sum()).plot(
                 ax=ax, label="Battery dispatch", color='orangered')
        
        (network.storage_units_t.p[shydr].resample(mean).mean().sum(axis=1) /\
         network.storage_units.p_nom_opt[shydr].sum()).plot(
                 ax=ax, label="Hydrogen dispatch", color='teal')        
        # instantiate a second axes that shares the same x-axis
        ax2 = ax.twinx()
        ((network.storage_units_t.state_of_charge[shydr].resample(mean).\
          mean().sum(axis=1) / cap_hydr)*100).plot(
        ax=ax2, label="Hydrogen state of charge", color='green')
        
        ((network.storage_units_t.state_of_charge[sbatt].resample(mean).\
          mean().sum(axis=1) / cap_batt)*100).plot(
        ax=ax2, label="Battery state of charge", color='blue')

    ax.set_xlabel("")
    ax.set_ylabel("Storage dispatch in p.u. \n <- charge - discharge ->")
    ax2.set_ylabel("Storage state of charge in % ")
    ax2.set_ylim([0, 100])
    ax.set_ylim([-1,1])
    ax.legend(loc=2)
    ax2.legend(loc=1)
    ax.set_title("Storage dispatch and state of charge")
    

    if filename is None:
        plt.show()
    else:
        plt.savefig(filename)
        plt.close()

    return


def storage_soc_sorted(network, filename = None):
    """
    Plots the soc (state-pf-charge) of extendable storages
    
    Parameters
    ----------
    network : PyPSA network container
        Holds topology of grid including results from powerflow analysis

    filename : path to folder
    
    """
    sbatt = network.storage_units.index[(network.storage_units.p_nom_opt>1) &
                                    (network.storage_units.capital_cost>10) & 
                                    (network.storage_units.max_hours==6)]
    shydr = network.storage_units.index[(network.storage_units.p_nom_opt>1) &
                                    (network.storage_units.capital_cost>10)
                                    & (network.storage_units.max_hours==168)]

    cap_batt = (network.storage_units.max_hours[sbatt] * 
                network.storage_units.p_nom_opt[sbatt]).sum()
    cap_hydr = (network.storage_units.max_hours[shydr] *
                network.storage_units.p_nom_opt[shydr]).sum()

    fig, ax = plt.subplots(1, 1)
    fig.set_size_inches(32, 18)


    if network.storage_units.p_nom_opt[sbatt].sum() < 1 and \
        network.storage_units.p_nom_opt[shydr].sum() < 1:
        print("No storage unit to plot")
    elif network.storage_units.p_nom_opt[sbatt].sum() > 1 and \
        network.storage_units.p_nom_opt[shydr].sum() < 1:
        (network.storage_units_t.p[sbatt].sum(axis=1).sort_values(
                ascending=False).reset_index() / \
        network.storage_units.p_nom_opt[sbatt].sum())[0].plot(
                ax=ax, label="Battery storage", color='orangered')
    elif network.storage_units.p_nom_opt[sbatt].sum() < 1 and \
        network.storage_units.p_nom_opt[shydr].sum() > 1:
        (network.storage_units_t.p[shydr].sum(axis=1).sort_values(
                ascending=False).reset_index() / \
        network.storage_units.p_nom_opt[shydr].sum())[0].plot(
                ax=ax, label="Hydrogen storage", color='teal')
    else:
        (network.storage_units_t.p[sbatt].sum(axis=1).sort_values(
                ascending=False).reset_index() / \
        network.storage_units.p_nom_opt[sbatt].sum())[0].plot(
                ax=ax, label="Battery storage", color='orangered')
        (network.storage_units_t.p[shydr].sum(axis=1).sort_values(
                ascending=False).reset_index() / \
        network.storage_units.p_nom_opt[shydr].sum())[0].plot(
                ax=ax, label="Hydrogen storage", color='teal')

    ax.set_xlabel("")
    ax.set_ylabel("Storage dispatch in p.u. \n <- charge - discharge ->")
    ax.set_ylim([-1.05,1.05])
    ax.legend()
    ax.set_title("Sorted duration curve of storage dispatch")

    if filename is None:
        plt.show()
    else:
        plt.savefig(filename,figsize=(3,4),bbox_inches='tight')
        plt.close()

    return
    
def save_plots(network, args, plot_path):    
    
    if not os.path.exists(plot_path):
        os.makedirs(plot_path, exist_ok=True)
    storage_expansion(network, scaling=100, filename=plot_path+'/storage_expansion.png')
    storage_distribution(network, scaling=100, filename=plot_path+'/storage_dist.png')
    network_expansion(network, ext_width=1000, filename=plot_path+'/grid_expansion.png')
    network_storage_expansion(network, scaling=100, ext_width=1000, filename=plot_path+'/grid_storage_expansion.png')
    plot_line_loading(network, timesteps=range(0,network.snapshots.size), arrows=False, filename=plot_path+'/line_loading.png')
    plot_stacked_gen(network, filename=plot_path+'/stacked_gen.png')
    curtailment(network, carrier='solar', filename=plot_path+'/curtail_solar.png')
    curtailment(network, carrier='wind_onshore', filename=plot_path+'/curtail_windon.png')
    curtailment(network, carrier='wind_offshore', filename=plot_path+'/curtail_windoff.png')
    nodal_gen_dispatch(network,techs=None, scaling=2, filename=plot_path+'/nodal_gen.png')
    nodal_production_balance(network, scaling=0.0001,  filename=plot_path+'/nodal_balance.png')
    storage_p_soc(network, mean='60H', filename = plot_path+'/storage_psoc.png') # evtl. lieber anderes H wählen, Argument für jede 3. Stunde
    storage_soc_sorted(network, filename = plot_path+'/storage_socsort.png')
    
    return
    
if __name__ == '__main__':
    pass<|MERGE_RESOLUTION|>--- conflicted
+++ resolved
@@ -130,6 +130,7 @@
     cmap = plt.cm.jet
     array_line = [['Line'] * len(network.lines), network.lines.index]
     array_link = [['Link'] * len(network.links), network.links.index]
+    
     if network.lines_t.q0.empty:
 
         loading_lines = pd.Series((network.lines_t.p0.mul(
@@ -195,13 +196,8 @@
     fig, ax = plt.subplots(1, 1)  
     fig.set_size_inches(15, 10)
 
-<<<<<<< HEAD
-    ll = network.plot(line_colors=loading, line_cmap=cmap,
-                      title="Line loading", line_widths=0.55, bus_sizes=0)
-=======
     ll = network.plot(line_colors=loading, line_cmap={'Line':cmap, 'Link':cmap},
                       title="Line loading", line_widths=0.55)
->>>>>>> 587534eb
     # add colorbar, note mappable sliced from ll by [1]
 
     if not boundaries:
@@ -212,9 +208,9 @@
         v = np.linspace(boundaries[0], boundaries[1], 101)
         
     cb = plt.colorbar(ll[1], boundaries=v,
-                      ticks=v[0:101:10], fraction=0.046, pad=0.04)
+                      ticks=v[0:101:10])
     cb_Link = plt.colorbar(ll[2], boundaries=v,
-                      ticks=v[0:101:10], fraction=0.046, pad=0.04)
+                      ticks=v[0:101:10])
 
     cb.set_clim(vmin=boundaries[0], vmax=boundaries[1])
     
@@ -786,9 +782,6 @@
     else:
         plt.savefig(filename)
         plt.close()
-
-
-
 
 
 def full_load_hours(network, boundaries=[], filename=None, two_cb=False):
