--- conflicted
+++ resolved
@@ -1354,12 +1354,7 @@
          timeseries considering snapshot_weightings
 
     """
-<<<<<<< HEAD
     return timeseries.mul(network.snapshot_weightings.objective, axis=0)
-=======
-    return timeseries.mul(network.snapshot_weightings.generators, axis=0)
->>>>>>> 0d2172eb
-
 
 def calc_ac_loading(network, timesteps):
     """Calculates loading of AC-lines
@@ -1880,9 +1875,7 @@
         bus_sizes = bus_scaling * calc_dispatch_per_carrier(network, timesteps)
         bus_legend = "Dispatch"
         bus_unit = "TW"
-<<<<<<< HEAD
-        bus_colors = coloring()
-=======
+
     elif bus_colors == "flexibility_usage":
         # import pdb; pdb.set_trace()
         bus_scaling = bus_sizes
@@ -1912,7 +1905,7 @@
         bus_sizes = bus_scaling * flex_links.groupby(["bus0", "carrier"]).p0_sum.sum()
         bus_unit = "TWh"
         bus_legend = "flexibility_usage"
->>>>>>> 0d2172eb
+
     elif (
         bus_colors == "PowerToH2"
     ):  # PowerToH2 plots p_nom_opt of links with carrier=power to H2
@@ -2234,8 +2227,6 @@
         plt.savefig(save_path, dpi=800)
 
     return
-<<<<<<< HEAD
-=======
 
 def plot_flexibility(etrago, flexibility, agg='5H'):
 
@@ -2293,4 +2284,3 @@
         used.plot(ax=ax)
     else:
         used.plot(ax=ax, kind="area")
->>>>>>> 0d2172eb
