﻿"""
Plot.py defines functions necessary to plot results of eTraGo.

This program is free software; you can redistribute it and/or
modify it under the terms of the GNU Affero General Public License as
published by the Free Software Foundation; either version 3 of the
License, or (at your option) any later version.

This program is distributed in the hope that it will be useful,
but WITHOUT ANY WARRANTY; without even the implied warranty of
MERCHANTABILITY or FITNESS FOR A PARTICULAR PURPOSE.  See the
GNU Affero General Public License for more details.

You should have received a copy of the GNU General Public License
along with this program.  If not, see <http://www.gnu.org/licenses/>.

"""

__copyright__ = "Flensburg University of Applied Sciences, Europa-Universität Flensburg, Centre for Sustainable Energy Systems, DLR-Institute for Networked Energy Systems"
__license__ = "GNU Affero General Public License Version 3 (AGPL-3.0)"
__author__ = "ulfmueller, MarlonSchlemminger, mariusves, lukasol"


import os
from matplotlib import pyplot as plt
import pandas as pd
import numpy as np
import time
import matplotlib
from math import sqrt, log10
if not 'READTHEDOCS' in os.environ:
    from geoalchemy2.shape import to_shape



def add_coordinates(network):
    """
    Add coordinates to nodes based on provided geom

    Parameters
    ----------
    network : PyPSA network container

    Returns
    -------
    Altered PyPSA network container ready for plotting
    """
    for idx, row in network.buses.iterrows():
        wkt_geom = to_shape(row['geom'])
        network.buses.loc[idx, 'x'] = wkt_geom.x
        network.buses.loc[idx, 'y'] = wkt_geom.y

    return network

def coloring():
    colors = {'biomass':'green',
              'coal':'k',
              'gas':'orange',
              'eeg_gas':'olive',
              'geothermal':'purple',
              'lignite':'brown',
              'oil':'darkgrey',
              'other_non_renewable':'pink',
              'reservoir':'navy',
              'run_of_river':'aqua',
              'pumped_storage':'steelblue',
              'solar':'yellow',
              'uranium':'lime',
              'waste':'sienna',
              'wind':'blue',
              'wind_onshore':'skyblue',
              'wind_offshore':'brightblue',
              'slack':'pink',
              'load shedding': 'red',
              'nan':'m',
              'imports':'salmon',
              '':'m'}
    return colors
    
def plot_line_loading(network, timesteps=range(1,2), filename=None, boundaries=[],
                      arrows= False ):
    """
    Plot line loading as color on lines

    Displays line loading relative to nominal capacity
    Parameters
    ----------
    network : PyPSA network container
        Holds topology of grid including results from powerflow analysis
    filename : str
        Specify filename
        If not given, figure will be show directly
    """
    # TODO: replace p0 by max(p0,p1) and analogously for q0
    # TODO: implement for all given snapshots

    # calculate relative line loading as S/S_nom
    # with S = sqrt(P^2 + Q^2)
    x = time.time()
    cmap = plt.cm.jet
    if network.lines_t.q0.empty:
        array_line = [['Line'] * len(network.lines), network.lines.index]
    
        loading_lines = pd.Series((network.lines_t.p0.loc[network.snapshots[timesteps]].abs().sum()/ \
                   (network.lines.s_nom)).data, index = array_line)
                  
        load_lines_rel = (loading_lines/network.snapshots[timesteps].size)*100

    
        array_link = [['Link'] * len(network.links), network.links.index]
    
        loading_links = pd.Series((network.links_t.p0.loc[network.snapshots[timesteps]].abs().sum()/ \
                   (network.links.p_nom)).data, index = array_link)

        load_links_rel = (loading_links/network.snapshots[timesteps].size)*100

    
        loading = load_lines_rel.append(load_links_rel)
        
    else:
         loading = ((network.lines_t.p0.loc[network.snapshots[timesteps]].abs().sum() ** 2 +
                   network.lines_t.q0.loc[network.snapshots[timesteps]].abs().sum() ** 2).\
                   apply(sqrt) / ((network.lines.s_nom)*network.snapshots[timesteps].size)) * 100 

    # do the plotting

    ll = network.plot(line_colors=loading, line_cmap=cmap,
                      title="Line loading", line_widths=0.55)
    # add colorbar, note mappable sliced from ll by [1]

    if not boundaries:
        cb = plt.colorbar(ll[1])
    elif boundaries:
        v = np.linspace(boundaries[0], boundaries[1], 101)
        cb = plt.colorbar(ll[1], boundaries=v,
                          ticks=v[0:101:10])
        cb.set_clim(vmin=boundaries[0], vmax=boundaries[1])

    cb.set_label('Line loading in %')
    
    if arrows:
        ax = plt.axes()
        path = ll[1].get_segments()
        x_coords_lines = np.zeros([len(path)])
        cmap = cmap
        colors = cmap(ll[1].get_array()/100)
        for i in range(0, len(path)):
            x_coords_lines[i] = network.buses.loc[str(network.lines.iloc[i, 2]),'x']
            color = colors[i]
            if (x_coords_lines[i] == path[i][0][0] and loading_c[i] >= 0):
                arrowprops = dict(arrowstyle="->", color=color)
            else:
                arrowprops = dict(arrowstyle="<-", color=color)
            ax.annotate("",
                        xy=abs((path[i][0] - path[i][1]) * 0.51 - path[i][0]),
                        xytext=abs((path[i][0] - path[i][1]) * 0.49 - path[i][0]),
                        arrowprops=arrowprops,
                        size=10
                        )
    
    if filename is None:
        plt.show()
    else:
        plt.savefig(filename)
        plt.close()
    
    y = time.time()
    z = (y-x)/60
    print(z)


def plot_line_loading_diff(networkA, networkB, timestep=0):
    """
    Plot difference in line loading between two networks
    (with and without switches) as color on lines

    Positive values mean that line loading with switches is bigger than without
    Plot switches as small dots
    Parameters
    ----------
    networkA : PyPSA network container
        Holds topology of grid with switches
        including results from powerflow analysis
    networkB : PyPSA network container
        Holds topology of grid without switches
        including results from powerflow analysis
    filename : str
        Specify filename
        If not given, figure will be show directly
    timestep : int
        timestep to show, default is 0
    """
    
    # new colormap to make sure 0% difference has the same color in every plot
    def shiftedColorMap(cmap, start=0, midpoint=0.5, stop=1.0, name='shiftedcmap'):
        '''
        Function to offset the "center" of a colormap. Useful for
        data with a negative min and positive max and you want the
        middle of the colormap's dynamic range to be at zero
    
        Input
        -----
          cmap : The matplotlib colormap to be altered
          start : Offset from lowest point in the colormap's range.
              Defaults to 0.0 (no lower ofset). Should be between
              0.0 and `midpoint`.
          midpoint : The new center of the colormap. Defaults to 
              0.5 (no shift). Should be between 0.0 and 1.0. In
              general, this should be  1 - vmax/(vmax + abs(vmin))
              For example if your data range from -15.0 to +5.0 and
              you want the center of the colormap at 0.0, `midpoint`
              should be set to  1 - 5/(5 + 15)) or 0.75
          stop : Offset from highets point in the colormap's range.
              Defaults to 1.0 (no upper ofset). Should be between
              `midpoint` and 1.0.
        '''
        cdict = {
            'red': [],
            'green': [],
            'blue': [],
            'alpha': []
        }
    
        # regular index to compute the colors
        reg_index = np.linspace(start, stop, 257)
    
        # shifted index to match the data
        shift_index = np.hstack([
            np.linspace(0.0, midpoint, 128, endpoint=False), 
            np.linspace(midpoint, 1.0, 129, endpoint=True)
        ])
    
        for ri, si in zip(reg_index, shift_index):
            r, g, b, a = cmap(ri)
    
            cdict['red'].append((si, r, r))
            cdict['green'].append((si, g, g))
            cdict['blue'].append((si, b, b))
            cdict['alpha'].append((si, a, a))
    
        newcmap = matplotlib.colors.LinearSegmentedColormap(name, cdict)
        plt.register_cmap(cmap=newcmap)
    
        return newcmap
    
    # calculate difference in loading between both networks
    loading_switches = abs(networkA.lines_t.p0.loc[networkA.snapshots[timestep]].to_frame())
    loading_switches.columns = ['switch']
    loading_noswitches = abs(networkB.lines_t.p0.loc[networkB.snapshots[timestep]].to_frame())
    loading_noswitches.columns = ['noswitch']
    diff_network = loading_switches.join(loading_noswitches)
    diff_network['noswitch'] = diff_network['noswitch'].fillna(diff_network['switch'])
    diff_network[networkA.snapshots[timestep]] = diff_network['switch']-diff_network['noswitch']
    
    # get switches
    new_buses = pd.Series(index=networkA.buses.index.values)
    new_buses.loc[set(networkA.buses.index.values)-set(networkB.buses.index.values)] = 0.1
    new_buses = new_buses.fillna(0)
    
    # plot network with difference in loading and shifted colormap
    loading = (diff_network.loc[:, networkA.snapshots[timestep]]/ \
                       (networkA.lines.s_nom)) * 100
    midpoint = 1 - max(loading)/(max(loading) + abs(min(loading)))
    shifted_cmap = shiftedColorMap(plt.cm.jet, midpoint=midpoint, name='shifted')             
    ll = networkA.plot(line_colors=loading, line_cmap=shifted_cmap,
                          title="Line loading", bus_sizes=new_buses, 
                          bus_colors='blue', line_widths=0.55)
    
    cb = plt.colorbar(ll[1])
    cb.set_label('Difference in line loading in % of s_nom')

def extension_overlay_network(network, filename=None, boundaries=[0,100]):
   
    cmap = plt.cm.jet
    
    overlay_network = network.copy()
    overlay_network.lines = overlay_network.lines[overlay_network.lines.s_nom_extendable == True]
    overlay_network.links = overlay_network.links[overlay_network.links.p_nom_extendable == True]
     
    array_line = [['Line'] * len(overlay_network.lines), overlay_network.lines.index]
    
    extension_lines = pd.Series((100*(overlay_network.lines.s_nom_opt - overlay_network.lines.s_nom_min) / overlay_network.lines.s_nom).data, index = array_line)

    array_link = [['Link'] * len(overlay_network.links), overlay_network.links.index]
    
    extension_links = pd.Series((100*overlay_network.links.p_nom_opt / (overlay_network.links.p_nom)).data, index = array_link)
    
    extension = extension_lines.append(extension_links)
    
    network.plot(line_colors = "grey",  bus_sizes = 0, line_widths = 0.55 )
    
    ll = overlay_network.plot(line_colors=extension, line_cmap=cmap, bus_sizes = 0, 
                      title="Optimized AC- and DC-line extension", line_widths=2)
    
    v = np.linspace(boundaries[0], boundaries[1], 101)
    cb = plt.colorbar(ll[1], boundaries=v,
                          ticks=v[0:101:10])
    cb_Link = plt.colorbar(ll[2], boundaries=v,
                          ticks=v[0:101:10])
    cb.set_clim(vmin=boundaries[0], vmax=boundaries[1])
    cb_Link.set_clim(vmin=boundaries[0], vmax=boundaries[1])
    cb_Link.remove()
    cb.set_label('line extension relative to s_nom in %')

    if filename is None:
        plt.show()
    else:
        plt.savefig(filename)
        plt.close()
        
def full_load_hours(network, boundaries=[0,4830], filename = None, two_cb = False):
    cmap = plt.cm.jet
    
    array_line = [['Line'] * len(network.lines), network.lines.index]
    
    load_lines = pd.Series(abs((network.lines_t.p0.sum()/ \
                   (network.lines.s_nom))).data, index = array_line)
    
    array_link = [['Link'] * len(network.links), network.links.index]
    
    load_links = pd.Series(abs((network.links_t.p0.sum()/ \
                   (network.links.p_nom))).data , index = array_link)
    
    load_hours = load_lines.append(load_links)
    
    
    ll = network.plot(line_colors=load_hours, line_cmap=cmap, bus_sizes = 0,
                      title="Full load-hours of lines", line_widths=2)
  
    if not boundaries:
        cb = plt.colorbar(ll[1])
        cb_Link = plt.colorbar(ll[2])
    elif boundaries:
        v = np.linspace(boundaries[0], boundaries[1], 101)
        
        cb_Link = plt.colorbar(ll[2], boundaries=v,
                          ticks=v[0:101:10])
        cb_Link.set_clim(vmin=boundaries[0], vmax=boundaries[1])
        
        cb = plt.colorbar(ll[1], boundaries=v,
                          ticks=v[0:101:10])
        cb.set_clim(vmin=boundaries[0], vmax=boundaries[1])
    
    if two_cb:
        cb_Link.set_label('Number of full-load hours of DC-lines')
        cb.set_label('Number of full-load hours of AC-lines')
        
    else:
        cb.set_label('Number of full-load hours')
    
    if filename is None:
        plt.show()
    else:
        plt.savefig(filename)
        plt.close()
    
def max_load(network, boundaries=[0,100], filename = None, two_cb = False):
    cmap_line = plt.cm.jet
    cmap_link = plt.cm.jet
    array_line = [['Line'] * len(network.lines), network.lines.index]
    
    
    load_lines = pd.Series((abs(network.lines_t.p0).max()/ \
                   (network.lines.s_nom)*100).data , index = array_line)
    
    array_link = [['Link'] * len(network.links), network.links.index]
    
    load_links = pd.Series((abs(network.links_t.p0.max()/ \
                   (network.links.p_nom)) *100).data , index = array_link)
    
    load_hours = load_lines.append(load_links)
    
    
    ll = network.plot(line_colors=load_hours,  line_cmap={'Line': cmap_line, 'Link':cmap_link}, bus_sizes =0,
                      title="Maximum of line loading", line_widths=2)
    
    if not boundaries:
        cb = plt.colorbar(ll[1])
        cb_Link = plt.colorbar(ll[2])
    elif boundaries:
        v1 = np.linspace(boundaries[0], boundaries[1], 101)
        v= np.linspace(boundaries[0], boundaries[1], 101)
        cb_Link = plt.colorbar(ll[2], boundaries=v1,
                          ticks=v[0:101:10])
        cb_Link.set_clim(vmin=boundaries[0], vmax=boundaries[1])
        
        cb = plt.colorbar(ll[1], boundaries=v,
                          ticks=v[0:101:10])
        cb.set_clim(vmin=boundaries[0], vmax=boundaries[1])
        
    if two_cb:
        #cb_Link.set_label('Maximum load of DC-lines %')
        cb.set_label('Maximum load of AC-lines %')
        
    else:
        cb.set_label('Maximum load in %')
    if filename is None:
        plt.show()
    else:
        plt.savefig(filename)
        plt.close()
        
def load_hours(network, min_load = 0.9, max_load = 1, boundaries = [0,8760]):
    cmap_line = plt.cm.jet
    cmap_link = plt.cm.jet
    array_line = [['Line'] * len(network.lines), network.lines.index]
     
    load_lines = pd.Series((
                    (abs(network.lines_t.p0[(abs(network.lines_t.p0)/network.lines.s_nom_opt >= min_load) &(abs(network.lines_t.p0)/network.lines.s_nom_opt <= max_load) ])\
                              / abs(network.lines_t.p0[(abs(network.lines_t.p0)/network.lines.s_nom_opt >= min_load) &(abs(network.lines_t.p0)/network.lines.s_nom_opt <= max_load)])).sum()
                    ).data, index = array_line)
    
    array_link = [['Link'] * len(network.links), network.links.index]
    
    load_links = pd.Series((
                    (abs(network.links_t.p0[(abs(network.links_t.p0)/network.links.p_nom_opt >= min_load) &(abs(network.links_t.p0)/network.links.p_nom_opt <= max_load) ])\
                              / abs(network.links_t.p0[(abs(network.links_t.p0)/network.links.p_nom_opt >= min_load) &(abs(network.links_t.p0)/network.links.p_nom_opt <= max_load)])).sum()
                    ).data, index = array_link)
                    
    load_hours = load_lines.append(load_links)
    
    
    ll = network.plot(line_colors=load_hours,  line_cmap={'Line': cmap_line, 'Link':cmap_link}, bus_sizes =0,
                      title="Number of hours with more then 90% load", line_widths=2)
  
    v1 = np.linspace(boundaries[0], boundaries[1], 101)
    v= np.linspace(boundaries[0], boundaries[1], 101)
    cb_Link = plt.colorbar(ll[2], boundaries=v1,
                          ticks=v[0:101:10])
    cb_Link.set_clim(vmin=boundaries[0], vmax=boundaries[1])
        
    cb = plt.colorbar(ll[1], boundaries=v,
                          ticks=v[0:101:10])
    cb.set_clim(vmin=boundaries[0], vmax=boundaries[1])
        
    cb.set_label('Number of hours')
    

 

def plot_residual_load(network):
    """ Plots residual load summed of all exisiting buses.

    Parameters
    ----------
    network : PyPSA network containter
    """

    renewables = network.generators[
                    network.generators.former_dispatch == 'variable']
    renewables_t = network.generators.p_nom[renewables.index] * \
                        network.generators_t.p_max_pu[renewables.index]
    load = network.loads_t.p_set.sum(axis=1)
    all_renew = renewables_t.sum(axis=1)
    residual_load = load - all_renew
    residual_load.plot(drawstyle='steps', lw=2, color='red', legend='residual load')
    # sorted curve
    sorted_residual_load = residual_load.sort_values(
                                ascending=False).reset_index()
    sorted_residual_load.plot(drawstyle='steps', lw=1.4, color='red')


def plot_stacked_gen(network, bus=None, resolution='GW', filename=None):
    """
    Plot stacked sum of generation grouped by carrier type
    
    
    Parameters
    ----------
    network : PyPSA network container
    bus: string
        Plot all generators at one specific bus. If none,
        sum is calulated for all buses
    resolution: string
        Unit for y-axis. Can be either GW/MW/KW

    Returns
    -------
    Plot 
    """
    if resolution == 'GW':
        reso_int = 1e3
    elif resolution == 'MW':
        reso_int = 1
    elif resolution == 'KW':
        reso_int = 0.001
        
    # sum for all buses
    if bus==None:
        non_slacks = network.generators_t.p.loc[
                :,
                network.generators.control != 'Slack']
        slacks = network.generators_t.p.loc[
                :,
                network.generators.control == 'Slack']
        if not slacks.empty:
            slacks = slacks.iloc[:,0].apply(lambda x: x if x > 0 else 0)
        p_by_carrier = (pd.concat([non_slacks, slacks], axis=1)
                          .groupby(network.generators.carrier, axis=1)
                          .sum())
        load = network.loads_t.p.sum(axis=1)
        if hasattr(network, 'foreign_trade'):
            trade_sum = network.foreign_trade.sum(axis=1)
            p_by_carrier['imports'] = trade_sum[trade_sum > 0]
            p_by_carrier['imports'] = p_by_carrier['imports'].fillna(0)
    # sum for a single bus
    elif bus is not None:
        filtered_gens = network.generators[network.generators['bus'] == bus]
        p_by_carrier = network.generators_t.p.\
                       groupby(filtered_gens.carrier, axis=1).abs().sum()
        filtered_load = network.loads[network.loads['bus'] == bus]
        load = network.loads_t.p[filtered_load.index]

    colors = coloring()
#    TODO: column reordering based on available columns

    fig,ax = plt.subplots(1,1)

    fig.set_size_inches(12,6)
    colors = [colors[col] for col in p_by_carrier.columns]
    if len(colors) == 1:
        colors = colors[0]
    (p_by_carrier/reso_int).plot(kind="area",ax=ax,linewidth=0,color=colors)
    (load/reso_int).plot(ax=ax, legend='load', lw=2, color='darkgrey', style='--')
    ax.legend(ncol=4,loc="upper left")

    ax.set_ylabel(resolution)
    ax.set_xlabel("")
    
    if filename is None:
        plt.show()
    else:
        plt.savefig(filename)
        plt.close()


def plot_gen_diff(networkA, networkB, leave_out_carriers=['geothermal', 'oil',
                                               'other_non_renewable', 
                                               'reservoir', 'waste']):
    """
    Plot difference in generation between two networks grouped by carrier type
    
    
    Parameters
    ----------
    networkA : PyPSA network container with switches
    networkB : PyPSA network container without switches
    leave_out_carriers : list of carriers to leave out (default to all small
    carriers)

    Returns
    -------
    Plot 
    """
    def gen_by_c(network):
        gen =  pd.concat([network.generators_t.p
                           [network.generators[network.generators.control!='Slack'].index], 
                           network.generators_t.p[network.generators[network.
                           generators.control=='Slack'].index].iloc[:,0].
                           apply(lambda x: x if x > 0 else 0)], axis=1).\
                           groupby(network.generators.carrier, axis=1).sum()
        return gen

    gen = gen_by_c(networkB)
    gen_switches = gen_by_c(networkA)
    diff = gen_switches-gen
    
    colors = coloring()
    diff.drop(leave_out_carriers, axis=1, inplace=True)
    colors = [colors[col] for col in diff.columns]
    
    plot = diff.plot(kind='line', color=colors, use_index=False)
    plot.legend(loc='upper left', ncol=5, prop={'size': 8})
    x = []
    for i in range(0, len(diff)):
        x.append(i)
    plt.xticks(x, x)
    plot.set_xlabel('Timesteps')
    plot.set_ylabel('Difference in Generation in MW')
    plot.set_title('Difference in Generation')
    plt.tight_layout()
    
def plot_voltage(network, boundaries=[]):
    """
    Plot voltage at buses as hexbin
    
    
    Parameters
    ----------
    network : PyPSA network container
    boundaries: list of 2 values, setting the lower and upper bound of colorbar

    Returns
    -------
    Plot 
    """
    
    x = np.array(network.buses['x'])
    y = np.array(network.buses['y'])
    
    alpha = np.array(network.buses_t.v_mag_pu.loc[network.snapshots[0]])
    
    fig,ax = plt.subplots(1,1)
    fig.set_size_inches(6,4)
    cmap = plt.cm.jet 
    if not boundaries:
        plt.hexbin(x, y, C=alpha, cmap=cmap, gridsize=100) 
        cb = plt.colorbar()
    elif boundaries:
        v = np.linspace(boundaries[0], boundaries[1], 101)
        norm = matplotlib.colors.BoundaryNorm(v, cmap.N)
        plt.hexbin(x, y, C=alpha, cmap=cmap, gridsize=100, norm=norm) 
        cb = plt.colorbar(boundaries=v, ticks=v[0:101:10], norm=norm)
        cb.set_clim(vmin=boundaries[0], vmax=boundaries[1])
    cb.set_label('Voltage Magnitude per unit of v_nom')
    
    network.plot(ax=ax,line_widths=pd.Series(0.5,network.lines.index), bus_sizes=0)
    plt.show()

def curtailment(network, carrier='wind', filename=None):
    
    p_by_carrier = network.generators_t.p.groupby(network.generators.carrier, axis=1).sum()
    capacity = network.generators.groupby("carrier").sum().at[carrier,"p_nom"]
    p_available = network.generators_t.p_max_pu.multiply(network.generators["p_nom"])
    p_available_by_carrier =p_available.groupby(network.generators.carrier, axis=1).sum()
    p_curtailed_by_carrier = p_available_by_carrier - p_by_carrier
    print(p_curtailed_by_carrier.sum())
    p_df = pd.DataFrame({carrier + " available" : p_available_by_carrier[carrier],
                         carrier + " dispatched" : p_by_carrier[carrier],
                         carrier + " curtailed" : p_curtailed_by_carrier[carrier]})
    
    p_df[carrier + " capacity"] = capacity
    p_df[carrier + " curtailed"][p_df[carrier + " curtailed"] < 0.] = 0.
    
    
    fig,ax = plt.subplots(1,1)
    fig.set_size_inches(12,6)
    p_df[[carrier + " dispatched",carrier + " curtailed"]].plot(kind="area",ax=ax,linewidth=3)
    p_df[[carrier + " available",carrier + " capacity"]].plot(ax=ax,linewidth=3)
    
    ax.set_xlabel("")
    ax.set_ylabel("Power [MW]")
    ax.set_ylim([0,capacity*1.1])
    ax.legend()
    if filename is None:
        plt.show()
    else:
        plt.savefig(filename)
        plt.close()
        
def storage_distribution(network, scaling=1, filename=None):
    """
    Plot storage distribution as circles on grid nodes

    Displays storage size and distribution in network.
    Parameters
    ----------
    network : PyPSA network container
        Holds topology of grid including results from powerflow analysis
    filename : str
        Specify filename
        If not given, figure will be show directly
    """

    storage_distribution = (network
            .storage_units.loc[:, 'p_nom_opt']
            .groupby(network.storage_units.bus)
            .sum().reindex(network.buses.index,fill_value=0.))

    fig,ax = plt.subplots(1,1)
    fig.set_size_inches(6,6)
<<<<<<< HEAD
=======
    
    msd_max = storage_distribution.max()
    msd_median = storage_distribution[storage_distribution!=0].median()
    msd_min = storage_distribution[storage_distribution > 1].min() 
    
    if msd_max != 0:
        LabelVal = int(log10(msd_max))
    else:
        LabelVal = 0        
    if LabelVal <0:
        LabelUnit = 'kW'
        msd_max, msd_median, msd_min = msd_max*1000, msd_median*1000, msd_min *1000
        storage_distribution = storage_distribution*1000
    elif LabelVal <3:
        LabelUnit = 'MW'
    else:
        LabelUnit = 'GW'
        msd_max, msd_median, msd_min = msd_max/1000, msd_median/1000, msd_min /1000
        storage_distribution = storage_distribution/1000
>>>>>>> 5dcd4c82

    if sum(storage_distribution) == 0:
         network.plot(bus_sizes=0,ax=ax,title="No storages")
    else:
<<<<<<< HEAD
         network.plot(
                 bus_sizes=storage_distribution,
                 ax=ax,
                 line_widths=0.3,
                 title="Storage distribution")

=======
         network.plot(bus_sizes=storage_distribution*scaling,ax=ax,line_widths=0.3,title="Storage distribution")
         

     
    # Here we create a legend:
    # we'll plot empty lists with the desired size and label
    for area in [msd_max, msd_median, msd_min]:
        plt.scatter([], [], c='white', s=area*scaling,
                    label='= ' +str(round(area,0)) + LabelUnit +' ')
    plt.legend(scatterpoints=1,  labelspacing=1, title='Storage size')

    
>>>>>>> 5dcd4c82
    if filename is None:
        plt.show()
    else:
        plt.savefig(filename)
        plt.close()

def storage_expansion(network, scaling=1, filename=None):
    """
    Plot storage distribution as circles on grid nodes

    Displays storage size and distribution in network.
    Parameters
    ----------
    network : PyPSA network container
        Holds topology of grid including results from powerflow analysis
    filename : str
        Specify filename
        If not given, figure will be show directly
    """
    
    stores = network.storage_units[network.storage_units.carrier=='extendable_storage']   
    storage_distribution = network.storage_units.p_nom_opt[stores.index].groupby(network.storage_units.bus).sum().reindex(network.buses.index,fill_value=0.)

    fig,ax = plt.subplots(1,1)
    fig.set_size_inches(6,6)
   
    msd_max = storage_distribution.max()
    msd_median = storage_distribution[storage_distribution!=0].median()
    msd_min = storage_distribution[storage_distribution > 1].min() 
    
    if msd_max != 0:
        LabelVal = int(log10(msd_max))
    else:
        LabelVal = 0        
    if LabelVal <0:
        LabelUnit = 'kW'
        msd_max, msd_median, msd_min = msd_max*1000, msd_median*1000, msd_min *1000
        storage_distribution = storage_distribution*1000
    elif LabelVal <3:
        LabelUnit = 'MW'
    else:
        LabelUnit = 'GW'
        msd_max, msd_median, msd_min = msd_max/1000, msd_median/1000, msd_min /1000
        storage_distribution = storage_distribution/1000
        
    if sum(storage_distribution) == 0:
         network.plot(bus_sizes=0,ax=ax,title="No extendable storage")
    else:
         network.plot(bus_sizes=storage_distribution*scaling,ax=ax,line_widths=0.3,title="Storage expansion distribution")
    
   
     
    # Here we create a legend:
    # we'll plot empty lists with the desired size and label
    for area in [msd_max, msd_median, msd_min]:
        plt.scatter([], [], c='white', s=area*scaling,
                    label='= ' +str(round(area,0)) + LabelUnit +' ')
    plt.legend(scatterpoints=1,  labelspacing=1, title='Storage size')
    
    
    if filename is None:
        plt.show()
    else:
        plt.savefig(filename)
        plt.close()

def gen_dist(network, techs=None, snapshot=0, n_cols=3,gen_size=0.2, filename=None):

    """
    Generation distribution
    ----------
    network : PyPSA network container
        Holds topology of grid including results from powerflow analysis
    techs : dict 
        type of technologies which shall be plotted
    snapshot : int
        snapshot
    n_cols : int 
        number of columns of the plot
    gen_size : num 
        size of generation bubbles at the buses
    filename : str
        Specify filename
        If not given, figure will be show directly
    """
    if techs is None:
        techs = network.generators.carrier.unique()
    else:
        techs = techs

    n_graphs = len(techs)
    n_cols = n_cols

    if n_graphs % n_cols == 0:
        n_rows = n_graphs // n_cols
    else:
        n_rows = n_graphs // n_cols + 1

    
    fig, axes = plt.subplots(nrows=n_rows, ncols=n_cols)

    size = 4

    fig.set_size_inches(size*n_cols,size*n_rows)

    for i,tech in enumerate(techs):
        i_row = i // n_cols
        i_col = i % n_cols
    
        ax = axes[i_row,i_col]
    
        gens = network.generators[network.generators.carrier == tech]
        gen_distribution = network.generators_t.p[gens.index].\
        loc[network.snapshots[snapshot]].groupby(network.generators.bus).sum().\
        reindex(network.buses.index,fill_value=0.)
    
    
        network.plot(ax=ax,bus_sizes=gen_size*gen_distribution, line_widths=0.1)
    
        ax.set_title(tech)
    if filename is None:
       plt.show()
    else:
       plt.savefig(filename)
       plt.close()

def gen_dist_diff(networkA, networkB, techs=None, snapshot=0, n_cols=3,gen_size=0.2, filename=None, buscmap=plt.cm.jet):

    """
    Difference in generation distribution
    Green/Yellow/Red colors mean that the generation at a location is bigger with switches 
    than without
    Blue colors mean that the generation at a location is smaller with switches
    than without
    ----------
    networkA : PyPSA network container
        Holds topology of grid with switches
        including results from powerflow analysis
    networkB : PyPSA network container
        Holds topology of grid without switches
        including results from powerflow analysis
    techs : dict 
        type of technologies which shall be plotted
    snapshot : int
        snapshot
    n_cols : int 
        number of columns of the plot
    gen_size : num 
        size of generation bubbles at the buses
    filename : str
        Specify filename
        If not given, figure will be show directly
    """
    if techs is None:
        techs = networkA.generators.carrier.unique()
    else:
        techs = techs

    n_graphs = len(techs)
    n_cols = n_cols

    if n_graphs % n_cols == 0:
        n_rows = n_graphs // n_cols
    else:
        n_rows = n_graphs // n_cols + 1

    
    fig, axes = plt.subplots(nrows=n_rows, ncols=n_cols)

    size = 4

    fig.set_size_inches(size*n_cols,size*n_rows)

    for i,tech in enumerate(techs):
        i_row = i // n_cols
        i_col = i % n_cols
    
        ax = axes[i_row,i_col]
    
        gensA = networkA.generators[networkA.generators.carrier == tech]
        gensB = networkB.generators[networkB.generators.carrier == tech]
        
        gen_distribution = networkA.generators_t.p[gensA.index].\
        loc[networkA.snapshots[snapshot]].groupby(networkA.generators.bus).sum().\
        reindex(networkA.buses.index,fill_value=0.) - networkB.generators_t.p[gensB.index].\
        loc[networkB.snapshots[snapshot]].groupby(networkB.generators.bus).sum().\
        reindex(networkB.buses.index,fill_value=0.)
    
        networkA.plot(ax=ax,bus_sizes=gen_size*abs(gen_distribution), 
                      bus_colors=gen_distribution, line_widths=0.1, bus_cmap=buscmap)
    
        ax.set_title(tech)

        
    if filename is None:
       plt.show()
    else:
       plt.savefig(filename)
       plt.close()

def gen_dist(network, techs=None, snapshot=1, n_cols=3,gen_size=0.2, filename=None):

    """
    Generation distribution

    ----------
    network : PyPSA network container
        Holds topology of grid including results from powerflow analysis
    techs : dict 
        type of technologies which shall be plotted
    snapshot : int
        snapshot
    n_cols : int 
        number of columns of the plot
    gen_size : num 
        size of generation bubbles at the buses
    filename : str
        Specify filename
        If not given, figure will be show directly
    """
    if techs is None:
        techs = network.generators.carrier.unique()
    else:
        techs = techs

    n_graphs = len(techs)
    n_cols = n_cols

    if n_graphs % n_cols == 0:
        n_rows = n_graphs // n_cols
    else:
        n_rows = n_graphs // n_cols + 1

    
    fig, axes = plt.subplots(nrows=n_rows, ncols=n_cols)

    size = 4

    fig.set_size_inches(size*n_cols,size*n_rows)

    for i,tech in enumerate(techs):
        i_row = i // n_cols
        i_col = i % n_cols
    
        ax = axes[i_row,i_col]
    
        gens = network.generators[network.generators.carrier == tech]
        gen_distribution = network.generators_t.p[gens.index].\
        loc[network.snapshots[snapshot]].groupby(network.generators.bus).sum().\
        reindex(network.buses.index,fill_value=0.)
        
    
    
        network.plot(ax=ax,bus_sizes=gen_size*gen_distribution, line_widths=0.1)
    
        ax.set_title(tech)
    if filename is None:
       plt.show()
    else:
       plt.savefig(filename)
       plt.close()
        

def nodal_gen_dispatch(network,scaling=False, techs= ['wind_onshore', 'solar'], filename=None):
    
    gens = network.generators[network.generators.carrier.isin(techs)]
    dispatch =network.generators_t.p[gens.index].mul(network.snapshot_weightings, axis=0).sum().groupby([network.generators.bus, network.generators.carrier]).sum() * network.snapshot_weightings[1]
    colors = coloring()
              
    subcolors={a:colors[a] for a in techs}#network.generators.carrier.unique()}
    
    if scaling is False:
        scaling=(1/dispatch.max())
    
    fig,ax = plt.subplots(1,1)
    network.plot(bus_sizes=dispatch*scaling, bus_colors=colors, line_widths=0.2, margin=0.01, ax=ax)
      
    fig.subplots_adjust(right=0.8)
    plt.subplots_adjust(wspace=0, hspace=0.001) 

    patchList = []
    for key in subcolors:
            data_key = mpatches.Patch(color=subcolors[key], label=key)
            patchList.append(data_key)
        
    ax.legend(handles=patchList, loc='upper left')  
    
    if filename is None:
        plt.show()
    else:
        plt.savefig(filename)
        plt.close()
    
    return

        
if __name__ == '__main__':
    pass<|MERGE_RESOLUTION|>--- conflicted
+++ resolved
@@ -486,18 +486,13 @@
         reso_int = 0.001
         
     # sum for all buses
-    if bus==None:
-        non_slacks = network.generators_t.p.loc[
-                :,
-                network.generators.control != 'Slack']
-        slacks = network.generators_t.p.loc[
-                :,
-                network.generators.control == 'Slack']
-        if not slacks.empty:
-            slacks = slacks.iloc[:,0].apply(lambda x: x if x > 0 else 0)
-        p_by_carrier = (pd.concat([non_slacks, slacks], axis=1)
-                          .groupby(network.generators.carrier, axis=1)
-                          .sum())
+    if bus==None:    
+        p_by_carrier =  pd.concat([network.generators_t.p
+                       [network.generators[network.generators.control!='Slack'].index], 
+                       network.generators_t.p[network.generators[network.
+                       generators.control=='Slack'].index].iloc[:,0].
+                       apply(lambda x: x if x > 0 else 0)], axis=1).\
+                       groupby(network.generators.carrier, axis=1).sum()
         load = network.loads_t.p.sum(axis=1)
         if hasattr(network, 'foreign_trade'):
             trade_sum = network.foreign_trade.sum(axis=1)
@@ -661,16 +656,12 @@
         Specify filename
         If not given, figure will be show directly
     """
-
-    storage_distribution = (network
-            .storage_units.loc[:, 'p_nom_opt']
-            .groupby(network.storage_units.bus)
-            .sum().reindex(network.buses.index,fill_value=0.))
+    
+    stores = network.storage_units   
+    storage_distribution = network.storage_units.p_nom_opt[stores.index].groupby(network.storage_units.bus).sum().reindex(network.buses.index,fill_value=0.)
 
     fig,ax = plt.subplots(1,1)
     fig.set_size_inches(6,6)
-<<<<<<< HEAD
-=======
     
     msd_max = storage_distribution.max()
     msd_median = storage_distribution[storage_distribution!=0].median()
@@ -690,19 +681,10 @@
         LabelUnit = 'GW'
         msd_max, msd_median, msd_min = msd_max/1000, msd_median/1000, msd_min /1000
         storage_distribution = storage_distribution/1000
->>>>>>> 5dcd4c82
 
     if sum(storage_distribution) == 0:
          network.plot(bus_sizes=0,ax=ax,title="No storages")
     else:
-<<<<<<< HEAD
-         network.plot(
-                 bus_sizes=storage_distribution,
-                 ax=ax,
-                 line_widths=0.3,
-                 title="Storage distribution")
-
-=======
          network.plot(bus_sizes=storage_distribution*scaling,ax=ax,line_widths=0.3,title="Storage distribution")
          
 
@@ -715,7 +697,6 @@
     plt.legend(scatterpoints=1,  labelspacing=1, title='Storage size')
 
     
->>>>>>> 5dcd4c82
     if filename is None:
         plt.show()
     else:
