--- conflicted
+++ resolved
@@ -158,15 +158,11 @@
         
     else:
         v = np.linspace(boundaries[0], boundaries[1], 101)
-
+        
     cb = plt.colorbar(ll[1], boundaries=v,
                       ticks=v[0:101:10])
 
-<<<<<<< HEAD
-=======
-   
->>>>>>> 7d2c95bf
-    cb.set_clim(vmin=boundaries[0], vmax=boundaries[1])
+      cb.set_clim(vmin=boundaries[0], vmax=boundaries[1])
 
     cb.set_label('Line loading in %')
 
