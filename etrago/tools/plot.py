--- conflicted
+++ resolved
@@ -888,13 +888,15 @@
         LabelVal = 0
     if LabelVal < 0:
         LabelUnit = 'kW'
-        msd_max, msd_median, msd_min = msd_max * 1000, msd_median * 1000, msd_min * 1000
+        msd_max, msd_median, msd_min = msd_max * \
+            1000, msd_median * 1000, msd_min * 1000
         storage_distribution = storage_distribution * 1000
     elif LabelVal < 3:
         LabelUnit = 'MW'
     else:
         LabelUnit = 'GW'
-        msd_max, msd_median, msd_min = msd_max / 1000, msd_median / 1000, msd_min / 1000
+        msd_max, msd_median, msd_min = msd_max / \
+            1000, msd_median / 1000, msd_min / 1000
         storage_distribution = storage_distribution / 1000
 
     if network.storage_units.p_nom_opt[sbatt].sum() < 1 & network.storage_units.p_nom_opt[shydr].sum() < 1:
@@ -1286,26 +1288,6 @@
 
     return
 
-<<<<<<< HEAD
-def nodal_gen(network,scaling=False,
-                       techs=['wind_onshore', 'solar', 'coal', 'gas', 'run_of_river', 'uranium'], filename=None):
-    gens = network.generators[network.generators.carrier.isin(techs)]
-    generation = network.generators.p_nom[gens.index].groupby(
-        [network.generators.bus, network.generators.carrier]).sum()
-    colors = coloring()
-
-    subcolors = {a: colors[a] for a in techs}  # network.generators.carrier.unique()}
-
-    if scaling is False:
-        scaling=(1/generation.max())
-
-    fig, ax = plt.subplots(1, 1)
-    network.plot(bus_sizes=generation*scaling, bus_colors=colors, line_widths=0.2, margin=0.01, ax=ax)
-
-    fig.subplots_adjust(right=0.8)
-    plt.subplots_adjust(wspace=0, hspace=0.001)
-
-=======
 def nodal_production_balance(
         network, 
         snapshot='all', 
@@ -1348,18 +1330,14 @@
             margin=0.01,
             ax=ax)
     
->>>>>>> 985edc6a
     patchList = []
     for key in subcolors:
         data_key = mpatches.Patch(color=subcolors[key], label=key)
         patchList.append(data_key)
-<<<<<<< HEAD
 
     ax.legend(handles=patchList, loc='upper left')
-
-    if filename is None:
-        plt.show()
-    else:
+    ax.autoscale()
+    if filename:
         plt.savefig(filename)
         plt.close()
 
@@ -1439,17 +1417,6 @@
         plt.close()
 
     return
-=======
->>>>>>> 985edc6a
-
-    ax.legend(handles=patchList, loc='upper left')
-    ax.autoscale()
-    if filename:
-        plt.savefig(filename)
-        plt.close()
-        
-    return 
-    
-    
+
 if __name__ == '__main__':
     pass