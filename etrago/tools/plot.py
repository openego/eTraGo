# -*- coding: utf-8 -*-
# Copyright 2016-2018  Flensburg University of Applied Sciences,
# Europa-Universität Flensburg,
# Centre for Sustainable Energy Systems,
# DLR-Institute for Networked Energy Systems

# This program is free software; you can redistribute it and/or
# modify it under the terms of the GNU Affero General Public License as
# published by the Free Software Foundation; either version 3 of the
# License, or (at your option) any later version.

# This program is distributed in the hope that it will be useful,
# but WITHOUT ANY WARRANTY; without even the implied warranty of
# MERCHANTABILITY or FITNESS FOR A PARTICULAR PURPOSE.  See the
# GNU Affero General Public License for more details.

# You should have received a copy of the GNU Affero General Public License
# along with this program.  If not, see <http://www.gnu.org/licenses/>.

# File description
"""
Plot.py defines functions necessary to plot results of eTraGo.
"""

import os
from matplotlib import pyplot as plt
import matplotlib.patches as mpatches
import matplotlib
import pandas as pd
import numpy as np
import time
from math import sqrt, log10

if 'READTHEDOCS' not in os.environ:
    from geoalchemy2.shape import to_shape

__copyright__ = ("Flensburg University of Applied Sciences, "
                 "Europa-Universität Flensburg, "
                 "Centre for Sustainable Energy Systems, "
                 "DLR-Institute for Networked Energy Systems")
__license__ = "GNU Affero General Public License Version 3 (AGPL-3.0)"
__author__ = "ulfmueller, MarlonSchlemminger, mariusves, lukasol"


def add_coordinates(network):
    """
    Add coordinates to nodes based on provided geom

    Parameters
    ----------
    network : PyPSA network container

    Returns
    -------
    Altered PyPSA network container ready for plotting
    """
    for idx, row in network.buses.iterrows():
        wkt_geom = to_shape(row['geom'])
        network.buses.loc[idx, 'x'] = wkt_geom.x
        network.buses.loc[idx, 'y'] = wkt_geom.y

    return network


def coloring():
    colors = {'biomass': 'green',
              'coal': 'k',
              'gas': 'orange',
              'eeg_gas': 'olive',
              'geothermal': 'purple',
              'lignite': 'brown',
              'oil': 'darkgrey',
              'other_non_renewable': 'pink',
              'reservoir': 'navy',
              'run_of_river': 'aqua',
              'pumped_storage': 'steelblue',
              'solar': 'yellow',
              'uranium': 'lime',
              'waste': 'sienna',
              'wind': 'blue',
              'wind_onshore': 'skyblue',
              'wind_offshore': 'cornflowerblue',
              'slack': 'pink',
              'load shedding': 'red',
              'nan': 'm',
              'imports': 'salmon',
              '': 'm'}
    return colors


def plot_line_loading(
        network,
        timesteps=range(1,2),
        filename=None,
        boundaries=[],
        arrows=False):
    """
    Plot line loading as color on lines

    Displays line loading relative to nominal capacity
    Parameters
    ----------
    network : PyPSA network container
        Holds topology of grid including results from powerflow analysis
    filename : str
        Specify filename
        If not given, figure will be show directly
    """
    # TODO: replace p0 by max(p0,p1) and analogously for q0
    # TODO: implement for all given snapshots

    # calculate relative line loading as S/S_nom
    # with S = sqrt(P^2 + Q^2)
    x = time.time()
    cmap = plt.cm.jet
    if network.lines_t.q0.empty:
        array_line = [['Line'] * len(network.lines), network.lines.index]

        loading_lines = pd.Series((network.lines_t.p0.mul(
            network.snapshot_weightings, axis=0).loc[network.snapshots[
            timesteps]].abs().sum() / (network.lines.s_nom)).data,
            index=array_line)

        load_lines_rel = (
            loading_lines / network.snapshot_weightings\
                            [network.snapshots[timesteps]].sum()) * 100

        array_link = [['Link'] * len(network.links), network.links.index]

        loading_links = pd.Series((network.links_t.p0.mul(
            network.snapshot_weightings, axis=0).loc[network.snapshots[
            timesteps]].abs().sum() / (network.links.p_nom)).data,
            index=array_link)

        load_links_rel = (
            loading_links /  network.snapshot_weightings\
                            [network.snapshots[timesteps]].sum())* 100

        loading = load_lines_rel.append(load_links_rel)

    else:
        loading = ((network.lines_t.p0.mul(network.snapshot_weightings, axis=0)
                    .loc[network.snapshots[timesteps]].abs().sum() ** 2 +
                    network.lines_t.q0.mul(network.snapshot_weightings, axis=0)
                    .loc[network.snapshots[timesteps]].abs().sum() ** 2).
                    apply(sqrt) /((network.lines.s_nom) 
                    * network.snapshots[timesteps].size)) * 100

    # do the plotting

    ll = network.plot(line_colors=loading, line_cmap=cmap,
                      title="Line loading", line_widths=0.55)
    # add colorbar, note mappable sliced from ll by [1]
    
    if not boundaries:
        v = np.linspace(min(loading), max(loading), 101)
        boundaries = [min(loading), max(loading)]
        
    else:
        v = np.linspace(boundaries[0], boundaries[1], 101)
        
    cb = plt.colorbar(ll[1], boundaries=v,
                      ticks=v[0:101:10])
<<<<<<< HEAD
    #cb_Link = plt.colorbar(ll[2], boundaries=v,
                           #ticks=v[0:101:10])
    cb.set_clim(vmin=boundaries[0], vmax=boundaries[1])
   # cb_Link.set_clim(vmin=boundaries[0], vmax=boundaries[1])
   # cb_Link.remove()
    
 
=======
   
    cb.set_clim(vmin=boundaries[0], vmax=boundaries[1])

>>>>>>> 8426404c
    cb.set_label('Line loading in %')

    if arrows:
        ax = plt.axes()
        path = ll[1].get_segments()
        x_coords_lines = np.zeros([len(path)])
        cmap = cmap
        colors = cmap(ll[1].get_array() / 100)
        for i in range(0, len(path)):
            x_coords_lines[i] = network.buses.loc[str(
                network.lines.iloc[i, 2]), 'x']
            color = colors[i]
            if (x_coords_lines[i] == path[i][0][0] and loading_c[i] >= 0):
                arrowprops = dict(arrowstyle="->", color=color)
            else:
                arrowprops = dict(arrowstyle="<-", color=color)
            ax.annotate(
                "",
                xy=abs(
                    (path[i][0] - path[i][1]) * 0.51 - path[i][0]),
                xytext=abs(
                    (path[i][0] - path[i][1]) * 0.49 - path[i][0]),
                arrowprops=arrowprops,
                size=10)

    if filename is None:
        plt.show()
    else:
        plt.savefig(filename)
        plt.close()

    y = time.time()
    z = (y - x) / 60
    print(z)


def plot_line_loading_diff(networkA, networkB, timestep=0):
    """
    Plot difference in line loading between two networks
    (with and without switches) as color on lines

    Positive values mean that line loading with switches is bigger than without
    Plot switches as small dots
    Parameters
    ----------
    networkA : PyPSA network container
        Holds topology of grid with switches
        including results from powerflow analysis
    networkB : PyPSA network container
        Holds topology of grid without switches
        including results from powerflow analysis
    filename : str
        Specify filename
        If not given, figure will be show directly
    timestep : int
        timestep to show, default is 0
    """

    # new colormap to make sure 0% difference has the same color in every plot
    def shiftedColorMap(
            cmap,
            start=0,
            midpoint=0.5,
            stop=1.0,
            name='shiftedcmap'):
        '''
        Function to offset the "center" of a colormap. Useful for
        data with a negative min and positive max and you want the
        middle of the colormap's dynamic range to be at zero

        Input
        -----
          cmap : The matplotlib colormap to be altered
          start : Offset from lowest point in the colormap's range.
              Defaults to 0.0 (no lower ofset). Should be between
              0.0 and `midpoint`.
          midpoint : The new center of the colormap. Defaults to
              0.5 (no shift). Should be between 0.0 and 1.0. In
              general, this should be  1 - vmax/(vmax + abs(vmin))
              For example if your data range from -15.0 to +5.0 and
              you want the center of the colormap at 0.0, `midpoint`
              should be set to  1 - 5/(5 + 15)) or 0.75
          stop : Offset from highets point in the colormap's range.
              Defaults to 1.0 (no upper ofset). Should be between
              `midpoint` and 1.0.
        '''
        cdict = {
            'red': [],
            'green': [],
            'blue': [],
            'alpha': []
        }

        # regular index to compute the colors
        reg_index = np.linspace(start, stop, 257)

        # shifted index to match the data
        shift_index = np.hstack([
            np.linspace(0.0, midpoint, 128, endpoint=False),
            np.linspace(midpoint, 1.0, 129, endpoint=True)
        ])

        for ri, si in zip(reg_index, shift_index):
            r, g, b, a = cmap(ri)

            cdict['red'].append((si, r, r))
            cdict['green'].append((si, g, g))
            cdict['blue'].append((si, b, b))
            cdict['alpha'].append((si, a, a))

        newcmap = matplotlib.colors.LinearSegmentedColormap(name, cdict)
        plt.register_cmap(cmap=newcmap)

        return newcmap

    # calculate difference in loading between both networks
    loading_switches = abs(
        networkA.lines_t.p0.mul(networkA.snapshot_weightings, axis=0).\
        loc[networkA.snapshots[timestep]].to_frame())
    loading_switches.columns = ['switch']
    loading_noswitches = abs(
        networkB.lines_t.p0.mul(networkB.snapshot_weightings, axis=0).\
        loc[networkB.snapshots[timestep]].to_frame())
    loading_noswitches.columns = ['noswitch']
    diff_network = loading_switches.join(loading_noswitches)
    diff_network['noswitch'] = diff_network['noswitch'].fillna(
        diff_network['switch'])
    diff_network[networkA.snapshots[timestep]] \
        = diff_network['switch'] - diff_network['noswitch']

    # get switches
    new_buses = pd.Series(index=networkA.buses.index.values)
    new_buses.loc[set(networkA.buses.index.values) -
                  set(networkB.buses.index.values)] = 0.1
    new_buses = new_buses.fillna(0)

    # plot network with difference in loading and shifted colormap
    loading = (diff_network.loc[:, networkA.snapshots[timestep]] /
               (networkA.lines.s_nom)) * 100
    midpoint = 1 - max(loading) / (max(loading) + abs(min(loading)))
    shifted_cmap = shiftedColorMap(
        plt.cm.jet, midpoint=midpoint, name='shifted')
    ll = networkA.plot(line_colors=loading, line_cmap=shifted_cmap,
                       title="Line loading", bus_sizes=new_buses,
                       bus_colors='blue', line_widths=0.55)

    cb = plt.colorbar(ll[1])
    cb.set_label('Difference in line loading in % of s_nom')


def extension_overlay_network(network, filename=None, boundaries=[0, 100]):

    cmap = plt.cm.jet

    overlay_network = network.copy()
    overlay_network.lines = overlay_network.lines[
                            overlay_network.lines.s_nom_extendable]
    overlay_network.links = overlay_network.links[
                            overlay_network.links.p_nom_extendable]

    array_line = [['Line'] * len(overlay_network.lines),
                  overlay_network.lines.index]

    extension_lines = pd.Series((100 *
                                 (overlay_network.lines.s_nom_opt -
                                  overlay_network.lines.s_nom_min) /
                                overlay_network.lines.s_nom).data,
                                index=array_line)

    array_link = [['Link'] * len(overlay_network.links),
                  overlay_network.links.index]

    extension_links = pd.Series((100 *
                                 overlay_network.links.p_nom_opt /
                                 (overlay_network.links.p_nom)).data,
                                index=array_link)

    extension = extension_lines.append(extension_links)

    network.plot(line_colors="grey", bus_sizes=0, line_widths=0.55)

    ll = overlay_network.plot(
        line_colors=extension,
        line_cmap=cmap,
        bus_sizes=0,
        title="Optimized AC- and DC-line extension",
        line_widths=2)

    v = np.linspace(boundaries[0], boundaries[1], 101)
    cb = plt.colorbar(ll[1], boundaries=v,
                      ticks=v[0:101:10])
    cb_Link = plt.colorbar(ll[2], boundaries=v,
                           ticks=v[0:101:10])
    cb.set_clim(vmin=boundaries[0], vmax=boundaries[1])
    cb_Link.set_clim(vmin=boundaries[0], vmax=boundaries[1])
    cb_Link.remove()
    cb.set_label('line extension relative to s_nom in %')

    if filename is None:
        plt.show()
    else:
        plt.savefig(filename)
        plt.close()


def full_load_hours(
        network,
        boundaries=[0, 4830],
        filename=None,
        two_cb=False):
    cmap = plt.cm.jet

    array_line = [['Line'] * len(network.lines), network.lines.index]

    load_lines = pd.Series(abs((network.lines_t.p0.mul(
                                network.snapshot_weightings, axis=0).sum() /
                                (network.lines.s_nom))).data, index=array_line)

    array_link = [['Link'] * len(network.links), network.links.index]

    load_links = pd.Series(abs((network.links_t.p0.mul(
                                network.snapshot_weightings, axis=0).sum() /
                                (network.links.p_nom))).data, index=array_link)

    load_hours = load_lines.append(load_links)

    ll = network.plot(line_colors=load_hours, line_cmap=cmap, bus_sizes=0,
                      title="Full load-hours of lines", line_widths=2)

    if not boundaries:
        cb = plt.colorbar(ll[1])
        cb_Link = plt.colorbar(ll[2])
    elif boundaries:
        v = np.linspace(boundaries[0], boundaries[1], 101)

        cb_Link = plt.colorbar(ll[2], boundaries=v,
                               ticks=v[0:101:10])
        cb_Link.set_clim(vmin=boundaries[0], vmax=boundaries[1])

        cb = plt.colorbar(ll[1], boundaries=v,
                          ticks=v[0:101:10])
        cb.set_clim(vmin=boundaries[0], vmax=boundaries[1])

    if two_cb:
        cb_Link.set_label('Number of full-load hours of DC-lines')
        cb.set_label('Number of full-load hours of AC-lines')

    else:
        cb.set_label('Number of full-load hours')

    if filename is None:
        plt.show()
    else:
        plt.savefig(filename)
        plt.close()


def max_load(network, boundaries=[0, 100], filename=None, two_cb=False):
    cmap_line = plt.cm.jet
    cmap_link = plt.cm.jet
    array_line = [['Line'] * len(network.lines), network.lines.index]

    load_lines = pd.Series((abs(network.lines_t.p0).max(
    ) / (network.lines.s_nom) * 100).data, index=array_line)

    array_link = [['Link'] * len(network.links), network.links.index]

    load_links = pd.Series((abs(network.links_t.p0.max(
    ) / (network.links.p_nom)) * 100).data, index=array_link)

    load_hours = load_lines.append(load_links)

    ll = network.plot(
        line_colors=load_hours,
        line_cmap={
            'Line': cmap_line,
            'Link': cmap_link},
        bus_sizes=0,
        title="Maximum of line loading",
        line_widths=2)

    if not boundaries:
        cb = plt.colorbar(ll[1])
        cb_Link = plt.colorbar(ll[2])
    elif boundaries:
        v1 = np.linspace(boundaries[0], boundaries[1], 101)
        v = np.linspace(boundaries[0], boundaries[1], 101)
        cb_Link = plt.colorbar(ll[2], boundaries=v1,
                               ticks=v[0:101:10])
        cb_Link.set_clim(vmin=boundaries[0], vmax=boundaries[1])

        cb = plt.colorbar(ll[1], boundaries=v,
                          ticks=v[0:101:10])
        cb.set_clim(vmin=boundaries[0], vmax=boundaries[1])

    if two_cb:
        # cb_Link.set_label('Maximum load of DC-lines %')
        cb.set_label('Maximum load of AC-lines %')

    else:
        cb.set_label('Maximum load in %')
    if filename is None:
        plt.show()
    else:
        plt.savefig(filename)
        plt.close()


def load_hours(network, min_load=0.9, max_load=1, boundaries=[0, 8760]):
    cmap_line = plt.cm.jet
    cmap_link = plt.cm.jet
    array_line = [['Line'] * len(network.lines), network.lines.index]

    load_lines = pd.Series(((abs(network.lines_t.p0[(
        abs(network.lines_t.p0.mul(network.snapshot_weightings, axis=0)) / 
        network.lines.s_nom_opt >= min_load) &
                                                    (
        abs(network.lines_t.p0.mul(network.snapshot_weightings, axis=0)) / 
        network.lines.s_nom_opt <= max_load)]) /
                            abs(network.lines_t.p0[(
                                abs(network.lines_t.p0) /
                                network.lines.s_nom_opt >= min_load) &
                                (abs(network.lines_t.p0) /
                                 network.lines.s_nom_opt <= max_load)]))
                            .sum()).data, index=array_line)

    array_link = [['Link'] * len(network.links), network.links.index]

    load_links = pd.Series(((abs(network.links_t.p0[(
        abs(network.links_t.p0.mul(network.snapshot_weightings, axis=0)) / 
        network.links.p_nom_opt >= min_load) &
                                                    (
        abs(network.links_t.p0.mul(network.snapshot_weightings, axis=0)) / 
        network.links.p_nom_opt <= max_load)]) /
                             abs(network.links_t.p0[(
                                abs(network.links_t.p0) /
                                network.links.p_nom_opt >= min_load) &
                                (abs(network.links_t.p0) /
                                 network.links.p_nom_opt <= max_load)]))
                            .sum()).data, index=array_link)

    load_hours = load_lines.append(load_links)

    ll = network.plot(
        line_colors=load_hours,
        line_cmap={
            'Line': cmap_line,
            'Link': cmap_link},
        bus_sizes=0,
        title="Number of hours with more then 90% load",
        line_widths=2)

    v1 = np.linspace(boundaries[0], boundaries[1], 101)
    v = np.linspace(boundaries[0], boundaries[1], 101)
    cb_Link = plt.colorbar(ll[2], boundaries=v1,
                           ticks=v[0:101:10])
    cb_Link.set_clim(vmin=boundaries[0], vmax=boundaries[1])

    cb = plt.colorbar(ll[1], boundaries=v,
                      ticks=v[0:101:10])
    cb.set_clim(vmin=boundaries[0], vmax=boundaries[1])

    cb.set_label('Number of hours')


def plot_residual_load(network):
    """ Plots residual load summed of all exisiting buses.

    Parameters
    ----------
    network : PyPSA network containter
    """

    renewables = network.generators[
        network.generators.former_dispatch == 'variable']
    renewables_t = network.generators.p_nom.mul(network.snapshot_weightings, 
                                                axis=0)[renewables.index] * \
        network.generators_t.p_max_pu[renewables.index]
    load = network.loads_t.p_set.mul(network.snapshot_weightings, axis=0).\
    sum(axis=1)
    all_renew = renewables_t.sum(axis=1)
    residual_load = load - all_renew
    residual_load.plot(
        drawstyle='steps',
        lw=2,
        color='red',
        legend='residual load')
    # sorted curve
    sorted_residual_load = residual_load.sort_values(
        ascending=False).reset_index()
    sorted_residual_load.plot(drawstyle='steps', lw=1.4, color='red')


def plot_stacked_gen(network, bus=None, resolution='GW', filename=None):
    """
    Plot stacked sum of generation grouped by carrier type


    Parameters
    ----------
    network : PyPSA network container
    bus: string
        Plot all generators at one specific bus. If none,
        sum is calulated for all buses
    resolution: string
        Unit for y-axis. Can be either GW/MW/KW

    Returns
    -------
    Plot
    """
    if resolution == 'GW':
        reso_int = 1e3
    elif resolution == 'MW':
        reso_int = 1
    elif resolution == 'KW':
        reso_int = 0.001

    # sum for all buses
    if bus is None:
        p_by_carrier = pd.concat([network.generators_t.p[network.generators
                         [network.generators.control != 'Slack'].index],
                         network.generators_t.p.mul(
                         network.snapshot_weightings, axis=0)
                         [network.generators[network.generators.control == 
                         'Slack'].index]
                         .iloc[:, 0].apply(lambda x: x if x > 0 else 0)],
                         axis=1)\
                         .groupby(network.generators.carrier, axis=1).sum()
        load = network.loads_t.p.sum(axis=1)
        if hasattr(network, 'foreign_trade'):
            trade_sum = network.foreign_trade.sum(axis=1)
            p_by_carrier['imports'] = trade_sum[trade_sum > 0]
            p_by_carrier['imports'] = p_by_carrier['imports'].fillna(0)
    # sum for a single bus
    elif bus is not None:
        filtered_gens = network.generators[network.generators['bus'] == bus]
        p_by_carrier = network.generators_t.p.mul(network.snapshot_weightings,
            axis=0).groupby(filtered_gens.carrier, axis=1).abs().sum()
        filtered_load = network.loads[network.loads['bus'] == bus]
        load = network.loads_t.p.mul(network.snapshot_weightings, axis=0)\
            [filtered_load.index]

    colors = coloring()
#    TODO: column reordering based on available columns

    fig, ax = plt.subplots(1, 1)

    fig.set_size_inches(12, 6)
    colors = [colors[col] for col in p_by_carrier.columns]
    if len(colors) == 1:
        colors = colors[0]
    (p_by_carrier / reso_int).plot(kind="area", ax=ax, linewidth=0,
                                   color=colors)
    (load / reso_int).plot(ax=ax, legend='load', lw=2, color='darkgrey',
                           style='--')
    ax.legend(ncol=4, loc="upper left")

    ax.set_ylabel(resolution)
    ax.set_xlabel("")

    if filename is None:
        plt.show()
    else:
        plt.savefig(filename)
        plt.close()


def plot_gen_diff(
    networkA,
    networkB,
    leave_out_carriers=[
        'geothermal',
        'oil',
        'other_non_renewable',
        'reservoir',
        'waste']):
    """
    Plot difference in generation between two networks grouped by carrier type


    Parameters
    ----------
    networkA : PyPSA network container with switches
    networkB : PyPSA network container without switches
    leave_out_carriers : list of carriers to leave out (default to all small
    carriers)

    Returns
    -------
    Plot
    """
    def gen_by_c(network):
        gen = pd.concat([network.generators_t.p.mul(
                        network.snapshot_weightings, axis=0)[network.generators
                        [network.generators.control != 'Slack'].index],
                        network.generators_t.p.mul(
                        network.snapshot_weightings, axis=0)[network.generators
                        [network. generators.control == 'Slack'].index]
                        .iloc[:, 0].apply(lambda x: x if x > 0 else 0)],
                        axis=1)\
                        .groupby(network.generators.carrier,axis=1).sum()
        return gen

    gen = gen_by_c(networkB)
    gen_switches = gen_by_c(networkA)
    diff = gen_switches - gen

    colors = coloring()
    diff.drop(leave_out_carriers, axis=1, inplace=True)
    colors = [colors[col] for col in diff.columns]

    plot = diff.plot(kind='line', color=colors, use_index=False)
    plot.legend(loc='upper left', ncol=5, prop={'size': 8})
    x = []
    for i in range(0, len(diff)):
        x.append(i)
    plt.xticks(x, x)
    plot.set_xlabel('Timesteps')
    plot.set_ylabel('Difference in Generation in MW')
    plot.set_title('Difference in Generation')
    plt.tight_layout()


def plot_voltage(network, boundaries=[]):
    """
    Plot voltage at buses as hexbin


    Parameters
    ----------
    network : PyPSA network container
    boundaries: list of 2 values, setting the lower and upper bound of colorbar

    Returns
    -------
    Plot
    """

    x = np.array(network.buses['x'])
    y = np.array(network.buses['y'])

    alpha = np.array(network.buses_t.v_mag_pu.loc[network.snapshots[0]])

    fig, ax = plt.subplots(1, 1)
    fig.set_size_inches(6, 4)
    cmap = plt.cm.jet
    if not boundaries:
        plt.hexbin(x, y, C=alpha, cmap=cmap, gridsize=100)
        cb = plt.colorbar()
    elif boundaries:
        v = np.linspace(boundaries[0], boundaries[1], 101)
        norm = matplotlib.colors.BoundaryNorm(v, cmap.N)
        plt.hexbin(x, y, C=alpha, cmap=cmap, gridsize=100, norm=norm)
        cb = plt.colorbar(boundaries=v, ticks=v[0:101:10], norm=norm)
        cb.set_clim(vmin=boundaries[0], vmax=boundaries[1])
    cb.set_label('Voltage Magnitude per unit of v_nom')

    network.plot(
        ax=ax, line_widths=pd.Series(0.5, network.lines.index), bus_sizes=0)
    plt.show()


def curtailment(network, carrier='solar', filename=None):

    p_by_carrier = network.generators_t.p.mul(network.snapshot_weightings,
    axis=0).groupby(network.generators.carrier, axis=1).sum()
    capacity = network.generators.groupby("carrier").sum().at[carrier, "p_nom"]
    p_available = network.generators_t.p_max_pu.mul(
    network.snapshot_weightings, axis=0).multiply(network.generators["p_nom"])
    p_available_by_carrier = p_available.groupby(
        network.generators.carrier, axis=1).sum()
    p_curtailed_by_carrier = p_available_by_carrier - p_by_carrier
    print(p_curtailed_by_carrier.sum())
    p_df = pd.DataFrame({carrier +
                         " available": p_available_by_carrier[carrier],
                         carrier +
                         " dispatched": p_by_carrier[carrier], carrier +
                         " curtailed": p_curtailed_by_carrier[carrier]})

    p_df[carrier + " capacity"] = capacity
    p_df[carrier + " curtailed"][p_df[carrier + " curtailed"] < 0.] = 0.

    fig, ax = plt.subplots(1, 1)
    fig.set_size_inches(12, 6)
    p_df[[carrier + " dispatched", carrier + " curtailed"]
         ].plot(kind="area", ax=ax, linewidth=3)
    p_df[[carrier + " available", carrier + " capacity"]
         ].plot(ax=ax, linewidth=3)

    ax.set_xlabel("")
    ax.set_ylabel("Power [MW]")
    ax.set_ylim([0, capacity * 1.1])
    ax.legend()
    if filename is None:
        plt.show()
    else:
        plt.savefig(filename)
        plt.close()


def storage_distribution(network, scaling=1, filename=None):
    """
    Plot storage distribution as circles on grid nodes

    Displays storage size and distribution in network.
    Parameters
    ----------
    network : PyPSA network container
        Holds topology of grid including results from powerflow analysis
    filename : str
        Specify filename
        If not given, figure will be show directly
    """

    stores = network.storage_units
    storage_distribution = network.storage_units.p_nom_opt[stores.index]\
            .groupby(network.storage_units.bus)\
            .sum().reindex(network.buses.index, fill_value=0.)

    fig, ax = plt.subplots(1, 1)
    fig.set_size_inches(6, 6)

    msd_max = storage_distribution.max()
    msd_median = storage_distribution[storage_distribution != 0].median()
    msd_min = storage_distribution[storage_distribution > 1].min()

    if msd_max != 0:
        LabelVal = int(log10(msd_max))
    else:
        LabelVal = 0
    if LabelVal < 0:
        LabelUnit = 'kW'
        msd_max, msd_median, msd_min = msd_max * \
            1000, msd_median * 1000, msd_min * 1000
        storage_distribution = storage_distribution * 1000
    elif LabelVal < 3:
        LabelUnit = 'MW'
    else:
        LabelUnit = 'GW'
        msd_max, msd_median, msd_min = msd_max / \
            1000, msd_median / 1000, msd_min / 1000
        storage_distribution = storage_distribution / 1000

    if sum(storage_distribution) == 0:
        network.plot(bus_sizes=0, ax=ax, title="No storages")
    else:
        network.plot(
            bus_sizes=storage_distribution * scaling,
            ax=ax,
            line_widths=0.3,
            title="Storage distribution")

    # Here we create a legend:
    # we'll plot empty lists with the desired size and label
    for area in [msd_max, msd_median, msd_min]:
        plt.scatter([], [], c='white', s=area * scaling,
                    label='= ' + str(round(area, 0)) + LabelUnit + ' ')
    plt.legend(scatterpoints=1, labelspacing=1, title='Storage size')

    if filename is None:
        plt.show()
    else:
        plt.savefig(filename)
        plt.close()


def storage_expansion(network, scaling=1, filename=None):
    """
    Plot storage distribution as circles on grid nodes

    Displays storage size and distribution in network.
    Parameters
    ----------
    network : PyPSA network container
        Holds topology of grid including results from powerflow analysis
    filename : str
        Specify filename
        If not given, figure will be show directly
    """

    stores = network.storage_units[network.storage_units.carrier ==
                                   'extendable_storage']
    storage_distribution =\
            network.storage_units.p_nom_opt[stores.index].groupby(
            network.storage_units.bus).sum().reindex(network.buses.index,
                                                     fill_value=0.)

    fig, ax = plt.subplots(1, 1)
    fig.set_size_inches(6, 6)

    msd_max = storage_distribution.max()
    msd_median = storage_distribution[storage_distribution != 0].median()
    msd_min = storage_distribution[storage_distribution > 1].min()

    if msd_max != 0:
        LabelVal = int(log10(msd_max))
    else:
        LabelVal = 0
    if LabelVal < 0:
        LabelUnit = 'kW'
        msd_max, msd_median, msd_min = msd_max * \
            1000, msd_median * 1000, msd_min * 1000
        storage_distribution = storage_distribution * 1000
    elif LabelVal < 3:
        LabelUnit = 'MW'
    else:
        LabelUnit = 'GW'
        msd_max, msd_median, msd_min = msd_max / \
            1000, msd_median / 1000, msd_min / 1000
        storage_distribution = storage_distribution / 1000

    if sum(storage_distribution) == 0:
        network.plot(bus_sizes=0, ax=ax, title="No extendable storage")
    else:
        network.plot(
            bus_sizes=storage_distribution * scaling,
            ax=ax,
            line_widths=0.3,
            title="Storage expansion distribution")

    # Here we create a legend:
    # we'll plot empty lists with the desired size and label
    for area in [msd_max, msd_median, msd_min]:
        plt.scatter([], [], c='white', s=area * scaling,
                    label='= ' + str(round(area, 0)) + LabelUnit + ' ')
    plt.legend(scatterpoints=1, labelspacing=1, title='Storage size')

    if filename is None:
        plt.show()
    else:
        plt.savefig(filename)
        plt.close()


def gen_dist(
        network,
        techs=None,
        snapshot=0,
        n_cols=3,
        gen_size=0.2,
        filename=None):
    """
    Generation distribution
    ----------
    network : PyPSA network container
        Holds topology of grid including results from powerflow analysis
    techs : dict
        type of technologies which shall be plotted
    snapshot : int
        snapshot
    n_cols : int
        number of columns of the plot
    gen_size : num
        size of generation bubbles at the buses
    filename : str
        Specify filename
        If not given, figure will be show directly
    """
    if techs is None:
        techs = network.generators.carrier.unique()
    else:
        techs = techs

    n_graphs = len(techs)
    n_cols = n_cols

    if n_graphs % n_cols == 0:
        n_rows = n_graphs // n_cols
    else:
        n_rows = n_graphs // n_cols + 1

    fig, axes = plt.subplots(nrows=n_rows, ncols=n_cols)

    size = 4

    fig.set_size_inches(size * n_cols, size * n_rows)

    for i, tech in enumerate(techs):
        i_row = i // n_cols
        i_col = i % n_cols

        ax = axes[i_row, i_col]

        gens = network.generators[network.generators.carrier == tech]
        gen_distribution = network.generators_t.p.mul(network.
                                    snapshot_weightings, axis=0)[gens.index].\
                                    loc[network.snapshots[snapshot]].groupby(
                                    network.generators.bus).sum().reindex(
                                     network.buses.index, fill_value=0.)

        network.plot(
            ax=ax,
            bus_sizes=gen_size *
            gen_distribution,
            line_widths=0.1)

        ax.set_title(tech)
    if filename is None:
        plt.show()
    else:
        plt.savefig(filename)
        plt.close()


def gen_dist_diff(
        networkA,
        networkB,
        techs=None,
        snapshot=0,
        n_cols=3,
        gen_size=0.2,
        filename=None,
        buscmap=plt.cm.jet):
    """
    Difference in generation distribution
    Green/Yellow/Red colors mean that the generation at a location
    is bigger with switches than without
    Blue colors mean that the generation at a location is smaller with switches
    than without
    ----------
    networkA : PyPSA network container
        Holds topology of grid with switches
        including results from powerflow analysis
    networkB : PyPSA network container
        Holds topology of grid without switches
        including results from powerflow analysis
    techs : dict
        type of technologies which shall be plotted
    snapshot : int
        snapshot
    n_cols : int
        number of columns of the plot
    gen_size : num
        size of generation bubbles at the buses
    filename : str
        Specify filename
        If not given, figure will be show directly
    """
    if techs is None:
        techs = networkA.generators.carrier.unique()
    else:
        techs = techs

    n_graphs = len(techs)
    n_cols = n_cols

    if n_graphs % n_cols == 0:
        n_rows = n_graphs // n_cols
    else:
        n_rows = n_graphs // n_cols + 1

    fig, axes = plt.subplots(nrows=n_rows, ncols=n_cols)

    size = 4

    fig.set_size_inches(size * n_cols, size * n_rows)

    for i, tech in enumerate(techs):
        i_row = i // n_cols
        i_col = i % n_cols

        ax = axes[i_row, i_col]

        gensA = networkA.generators[networkA.generators.carrier == tech]
        gensB = networkB.generators[networkB.generators.carrier == tech]

        gen_distribution =\
            networkA.generators_t.p.mul(networkA.snapshot_weightings, axis=0)\
            [gensA.index].loc[networkA.snapshots[snapshot]].groupby(
            networkA.generators.bus).sum().reindex(
            networkA.buses.index, fill_value=0.) -\
            networkB.generators_t.p.mul(networkB.snapshot_weightings, axis=0)\
            [gensB.index].loc[networkB.snapshots[snapshot]].groupby(
            networkB.generators.bus).sum().reindex(
            networkB.buses.index, fill_value=0.)

        networkA.plot(
            ax=ax,
            bus_sizes=gen_size * abs(gen_distribution),
            bus_colors=gen_distribution,
            line_widths=0.1,
            bus_cmap=buscmap)

        ax.set_title(tech)

    if filename is None:
        plt.show()
    else:
        plt.savefig(filename)
        plt.close()


def gen_dist(
        network,
        techs=None,
        snapshot=1,
        n_cols=3,
        gen_size=0.2,
        filename=None):
    """
    Generation distribution

    ----------
    network : PyPSA network container
        Holds topology of grid including results from powerflow analysis
    techs : dict
        type of technologies which shall be plotted
    snapshot : int
        snapshot
    n_cols : int
        number of columns of the plot
    gen_size : num
        size of generation bubbles at the buses
    filename : str
        Specify filename
        If not given, figure will be show directly
    """
    if techs is None:
        techs = network.generators.carrier.unique()
    else:
        techs = techs

    n_graphs = len(techs)
    n_cols = n_cols

    if n_graphs % n_cols == 0:
        n_rows = n_graphs // n_cols
    else:
        n_rows = n_graphs // n_cols + 1

    fig, axes = plt.subplots(nrows=n_rows, ncols=n_cols)

    size = 4

    fig.set_size_inches(size * n_cols, size * n_rows)

    for i, tech in enumerate(techs):
        i_row = i // n_cols
        i_col = i % n_cols

        ax = axes[i_row, i_col]

        gens = network.generators[network.generators.carrier == tech]
        gen_distribution = network.generators_t.p.mul(network.
                snapshot_weightings, axis=0)\
                [gens.index].loc[network.snapshots[snapshot]].groupby(
                        network.generators.bus).sum().reindex(
                                network.buses.index, fill_value=0.)

        network.plot(
            ax=ax,
            bus_sizes=gen_size * gen_distribution,
            line_widths=0.1)

        ax.set_title(tech)
    if filename is None:
        plt.show()
    else:
        plt.savefig(filename)
        plt.close()


def nodal_gen_dispatch(
        network,
        scaling=False,
        techs=['wind_onshore', 'solar'],
        filename=None):

    gens = network.generators[network.generators.carrier.isin(techs)]
    dispatch =\
            network.generators_t.p[gens.index].mul(network.snapshot_weightings,
            axis=0).sum().groupby(
            [network.generators.bus, network.generators.carrier]).sum()
    colors = coloring()

    # network.generators.carrier.unique()}
    subcolors = {a: colors[a] for a in techs}

    if scaling is False:
        scaling = (1 / dispatch.max())

    fig, ax = plt.subplots(1, 1)
    network.plot(
        bus_sizes=dispatch *
        scaling,
        bus_colors=colors,
        line_widths=0.2,
        margin=0.01,
        ax=ax)

    fig.subplots_adjust(right=0.8)
    plt.subplots_adjust(wspace=0, hspace=0.001)

    patchList = []
    for key in subcolors:
        data_key = mpatches.Patch(color=subcolors[key], label=key)
        patchList.append(data_key)

    ax.legend(handles=patchList, loc='upper left')

    if filename is None:
        plt.show()
    else:
        plt.savefig(filename)
        plt.close()

    return


if __name__ == '__main__':
    pass<|MERGE_RESOLUTION|>--- conflicted
+++ resolved
@@ -161,19 +161,10 @@
         
     cb = plt.colorbar(ll[1], boundaries=v,
                       ticks=v[0:101:10])
-<<<<<<< HEAD
-    #cb_Link = plt.colorbar(ll[2], boundaries=v,
-                           #ticks=v[0:101:10])
-    cb.set_clim(vmin=boundaries[0], vmax=boundaries[1])
-   # cb_Link.set_clim(vmin=boundaries[0], vmax=boundaries[1])
-   # cb_Link.remove()
-    
- 
-=======
+
    
     cb.set_clim(vmin=boundaries[0], vmax=boundaries[1])
 
->>>>>>> 8426404c
     cb.set_label('Line loading in %')
 
     if arrows:
