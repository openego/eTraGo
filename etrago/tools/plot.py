--- conflicted
+++ resolved
@@ -160,7 +160,7 @@
     ll = network.plot(line_colors=loading, line_cmap=cmap,
                       title="Line loading", line_widths=0.55)
     # add colorbar, note mappable sliced from ll by [1]
-    
+
     if not boundaries:
         v = np.linspace(min(loading), max(loading), 101)
         boundaries = [min(loading), max(loading)]
@@ -455,7 +455,6 @@
     if not boundaries:
         cb = plt.colorbar(ll[1])
         cb_Link = plt.colorbar(ll[2])
-        p
     elif boundaries:
         v = np.linspace(boundaries[0], boundaries[1], 101)
 
@@ -1177,6 +1176,7 @@
             ax=ax,
             bus_sizes=gen_size * gen_distribution,
             line_widths=0.1)
+
         ax.set_title(tech)
     if filename is None:
         plt.show()
@@ -1184,133 +1184,6 @@
         plt.savefig(filename)
         plt.close()
 
-            
-def plot_max_line_loading(network,filename=None):
-    """
-    Plot line loading as color on lines
-    Displays line loading relative to nominal capacity
-    Parameters
-    ----------
-    network : PyPSA network container
-    Holds topology of grid including results from powerflow analysis
-    filename : str
-    Specify filename
-    If not given, figure will be show directly"""
-    
-    # with S = sqrt(P^2 + Q^2)
-    
-    loading=[]
-    i=0
-    while(i<len(network.lines)):
-        if network.lines_t.q0.empty:
-            p = max(abs(network.lines_t.p0[network.lines_t.p0.keys()[i]]))
-            s_nom = network.lines.s_nom[network.lines_t.p0.keys()[i]]
-            
-            loading.append(p/s_nom*100)
-        else:
-            p = max(abs(network.lines_t.p0[network.lines_t.p0.keys()[i]]))
-            q = max(abs(network.lines_t.q0[network.lines_t.q0.keys()[i]]))
-            s_nom = network.lines.s_nom[network.lines_t.p0.keys()[i]]
-            
-            loading.append(sqrt(p**2+q**2)/s_nom*100)
-        i+=1
-                
-    # do the plotting
-    ll = network.plot(line_colors=loading, line_cmap=plt.cm.jet,
-                      title="Line maximum loading")
-
-    # add colorbar, note mappable sliced from ll by [1]
-    cb = plt.colorbar(ll[1])
-    cb.set_label('Line loading in %')
-    if filename is None:
-        plt.show()
-    else:
-        plt.savefig(filename)
-        plt.close()
-        
-        
-def plot_max_opt_line_loading_bench(network,filename=None):
-    
-    # For Benchmark calculation    
-    
-    """
-    Plot optimal line loading as color on lines
-    Displays line loading relative to nominal capacity
-    Parameters
-    ----------
-    network : PyPSA network container
-    Holds topology of grid including results from powerflow analysis
-    filename : str
-    Specify filename
-    If not given, figure will be show directly"""
-    
-    # with S = sqrt(P^2 + Q^2)
-    
-    loading=[]
-    i=0
-    while(i<len(network.lines)):
-        if network.lines_t.q0.empty:
-            p = max(abs(network.lines_t.p0[network.lines_t.p0.keys()[i]]))
-            s_nom = network.lines.s_nom_opt[network.lines_t.p0.keys()[i]]
-            
-            loading.append(p/s_nom*100)
-        else:
-            p = max(abs(network.lines_t.p0[network.lines_t.p0.keys()[i]]))
-            q = max(abs(network.lines_t.q0[network.lines_t.q0.keys()[i]]))
-            s_nom = network.lines.s_nom_opt[network.lines_t.p0.keys()[i]]
-            
-            loading.append(sqrt(p**2+q**2)/s_nom*100)
-        i+=1
-                
-    # do the plotting
-    ll = network.plot(line_colors=loading, line_cmap=plt.cm.jet,
-                      title="Line maximum loading")
-
-    # add colorbar, note mappable sliced from ll by [1]
-    cb = plt.colorbar(ll[1])
-    cb.set_label('Line loading in %')
-    if filename is None:
-        plt.show()
-    else:
-        plt.savefig(filename)
-        plt.close()
-        
-def plot_max_opt_line_loading(network,line_time,filename=None):
-    """
-    Plot optimal line loading as color on lines
-    Displays line loading relative to nominal capacity
-    Parameters
-    ----------
-    network : PyPSA network container
-        Holds topology of grid including results from powerflow analysis
-    filename : str
-        Specify filename
-        If not given, figure will be show directly
-    """
-    
-    # with S = sqrt(P^2 + Q^2)
-    loading=[]
-    i=0
-    while(i<len(network.lines)):
-        p = []
-        q = []
-        x=0
-        while(x<len(line_time)):
-            p.append(abs(network.lines_t.p0[network.lines_t.p0.keys()[i]].loc[network.snapshots[line_time[x]]]))
-            if network.lines_t.q0.empty:
-                q.append(0)
-            else:
-                q.append(abs(network.lines_t.q0[network.lines_t.q0.keys()[i]].loc[network.snapshots[line_time[x]]]))
-                
-            x+=1
-            
-        max_p = max(p)
-        max_q = max(q)
-            
-        s_nom = network.lines.s_nom_opt[network.lines_t.p0.keys()[i]]
-        loading.append(sqrt(max_p**2+max_q**2)/s_nom*100)
-            
-        i+=1
 
 def nodal_gen_dispatch(
         network,
@@ -1430,107 +1303,6 @@
         plt.savefig(filename)
         plt.close()
 
-        
-def transformers_distribution(network, filename=None):
-    """
-    Plot transformers distribution as circles on grid nodes
-    Displays storage size and distribution in network.
-    Parameters
-    ----------
-    network : PyPSA network container
-        Holds topology of grid including results from powerflow analysis
-    filename : str
-        Specify filename
-        If not given, figure will be show directly
-    """
-    
-    transformers = network.transformers   
-    transformers_distribution = (network.transformers.s_nom_opt-network.transformers.s_nom)[transformers.index].groupby(network.transformers.bus0).sum().reindex(network.buses.index,fill_value=0.)
-
-    fig,ax = plt.subplots(1,1)
-    fig.set_size_inches(6,6)
-   
-    if sum(transformers_distribution) == 0:
-         network.plot(bus_sizes=0,ax=ax,title="Transformers distribution")
-    else:
-         network.plot(bus_sizes=transformers_distribution,ax=ax,line_widths=0.3,title="Transformers distribution")
-    
-    if filename is None:
-        plt.show()
-    else:
-        plt.savefig(filename)
-        plt.close()
-                    
-                    
-def plot_dif_line_MW(network,filename=None):
-    """
-    Plot the addition capacity which are calculated for lines as color on lines
-    Displays addition capacity
-    Parameters
-    ----------
-    network : PyPSA network container
-        Holds topology of grid including results from powerflow analysis
-    filename : str
-        Specify filename
-        If not given, figure will be show directly
-    """    
-    
-    
-    dif=[]
-    i=0
-    while(i<len(network.lines)):
-        dif.append(network.lines.s_nom_opt[i]-network.lines.s_nom[i])            
-        i+=1
-
-    # do the plotting
-    ll = network.plot(line_colors=dif, line_cmap=plt.cm.jet,
-                      title="Line_distribution")
-
-    # add colorbar, note mappable sliced from ll by [1]
-    cb = plt.colorbar(ll[1])
-    cb.set_label('Delta S in MW')
-    if filename is None:
-        plt.show()
-    else:
-        plt.savefig(filename)
-        plt.close()    
-        
-
-def plot_dif_line_percent(network,filename=None):
-    """
-    Plot the addition capacity which are calculated for lines as color on lines
-    Displays addition capacity in percent
-    Parameters
-    ----------
-    network : PyPSA network container
-        Holds topology of grid including results from powerflow analysis
-    filename : str
-        Specify filename
-        If not given, figure will be show directly
-    """    
-    dif=[]
-    i=0
-    while(i<len(network.lines)):
-        dif_ = network.lines.s_nom_opt[i]-network.lines.s_nom[i]
-        if dif_ == 0:
-            dif.append(0)
-        else:
-            dif.append(round(dif_/network.lines.s_nom[i]*100))            
-        i+=1
-
-    # do the plotting
-    ll = network.plot(line_colors=dif, line_cmap=plt.cm.jet,
-                      title="Line_distribution in percent")
-
-    # add colorbar, note mappable sliced from ll by [1]
-    cb = plt.colorbar(ll[1])
-    cb.set_label('Delta S in %')
-    if filename is None:
-        plt.show()
-    else:
-        plt.savefig(filename)
-        plt.close()    
-
     return
 
 def nodal_production_balance(
@@ -1580,10 +1352,6 @@
         data_key = mpatches.Patch(color=subcolors[key], label=key)
         patchList.append(data_key)
 
-<<<<<<< HEAD
-
-
-=======
     ax.legend(handles=patchList, loc='upper left')
     ax.autoscale()
     if filename:
@@ -1592,7 +1360,6 @@
         
     return 
     
->>>>>>> 8932c1bc
     
 if __name__ == '__main__':
     pass