--- conflicted
+++ resolved
@@ -118,8 +118,6 @@
 
 
 def coloring():
-<<<<<<< HEAD
-=======
     """
     Return a dictionary with a color assign to each kind of carrier used in
     etrago.network. This is used for plotting porpuses.
@@ -131,7 +129,6 @@
 
     """
 
->>>>>>> 7983e517
     colors = {
         "load": "red",
         "DC": "blue",
@@ -197,11 +194,7 @@
         "battery": "blue",
         "pumped_hydro": "indigo",
         "BEV charger": "indigo",
-<<<<<<< HEAD
         "others": "dimgrey",
-=======
-        "BEV_charger": "indigo",
->>>>>>> 7983e517
     }
 
     return colors
@@ -1585,11 +1578,8 @@
                 & (network.links.length == row["length"])
             ]
         ).empty:
-<<<<<<< HEAD
+
             links_df = network.links.index[
-=======
-            l = network.links.index[
->>>>>>> 7983e517
                 (network.links.bus0 == row["bus1"])
                 & (network.links.bus1 == row["bus0"])
                 & (network.links.length == row["length"])
