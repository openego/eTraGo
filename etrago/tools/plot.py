# -*- coding: utf-8 -*-
## Copyright 2016-2018  Flensburg University of Applied Sciences,
##                      Europa-Universität Flensburg,
##                      Centre for Sustainable Energy Systems,
##                      DLR-Institute for Networked Energy Systems

## This program is free software; you can redistribute it and/or
## modify it under the terms of the GNU Affero General Public License as
## published by the Free Software Foundation; either version 3 of the
## License, or (at your option) any later version.

## This program is distributed in the hope that it will be useful,
## but WITHOUT ANY WARRANTY; without even the implied warranty of
## MERCHANTABILITY or FITNESS FOR A PARTICULAR PURPOSE.  See the
## GNU Affero General Public License for more details.

## You should have received a copy of the GNU Affero General Public License
## along with this program.  If not, see <http://www.gnu.org/licenses/>.

# File description
"""
Plot.py defines functions necessary to plot results of eTraGo.
"""

__copyright__ = "Flensburg University of Applied Sciences, Europa-Universität Flensburg, Centre for Sustainable Energy Systems, DLR-Institute for Networked Energy Systems"
__license__ = "GNU Affero General Public License Version 3 (AGPL-3.0)"
__author__ = "ulfmueller, MarlonSchlemminger, mariusves, lukasol"


import os
from matplotlib import pyplot as plt
import pandas as pd
import numpy as np
import time
import matplotlib
from math import sqrt, log10
if not 'READTHEDOCS' in os.environ:
    from geoalchemy2.shape import to_shape



def add_coordinates(network):
    """
    Add coordinates to nodes based on provided geom

    Parameters
    ----------
    network : PyPSA network container

    Returns
    -------
    Altered PyPSA network container ready for plotting
    """
    for idx, row in network.buses.iterrows():
        wkt_geom = to_shape(row['geom'])
        network.buses.loc[idx, 'x'] = wkt_geom.x
        network.buses.loc[idx, 'y'] = wkt_geom.y

    return network

<<<<<<< HEAD
def plot_line_loading(network, timestep=0, filename=None, boundaries=[],
=======
def coloring():
    colors = {'biomass':'green',
              'coal':'k',
              'gas':'orange',
              'eeg_gas':'olive',
              'geothermal':'purple',
              'lignite':'brown',
              'oil':'darkgrey',
              'other_non_renewable':'pink',
              'reservoir':'navy',
              'run_of_river':'aqua',
              'pumped_storage':'steelblue',
              'solar':'yellow',
              'uranium':'lime',
              'waste':'sienna',
              'wind':'blue',
              'wind_onshore':'skyblue',
              'wind_offshore':'brightblue',
              'slack':'pink',
              'load shedding': 'red',
              'nan':'m',
              'imports':'salmon',
              '':'m'}
    return colors
    
def plot_line_loading(network, timesteps=range(1,2), filename=None, boundaries=[],
>>>>>>> 5f0f69ce
                      arrows= False ):
    """
    Plot line loading as color on lines

    Displays line loading relative to nominal capacity
    Parameters
    ----------
    network : PyPSA network container
        Holds topology of grid including results from powerflow analysis
    filename : str
        Specify filename
        If not given, figure will be show directly
    """
    # TODO: replace p0 by max(p0,p1) and analogously for q0
    # TODO: implement for all given snapshots

    # calculate relative line loading as S/S_nom
    # with S = sqrt(P^2 + Q^2)
    x = time.time()
    cmap = plt.cm.jet
    if network.lines_t.q0.empty:
        array_line = [['Line'] * len(network.lines), network.lines.index]
<<<<<<< HEAD

        loading_lines = pd.Series(abs((network.lines_t.p0.loc[network.snapshots[timestep]]/ \
                   (network.lines.s_nom)) * 100).data, index = array_line)

        array_link = [['Link'] * len(network.links), network.links.index]

        loading_links = pd.Series(abs((network.links_t.p0.loc[network.snapshots[timestep]]/ \
                   (network.links.p_nom)) * 100).data, index = array_link)

        loading = loading_lines.append(loading_links)

    else:
         loading = ((network.lines_t.p0.loc[network.snapshots[timestep]] ** 2 +
                   network.lines_t.q0.loc[network.snapshots[timestep]] ** 2).\
                   apply(sqrt) / (network.lines.s_nom)) * 100
=======
    
        loading_lines = pd.Series((network.lines_t.p0.loc[network.snapshots[timesteps]].abs().sum()/ \
                   (network.lines.s_nom)).data, index = array_line)
                  
        load_lines_rel = (loading_lines/network.snapshots[timesteps].size)*100

    
        array_link = [['Link'] * len(network.links), network.links.index]
    
        loading_links = pd.Series((network.links_t.p0.loc[network.snapshots[timesteps]].abs().sum()/ \
                   (network.links.p_nom)).data, index = array_link)

        load_links_rel = (loading_links/network.snapshots[timesteps].size)*100

    
        loading = load_lines_rel.append(load_links_rel)
        
    else:
         loading = ((network.lines_t.p0.loc[network.snapshots[timesteps]].abs().sum() ** 2 +
                   network.lines_t.q0.loc[network.snapshots[timesteps]].abs().sum() ** 2).\
                   apply(sqrt) / ((network.lines.s_nom)*network.snapshots[timesteps].size)) * 100 
>>>>>>> 5f0f69ce

    # do the plotting

    ll = network.plot(line_colors=loading, line_cmap=cmap,
                      title="Line loading", line_widths=0.55)
    # add colorbar, note mappable sliced from ll by [1]

    if not boundaries:
        cb = plt.colorbar(ll[1])
    elif boundaries:
        v = np.linspace(boundaries[0], boundaries[1], 101)
        cb = plt.colorbar(ll[1], boundaries=v,
                          ticks=v[0:101:10])
        cb.set_clim(vmin=boundaries[0], vmax=boundaries[1])

    cb.set_label('Line loading in %')

    if arrows:
        ax = plt.axes()
        path = ll[1].get_segments()
        x_coords_lines = np.zeros([len(path)])
        cmap = cmap
        colors = cmap(ll[1].get_array()/100)
        for i in range(0, len(path)):
            x_coords_lines[i] = network.buses.loc[str(network.lines.iloc[i, 2]),'x']
            color = colors[i]
            if (x_coords_lines[i] == path[i][0][0] and loading_c[i] >= 0):
                arrowprops = dict(arrowstyle="->", color=color)
            else:
                arrowprops = dict(arrowstyle="<-", color=color)
            ax.annotate("",
                        xy=abs((path[i][0] - path[i][1]) * 0.51 - path[i][0]),
                        xytext=abs((path[i][0] - path[i][1]) * 0.49 - path[i][0]),
                        arrowprops=arrowprops,
                        size=10
                        )

    if filename is None:
        plt.show()
    else:
        plt.savefig(filename)
        plt.close()

    y = time.time()
    z = (y-x)/60
    print(z)


def plot_line_loading_diff(networkA, networkB, timestep=0):
    """
    Plot difference in line loading between two networks
    (with and without switches) as color on lines

    Positive values mean that line loading with switches is bigger than without
    Plot switches as small dots
    Parameters
    ----------
    networkA : PyPSA network container
        Holds topology of grid with switches
        including results from powerflow analysis
    networkB : PyPSA network container
        Holds topology of grid without switches
        including results from powerflow analysis
    filename : str
        Specify filename
        If not given, figure will be show directly
    timestep : int
        timestep to show, default is 0
    """

    # new colormap to make sure 0% difference has the same color in every plot
    def shiftedColorMap(cmap, start=0, midpoint=0.5, stop=1.0, name='shiftedcmap'):
        '''
        Function to offset the "center" of a colormap. Useful for
        data with a negative min and positive max and you want the
        middle of the colormap's dynamic range to be at zero

        Input
        -----
          cmap : The matplotlib colormap to be altered
          start : Offset from lowest point in the colormap's range.
              Defaults to 0.0 (no lower ofset). Should be between
              0.0 and `midpoint`.
          midpoint : The new center of the colormap. Defaults to
              0.5 (no shift). Should be between 0.0 and 1.0. In
              general, this should be  1 - vmax/(vmax + abs(vmin))
              For example if your data range from -15.0 to +5.0 and
              you want the center of the colormap at 0.0, `midpoint`
              should be set to  1 - 5/(5 + 15)) or 0.75
          stop : Offset from highets point in the colormap's range.
              Defaults to 1.0 (no upper ofset). Should be between
              `midpoint` and 1.0.
        '''
        cdict = {
            'red': [],
            'green': [],
            'blue': [],
            'alpha': []
        }

        # regular index to compute the colors
        reg_index = np.linspace(start, stop, 257)

        # shifted index to match the data
        shift_index = np.hstack([
            np.linspace(0.0, midpoint, 128, endpoint=False),
            np.linspace(midpoint, 1.0, 129, endpoint=True)
        ])

        for ri, si in zip(reg_index, shift_index):
            r, g, b, a = cmap(ri)

            cdict['red'].append((si, r, r))
            cdict['green'].append((si, g, g))
            cdict['blue'].append((si, b, b))
            cdict['alpha'].append((si, a, a))

        newcmap = matplotlib.colors.LinearSegmentedColormap(name, cdict)
        plt.register_cmap(cmap=newcmap)

        return newcmap

    # calculate difference in loading between both networks
    loading_switches = abs(networkA.lines_t.p0.loc[networkA.snapshots[timestep]].to_frame())
    loading_switches.columns = ['switch']
    loading_noswitches = abs(networkB.lines_t.p0.loc[networkB.snapshots[timestep]].to_frame())
    loading_noswitches.columns = ['noswitch']
    diff_network = loading_switches.join(loading_noswitches)
    diff_network['noswitch'] = diff_network['noswitch'].fillna(diff_network['switch'])
    diff_network[networkA.snapshots[timestep]] = diff_network['switch']-diff_network['noswitch']

    # get switches
    new_buses = pd.Series(index=networkA.buses.index.values)
    new_buses.loc[set(networkA.buses.index.values)-set(networkB.buses.index.values)] = 0.1
    new_buses = new_buses.fillna(0)

    # plot network with difference in loading and shifted colormap
    loading = (diff_network.loc[:, networkA.snapshots[timestep]]/ \
                       (networkA.lines.s_nom)) * 100
    midpoint = 1 - max(loading)/(max(loading) + abs(min(loading)))
    shifted_cmap = shiftedColorMap(plt.cm.jet, midpoint=midpoint, name='shifted')
    ll = networkA.plot(line_colors=loading, line_cmap=shifted_cmap,
                          title="Line loading", bus_sizes=new_buses,
                          bus_colors='blue', line_widths=0.55)

    cb = plt.colorbar(ll[1])
    cb.set_label('Difference in line loading in % of s_nom')

def extension_overlay_network(network, filename=None, boundaries=[0,100]):

    cmap = plt.cm.jet

    overlay_network = network.copy()
    overlay_network.lines = overlay_network.lines[overlay_network.lines.s_nom_extendable == True]
    overlay_network.links = overlay_network.links[overlay_network.links.p_nom_extendable == True]

    array_line = [['Line'] * len(overlay_network.lines), overlay_network.lines.index]

    extension_lines = pd.Series((100*(overlay_network.lines.s_nom_opt - overlay_network.lines.s_nom_min) / overlay_network.lines.s_nom).data, index = array_line)

    array_link = [['Link'] * len(overlay_network.links), overlay_network.links.index]

    extension_links = pd.Series((100*overlay_network.links.p_nom_opt / (overlay_network.links.p_nom)).data, index = array_link)

    extension = extension_lines.append(extension_links)

    network.plot(line_colors = "grey",  bus_sizes = 0, line_widths = 0.55 )

    ll = overlay_network.plot(line_colors=extension, line_cmap=cmap, bus_sizes = 0,
                      title="Optimized AC- and DC-line extension", line_widths=2)

    v = np.linspace(boundaries[0], boundaries[1], 101)
    cb = plt.colorbar(ll[1], boundaries=v,
                          ticks=v[0:101:10])
    cb_Link = plt.colorbar(ll[2], boundaries=v,
                          ticks=v[0:101:10])
    cb.set_clim(vmin=boundaries[0], vmax=boundaries[1])
    cb_Link.set_clim(vmin=boundaries[0], vmax=boundaries[1])
    cb_Link.remove()
    cb.set_label('line extension relative to s_nom in %')

    if filename is None:
        plt.show()
    else:
        plt.savefig(filename)
        plt.close()

def full_load_hours(network, boundaries=[0,4830], filename = None, two_cb = False):
    cmap = plt.cm.jet

    array_line = [['Line'] * len(network.lines), network.lines.index]

    load_lines = pd.Series(abs((network.lines_t.p0.sum()/ \
                   (network.lines.s_nom))).data, index = array_line)

    array_link = [['Link'] * len(network.links), network.links.index]

    load_links = pd.Series(abs((network.links_t.p0.sum()/ \
                   (network.links.p_nom))).data , index = array_link)

    load_hours = load_lines.append(load_links)


    ll = network.plot(line_colors=load_hours, line_cmap=cmap, bus_sizes = 0,
                      title="Full load-hours of lines", line_widths=2)

    if not boundaries:
        cb = plt.colorbar(ll[1])
        cb_Link = plt.colorbar(ll[2])
    elif boundaries:
        v = np.linspace(boundaries[0], boundaries[1], 101)

        cb_Link = plt.colorbar(ll[2], boundaries=v,
                          ticks=v[0:101:10])
        cb_Link.set_clim(vmin=boundaries[0], vmax=boundaries[1])

        cb = plt.colorbar(ll[1], boundaries=v,
                          ticks=v[0:101:10])
        cb.set_clim(vmin=boundaries[0], vmax=boundaries[1])

    if two_cb:
        cb_Link.set_label('Number of full-load hours of DC-lines')
        cb.set_label('Number of full-load hours of AC-lines')

    else:
        cb.set_label('Number of full-load hours')

    if filename is None:
        plt.show()
    else:
        plt.savefig(filename)
        plt.close()

def max_load(network, boundaries=[0,100], filename = None, two_cb = False):
    cmap_line = plt.cm.jet
    cmap_link = plt.cm.jet
    array_line = [['Line'] * len(network.lines), network.lines.index]


    load_lines = pd.Series((abs(network.lines_t.p0).max()/ \
                   (network.lines.s_nom)*100).data , index = array_line)

    array_link = [['Link'] * len(network.links), network.links.index]

    load_links = pd.Series((abs(network.links_t.p0.max()/ \
                   (network.links.p_nom)) *100).data , index = array_link)

    load_hours = load_lines.append(load_links)


    ll = network.plot(line_colors=load_hours,  line_cmap={'Line': cmap_line, 'Link':cmap_link}, bus_sizes =0,
                      title="Maximum of line loading", line_widths=2)

    if not boundaries:
        cb = plt.colorbar(ll[1])
        cb_Link = plt.colorbar(ll[2])
    elif boundaries:
        v1 = np.linspace(boundaries[0], boundaries[1], 101)
        v= np.linspace(boundaries[0], boundaries[1], 101)
        cb_Link = plt.colorbar(ll[2], boundaries=v1,
                          ticks=v[0:101:10])
        cb_Link.set_clim(vmin=boundaries[0], vmax=boundaries[1])

        cb = plt.colorbar(ll[1], boundaries=v,
                          ticks=v[0:101:10])
        cb.set_clim(vmin=boundaries[0], vmax=boundaries[1])

    if two_cb:
        #cb_Link.set_label('Maximum load of DC-lines %')
        cb.set_label('Maximum load of AC-lines %')

    else:
        cb.set_label('Maximum load in %')
    if filename is None:
        plt.show()
    else:
        plt.savefig(filename)
        plt.close()

def load_hours(network, min_load = 0.9, max_load = 1, boundaries = [0,8760]):
    cmap_line = plt.cm.jet
    cmap_link = plt.cm.jet
    array_line = [['Line'] * len(network.lines), network.lines.index]

    load_lines = pd.Series((
                    (abs(network.lines_t.p0[(abs(network.lines_t.p0)/network.lines.s_nom_opt >= min_load) &(abs(network.lines_t.p0)/network.lines.s_nom_opt <= max_load) ])\
                              / abs(network.lines_t.p0[(abs(network.lines_t.p0)/network.lines.s_nom_opt >= min_load) &(abs(network.lines_t.p0)/network.lines.s_nom_opt <= max_load)])).sum()
                    ).data, index = array_line)

    array_link = [['Link'] * len(network.links), network.links.index]

    load_links = pd.Series((
                    (abs(network.links_t.p0[(abs(network.links_t.p0)/network.links.p_nom_opt >= min_load) &(abs(network.links_t.p0)/network.links.p_nom_opt <= max_load) ])\
                              / abs(network.links_t.p0[(abs(network.links_t.p0)/network.links.p_nom_opt >= min_load) &(abs(network.links_t.p0)/network.links.p_nom_opt <= max_load)])).sum()
                    ).data, index = array_link)

    load_hours = load_lines.append(load_links)


    ll = network.plot(line_colors=load_hours,  line_cmap={'Line': cmap_line, 'Link':cmap_link}, bus_sizes =0,
                      title="Number of hours with more then 90% load", line_widths=2)

    v1 = np.linspace(boundaries[0], boundaries[1], 101)
    v= np.linspace(boundaries[0], boundaries[1], 101)
    cb_Link = plt.colorbar(ll[2], boundaries=v1,
                          ticks=v[0:101:10])
    cb_Link.set_clim(vmin=boundaries[0], vmax=boundaries[1])

    cb = plt.colorbar(ll[1], boundaries=v,
                          ticks=v[0:101:10])
    cb.set_clim(vmin=boundaries[0], vmax=boundaries[1])

    cb.set_label('Number of hours')




def plot_residual_load(network):
    """ Plots residual load summed of all exisiting buses.

    Parameters
    ----------
    network : PyPSA network containter
    """

    renewables = network.generators[
                    network.generators.former_dispatch == 'variable']
    renewables_t = network.generators.p_nom[renewables.index] * \
                        network.generators_t.p_max_pu[renewables.index]
    load = network.loads_t.p_set.sum(axis=1)
    all_renew = renewables_t.sum(axis=1)
    residual_load = load - all_renew
    residual_load.plot(drawstyle='steps', lw=2, color='red', legend='residual load')
    # sorted curve
    sorted_residual_load = residual_load.sort_values(
                                ascending=False).reset_index()
    sorted_residual_load.plot(drawstyle='steps', lw=1.4, color='red')


def plot_stacked_gen(network, bus=None, resolution='GW', filename=None):
    """
    Plot stacked sum of generation grouped by carrier type


    Parameters
    ----------
    network : PyPSA network container
    bus: string
        Plot all generators at one specific bus. If none,
        sum is calulated for all buses
    resolution: string
        Unit for y-axis. Can be either GW/MW/KW

    Returns
    -------
    Plot
    """
    if resolution == 'GW':
        reso_int = 1e3
    elif resolution == 'MW':
        reso_int = 1
    elif resolution == 'KW':
        reso_int = 0.001

    # sum for all buses
    if bus==None:
        p_by_carrier =  pd.concat([network.generators_t.p
                       [network.generators[network.generators.control!='Slack'].index],
                       network.generators_t.p[network.generators[network.
                       generators.control=='Slack'].index].iloc[:,0].
                       apply(lambda x: x if x > 0 else 0)], axis=1).\
                       groupby(network.generators.carrier, axis=1).sum()
        load = network.loads_t.p.sum(axis=1)
        if hasattr(network, 'foreign_trade'):
            trade_sum = network.foreign_trade.sum(axis=1)
            p_by_carrier['imports'] = trade_sum[trade_sum > 0]
            p_by_carrier['imports'] = p_by_carrier['imports'].fillna(0)
    # sum for a single bus
    elif bus is not None:
        filtered_gens = network.generators[network.generators['bus'] == bus]
        p_by_carrier = network.generators_t.p.\
                       groupby(filtered_gens.carrier, axis=1).abs().sum()
        filtered_load = network.loads[network.loads['bus'] == bus]
        load = network.loads_t.p[filtered_load.index]

    colors = coloring()
#    TODO: column reordering based on available columns

    fig,ax = plt.subplots(1,1)

    fig.set_size_inches(12,6)
    colors = [colors[col] for col in p_by_carrier.columns]
    if len(colors) == 1:
        colors = colors[0]
    (p_by_carrier/reso_int).plot(kind="area",ax=ax,linewidth=0,color=colors)
    (load/reso_int).plot(ax=ax, legend='load', lw=2, color='darkgrey', style='--')
    ax.legend(ncol=4,loc="upper left")

    ax.set_ylabel(resolution)
    ax.set_xlabel("")

    if filename is None:
        plt.show()
    else:
        plt.savefig(filename)
        plt.close()


def plot_gen_diff(networkA, networkB, leave_out_carriers=['geothermal', 'oil',
                                               'other_non_renewable',
                                               'reservoir', 'waste']):
    """
    Plot difference in generation between two networks grouped by carrier type


    Parameters
    ----------
    networkA : PyPSA network container with switches
    networkB : PyPSA network container without switches
    leave_out_carriers : list of carriers to leave out (default to all small
    carriers)

    Returns
    -------
    Plot
    """
    def gen_by_c(network):
        gen =  pd.concat([network.generators_t.p
                           [network.generators[network.generators.control!='Slack'].index],
                           network.generators_t.p[network.generators[network.
                           generators.control=='Slack'].index].iloc[:,0].
                           apply(lambda x: x if x > 0 else 0)], axis=1).\
                           groupby(network.generators.carrier, axis=1).sum()
        return gen

    gen = gen_by_c(networkB)
    gen_switches = gen_by_c(networkA)
    diff = gen_switches-gen
<<<<<<< HEAD

    colors = {'biomass':'green',
          'coal':'k',
          'gas':'orange',
          'eeg_gas':'olive',
          'geothermal':'purple',
          'lignite':'brown',
          'oil':'darkgrey',
          'other_non_renewable':'pink',
          'reservoir':'navy',
          'run_of_river':'aqua',
          'pumped_storage':'steelblue',
          'solar':'yellow',
          'uranium':'lime',
          'waste':'sienna',
          'wind':'skyblue',
          'slack':'pink',
          'load shedding': 'red',
          'nan':'m'}
=======
    
    colors = coloring()
>>>>>>> 5f0f69ce
    diff.drop(leave_out_carriers, axis=1, inplace=True)
    colors = [colors[col] for col in diff.columns]

    plot = diff.plot(kind='line', color=colors, use_index=False)
    plot.legend(loc='upper left', ncol=5, prop={'size': 8})
    x = []
    for i in range(0, len(diff)):
        x.append(i)
    plt.xticks(x, x)
    plot.set_xlabel('Timesteps')
    plot.set_ylabel('Difference in Generation in MW')
    plot.set_title('Difference in Generation')
    plt.tight_layout()

def plot_voltage(network, boundaries=[]):
    """
    Plot voltage at buses as hexbin


    Parameters
    ----------
    network : PyPSA network container
    boundaries: list of 2 values, setting the lower and upper bound of colorbar

    Returns
    -------
    Plot
    """

    x = np.array(network.buses['x'])
    y = np.array(network.buses['y'])

    alpha = np.array(network.buses_t.v_mag_pu.loc[network.snapshots[0]])

    fig,ax = plt.subplots(1,1)
    fig.set_size_inches(6,4)
    cmap = plt.cm.jet
    if not boundaries:
        plt.hexbin(x, y, C=alpha, cmap=cmap, gridsize=100)
        cb = plt.colorbar()
    elif boundaries:
        v = np.linspace(boundaries[0], boundaries[1], 101)
        norm = matplotlib.colors.BoundaryNorm(v, cmap.N)
        plt.hexbin(x, y, C=alpha, cmap=cmap, gridsize=100, norm=norm)
        cb = plt.colorbar(boundaries=v, ticks=v[0:101:10], norm=norm)
        cb.set_clim(vmin=boundaries[0], vmax=boundaries[1])
    cb.set_label('Voltage Magnitude per unit of v_nom')

    network.plot(ax=ax,line_widths=pd.Series(0.5,network.lines.index), bus_sizes=0)
    plt.show()

def curtailment(network, carrier='wind', filename=None):

    p_by_carrier = network.generators_t.p.groupby(network.generators.carrier, axis=1).sum()
    capacity = network.generators.groupby("carrier").sum().at[carrier,"p_nom"]
    p_available = network.generators_t.p_max_pu.multiply(network.generators["p_nom"])
    p_available_by_carrier =p_available.groupby(network.generators.carrier, axis=1).sum()
    p_curtailed_by_carrier = p_available_by_carrier - p_by_carrier
    print(p_curtailed_by_carrier.sum())
    p_df = pd.DataFrame({carrier + " available" : p_available_by_carrier[carrier],
                         carrier + " dispatched" : p_by_carrier[carrier],
                         carrier + " curtailed" : p_curtailed_by_carrier[carrier]})

    p_df[carrier + " capacity"] = capacity
    p_df[carrier + " curtailed"][p_df[carrier + " curtailed"] < 0.] = 0.


    fig,ax = plt.subplots(1,1)
    fig.set_size_inches(12,6)
    p_df[[carrier + " dispatched",carrier + " curtailed"]].plot(kind="area",ax=ax,linewidth=3)
    p_df[[carrier + " available",carrier + " capacity"]].plot(ax=ax,linewidth=3)

    ax.set_xlabel("")
    ax.set_ylabel("Power [MW]")
    ax.set_ylim([0,capacity*1.1])
    ax.legend()
    if filename is None:
        plt.show()
    else:
        plt.savefig(filename)
        plt.close()
<<<<<<< HEAD

def storage_distribution(network, filename=None):
=======
        
def storage_distribution(network, scaling=1, filename=None):
>>>>>>> 5f0f69ce
    """
    Plot storage distribution as circles on grid nodes

    Displays storage size and distribution in network.
    Parameters
    ----------
    network : PyPSA network container
        Holds topology of grid including results from powerflow analysis
    filename : str
        Specify filename
        If not given, figure will be show directly
    """

    stores = network.storage_units
    storage_distribution = network.storage_units.p_nom_opt[stores.index].groupby(network.storage_units.bus).sum().reindex(network.buses.index,fill_value=0.)

    fig,ax = plt.subplots(1,1)
    fig.set_size_inches(6,6)
<<<<<<< HEAD
=======
    
    msd_max = storage_distribution.max()
    msd_median = storage_distribution[storage_distribution!=0].median()
    msd_min = storage_distribution[storage_distribution > 1].min() 
    
    if msd_max != 0:
        LabelVal = int(log10(msd_max))
    else:
        LabelVal = 0        
    if LabelVal <0:
        LabelUnit = 'kW'
        msd_max, msd_median, msd_min = msd_max*1000, msd_median*1000, msd_min *1000
        storage_distribution = storage_distribution*1000
    elif LabelVal <3:
        LabelUnit = 'MW'
    else:
        LabelUnit = 'GW'
        msd_max, msd_median, msd_min = msd_max/1000, msd_median/1000, msd_min /1000
        storage_distribution = storage_distribution/1000
>>>>>>> 5f0f69ce

    if sum(storage_distribution) == 0:
         network.plot(bus_sizes=0,ax=ax,title="No storages")
    else:
<<<<<<< HEAD
         network.plot(bus_sizes=storage_distribution,ax=ax,line_widths=0.3,title="Storage distribution")

=======
         network.plot(bus_sizes=storage_distribution*scaling,ax=ax,line_widths=0.3,title="Storage distribution")
         

     
    # Here we create a legend:
    # we'll plot empty lists with the desired size and label
    for area in [msd_max, msd_median, msd_min]:
        plt.scatter([], [], c='white', s=area*scaling,
                    label='= ' +str(round(area,0)) + LabelUnit +' ')
    plt.legend(scatterpoints=1,  labelspacing=1, title='Storage size')

    
>>>>>>> 5f0f69ce
    if filename is None:
        plt.show()
    else:
        plt.savefig(filename)
        plt.close()

def storage_expansion(network, scaling=1, filename=None):
    """
    Plot storage distribution as circles on grid nodes

    Displays storage size and distribution in network.
    Parameters
    ----------
    network : PyPSA network container
        Holds topology of grid including results from powerflow analysis
    filename : str
        Specify filename
        If not given, figure will be show directly
    """

    stores = network.storage_units[network.storage_units.carrier=='extendable_storage']
    storage_distribution = network.storage_units.p_nom_opt[stores.index].groupby(network.storage_units.bus).sum().reindex(network.buses.index,fill_value=0.)

    fig,ax = plt.subplots(1,1)
    fig.set_size_inches(6,6)
<<<<<<< HEAD

    if sum(storage_distribution) == 0:
         network.plot(bus_sizes=0,ax=ax,title="No extendable storage")
    else:
         network.plot(bus_sizes=storage_distribution,ax=ax,line_widths=0.3,title="Storage expansion distribution")

=======
   
    msd_max = storage_distribution.max()
    msd_median = storage_distribution[storage_distribution!=0].median()
    msd_min = storage_distribution[storage_distribution > 1].min() 
    
    if msd_max != 0:
        LabelVal = int(log10(msd_max))
    else:
        LabelVal = 0        
    if LabelVal <0:
        LabelUnit = 'kW'
        msd_max, msd_median, msd_min = msd_max*1000, msd_median*1000, msd_min *1000
        storage_distribution = storage_distribution*1000
    elif LabelVal <3:
        LabelUnit = 'MW'
    else:
        LabelUnit = 'GW'
        msd_max, msd_median, msd_min = msd_max/1000, msd_median/1000, msd_min /1000
        storage_distribution = storage_distribution/1000
        
    if sum(storage_distribution) == 0:
         network.plot(bus_sizes=0,ax=ax,title="No extendable storage")
    else:
         network.plot(bus_sizes=storage_distribution*scaling,ax=ax,line_widths=0.3,title="Storage expansion distribution")
    
   
     
    # Here we create a legend:
    # we'll plot empty lists with the desired size and label
    for area in [msd_max, msd_median, msd_min]:
        plt.scatter([], [], c='white', s=area*scaling,
                    label='= ' +str(round(area,0)) + LabelUnit +' ')
    plt.legend(scatterpoints=1,  labelspacing=1, title='Storage size')
    
    
>>>>>>> 5f0f69ce
    if filename is None:
        plt.show()
    else:
        plt.savefig(filename)
        plt.close()

def gen_dist(network, techs=None, snapshot=0, n_cols=3,gen_size=0.2, filename=None):

    """
    Generation distribution
    ----------
    network : PyPSA network container
        Holds topology of grid including results from powerflow analysis
    techs : dict
        type of technologies which shall be plotted
    snapshot : int
        snapshot
    n_cols : int
        number of columns of the plot
    gen_size : num
        size of generation bubbles at the buses
    filename : str
        Specify filename
        If not given, figure will be show directly
    """
    if techs is None:
        techs = network.generators.carrier.unique()
    else:
        techs = techs

    n_graphs = len(techs)
    n_cols = n_cols

    if n_graphs % n_cols == 0:
        n_rows = n_graphs // n_cols
    else:
        n_rows = n_graphs // n_cols + 1


    fig, axes = plt.subplots(nrows=n_rows, ncols=n_cols)

    size = 4

    fig.set_size_inches(size*n_cols,size*n_rows)

    for i,tech in enumerate(techs):
        i_row = i // n_cols
        i_col = i % n_cols

        ax = axes[i_row,i_col]

        gens = network.generators[network.generators.carrier == tech]
        gen_distribution = network.generators_t.p[gens.index].\
        loc[network.snapshots[snapshot]].groupby(network.generators.bus).sum().\
        reindex(network.buses.index,fill_value=0.)


        network.plot(ax=ax,bus_sizes=gen_size*gen_distribution, line_widths=0.1)

        ax.set_title(tech)
    if filename is None:
       plt.show()
    else:
       plt.savefig(filename)
       plt.close()

def gen_dist_diff(networkA, networkB, techs=None, snapshot=0, n_cols=3,gen_size=0.2, filename=None, buscmap=plt.cm.jet):

    """
    Difference in generation distribution
    Green/Yellow/Red colors mean that the generation at a location is bigger with switches
    than without
    Blue colors mean that the generation at a location is smaller with switches
    than without
    ----------
    networkA : PyPSA network container
        Holds topology of grid with switches
        including results from powerflow analysis
    networkB : PyPSA network container
        Holds topology of grid without switches
        including results from powerflow analysis
    techs : dict
        type of technologies which shall be plotted
    snapshot : int
        snapshot
    n_cols : int
        number of columns of the plot
    gen_size : num
        size of generation bubbles at the buses
    filename : str
        Specify filename
        If not given, figure will be show directly
    """
    if techs is None:
        techs = networkA.generators.carrier.unique()
    else:
        techs = techs

    n_graphs = len(techs)
    n_cols = n_cols

    if n_graphs % n_cols == 0:
        n_rows = n_graphs // n_cols
    else:
        n_rows = n_graphs // n_cols + 1


    fig, axes = plt.subplots(nrows=n_rows, ncols=n_cols)

    size = 4

    fig.set_size_inches(size*n_cols,size*n_rows)

    for i,tech in enumerate(techs):
        i_row = i // n_cols
        i_col = i % n_cols

        ax = axes[i_row,i_col]

        gensA = networkA.generators[networkA.generators.carrier == tech]
        gensB = networkB.generators[networkB.generators.carrier == tech]

        gen_distribution = networkA.generators_t.p[gensA.index].\
        loc[networkA.snapshots[snapshot]].groupby(networkA.generators.bus).sum().\
        reindex(networkA.buses.index,fill_value=0.) - networkB.generators_t.p[gensB.index].\
        loc[networkB.snapshots[snapshot]].groupby(networkB.generators.bus).sum().\
        reindex(networkB.buses.index,fill_value=0.)

        networkA.plot(ax=ax,bus_sizes=gen_size*abs(gen_distribution),
                      bus_colors=gen_distribution, line_widths=0.1, bus_cmap=buscmap)

        ax.set_title(tech)


    if filename is None:
       plt.show()
    else:
       plt.savefig(filename)
       plt.close()

def gen_dist(network, techs=None, snapshot=1, n_cols=3,gen_size=0.2, filename=None):

    """
    Generation distribution

    ----------
    network : PyPSA network container
        Holds topology of grid including results from powerflow analysis
    techs : dict
        type of technologies which shall be plotted
    snapshot : int
        snapshot
    n_cols : int
        number of columns of the plot
    gen_size : num
        size of generation bubbles at the buses
    filename : str
        Specify filename
        If not given, figure will be show directly
    """
    if techs is None:
        techs = network.generators.carrier.unique()
    else:
        techs = techs

    n_graphs = len(techs)
    n_cols = n_cols

    if n_graphs % n_cols == 0:
        n_rows = n_graphs // n_cols
    else:
        n_rows = n_graphs // n_cols + 1


    fig, axes = plt.subplots(nrows=n_rows, ncols=n_cols)

    size = 4

    fig.set_size_inches(size*n_cols,size*n_rows)

    for i,tech in enumerate(techs):
        i_row = i // n_cols
        i_col = i % n_cols

        ax = axes[i_row,i_col]

        gens = network.generators[network.generators.carrier == tech]
        gen_distribution = network.generators_t.p[gens.index].\
        loc[network.snapshots[snapshot]].groupby(network.generators.bus).sum().\
        reindex(network.buses.index,fill_value=0.)



        network.plot(ax=ax,bus_sizes=gen_size*gen_distribution, line_widths=0.1)

        ax.set_title(tech)
    if filename is None:
       plt.show()
    else:
       plt.savefig(filename)
       plt.close()
<<<<<<< HEAD


=======
        

def nodal_gen_dispatch(network,scaling=False, techs= ['wind_onshore', 'solar'], filename=None):
    
    gens = network.generators[network.generators.carrier.isin(techs)]
    dispatch =network.generators_t.p[gens.index].mul(network.snapshot_weightings, axis=0).sum().groupby([network.generators.bus, network.generators.carrier]).sum() * network.snapshot_weightings[1]
    colors = coloring()
              
    subcolors={a:colors[a] for a in techs}#network.generators.carrier.unique()}
    
    if scaling is False:
        scaling=(1/dispatch.max())
    
    fig,ax = plt.subplots(1,1)
    network.plot(bus_sizes=dispatch*scaling, bus_colors=colors, line_widths=0.2, margin=0.01, ax=ax)
      
    fig.subplots_adjust(right=0.8)
    plt.subplots_adjust(wspace=0, hspace=0.001) 

    patchList = []
    for key in subcolors:
            data_key = mpatches.Patch(color=subcolors[key], label=key)
            patchList.append(data_key)
        
    ax.legend(handles=patchList, loc='upper left')  
    
    if filename is None:
        plt.show()
    else:
        plt.savefig(filename)
        plt.close()
    
    return

        
>>>>>>> 5f0f69ce
if __name__ == '__main__':
    pass<|MERGE_RESOLUTION|>--- conflicted
+++ resolved
@@ -58,9 +58,6 @@
 
     return network
 
-<<<<<<< HEAD
-def plot_line_loading(network, timestep=0, filename=None, boundaries=[],
-=======
 def coloring():
     colors = {'biomass':'green',
               'coal':'k',
@@ -87,7 +84,6 @@
     return colors
     
 def plot_line_loading(network, timesteps=range(1,2), filename=None, boundaries=[],
->>>>>>> 5f0f69ce
                       arrows= False ):
     """
     Plot line loading as color on lines
@@ -110,23 +106,6 @@
     cmap = plt.cm.jet
     if network.lines_t.q0.empty:
         array_line = [['Line'] * len(network.lines), network.lines.index]
-<<<<<<< HEAD
-
-        loading_lines = pd.Series(abs((network.lines_t.p0.loc[network.snapshots[timestep]]/ \
-                   (network.lines.s_nom)) * 100).data, index = array_line)
-
-        array_link = [['Link'] * len(network.links), network.links.index]
-
-        loading_links = pd.Series(abs((network.links_t.p0.loc[network.snapshots[timestep]]/ \
-                   (network.links.p_nom)) * 100).data, index = array_link)
-
-        loading = loading_lines.append(loading_links)
-
-    else:
-         loading = ((network.lines_t.p0.loc[network.snapshots[timestep]] ** 2 +
-                   network.lines_t.q0.loc[network.snapshots[timestep]] ** 2).\
-                   apply(sqrt) / (network.lines.s_nom)) * 100
-=======
     
         loading_lines = pd.Series((network.lines_t.p0.loc[network.snapshots[timesteps]].abs().sum()/ \
                    (network.lines.s_nom)).data, index = array_line)
@@ -148,7 +127,6 @@
          loading = ((network.lines_t.p0.loc[network.snapshots[timesteps]].abs().sum() ** 2 +
                    network.lines_t.q0.loc[network.snapshots[timesteps]].abs().sum() ** 2).\
                    apply(sqrt) / ((network.lines.s_nom)*network.snapshots[timesteps].size)) * 100 
->>>>>>> 5f0f69ce
 
     # do the plotting
 
@@ -165,7 +143,7 @@
         cb.set_clim(vmin=boundaries[0], vmax=boundaries[1])
 
     cb.set_label('Line loading in %')
-
+    
     if arrows:
         ax = plt.axes()
         path = ll[1].get_segments()
@@ -185,13 +163,13 @@
                         arrowprops=arrowprops,
                         size=10
                         )
-
+    
     if filename is None:
         plt.show()
     else:
         plt.savefig(filename)
         plt.close()
-
+    
     y = time.time()
     z = (y-x)/60
     print(z)
@@ -218,21 +196,21 @@
     timestep : int
         timestep to show, default is 0
     """
-
+    
     # new colormap to make sure 0% difference has the same color in every plot
     def shiftedColorMap(cmap, start=0, midpoint=0.5, stop=1.0, name='shiftedcmap'):
         '''
         Function to offset the "center" of a colormap. Useful for
         data with a negative min and positive max and you want the
         middle of the colormap's dynamic range to be at zero
-
+    
         Input
         -----
           cmap : The matplotlib colormap to be altered
           start : Offset from lowest point in the colormap's range.
               Defaults to 0.0 (no lower ofset). Should be between
               0.0 and `midpoint`.
-          midpoint : The new center of the colormap. Defaults to
+          midpoint : The new center of the colormap. Defaults to 
               0.5 (no shift). Should be between 0.0 and 1.0. In
               general, this should be  1 - vmax/(vmax + abs(vmin))
               For example if your data range from -15.0 to +5.0 and
@@ -248,29 +226,29 @@
             'blue': [],
             'alpha': []
         }
-
+    
         # regular index to compute the colors
         reg_index = np.linspace(start, stop, 257)
-
+    
         # shifted index to match the data
         shift_index = np.hstack([
-            np.linspace(0.0, midpoint, 128, endpoint=False),
+            np.linspace(0.0, midpoint, 128, endpoint=False), 
             np.linspace(midpoint, 1.0, 129, endpoint=True)
         ])
-
+    
         for ri, si in zip(reg_index, shift_index):
             r, g, b, a = cmap(ri)
-
+    
             cdict['red'].append((si, r, r))
             cdict['green'].append((si, g, g))
             cdict['blue'].append((si, b, b))
             cdict['alpha'].append((si, a, a))
-
+    
         newcmap = matplotlib.colors.LinearSegmentedColormap(name, cdict)
         plt.register_cmap(cmap=newcmap)
-
+    
         return newcmap
-
+    
     # calculate difference in loading between both networks
     loading_switches = abs(networkA.lines_t.p0.loc[networkA.snapshots[timestep]].to_frame())
     loading_switches.columns = ['switch']
@@ -279,47 +257,47 @@
     diff_network = loading_switches.join(loading_noswitches)
     diff_network['noswitch'] = diff_network['noswitch'].fillna(diff_network['switch'])
     diff_network[networkA.snapshots[timestep]] = diff_network['switch']-diff_network['noswitch']
-
+    
     # get switches
     new_buses = pd.Series(index=networkA.buses.index.values)
     new_buses.loc[set(networkA.buses.index.values)-set(networkB.buses.index.values)] = 0.1
     new_buses = new_buses.fillna(0)
-
+    
     # plot network with difference in loading and shifted colormap
     loading = (diff_network.loc[:, networkA.snapshots[timestep]]/ \
                        (networkA.lines.s_nom)) * 100
     midpoint = 1 - max(loading)/(max(loading) + abs(min(loading)))
-    shifted_cmap = shiftedColorMap(plt.cm.jet, midpoint=midpoint, name='shifted')
+    shifted_cmap = shiftedColorMap(plt.cm.jet, midpoint=midpoint, name='shifted')             
     ll = networkA.plot(line_colors=loading, line_cmap=shifted_cmap,
-                          title="Line loading", bus_sizes=new_buses,
+                          title="Line loading", bus_sizes=new_buses, 
                           bus_colors='blue', line_widths=0.55)
-
+    
     cb = plt.colorbar(ll[1])
     cb.set_label('Difference in line loading in % of s_nom')
 
 def extension_overlay_network(network, filename=None, boundaries=[0,100]):
-
+   
     cmap = plt.cm.jet
-
+    
     overlay_network = network.copy()
     overlay_network.lines = overlay_network.lines[overlay_network.lines.s_nom_extendable == True]
     overlay_network.links = overlay_network.links[overlay_network.links.p_nom_extendable == True]
-
+     
     array_line = [['Line'] * len(overlay_network.lines), overlay_network.lines.index]
-
+    
     extension_lines = pd.Series((100*(overlay_network.lines.s_nom_opt - overlay_network.lines.s_nom_min) / overlay_network.lines.s_nom).data, index = array_line)
 
     array_link = [['Link'] * len(overlay_network.links), overlay_network.links.index]
-
+    
     extension_links = pd.Series((100*overlay_network.links.p_nom_opt / (overlay_network.links.p_nom)).data, index = array_link)
-
+    
     extension = extension_lines.append(extension_links)
-
+    
     network.plot(line_colors = "grey",  bus_sizes = 0, line_widths = 0.55 )
-
-    ll = overlay_network.plot(line_colors=extension, line_cmap=cmap, bus_sizes = 0,
+    
+    ll = overlay_network.plot(line_colors=extension, line_cmap=cmap, bus_sizes = 0, 
                       title="Optimized AC- and DC-line extension", line_widths=2)
-
+    
     v = np.linspace(boundaries[0], boundaries[1], 101)
     cb = plt.colorbar(ll[1], boundaries=v,
                           ticks=v[0:101:10])
@@ -335,73 +313,73 @@
     else:
         plt.savefig(filename)
         plt.close()
-
+        
 def full_load_hours(network, boundaries=[0,4830], filename = None, two_cb = False):
     cmap = plt.cm.jet
-
+    
     array_line = [['Line'] * len(network.lines), network.lines.index]
-
+    
     load_lines = pd.Series(abs((network.lines_t.p0.sum()/ \
                    (network.lines.s_nom))).data, index = array_line)
-
+    
     array_link = [['Link'] * len(network.links), network.links.index]
-
+    
     load_links = pd.Series(abs((network.links_t.p0.sum()/ \
                    (network.links.p_nom))).data , index = array_link)
-
+    
     load_hours = load_lines.append(load_links)
-
-
+    
+    
     ll = network.plot(line_colors=load_hours, line_cmap=cmap, bus_sizes = 0,
                       title="Full load-hours of lines", line_widths=2)
-
+  
     if not boundaries:
         cb = plt.colorbar(ll[1])
         cb_Link = plt.colorbar(ll[2])
     elif boundaries:
         v = np.linspace(boundaries[0], boundaries[1], 101)
-
+        
         cb_Link = plt.colorbar(ll[2], boundaries=v,
                           ticks=v[0:101:10])
         cb_Link.set_clim(vmin=boundaries[0], vmax=boundaries[1])
-
+        
         cb = plt.colorbar(ll[1], boundaries=v,
                           ticks=v[0:101:10])
         cb.set_clim(vmin=boundaries[0], vmax=boundaries[1])
-
+    
     if two_cb:
         cb_Link.set_label('Number of full-load hours of DC-lines')
         cb.set_label('Number of full-load hours of AC-lines')
-
+        
     else:
         cb.set_label('Number of full-load hours')
-
+    
     if filename is None:
         plt.show()
     else:
         plt.savefig(filename)
         plt.close()
-
+    
 def max_load(network, boundaries=[0,100], filename = None, two_cb = False):
     cmap_line = plt.cm.jet
     cmap_link = plt.cm.jet
     array_line = [['Line'] * len(network.lines), network.lines.index]
-
-
+    
+    
     load_lines = pd.Series((abs(network.lines_t.p0).max()/ \
                    (network.lines.s_nom)*100).data , index = array_line)
-
+    
     array_link = [['Link'] * len(network.links), network.links.index]
-
+    
     load_links = pd.Series((abs(network.links_t.p0.max()/ \
                    (network.links.p_nom)) *100).data , index = array_link)
-
+    
     load_hours = load_lines.append(load_links)
-
-
+    
+    
     ll = network.plot(line_colors=load_hours,  line_cmap={'Line': cmap_line, 'Link':cmap_link}, bus_sizes =0,
                       title="Maximum of line loading", line_widths=2)
-
+    
     if not boundaries:
         cb = plt.colorbar(ll[1])
         cb_Link = plt.colorbar(ll[2])
@@ -411,15 +389,15 @@
         cb_Link = plt.colorbar(ll[2], boundaries=v1,
                           ticks=v[0:101:10])
         cb_Link.set_clim(vmin=boundaries[0], vmax=boundaries[1])
-
+        
         cb = plt.colorbar(ll[1], boundaries=v,
                           ticks=v[0:101:10])
         cb.set_clim(vmin=boundaries[0], vmax=boundaries[1])
-
+        
     if two_cb:
         #cb_Link.set_label('Maximum load of DC-lines %')
         cb.set_label('Maximum load of AC-lines %')
-
+        
     else:
         cb.set_label('Maximum load in %')
     if filename is None:
@@ -427,44 +405,44 @@
     else:
         plt.savefig(filename)
         plt.close()
-
+        
 def load_hours(network, min_load = 0.9, max_load = 1, boundaries = [0,8760]):
     cmap_line = plt.cm.jet
     cmap_link = plt.cm.jet
     array_line = [['Line'] * len(network.lines), network.lines.index]
-
+     
     load_lines = pd.Series((
                     (abs(network.lines_t.p0[(abs(network.lines_t.p0)/network.lines.s_nom_opt >= min_load) &(abs(network.lines_t.p0)/network.lines.s_nom_opt <= max_load) ])\
                               / abs(network.lines_t.p0[(abs(network.lines_t.p0)/network.lines.s_nom_opt >= min_load) &(abs(network.lines_t.p0)/network.lines.s_nom_opt <= max_load)])).sum()
                     ).data, index = array_line)
-
+    
     array_link = [['Link'] * len(network.links), network.links.index]
-
+    
     load_links = pd.Series((
                     (abs(network.links_t.p0[(abs(network.links_t.p0)/network.links.p_nom_opt >= min_load) &(abs(network.links_t.p0)/network.links.p_nom_opt <= max_load) ])\
                               / abs(network.links_t.p0[(abs(network.links_t.p0)/network.links.p_nom_opt >= min_load) &(abs(network.links_t.p0)/network.links.p_nom_opt <= max_load)])).sum()
                     ).data, index = array_link)
-
+                    
     load_hours = load_lines.append(load_links)
-
-
+    
+    
     ll = network.plot(line_colors=load_hours,  line_cmap={'Line': cmap_line, 'Link':cmap_link}, bus_sizes =0,
                       title="Number of hours with more then 90% load", line_widths=2)
-
+  
     v1 = np.linspace(boundaries[0], boundaries[1], 101)
     v= np.linspace(boundaries[0], boundaries[1], 101)
     cb_Link = plt.colorbar(ll[2], boundaries=v1,
                           ticks=v[0:101:10])
     cb_Link.set_clim(vmin=boundaries[0], vmax=boundaries[1])
-
+        
     cb = plt.colorbar(ll[1], boundaries=v,
                           ticks=v[0:101:10])
     cb.set_clim(vmin=boundaries[0], vmax=boundaries[1])
-
+        
     cb.set_label('Number of hours')
-
-
-
+    
+
+ 
 
 def plot_residual_load(network):
     """ Plots residual load summed of all exisiting buses.
@@ -491,8 +469,8 @@
 def plot_stacked_gen(network, bus=None, resolution='GW', filename=None):
     """
     Plot stacked sum of generation grouped by carrier type
-
-
+    
+    
     Parameters
     ----------
     network : PyPSA network container
@@ -504,7 +482,7 @@
 
     Returns
     -------
-    Plot
+    Plot 
     """
     if resolution == 'GW':
         reso_int = 1e3
@@ -512,11 +490,11 @@
         reso_int = 1
     elif resolution == 'KW':
         reso_int = 0.001
-
+        
     # sum for all buses
-    if bus==None:
+    if bus==None:    
         p_by_carrier =  pd.concat([network.generators_t.p
-                       [network.generators[network.generators.control!='Slack'].index],
+                       [network.generators[network.generators.control!='Slack'].index], 
                        network.generators_t.p[network.generators[network.
                        generators.control=='Slack'].index].iloc[:,0].
                        apply(lambda x: x if x > 0 else 0)], axis=1).\
@@ -549,7 +527,7 @@
 
     ax.set_ylabel(resolution)
     ax.set_xlabel("")
-
+    
     if filename is None:
         plt.show()
     else:
@@ -558,12 +536,12 @@
 
 
 def plot_gen_diff(networkA, networkB, leave_out_carriers=['geothermal', 'oil',
-                                               'other_non_renewable',
+                                               'other_non_renewable', 
                                                'reservoir', 'waste']):
     """
     Plot difference in generation between two networks grouped by carrier type
-
-
+    
+    
     Parameters
     ----------
     networkA : PyPSA network container with switches
@@ -573,11 +551,11 @@
 
     Returns
     -------
-    Plot
+    Plot 
     """
     def gen_by_c(network):
         gen =  pd.concat([network.generators_t.p
-                           [network.generators[network.generators.control!='Slack'].index],
+                           [network.generators[network.generators.control!='Slack'].index], 
                            network.generators_t.p[network.generators[network.
                            generators.control=='Slack'].index].iloc[:,0].
                            apply(lambda x: x if x > 0 else 0)], axis=1).\
@@ -587,33 +565,11 @@
     gen = gen_by_c(networkB)
     gen_switches = gen_by_c(networkA)
     diff = gen_switches-gen
-<<<<<<< HEAD
-
-    colors = {'biomass':'green',
-          'coal':'k',
-          'gas':'orange',
-          'eeg_gas':'olive',
-          'geothermal':'purple',
-          'lignite':'brown',
-          'oil':'darkgrey',
-          'other_non_renewable':'pink',
-          'reservoir':'navy',
-          'run_of_river':'aqua',
-          'pumped_storage':'steelblue',
-          'solar':'yellow',
-          'uranium':'lime',
-          'waste':'sienna',
-          'wind':'skyblue',
-          'slack':'pink',
-          'load shedding': 'red',
-          'nan':'m'}
-=======
     
     colors = coloring()
->>>>>>> 5f0f69ce
     diff.drop(leave_out_carriers, axis=1, inplace=True)
     colors = [colors[col] for col in diff.columns]
-
+    
     plot = diff.plot(kind='line', color=colors, use_index=False)
     plot.legend(loc='upper left', ncol=5, prop={'size': 8})
     x = []
@@ -624,12 +580,12 @@
     plot.set_ylabel('Difference in Generation in MW')
     plot.set_title('Difference in Generation')
     plt.tight_layout()
-
+    
 def plot_voltage(network, boundaries=[]):
     """
     Plot voltage at buses as hexbin
-
-
+    
+    
     Parameters
     ----------
     network : PyPSA network container
@@ -637,33 +593,33 @@
 
     Returns
     -------
-    Plot
-    """
-
+    Plot 
+    """
+    
     x = np.array(network.buses['x'])
     y = np.array(network.buses['y'])
-
+    
     alpha = np.array(network.buses_t.v_mag_pu.loc[network.snapshots[0]])
-
+    
     fig,ax = plt.subplots(1,1)
     fig.set_size_inches(6,4)
-    cmap = plt.cm.jet
+    cmap = plt.cm.jet 
     if not boundaries:
-        plt.hexbin(x, y, C=alpha, cmap=cmap, gridsize=100)
+        plt.hexbin(x, y, C=alpha, cmap=cmap, gridsize=100) 
         cb = plt.colorbar()
     elif boundaries:
         v = np.linspace(boundaries[0], boundaries[1], 101)
         norm = matplotlib.colors.BoundaryNorm(v, cmap.N)
-        plt.hexbin(x, y, C=alpha, cmap=cmap, gridsize=100, norm=norm)
+        plt.hexbin(x, y, C=alpha, cmap=cmap, gridsize=100, norm=norm) 
         cb = plt.colorbar(boundaries=v, ticks=v[0:101:10], norm=norm)
         cb.set_clim(vmin=boundaries[0], vmax=boundaries[1])
     cb.set_label('Voltage Magnitude per unit of v_nom')
-
+    
     network.plot(ax=ax,line_widths=pd.Series(0.5,network.lines.index), bus_sizes=0)
     plt.show()
 
 def curtailment(network, carrier='wind', filename=None):
-
+    
     p_by_carrier = network.generators_t.p.groupby(network.generators.carrier, axis=1).sum()
     capacity = network.generators.groupby("carrier").sum().at[carrier,"p_nom"]
     p_available = network.generators_t.p_max_pu.multiply(network.generators["p_nom"])
@@ -673,16 +629,16 @@
     p_df = pd.DataFrame({carrier + " available" : p_available_by_carrier[carrier],
                          carrier + " dispatched" : p_by_carrier[carrier],
                          carrier + " curtailed" : p_curtailed_by_carrier[carrier]})
-
+    
     p_df[carrier + " capacity"] = capacity
     p_df[carrier + " curtailed"][p_df[carrier + " curtailed"] < 0.] = 0.
-
-
+    
+    
     fig,ax = plt.subplots(1,1)
     fig.set_size_inches(12,6)
     p_df[[carrier + " dispatched",carrier + " curtailed"]].plot(kind="area",ax=ax,linewidth=3)
     p_df[[carrier + " available",carrier + " capacity"]].plot(ax=ax,linewidth=3)
-
+    
     ax.set_xlabel("")
     ax.set_ylabel("Power [MW]")
     ax.set_ylim([0,capacity*1.1])
@@ -692,13 +648,8 @@
     else:
         plt.savefig(filename)
         plt.close()
-<<<<<<< HEAD
-
-def storage_distribution(network, filename=None):
-=======
         
 def storage_distribution(network, scaling=1, filename=None):
->>>>>>> 5f0f69ce
     """
     Plot storage distribution as circles on grid nodes
 
@@ -711,14 +662,12 @@
         Specify filename
         If not given, figure will be show directly
     """
-
-    stores = network.storage_units
+    
+    stores = network.storage_units   
     storage_distribution = network.storage_units.p_nom_opt[stores.index].groupby(network.storage_units.bus).sum().reindex(network.buses.index,fill_value=0.)
 
     fig,ax = plt.subplots(1,1)
     fig.set_size_inches(6,6)
-<<<<<<< HEAD
-=======
     
     msd_max = storage_distribution.max()
     msd_median = storage_distribution[storage_distribution!=0].median()
@@ -738,15 +687,10 @@
         LabelUnit = 'GW'
         msd_max, msd_median, msd_min = msd_max/1000, msd_median/1000, msd_min /1000
         storage_distribution = storage_distribution/1000
->>>>>>> 5f0f69ce
 
     if sum(storage_distribution) == 0:
          network.plot(bus_sizes=0,ax=ax,title="No storages")
     else:
-<<<<<<< HEAD
-         network.plot(bus_sizes=storage_distribution,ax=ax,line_widths=0.3,title="Storage distribution")
-
-=======
          network.plot(bus_sizes=storage_distribution*scaling,ax=ax,line_widths=0.3,title="Storage distribution")
          
 
@@ -759,7 +703,6 @@
     plt.legend(scatterpoints=1,  labelspacing=1, title='Storage size')
 
     
->>>>>>> 5f0f69ce
     if filename is None:
         plt.show()
     else:
@@ -779,20 +722,12 @@
         Specify filename
         If not given, figure will be show directly
     """
-
-    stores = network.storage_units[network.storage_units.carrier=='extendable_storage']
+    
+    stores = network.storage_units[network.storage_units.carrier=='extendable_storage']   
     storage_distribution = network.storage_units.p_nom_opt[stores.index].groupby(network.storage_units.bus).sum().reindex(network.buses.index,fill_value=0.)
 
     fig,ax = plt.subplots(1,1)
     fig.set_size_inches(6,6)
-<<<<<<< HEAD
-
-    if sum(storage_distribution) == 0:
-         network.plot(bus_sizes=0,ax=ax,title="No extendable storage")
-    else:
-         network.plot(bus_sizes=storage_distribution,ax=ax,line_widths=0.3,title="Storage expansion distribution")
-
-=======
    
     msd_max = storage_distribution.max()
     msd_median = storage_distribution[storage_distribution!=0].median()
@@ -828,7 +763,6 @@
     plt.legend(scatterpoints=1,  labelspacing=1, title='Storage size')
     
     
->>>>>>> 5f0f69ce
     if filename is None:
         plt.show()
     else:
@@ -842,13 +776,13 @@
     ----------
     network : PyPSA network container
         Holds topology of grid including results from powerflow analysis
-    techs : dict
+    techs : dict 
         type of technologies which shall be plotted
     snapshot : int
         snapshot
-    n_cols : int
+    n_cols : int 
         number of columns of the plot
-    gen_size : num
+    gen_size : num 
         size of generation bubbles at the buses
     filename : str
         Specify filename
@@ -867,7 +801,7 @@
     else:
         n_rows = n_graphs // n_cols + 1
 
-
+    
     fig, axes = plt.subplots(nrows=n_rows, ncols=n_cols)
 
     size = 4
@@ -877,17 +811,17 @@
     for i,tech in enumerate(techs):
         i_row = i // n_cols
         i_col = i % n_cols
-
+    
         ax = axes[i_row,i_col]
-
+    
         gens = network.generators[network.generators.carrier == tech]
         gen_distribution = network.generators_t.p[gens.index].\
         loc[network.snapshots[snapshot]].groupby(network.generators.bus).sum().\
         reindex(network.buses.index,fill_value=0.)
-
-
+    
+    
         network.plot(ax=ax,bus_sizes=gen_size*gen_distribution, line_widths=0.1)
-
+    
         ax.set_title(tech)
     if filename is None:
        plt.show()
@@ -899,7 +833,7 @@
 
     """
     Difference in generation distribution
-    Green/Yellow/Red colors mean that the generation at a location is bigger with switches
+    Green/Yellow/Red colors mean that the generation at a location is bigger with switches 
     than without
     Blue colors mean that the generation at a location is smaller with switches
     than without
@@ -910,13 +844,13 @@
     networkB : PyPSA network container
         Holds topology of grid without switches
         including results from powerflow analysis
-    techs : dict
+    techs : dict 
         type of technologies which shall be plotted
     snapshot : int
         snapshot
-    n_cols : int
+    n_cols : int 
         number of columns of the plot
-    gen_size : num
+    gen_size : num 
         size of generation bubbles at the buses
     filename : str
         Specify filename
@@ -935,7 +869,7 @@
     else:
         n_rows = n_graphs // n_cols + 1
 
-
+    
     fig, axes = plt.subplots(nrows=n_rows, ncols=n_cols)
 
     size = 4
@@ -945,24 +879,24 @@
     for i,tech in enumerate(techs):
         i_row = i // n_cols
         i_col = i % n_cols
-
+    
         ax = axes[i_row,i_col]
-
+    
         gensA = networkA.generators[networkA.generators.carrier == tech]
         gensB = networkB.generators[networkB.generators.carrier == tech]
-
+        
         gen_distribution = networkA.generators_t.p[gensA.index].\
         loc[networkA.snapshots[snapshot]].groupby(networkA.generators.bus).sum().\
         reindex(networkA.buses.index,fill_value=0.) - networkB.generators_t.p[gensB.index].\
         loc[networkB.snapshots[snapshot]].groupby(networkB.generators.bus).sum().\
         reindex(networkB.buses.index,fill_value=0.)
-
-        networkA.plot(ax=ax,bus_sizes=gen_size*abs(gen_distribution),
+    
+        networkA.plot(ax=ax,bus_sizes=gen_size*abs(gen_distribution), 
                       bus_colors=gen_distribution, line_widths=0.1, bus_cmap=buscmap)
-
+    
         ax.set_title(tech)
 
-
+        
     if filename is None:
        plt.show()
     else:
@@ -977,13 +911,13 @@
     ----------
     network : PyPSA network container
         Holds topology of grid including results from powerflow analysis
-    techs : dict
+    techs : dict 
         type of technologies which shall be plotted
     snapshot : int
         snapshot
-    n_cols : int
+    n_cols : int 
         number of columns of the plot
-    gen_size : num
+    gen_size : num 
         size of generation bubbles at the buses
     filename : str
         Specify filename
@@ -1002,7 +936,7 @@
     else:
         n_rows = n_graphs // n_cols + 1
 
-
+    
     fig, axes = plt.subplots(nrows=n_rows, ncols=n_cols)
 
     size = 4
@@ -1012,28 +946,24 @@
     for i,tech in enumerate(techs):
         i_row = i // n_cols
         i_col = i % n_cols
-
+    
         ax = axes[i_row,i_col]
-
+    
         gens = network.generators[network.generators.carrier == tech]
         gen_distribution = network.generators_t.p[gens.index].\
         loc[network.snapshots[snapshot]].groupby(network.generators.bus).sum().\
         reindex(network.buses.index,fill_value=0.)
-
-
-
+        
+    
+    
         network.plot(ax=ax,bus_sizes=gen_size*gen_distribution, line_widths=0.1)
-
+    
         ax.set_title(tech)
     if filename is None:
        plt.show()
     else:
        plt.savefig(filename)
        plt.close()
-<<<<<<< HEAD
-
-
-=======
         
 
 def nodal_gen_dispatch(network,scaling=False, techs= ['wind_onshore', 'solar'], filename=None):
@@ -1069,6 +999,5 @@
     return
 
         
->>>>>>> 5f0f69ce
 if __name__ == '__main__':
     pass