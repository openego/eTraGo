--- conflicted
+++ resolved
@@ -144,11 +144,7 @@
                     network.lines_t.q0.mul(
                             network.snapshot_weightings, axis=0)\
                     .loc[network.snapshots[timesteps]].abs().sum() ** 2).\
-<<<<<<< HEAD
-                    apply(sqrt) / (network.lines.s_nom)).data, index =
-=======
                     apply(sqrt) / (network.lines.s_nom_opt)).data, index =
->>>>>>> 3366f49f
                             array_line)
 
     # Aviod covering of bidirectional links
@@ -174,21 +170,12 @@
                             columns = ['to', 'from'])
         load['to'] = network.links_t.p0[row['linked_to']]
         load['from'] = network.links_t.p0[i]
-<<<<<<< HEAD
-        link_load[i] = load.max(axis = 1)
-
-    loading_links = pd.Series((link_load.mul(
-            network.snapshot_weightings, axis=0).loc[network.snapshots[
-            timesteps]].abs().sum()[network.links.index] / (network.links.p_nom
-            )).data, index=array_link).dropna()
-=======
         link_load[i] = load.abs().max(axis = 1)
 
     loading_links = pd.Series((link_load.mul(
             network.snapshot_weightings, axis=0).loc[network.snapshots[
             timesteps]].abs().sum()[network.links.index] / (
         network.links.p_nom_opt)).data, index=array_link).dropna()
->>>>>>> 3366f49f
 
     load_links_rel = (loading_links/  
                       network.snapshot_weightings\
