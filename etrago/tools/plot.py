--- conflicted
+++ resolved
@@ -1668,32 +1668,6 @@
             geomap=False,
         )
 
-<<<<<<< HEAD
-=======
-    network.plot(
-        ax=ax,
-        line_colors="grey",
-        link_colors="grey",
-        bus_sizes=0,
-        line_widths=0.5,
-        link_widths=0.3,  # 0.55,
-        geomap=True,
-        projection=ccrs.PlateCarree(),
-        color_geomap=True,
-    )
-
-    network.plot(
-        ax=ax,
-        line_colors="grey",
-        link_colors="grey",
-        bus_sizes=0,
-        line_widths=0.5,
-        link_widths=0.3,  # 0.55,
-        geomap=True,
-        projection=ccrs.PlateCarree(),
-        color_geomap=True,
-    )
->>>>>>> 80f2465a
 
 def demand_side_management(self, buses, snapshots, agg="5h", used=False):
     """Calculate shifting potential of demand side management
