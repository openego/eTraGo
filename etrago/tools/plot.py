--- conflicted
+++ resolved
@@ -31,7 +31,6 @@
 from math import sqrt, log10
 from pyproj import Proj, transform
 import tilemapbase
-<<<<<<< HEAD
 
 cartopy_present = True
 try:
@@ -41,15 +40,9 @@
     import requests
 except ImportError:
     cartopy_present = False
-=======
-import cartopy
-import cartopy.crs as ccrs
-import cartopy.mpl.geoaxes
-import requests
 import geopandas as gpd
 from pypsa.plot import draw_map_cartopy
 from shapely.geometry import LineString, MultiPoint, Point, Polygon
->>>>>>> c07bb699
 
 logger = logging.getLogger(__name__)
 
@@ -1390,14 +1383,10 @@
 
     """
 
-    if cartopy_present:
-        network.plot(ax=ax, line_colors='grey', link_colors='grey',
-                         bus_sizes=0, line_widths=0.5, link_widths=0.3,#0.55,
-                         geomap=True, projection=ccrs.PlateCarree(), color_geomap=True)
-    else:
-        network.plot(ax=ax, line_colors='grey', link_colors='grey',
-                         bus_sizes=0, line_widths=0.5, link_widths=0.3,#0.55,
-                         geomap=False)
+
+    network.plot(ax=ax, line_colors='grey', link_colors='grey',
+                     bus_sizes=0, line_widths=0.5, link_widths=0.3,#0.55,
+                     geomap=True, projection=ccrs.PlateCarree(), color_geomap=True)
 
 def plot_carrier(etrago, carrier_links, carrier_buses=[], osm = False):
 
@@ -1533,11 +1522,8 @@
             set_epsg_network(network)
         fig, ax = plot_osm(osm['x'], osm['y'], osm['zoom'])
 
-    elif (osm==False) and cartopy_present:
+    else:
         fig, ax = plt.subplots(subplot_kw={"projection":ccrs.PlateCarree()}, figsize=(5, 5))
-        
-    else:
-        fig, ax = plt.subplots(figsize=(5, 5))
 
     # Set line colors
     if line_colors == 'line_loading':
