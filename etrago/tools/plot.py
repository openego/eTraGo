# -*- coding: utf-8 -*-
# Copyright 2016-2023  Flensburg University of Applied Sciences,
# Europa-Universität Flensburg,
# Centre for Sustainable Energy Systems,
# DLR-Institute for Networked Energy Systems

# This program is free software; you can redistribute it and/or
# modify it under the terms of the GNU Affero General Public License as
# published by the Free Software Foundation; either version 3 of the
# License, or (at your option) any later version.

# This program is distributed in the hope that it will be useful,
# but WITHOUT ANY WARRANTY; without even the implied warranty of
# MERCHANTABILITY or FITNESS FOR A PARTICULAR PURPOSE.  See the
# GNU Affero General Public License for more details.

# You should have received a copy of the GNU Affero General Public License
# along with this program.  If not, see <http://www.gnu.org/licenses/>.

# File description
"""
Plot.py defines functions necessary to plot results of eTraGo.
"""
from math import log10, sqrt
import logging
import os

<<<<<<< HEAD
from etrago.execute import import_gen_from_links
=======
>>>>>>> 96c916ca
from matplotlib import pyplot as plt
from matplotlib.legend_handler import HandlerPatch
from matplotlib.patches import Circle, Ellipse
from pyproj import Proj, transform
import matplotlib
import matplotlib.patches as mpatches
import numpy as np
import pandas as pd

from etrago.tools.execute import import_gen_from_links

cartopy_present = True
try:
    import cartopy.crs as ccrs
except ImportError:
    cartopy_present = False
from pypsa.plot import draw_map_cartopy

logger = logging.getLogger(__name__)

if "READTHEDOCS" not in os.environ:
    from geoalchemy2.shape import to_shape
    from pyproj import Proj, transform
    from shapely.geometry import LineString, MultiPoint, Point, Polygon
    import geopandas as gpd
    import tilemapbase

__copyright__ = (
    "Flensburg University of Applied Sciences, "
    "Europa-Universität Flensburg, "
    "Centre for Sustainable Energy Systems, "
    "DLR-Institute for Networked Energy Systems"
)
__license__ = "GNU Affero General Public License Version 3 (AGPL-3.0)"
__author__ = """ulfmueller, MarlonSchlemminger, mariusves, lukasol, ClaraBuettner,
CarlosEpia, pieterhexen, gnn, fwitte, lukasol, KathiEsterl, BartelsJ"""


def set_epsg_network(network):
    """
    Change EPSG from 4326 to 3857. Needed when using osm-background.

    Parameters
    ----------
    network : PyPSA network container

    Returns
    -------
    """

    inProj = Proj(init="epsg:4326")
    outProj = Proj(init="epsg:3857")
    x1, y1 = network.buses.x.values, network.buses.y.values
    x2, y2 = transform(inProj, outProj, x1, y1)
    network.buses.x, network.buses.y = x2, y2
    network.epsg = 3857
    set_epsg_network.counter = set_epsg_network.counter + 1


def plot_osm(x, y, zoom, alpha=0.4):
    """
    Plots openstreetmap as background of network-plots

    Parameters
    ----------
    x : array of two floats
        Define x-axis boundaries (lat) of osm plot
    y : array of two floats
        Define y-axis boundaries (long) of osm plot
    zoom : int
        Define zoom of osm, higher values for higher resolution
    alpha : float
        Sets osm-visibility, increase value if osm covers network-plot

    Returns
    -------
    """

    tilemapbase.init(create=True)

    extent = tilemapbase.Extent.from_lonlat(x[0], x[1], y[0], y[1])
    extent = extent.to_aspect(1.0)
    extent = extent.to_project_3857()

    fig, ax = plt.subplots()
    plt.axis("off")
    plotter = tilemapbase.Plotter(
        extent, tilemapbase.tiles.build_OSM(), zoom=zoom
    )
    plotter.plot(ax, alpha=alpha)
    # ax.plot(x, y, "ro-")
    return fig, ax, extent.xrange, extent.yrange


def coloring():
    """
    Return a dictionary with a color assign to each kind of carrier used in
    etrago.network. This is used for plotting porpuses.

    Returns
    -------
    colors : dict
        Color for each kind of carrier.

    """

    colors = {
        "load": "red",
        "DC": "blue",
        "power_to_H2": "cyan",
        "H2_overground": "cyan",
        "H2_underground": "cyan",
        "H2": "cyan",
        "dsm-cts": "dodgerblue",
        "dsm-ind-osm": "dodgerblue",
        "dsm-ind-sites": "dodgerblue",
        "dsm": "dodgerblue",
        "central_heat_pump": "mediumpurple",
        "central_resistive_heater": "blueviolet",
        "rural_heat_pump": "violet",
        "CH4": "yellow",
        "CH4_biogas": "yellow",
        "CH4_NG": "yellow",
        "CH4_to_H2": "yellowgreen",
        "industrial_gas_CHP": "olive",
        "rural_gas_boiler": "sandybrown",
        "central_gas_CHP": "darkorange",
        "central_gas_CHP_heat": "darkorange",
        "central_gas_boiler": "saddlebrown",
        "OCGT": "seagreen",
        "H2_to_power": "darkcyan",
        "H2_feedin": "lime",
        "H2_to_CH4": "seagreen",
        "central_heat_store_charger": "firebrick",
        "central_heat_store": "firebrick",
        "heat": "firebrick",
        "rural_heat_store_charger": "salmon",
        "rural_heat_store": "salmon",
        "central_heat_store_discharger": "firebrick",
        "rural_heat_store_discharger": "salmon",
        "rural_heat": "orange",
        "central_heat": "orangered",
        "H2_grid": "green",
        "H2_saltcavern": "darkgreen",
        "central_heat_store": "firebrick",
        "heat": "firebrick",
        "rural_heat_store": "salmon",
        "AC": "blue",
        "nuclear": "palegreen",
        "oil": "silver",
        "other_non_renewable": "dimgrey",
        "other_renewable": "lightsteelblue",
        "reservoir": "indigo",
        "run_of_river": "slateblue",
        "solar": "gold",
        "wind_offshore": "lightblue",
        "wind_onshore": "blue",
        "coal": "grey",
        "lignite": "brown",
        "biomass": "olive",
        "solar_thermal_collector": "wheat",
        "geo thermal": "peru",
        "load shedding": "black",
        "central_biomass_CHP": "darkorange",
        "industrial_biomass_CHP": "darkorange",
        "solar_rooftop": "goldenrod",
        "gas": "yellow",
        "central_biomass_CHP_heat": "darkorange",
        "geo_thermal": "peru",
        "battery": "blue",
        "pumped_hydro": "indigo",
        "BEV charger": "indigo",
        "BEV_charger": "indigo",
        "others": "dimgrey",
    }

    return colors


def plot_line_loading_diff(networkA, networkB, timestep=0, osm=False):
    """
    Plot difference in line loading between two networks
    (with and without switches) as color on lines

    Positive values mean that line loading with switches is bigger than without
    Plot switches as small dots

    Parameters
    ----------
    networkA : PyPSA network container
        Holds topology of grid with switches
        including results from powerflow analysis
    networkB : PyPSA network container
        Holds topology of grid without switches
        including results from powerflow analysis
    filename : str
        Specify filename
        If not given, figure will be show directly
    timestep : int
        timestep to show, default is 0
    osm : bool or dict, e.g. {'x': [1,20], 'y': [47, 56], 'zoom' : 6}
        If not False, osm is set as background
        with the following settings as dict:

        * 'x': array of two floats, x axis boundaries (lat)
        * 'y': array of two floats, y axis boundaries (long)
        * 'zoom' : resolution of osm

    """
    if osm is not False:
        if set_epsg_network.counter == 0:
            set_epsg_network(networkA)
            set_epsg_network(networkB)
        plot_osm(osm["x"], osm["y"], osm["zoom"])

    # new colormap to make sure 0% difference has the same color in every plot
    def shiftedColorMap(
        cmap, start=0, midpoint=0.5, stop=1.0, name="shiftedcmap"
    ):
        """
        Function to offset the "center" of a colormap. Useful for
        data with a negative min and positive max and you want the
        middle of the colormap's dynamic range to be at zero

        Parameters
        -----------
        cmap :
            The matplotlib colormap to be altered
        start :
            Offset from lowest point in the colormap's range.
            Defaults to 0.0 (no lower ofset). Should be between
            0.0 and `midpoint`.
        midpoint :
            The new center of the colormap. Defaults to
            0.5 (no shift). Should be between 0.0 and 1.0. In
            general, this should be  1 - vmax/(vmax + abs(vmin))
            For example if your data range from -15.0 to +5.0 and
            you want the center of the colormap at 0.0, `midpoint`
            should be set to  1 - 5/(5 + 15)) or 0.75
        stop :
            Offset from highets point in the colormap's range.
            Defaults to 1.0 (no upper ofset). Should be between
            `midpoint` and 1.0.

        """
        cdict = {"red": [], "green": [], "blue": [], "alpha": []}

        # regular index to compute the colors
        reg_index = np.linspace(start, stop, 257)

        # shifted index to match the data
        shift_index = np.hstack(
            [
                np.linspace(0.0, midpoint, 128, endpoint=False),
                np.linspace(midpoint, 1.0, 129, endpoint=True),
            ]
        )

        for ri, si in zip(reg_index, shift_index):
            r, g, b, a = cmap(ri)

            cdict["red"].append((si, r, r))
            cdict["green"].append((si, g, g))
            cdict["blue"].append((si, b, b))
            cdict["alpha"].append((si, a, a))

        newcmap = matplotlib.colors.LinearSegmentedColormap(name, cdict)
        plt.register_cmap(cmap=newcmap)

        return newcmap

    # calculate difference in loading between both networks
    loading_switches = abs(
        networkA.lines_t.p0.mul(networkA.snapshot_weightings, axis=0)
        .loc[networkA.snapshots[timestep]]
        .to_frame()
    )
    loading_switches.columns = ["switch"]
    loading_noswitches = abs(
        networkB.lines_t.p0.mul(networkB.snapshot_weightings, axis=0)
        .loc[networkB.snapshots[timestep]]
        .to_frame()
    )
    loading_noswitches.columns = ["noswitch"]
    diff_network = loading_switches.join(loading_noswitches)
    diff_network["noswitch"] = diff_network["noswitch"].fillna(
        diff_network["switch"]
    )
    diff_network[networkA.snapshots[timestep]] = (
        diff_network["switch"] - diff_network["noswitch"]
    )

    # get switches
    new_buses = pd.Series(index=networkA.buses.index.values)
    new_buses.loc[
        set(networkA.buses.index.values) - set(networkB.buses.index.values)
    ] = 0.1
    new_buses = new_buses.fillna(0)

    # plot network with difference in loading and shifted colormap
    loading = (
        diff_network.loc[:, networkA.snapshots[timestep]]
        / (networkA.lines.s_nom)
    ) * 100
    midpoint = 1 - max(loading) / (max(loading) + abs(min(loading)))
    shifted_cmap = shiftedColorMap(
        plt.cm.jet, midpoint=midpoint, name="shifted"
    )
    ll = networkA.plot(
        line_colors=loading,
        line_cmap=shifted_cmap,
        title="Line loading",
        bus_sizes=new_buses,
        bus_colors="blue",
        line_widths=0.55,
        geomap=False,
    )

    cb = plt.colorbar(ll[1])
    cb.set_label("Difference in line loading in % of s_nom")


def network_expansion_diff(
    networkA, networkB, filename=None, boundaries=[], osm=False
):
    """Plot relative network expansion derivation of AC- and DC-lines.

    Parameters
    ----------
    networkA: PyPSA network container
        Holds topology of grid including results from powerflow analysis
    networkB: PyPSA network container
        Holds topology of grid including results from powerflow analysis
    filename: str or None
        Save figure in this direction
    boundaries: array
       Set boundaries of heatmap axis
    osm : bool or dict, e.g. {'x': [1,20], 'y': [47, 56], 'zoom' : 6}
        If not False, osm is set as background
        with the following settings as dict:

        * 'x': array of two floats, x axis boundaries (lat)
        * 'y': array of two floats, y axis boundaries (long)
        * 'zoom' : resolution of osm

    """
    if osm is not False:
        if set_epsg_network.counter == 0:
            set_epsg_network(networkA)
            set_epsg_network(networkB)
        plot_osm(osm["x"], osm["y"], osm["zoom"])

    cmap = plt.cm.jet

    extension_lines = 100 * (
        (networkA.lines.s_nom_opt - networkB.lines.s_nom_opt)
        / networkA.lines.s_nom_opt
    )

    extension_links = 100 * (
        (networkA.links.p_nom_opt - networkB.links.p_nom_opt)
        / networkA.links.p_nom_opt
    )

    ll = networkA.plot(
        line_colors=extension_lines,
        link_colors=extension_links,
        line_cmap=cmap,
        bus_sizes=0,
        title="Derivation of AC- and DC-line extension",
        line_widths=2,
        geomap=False,
    )

    if not boundaries:
        v = np.linspace(
            min(extension_lines.min(), extension_links.min()),
            max(extension_lines.max(), extension_links.max()),
            101,
        )
        boundaries = [
            min(extension_lines.min(), extension_links.min()).round(0),
            max(extension_lines.max(), extension_links.max()).round(0),
        ]

    else:
        v = np.linspace(boundaries[0], boundaries[1], 101)

    if not extension_links.empty:
        cb_Link = plt.colorbar(ll[2], boundaries=v, ticks=v[0:101:10])
        cb_Link.set_clim(vmin=boundaries[0], vmax=boundaries[1])

        cb_Link.remove()

    cb = plt.colorbar(
        ll[1], boundaries=v, ticks=v[0:101:10], fraction=0.046, pad=0.04
    )

    cb.set_clim(vmin=boundaries[0], vmax=boundaries[1])
    cb.set_label("line extension derivation  in %")

    if filename is None:
        plt.show()
    else:
        plt.savefig(filename)
        plt.close()


def plot_residual_load(network):
    """Plots residual load summed of all exisiting buses.

    Parameters
    ----------
    network : PyPSA network containter

    Returns
    -------
    Plot
    """

    renewables = network.generators[
        network.generators.carrier.isin(
            ["wind_onshore", "wind_offshore", "solar", "run_of_river", "wind"]
        )
    ]
    renewables_t = network.generators.p_nom[
        renewables.index
    ] * network.generators_t.p_max_pu[renewables.index].mul(
        network.snapshot_weightings, axis=0
    )
    load = network.loads_t.p_set.mul(network.snapshot_weightings, axis=0).sum(
        axis=1
    )
    all_renew = renewables_t.sum(axis=1)
    residual_load = load - all_renew
    plot = residual_load.plot(
        title="Residual load",
        drawstyle="steps",
        lw=2,
        color="red",
        legend=False,
    )
    plot.set_ylabel("MW")
    # sorted curve
    sorted_residual_load = residual_load.sort_values(
        ascending=False
    ).reset_index()
    plot1 = sorted_residual_load.plot(
        title="Sorted residual load",
        drawstyle="steps",
        lw=2,
        color="red",
        legend=False,
    )
    plot1.set_ylabel("MW")


def plot_stacked_gen(network, bus=None, resolution="GW", filename=None):
    """
    Plot stacked sum of generation grouped by carrier type


    Parameters
    ----------
    network : PyPSA network container
    bus: string
        Plot all generators at one specific bus. If none,
        sum is calulated for all buses
    resolution: string
        Unit for y-axis. Can be either GW/MW/KW

    Returns
    -------
    Plot
    """
    if resolution == "GW":
        reso_int = 1e3
    elif resolution == "MW":
        reso_int = 1
    elif resolution == "KW":
        reso_int = 0.001

    # sum for all buses
    if bus is None:
        p_by_carrier = (
            pd.concat(
                [
                    network.generators_t.p[
                        network.generators[
                            network.generators.control != "Slack"
                        ].index
                    ],
                    network.generators_t.p.mul(
                        network.snapshot_weightings, axis=0
                    )[
                        network.generators[
                            network.generators.control == "Slack"
                        ].index
                    ]
                    .iloc[:, 0]
                    .apply(lambda x: x if x > 0 else 0),
                ],
                axis=1,
            )
            .groupby(network.generators.carrier, axis=1)
            .sum()
        )

        load = network.loads_t.p.sum(axis=1)
        if hasattr(network, "foreign_trade"):
            trade_sum = network.foreign_trade.sum(axis=1)
            p_by_carrier["imports"] = trade_sum[trade_sum > 0]
            p_by_carrier["imports"] = p_by_carrier["imports"].fillna(0)
    # sum for a single bus
    elif bus is not None:
        filtered_gens = network.generators[network.generators["bus"] == bus]
        p_by_carrier = (
            network.generators_t.p.mul(network.snapshot_weightings, axis=0)
            .groupby(filtered_gens.carrier, axis=1)
            .abs()
            .sum()
        )
        filtered_load = network.loads[network.loads["bus"] == bus]
        load = network.loads_t.p.mul(network.snapshot_weightings, axis=0)[
            filtered_load.index
        ]

    colors = coloring()
    #    TODO: column reordering based on available columns

    fig, ax = plt.subplots(1, 1)

    fig.set_size_inches(12, 6)
    colors = [colors[col] for col in p_by_carrier.columns]
    if len(colors) == 1:
        colors = colors[0]
    (p_by_carrier / reso_int).plot(
        kind="area", ax=ax, linewidth=0, color=colors
    )
    (load / reso_int).plot(
        ax=ax, legend="load", lw=2, color="darkgrey", style="--"
    )
    ax.legend(ncol=4, loc="upper left")

    ax.set_ylabel(resolution)
    ax.set_xlabel("")

    matplotlib.rcParams.update({"font.size": 22})

    if filename is None:
        plt.show()
    else:
        plt.savefig(filename)
        plt.close()


def plot_gen_diff(
    networkA,
    networkB,
    leave_out_carriers=[
        "geothermal",
        "oil",
        "other_non_renewable",
        "reservoir",
        "waste",
    ],
):
    """
    Plot difference in generation between two networks grouped by carrier type

    Parameters
    ----------
    networkA : PyPSA network container with switches
    networkB : PyPSA network container without switches
    leave_out_carriers :
        list of carriers to leave out (default to all small carriers)

    Returns
    -------
    Plot
    """

    def gen_by_c(network):
        gen = (
            pd.concat(
                [
                    network.generators_t.p.mul(
                        network.snapshot_weightings, axis=0
                    )[
                        network.generators[
                            network.generators.control != "Slack"
                        ].index
                    ],
                    network.generators_t.p.mul(
                        network.snapshot_weightings, axis=0
                    )[
                        network.generators[
                            network.generators.control == "Slack"
                        ].index
                    ]
                    .iloc[:, 0]
                    .apply(lambda x: x if x > 0 else 0),
                ],
                axis=1,
            )
            .groupby(network.generators.carrier, axis=1)
            .sum()
        )
        return gen

    gen = gen_by_c(networkB)
    gen_switches = gen_by_c(networkA)
    diff = gen_switches - gen

    colors = coloring()
    diff.drop(leave_out_carriers, axis=1, inplace=True)
    colors = [colors[col] for col in diff.columns]

    plot = diff.plot(kind="line", color=colors, use_index=False)
    plot.legend(loc="upper left", ncol=5, prop={"size": 8})
    x = []
    for i in range(0, len(diff)):
        x.append(i)
    plt.xticks(x, x)
    plot.set_xlabel("Timesteps")
    plot.set_ylabel("Difference in Generation in MW")
    plot.set_title("Difference in Generation")
    plt.tight_layout()


def plot_voltage(network, boundaries=[], osm=False):
    """
    Plot voltage at buses as hexbin

    Parameters
    ----------
    network : PyPSA network container
    boundaries: list of 2 values, setting the lower and upper bound of colorbar
    osm : bool or dict, e.g. {'x': [1,20], 'y': [47, 56], 'zoom' : 6}
        If not False, osm is set as background
        with the following settings as dict:

        * 'x': array of two floats, x axis boundaries (lat)
        * 'y': array of two floats, y axis boundaries (long)
        * 'zoom' : resolution of osm

    Returns
    -------
    Plot
    """
    if osm is not False:
        if set_epsg_network.counter == 0:
            set_epsg_network(network)
        plot_osm(osm["x"], osm["y"], osm["zoom"])

    x = np.array(network.buses["x"])
    y = np.array(network.buses["y"])

    alpha = np.array(network.buses_t.v_mag_pu.loc[network.snapshots[0]])

    fig, ax = plt.subplots(1, 1)
    fig.set_size_inches(6, 4)
    cmap = plt.cm.jet
    if not boundaries:
        plt.hexbin(x, y, C=alpha, cmap=cmap, gridsize=100)
        cb = plt.colorbar()
    elif boundaries:
        v = np.linspace(boundaries[0], boundaries[1], 101)
        norm = matplotlib.colors.BoundaryNorm(v, cmap.N)
        plt.hexbin(x, y, C=alpha, cmap=cmap, gridsize=100, norm=norm)
        cb = plt.colorbar(boundaries=v, ticks=v[0:101:10], norm=norm)
        cb.set_clim(vmin=boundaries[0], vmax=boundaries[1])
    cb.set_label("Voltage Magnitude per unit of v_nom")

    network.plot(
        ax=ax, line_widths=pd.Series(0.5, network.lines.index), bus_sizes=0
    )
    plt.show()


def curtailment(network, carrier="solar", filename=None):
    """
    Plot curtailment of selected carrier


    Parameters
    ----------
    network : PyPSA network container
        Holds topology of grid including results from powerflow analysis
    carrier: str
        Plot curtailemt of this carrier
    filename: str or None
        Save figure in this direction


    Returns
    -------
    Plot
    """
    p_by_carrier = network.generators_t.p.groupby(
        network.generators.carrier, axis=1
    ).sum()
    capacity = network.generators.groupby("carrier").sum().at[carrier, "p_nom"]
    p_available = network.generators_t.p_max_pu.multiply(
        network.generators["p_nom"]
    )
    p_available_by_carrier = p_available.groupby(
        network.generators.carrier, axis=1
    ).sum()
    p_curtailed_by_carrier = p_available_by_carrier - p_by_carrier
    print(p_curtailed_by_carrier.sum())
    p_df = pd.DataFrame(
        {
            carrier + " available": p_available_by_carrier[carrier],
            carrier + " dispatched": p_by_carrier[carrier],
            carrier + " curtailed": p_curtailed_by_carrier[carrier],
        }
    )

    p_df[carrier + " capacity"] = capacity
    p_df[carrier + " curtailed"][p_df[carrier + " curtailed"] < 0.0] = 0.0

    fig, ax = plt.subplots(1, 1)
    fig.set_size_inches(12, 6)
    p_df[[carrier + " dispatched", carrier + " curtailed"]].plot(
        kind="area", ax=ax, linewidth=3
    )
    p_df[[carrier + " available", carrier + " capacity"]].plot(
        ax=ax, linewidth=3
    )

    ax.set_xlabel("")
    ax.set_ylabel("Power [MW]")
    ax.set_ylim([0, capacity * 1.1])
    ax.legend()
    if filename is None:
        plt.show()
    else:
        plt.savefig(filename)
        plt.close()


def calc_dispatch_per_carrier(network, timesteps):
    """Function that calculates dispatch per carrier in given timesteps

    Parameters
    ----------
    network : PyPSA network container
        Holds topology of grid including results from powerflow analysis
    timesteps : array
        Timesteps considered in dispatch calculation

    Returns
    -------
    dist : pandas.Series
        dispatch per carrier

    """

    import_gen_from_links(network)

    ac_buses = network.buses[network.buses.carrier == "AC"].index
    network.generators = network.generators[
        network.generators.bus.isin(ac_buses)
    ]
    network.generators_t.p = network.generators_t.p.loc[
        :, network.generators_t.p.columns.isin(network.generators.index)
    ]

    index = [
        (network.generators.bus[idx], network.generators.carrier[idx])
        for idx in network.generators.index
    ]

    dist = pd.Series(
        index=pd.MultiIndex.from_tuples(index, names=["bus", "carrier"]),
        dtype=float,
    )

    for i in dist.index:
        gens = network.generators[
            (network.generators.bus == i[0])
            & (network.generators.carrier == i[1])
        ].index
        dist[i] = (
            (
                network.generators_t.p[gens].transpose()[
                    network.snapshots[timesteps]
                ]
            )
            .sum()
            .sum()
        )

    return dist


def calc_storage_expansion_per_bus(
    network,
    carriers=[
        "battery",
        "H2_overground",
        "H2_underground",
        "rural_heat_store",
        "central_heat_store",
    ],
):
    """Function that calculates storage expansion per bus and technology

    Parameters
    ----------
    network : PyPSA network container
        Holds topology of grid including results from powerflow analysis

    Returns
    -------
    dist : pandas.Series
        storage expansion per bus and technology

    """
    index = [(idx, "battery") for idx in network.buses.index]
    for c in carriers:
        if c != "battery":
            index.extend([(idx, c) for idx in network.buses.index])
    # index.extend([(idx, 'hydrogen_storage') for idx in network.buses.index])

    dist = pd.Series(
        index=pd.MultiIndex.from_tuples(index, names=["bus", "carrier"]),
        dtype=float,
    )

    if "battery" in carriers:
        batteries = network.storage_units[
            network.storage_units.carrier == "battery"
        ]
        battery_distribution = (
            (
                network.storage_units.p_nom_opt[batteries.index]
                - network.storage_units.p_nom_min[batteries.index]
            )
            .groupby(network.storage_units.bus)
            .sum()
            .reindex(network.buses.index, fill_value=0.0)
        ).mul(6)

        battery_distribution.index = pd.MultiIndex.from_tuples(
            [(idx, "battery") for idx in battery_distribution.index]
        )

        dist.loc[
            dist.index.get_level_values("carrier") == "battery"
        ] = battery_distribution
    if "H2_overground" in carriers:
        h2_overground = network.stores[
            network.stores.carrier == "H2_overground"
        ]
        h2_over_distribution = (
            network.stores.e_nom_opt[h2_overground.index]
            .groupby(network.stores.bus)
            .sum()
            .reindex(network.buses.index, fill_value=0.0)
        )

        h2_over_distribution.index = pd.MultiIndex.from_tuples(
            [(idx, "H2_overground") for idx in h2_over_distribution.index]
        )

        dist.loc[
            dist.index.get_level_values("carrier") == "H2_overground"
        ] = h2_over_distribution

    if "H2_overground" in carriers:
        h2_underground = network.stores[
            network.stores.carrier == "H2_underground"
        ]
        h2_under_distribution = (
            network.stores.e_nom_opt[h2_underground.index]
            .groupby(network.stores.bus)
            .sum()
            .reindex(network.buses.index, fill_value=0.0)
        )

        h2_under_distribution.index = pd.MultiIndex.from_tuples(
            [(idx, "H2_underground") for idx in h2_under_distribution.index]
        )

        dist.loc[
            dist.index.get_level_values("carrier") == "H2_underground"
        ] = h2_under_distribution

    if "rural_heat_store" in carriers:
        rural_heat = network.stores[
            network.stores.carrier == "rural_heat_store"
        ]
        rural_heat_distribution = (
            network.stores.e_nom_opt[rural_heat.index]
            .groupby(network.stores.bus)
            .sum()
            .reindex(network.buses.index, fill_value=0.0)
        )

        rural_heat_distribution.index = pd.MultiIndex.from_tuples(
            [
                (idx, "rural_heat_store")
                for idx in rural_heat_distribution.index
            ]
        )

        dist.loc[
            dist.index.get_level_values("carrier") == "rural_heat_store"
        ] = rural_heat_distribution
    if "central_heat_store" in carriers:
        central_heat = network.stores[
            network.stores.carrier == "central_heat_store"
        ]
        central_heat_distribution = (
            network.stores.e_nom_opt[central_heat.index]
            .groupby(network.stores.bus)
            .sum()
            .reindex(network.buses.index, fill_value=0.0)
        )

        central_heat_distribution.index = pd.MultiIndex.from_tuples(
            [
                (idx, "central_heat_store")
                for idx in central_heat_distribution.index
            ]
        )

        dist.loc[
            dist.index.get_level_values("carrier") == "central_heat_store"
        ] = central_heat_distribution

    return dist


def gen_dist_diff(
    networkA,
    networkB,
    techs=None,
    snapshot=0,
    n_cols=3,
    gen_size=0.2,
    filename=None,
    buscmap=plt.cm.jet,
):
    """
    Difference in generation distribution
    Green/Yellow/Red colors mean that the generation at a location
    is bigger with switches than without
    Blue colors mean that the generation at a location is smaller with switches
    than without

    Parameters
    ----------
    networkA : PyPSA network container
        Holds topology of grid with switches
        including results from powerflow analysis
    networkB : PyPSA network container
        Holds topology of grid without switches
        including results from powerflow analysis
    techs : dict
        type of technologies which shall be plotted
    snapshot : int
        snapshot
    n_cols : int
        number of columns of the plot
    gen_size : num
        size of generation bubbles at the buses
    filename : str
        Specify filename
        If not given, figure will be show directly

    Returns
    -------
    None.
    """
    if techs is None:
        techs = networkA.generators.carrier.unique()
    else:
        techs = techs

    n_graphs = len(techs)
    n_cols = n_cols

    if n_graphs % n_cols == 0:
        n_rows = n_graphs // n_cols
    else:
        n_rows = n_graphs // n_cols + 1

    fig, axes = plt.subplots(nrows=n_rows, ncols=n_cols)

    size = 4

    fig.set_size_inches(size * n_cols, size * n_rows)

    for i, tech in enumerate(techs):
        i_row = i // n_cols
        i_col = i % n_cols

        ax = axes[i_row, i_col]

        gensA = networkA.generators[networkA.generators.carrier == tech]
        gensB = networkB.generators[networkB.generators.carrier == tech]

        gen_distribution = networkA.generators_t.p.mul(
            networkA.snapshot_weightings, axis=0
        )[gensA.index].loc[networkA.snapshots[snapshot]].groupby(
            networkA.generators.bus
        ).sum().reindex(
            networkA.buses.index, fill_value=0.0
        ) - networkB.generators_t.p.mul(
            networkB.snapshot_weightings, axis=0
        )[
            gensB.index
        ].loc[
            networkB.snapshots[snapshot]
        ].groupby(
            networkB.generators.bus
        ).sum().reindex(
            networkB.buses.index, fill_value=0.0
        )

        networkA.plot(
            ax=ax,
            bus_sizes=gen_size * abs(gen_distribution),
            bus_colors=gen_distribution,
            line_widths=0.1,
            bus_cmap=buscmap,
        )

        ax.set_title(tech)

    if filename is None:
        plt.show()
    else:
        plt.savefig(filename)
        plt.close()


def nodal_gen_dispatch(
    network,
    networkB=None,
    techs=["wind_onshore", "solar"],
    item="energy",
    direction=None,
    scaling=1,
    filename=None,
    osm=False,
):
    """
    Plot nodal dispatch or capacity. If networkB is given, difference in
    dispatch is plotted.

    Parameters
    ----------
    network : PyPSA network container
        Holds topology of grid including results from powerflow analysis
    networkB : PyPSA network container
        If given and item is 'energy', difference in dispatch between network
        and networkB is plotted. If item is 'capacity', networkB is ignored.
        default None
    techs : None or list,
        Techs to plot. If None, all techs are plotted.
        default ['wind_onshore', 'solar']
    item : str
        Specifies the plotted item. Options are 'energy' and 'capacity'.
        default 'energy'
    direction : str
        Only considered if networkB is given and item is 'energy'. Specifies
        the direction of change in dispatch between network and networkB.
        If 'positive', generation per tech which is higher in network than in
        networkB is plotted.
        If 'negative', generation per tech whcih is lower in network than
        in networkB is plotted.
        If 'absolute', total change per node is plotted.
        Green nodes have higher dispatch in network than in networkB.
        Red nodes have lower dispatch in network than in networkB.
        default None
    scaling : int
        Scaling to change plot sizes.
        default 1
    filename : path to folder
    osm : bool or dict, e.g. {'x': [1,20], 'y': [47, 56], 'zoom' : 6}
        If not False, osm is set as background
        with the following settings as dict:

        * 'x': array of two floats, x axis boundaries (lat)
        * 'y': array of two floats, y axis boundaries (long)
        * 'zoom' : resolution of osm

    Returns
    -------
    None.
    """

    if osm is not False:
        if set_epsg_network.counter == 0:
            set_epsg_network(network)
        fig, ax, xrange, yrange = plot_osm(osm["x"], osm["y"], osm["zoom"])
    elif (osm is False) and cartopy_present:
        fig, ax = plt.subplots(
            subplot_kw={"projection": ccrs.PlateCarree()}, figsize=(5, 5)
        )

    else:
        fig, ax = plt.subplots(figsize=(5, 5))

    if techs:
        gens = network.generators[network.generators.carrier.isin(techs)]
    elif techs is None:
        gens = network.generators
        techs = gens.carrier.unique()
    if item == "capacity":
        dispatch = gens.p_nom.groupby(
            [network.generators.bus, network.generators.carrier]
        ).sum()
    elif item == "energy":
        if networkB:
            dispatch_network = (
                network.generators_t.p[gens.index]
                .mul(network.snapshot_weightings.generators, axis=0)
                .groupby(
                    [network.generators.bus, network.generators.carrier],
                    axis=1,
                )
                .sum()
            )
            dispatch_networkB = (
                networkB.generators_t.p[gens.index]
                .mul(networkB.snapshot_weightings.generators, axis=0)
                .groupby(
                    [networkB.generators.bus, networkB.generators.carrier],
                    axis=1,
                )
                .sum()
            )
            dispatch = dispatch_network - dispatch_networkB

            if direction == "positive":
                dispatch = dispatch[dispatch > 0].fillna(0)
            elif direction == "negative":
                dispatch = dispatch[dispatch < 0].fillna(0)
            elif direction == "absolute":
                pass
            else:
                return "No valid direction given."
            dispatch = dispatch.sum()

        elif networkB is None:
            dispatch = (
                network.generators_t.p[gens.index]
                .mul(network.snapshot_weightings.generators, axis=0)
                .sum()
                .groupby([network.generators.bus, network.generators.carrier])
                .sum()
            )
    scaling = 1 / (max(abs(dispatch.groupby(level=0).sum()))) * scaling
    if direction != "absolute":
        colors = coloring()
        subcolors = {a: colors[a] for a in techs}
        dispatch = dispatch.abs() + 1e-9
    else:
        dispatch = dispatch.sum(level=0)
        colors = {
            s[0]: "green" if s[1] > 0 else "red" for s in dispatch.iteritems()
        }
        dispatch = dispatch.abs()
        subcolors = {"negative": "red", "positive": "green"}

    network.plot(
        geomap=(cartopy_present | osm),
        bus_sizes=dispatch * scaling,
        bus_colors=colors,
        line_widths=0.2,
        margin=0.01,
        ax=ax,
    )

    fig.subplots_adjust(right=0.8)
    plt.subplots_adjust(wspace=0, hspace=0.001)

    patchList = []
    for key in subcolors:
        data_key = mpatches.Patch(color=subcolors[key], label=key)
        patchList.append(data_key)

    ax.legend(handles=patchList, loc="upper left")
    ax.autoscale()

    if filename is None:
        plt.show()
    else:
        plt.savefig(filename)
        plt.close()

    return


def nodal_production_balance(network, timesteps, scaling=0.00001):
    """Function that calculates residual load per node in given timesteps

    Parameters
    ----------
    network : PyPSA network container
        Holds topology of grid including results from powerflow analysis
    timesteps : array
        timesteps considered in calculation
    scaling : float, optional
        Scaling factor for bus size. The default is 0.00001.

    Returns
    -------
    bus_sizes : pandas.Series
         scaled residual load per node
    bus_colors : pandas.Series
        'green' for producer and 'red' for consumer

    """

    import_gen_from_links(network)

    ac_buses = network.buses[network.buses.carrier == "AC"].index
    network.generators = network.generators[
        network.generators.bus.isin(ac_buses)
    ]
    network.generators_t.p = network.generators_t.p.loc[
        :, network.generators_t.p.columns.isin(network.generators.index)
    ]

    gen = (
        mul_weighting(network, network.generators_t.p)
        .groupby(network.generators.bus, axis=1)
        .sum()
        .loc[network.snapshots[timesteps]]
    )
    load = (
        mul_weighting(network, network.loads_t.p)
        .groupby(network.loads.bus, axis=1)
        .sum()
        .loc[network.snapshots[timesteps]]
    )

    residual_load = (gen - load).sum()

    bus_colors = pd.Series(
        {
            s[0]: "green" if s[1] > 0 else "red"
            for s in residual_load.iteritems()
        }
    )

    bus_sizes = residual_load.abs() * scaling
    bus_sizes = pd.Series(data=bus_sizes, index=network.buses.index).fillna(0)

    bus_colors = pd.Series(data=bus_colors, index=network.buses.index).fillna(
        "grey"
    )
    return bus_sizes, bus_colors


def storage_p_soc(network, mean="1H", filename=None):
    """
    Plots the dispatch and state of charge (SOC) of extendable storages.

    Parameters
    ----------
    network : PyPSA network container
        Holds topology of grid including results from powerflow analysis
    mean : str
        Defines over how many snapshots the p and soc values will averaged.
    filename : path to folder

    Returns
    -------
    None.

    """

    sbatt = network.storage_units.index[
        (network.storage_units.p_nom_opt > 1)
        & (network.storage_units.capital_cost > 10)
        & (network.storage_units.max_hours == 6)
    ]
    shydr = network.storage_units.index[
        (network.storage_units.p_nom_opt > 1)
        & (network.storage_units.capital_cost > 10)
        & (network.storage_units.max_hours == 168)
    ]

    cap_batt = (
        network.storage_units.max_hours[sbatt]
        * network.storage_units.p_nom_opt[sbatt]
    ).sum()
    cap_hydr = (
        network.storage_units.max_hours[shydr]
        * network.storage_units.p_nom_opt[shydr]
    ).sum()

    fig, ax = plt.subplots(1, 1)

    if (
        network.storage_units.p_nom_opt[sbatt].sum() < 1
        and network.storage_units.p_nom_opt[shydr].sum() < 1
    ):
        print("No storage unit to plot")

    elif (
        network.storage_units.p_nom_opt[sbatt].sum() > 1
        and network.storage_units.p_nom_opt[shydr].sum() < 1
    ):
        (
            network.storage_units_t.p[sbatt].resample(mean).mean().sum(axis=1)
            / network.storage_units.p_nom_opt[sbatt].sum()
        ).plot(ax=ax, label="Battery dispatch", color="orangered")
        # instantiate a second axes that shares the same x-axis
        ax2 = ax.twinx()
        (
            (
                network.storage_units_t.state_of_charge[sbatt]
                .resample(mean)
                .mean()
                .sum(axis=1)
                / cap_batt
            )
            * 100
        ).plot(ax=ax2, label="Battery state of charge", color="blue")
    elif (
        network.storage_units.p_nom_opt[sbatt].sum() < 1
        and network.storage_units.p_nom_opt[shydr].sum() > 1
    ):
        (
            network.storage_units_t.p[shydr].resample(mean).mean().sum(axis=1)
            / network.storage_units.p_nom_opt[shydr].sum()
        ).plot(ax=ax, label="Hydrogen dispatch", color="teal")
        # instantiate a second axes that shares the same x-axis
        ax2 = ax.twinx()
        (
            (
                network.storage_units_t.state_of_charge[shydr]
                .resample(mean)
                .mean()
                .sum(axis=1)
                / cap_hydr
            )
            * 100
        ).plot(ax=ax2, label="Hydrogen state of charge", color="green")
    else:
        (
            network.storage_units_t.p[sbatt].resample(mean).mean().sum(axis=1)
            / network.storage_units.p_nom_opt[sbatt].sum()
        ).plot(ax=ax, label="Battery dispatch", color="orangered")

        (
            network.storage_units_t.p[shydr].resample(mean).mean().sum(axis=1)
            / network.storage_units.p_nom_opt[shydr].sum()
        ).plot(ax=ax, label="Hydrogen dispatch", color="teal")
        # instantiate a second axes that shares the same x-axis
        ax2 = ax.twinx()
        (
            (
                network.storage_units_t.state_of_charge[shydr]
                .resample(mean)
                .mean()
                .sum(axis=1)
                / cap_hydr
            )
            * 100
        ).plot(ax=ax2, label="Hydrogen state of charge", color="green")

        (
            (
                network.storage_units_t.state_of_charge[sbatt]
                .resample(mean)
                .mean()
                .sum(axis=1)
                / cap_batt
            )
            * 100
        ).plot(ax=ax2, label="Battery state of charge", color="blue")

    ax.set_xlabel("")
    ax.set_ylabel("Storage dispatch in p.u. \n <- charge - discharge ->")
    ax2.set_ylabel("Storage state of charge in % ")
    ax2.set_ylim([0, 100])
    ax.set_ylim([-1, 1])
    ax.legend(loc=2)
    ax2.legend(loc=1)
    ax.set_title("Storage dispatch and state of charge")

    if filename is None:
        plt.show()
    else:
        plt.savefig(filename)
        plt.close()

    return


def storage_soc_sorted(network, filename=None):
    """
    Plots the soc (state-pf-charge) of extendable storages

    Parameters
    ----------
    network : PyPSA network container
        Holds topology of grid including results from powerflow analysis

    filename : path to folder

    Returns
    -------
    None.

    """
    sbatt = network.storage_units.index[
        (network.storage_units.p_nom_opt > 1)
        & (network.storage_units.capital_cost > 10)
        & (network.storage_units.max_hours == 6)
    ]
    shydr = network.storage_units.index[
        (network.storage_units.p_nom_opt > 1)
        & (network.storage_units.capital_cost > 10)
        & (network.storage_units.max_hours == 168)
    ]

    fig, ax = plt.subplots(1, 1)

    if (
        network.storage_units.p_nom_opt[sbatt].sum() < 1
        and network.storage_units.p_nom_opt[shydr].sum() < 1
    ):
        print("No storage unit to plot")
    elif (
        network.storage_units.p_nom_opt[sbatt].sum() > 1
        and network.storage_units.p_nom_opt[shydr].sum() < 1
    ):
        (
            network.storage_units_t.p[sbatt]
            .sum(axis=1)
            .sort_values(ascending=False)
            .reset_index()
            / network.storage_units.p_nom_opt[sbatt].sum()
        )[0].plot(ax=ax, label="Battery storage", color="orangered")
    elif (
        network.storage_units.p_nom_opt[sbatt].sum() < 1
        and network.storage_units.p_nom_opt[shydr].sum() > 1
    ):
        (
            network.storage_units_t.p[shydr]
            .sum(axis=1)
            .sort_values(ascending=False)
            .reset_index()
            / network.storage_units.p_nom_opt[shydr].sum()
        )[0].plot(ax=ax, label="Hydrogen storage", color="teal")
    else:
        (
            network.storage_units_t.p[sbatt]
            .sum(axis=1)
            .sort_values(ascending=False)
            .reset_index()
            / network.storage_units.p_nom_opt[sbatt].sum()
        )[0].plot(ax=ax, label="Battery storage", color="orangered")
        (
            network.storage_units_t.p[shydr]
            .sum(axis=1)
            .sort_values(ascending=False)
            .reset_index()
            / network.storage_units.p_nom_opt[shydr].sum()
        )[0].plot(ax=ax, label="Hydrogen storage", color="teal")

    ax.set_xlabel("")
    ax.set_ylabel("Storage dispatch in p.u. \n <- charge - discharge ->")
    ax.set_ylim([-1.05, 1.05])
    ax.legend()
    ax.set_title("Sorted duration curve of storage dispatch")

    if filename is None:
        plt.show()
    else:
        plt.savefig(filename, figsize=(3, 4), bbox_inches="tight")
        plt.close()

    return


def mul_weighting(network, timeseries):
    """Returns timeseries considering snapshot_weighting

    Parameters
    ----------
    network : :class:`pypsa.Network
        Overall container of PyPSA
    timeseries : pd.Series
        timeseries not considering snapshot_weighting

    Returns
    -------
    pd.Series
         timeseries considering snapshot_weightings

    """
    return timeseries.mul(network.snapshot_weightings.generators, axis=0)


def calc_ac_loading(network, timesteps):
    """Calculates loading of AC-lines

    Parameters
    ----------
    network : :class:`pypsa.Network
        Overall container of PyPSA
    timesteps : range
        Defines which timesteps are considered. If more than one, an
        average line loading is calculated.

    Returns
    -------
    pandas.Series
        AC line loading in MVA

    """

    loading_lines = (
        mul_weighting(network, network.lines_t.p0)
        .loc[network.snapshots[timesteps]]
        .sum()
    )

    if not network.lines_t.q0.empty:
        loading_lines = (
            loading_lines**2
            + mul_weighting(network, network.lines_t.q0)
            .loc[network.snapshots[timesteps]]
            .abs()
            .sum()
            ** 2
        ).apply(sqrt)

    return loading_lines / network.lines.s_nom_opt


def calc_dc_loading(network, timesteps):
    """Calculates loading of DC-lines


    Parameters
    ----------
    network : :class:`pypsa.Network
        Overall container of PyPSA
    timesteps : range
        Defines which timesteps are considered. If more than one, an
        average line loading is calculated.

    Returns
    -------
    pandas.Series
        DC line loading in MW

    """
    dc_links = network.links.loc[network.links.carrier == "DC", :]

    link_load = network.links_t.p0[
        network.links.index[network.links.carrier == "DC"]
    ]

    dc_load = pd.Series(index=network.links.index, data=0.0)
    dc_load.loc[dc_links.index] = (
        (
            mul_weighting(network, link_load)
            .loc[network.snapshots[timesteps]]
            .abs()
            .sum()[dc_links.index]
            / dc_links.p_nom_opt
        )
        .fillna(0)
        .values
    )

    return dc_load


def plotting_colors(network):
    """Add color values to network.carriers

    Parameters
    ----------
    network : :class:`pypsa.Network
        Overall container of PyPSA

    Returns
    -------
    None.

    """
    # if network.carriers.columns[1] != 'co2_emissions':
    #     network.carriers = network.carriers.set_index(
    #         network.carriers.columns[1])
    colors = coloring()
    for i in colors.keys():
        network.carriers.loc[i, "color"] = colors[i]
    #     if i in colors.keys():
    #         network.carriers.color[i] = colors[i]
    # network.carriers.color['hydrogen_storage'] = 'sandybrown'
    # network.carriers.color['battery_storage'] = 'blue'
    # network.carriers.color[network.carriers.color == ''] = 'grey'


def calc_network_expansion(network, method="abs", ext_min=0.1):
    """Calculates absolute or relative expansion per AC- and DC-line

    Parameters
    ----------
    network : :class:`pypsa.Network
        Overall container of PyPSA
    method : str, optional
        Choose 'rel' or 'abs'. The default is 'abs'.
    ext_min : float, optional
        Remove lines extended less than this value. The default is 0.1.

    Returns
    -------
    network : :class:`pypsa.Network
        Whole network including not extended lines
    extension_lines : pandas.Series
        AC-line expansion
    extension_links : pandas.Series
        DC-line expansion

    """

    network_c = network.copy()

    network_c.lines = network_c.lines[
        network_c.lines.s_nom_extendable
        & (
            (network_c.lines.s_nom_opt - network_c.lines.s_nom_min)
            / network_c.lines.s_nom
            >= ext_min
        )
    ]
    network_c.links = network_c.links[
        network_c.links.p_nom_extendable
        & (network_c.links.carrier == "DC")
        & (
            (network_c.links.p_nom_opt - network_c.links.p_nom_min)
            / network_c.links.p_nom
            >= ext_min
        )
    ]

    for i, row in network_c.links.iterrows():
        linked = network_c.links[
            (row["bus1"] == network_c.links.bus0)
            & (row["bus0"] == network_c.links.bus1)
        ]
        if not linked.empty:
            if row["p_nom_opt"] < linked.p_nom_opt.values[0]:
                network_c.links.p_nom_opt[i] = linked.p_nom_opt.values[0]

    if method == "rel":
        extension_lines = (
            100
            * (network_c.lines.s_nom_opt - network_c.lines.s_nom_min)
            / network_c.lines.s_nom
        )

        extension_links = pd.DataFrame(
            data=network_c.links, index=network_c.links.index
        )

        extension_links = (
            100
            * (network_c.links.p_nom_opt - network_c.links.p_nom_min)
            / (network_c.links.p_nom)
        )
        extension_links = extension_links.fillna(0)

    if method == "abs":
        extension_lines = network_c.lines.s_nom_opt - network_c.lines.s_nom_min

        extension_links = pd.DataFrame(
            data=network_c.links, index=network_c.links.index
        )

        extension_links = network_c.links.p_nom_opt - network_c.links.p_nom_min

    extension_lines = pd.Series(
        data=extension_lines, index=network.lines.index
    ).fillna(0)
    extension_links = pd.Series(
        data=extension_links, index=network.links.index
    ).fillna(0)
    return network, extension_lines, extension_links


def plot_background_grid(network, ax, geographical_boundaries, osm):
    """Plots grid topology in background of other network.plot

    Parameters
    ----------
    network : :class:`pypsa.Network
        Overall container of PyPSA
    ax : matplotlib.axes._subplots.AxesSubplot
        axes of plot
    geographical_boundaries : list
        Set georaphical boundaries for the plots
    osm : False or dict.
        False if not osm background map is required or dictionary with
        x, y and zoom information.

    Returns
    -------
    None.

    """
    link_widths = pd.Series(index=network.links.index, data=0)
    link_widths.loc[network.links.carrier == "DC"] = 0.3

    if osm is not False:
        network.plot(
            ax=ax,
            line_colors="grey",
            link_colors="grey",
            bus_sizes=0,
            line_widths=0.5,
            link_widths=link_widths,
            geomap=False,
            boundaries=geographical_boundaries,
        )
    else:
        if cartopy_present:
            network.plot(
                ax=ax,
                line_colors="grey",
                link_colors="grey",
                bus_sizes=0,
                line_widths=0.5,
                link_widths=link_widths,
                geomap=True,
                projection=ccrs.PlateCarree(),
                color_geomap=True,
                boundaries=geographical_boundaries,
            )
        else:
            network.plot(
                ax=ax,
                line_colors="grey",
                link_colors="grey",
                bus_sizes=0,
                line_widths=0.5,
                link_widths=link_widths,
                geomap=False,
            )


def demand_side_management(self, buses, snapshots, agg="5h", used=False):
    """Calculate shifting potential of demand side management

    Parameters
    ----------
    buses : array
        List of electricity buses.
    snapshots : array
        List of snapshots.
    agg : str, optional
        Temporal resolution. The default is '5h'.
    used : boolean, optional
        State if usage should be included in the results. The default is False.

    Returns
    -------
    df : pandas.DataFrame
        Shifting potential (and usage) of power (MW) and energy (MWh)

    """
    df = pd.DataFrame(index=self.network.snapshots[snapshots])

    link = self.network.links[
        (self.network.links.carrier == "dsm")
        & (self.network.links.bus0.isin(buses))
    ]
    s = self.network.stores[
        (self.network.stores.carrier == "dsm")
        & (self.network.stores.bus.isin(link.bus1.values))
    ]

    df["p_min"] = (
        self.network.links_t.p_min_pu[link.index]
        .mul(link.p_nom, axis=1)
        .sum(axis=1)
        .resample(agg)
        .mean()
        .iloc[snapshots]
    )
    df["p_max"] = (
        self.network.links_t.p_max_pu[link.index]
        .mul(link.p_nom, axis=1)
        .sum(axis=1)
        .resample(agg)
        .mean()
        .iloc[snapshots]
    )

    df["e_min"] = (
        self.network.stores_t.e_min_pu[s.index]
        .mul(s.e_nom, axis=1)
        .sum(axis=1)
        .iloc[snapshots]
    )
    df["e_max"] = (
        self.network.stores_t.e_max_pu[s.index]
        .mul(s.e_nom, axis=1)
        .sum(axis=1)
        .iloc[snapshots]
    )

    if used:
        df["p"] = (
            self.network.links_t.p0[link.index]
            .clip(lower=0)
            .sum(axis=1)
            .resample(agg)
            .mean()[snapshots]
        )
        df["e"] = self.network.stores_t.e[s.index].sum(axis=1).iloc[snapshots]

    return df


def bev_flexibility_potential(
    self,
    buses,
    snapshots,
    agg="5h",
    used=False,
):
    """Calculate shifting potential of electric vehicles

    Parameters
    ----------
    buses : array
        List of electricity buses.
    snapshots : array
        List of snapshots.
    agg : str, optional
        Temporal resolution. The default is '5h'.
    used : boolean, optional
        State if usage should be included in the results. The default is False.

    Returns
    -------
    df : pandas.DataFrame
        Shifting potential (and usage) of power (MW) and energy (MWh)

    """

    # Initialize DataFrame
    df = pd.DataFrame(index=self.network.snapshots[snapshots])

    # Select BEV buses and links
    bev_buses = self.network.buses[
        self.network.buses.carrier.str.contains("Li ion")
    ]
    bev_links = self.network.links[
        (self.network.links.bus1.isin(bev_buses.index.values))
        & (self.network.links.bus0.isin(buses))
    ]
    bev_buses = bev_links.bus1.values

    # Maximum loading of BEV charger in MW per BEV bus
    bev_links_t = (
        self.network.links_t.p_max_pu[bev_links.index]
        .mul(bev_links.p_nom, axis=1)
        .iloc[snapshots]
    )
    bev_links_t.columns = bev_links_t.columns.map(bev_links.bus1)

    # BEV loads per bus
    bev_loads = self.network.loads[self.network.loads.bus.isin(bev_buses)]
    bev_loads_t = self.network.loads_t.p_set[bev_loads.index].iloc[snapshots]
    bev_loads_t.columns = bev_loads_t.columns.map(bev_loads.bus)

    # Maximal positive shifting df is max. loading of charger minus fixed loads
    df["p_max"] = (bev_links_t - bev_loads_t).sum(axis=1).resample(agg).mean()

    # Maximal negative shifting is minus fixed loads
    df["p_min"] = bev_loads_t.mul(-1).sum(axis=1).resample(agg).mean()

    # Select BEV stores (batteries of vehicles)
    bev_stores = self.network.stores[self.network.stores.bus.isin(bev_buses)]

    # Calculate maximum and minumum state of charges of battries
    df["e_max"] = (
        self.network.stores_t.e_max_pu[bev_stores.index]
        .mul(bev_stores.e_nom, axis=1)
        .iloc[snapshots]
        .sum(axis=1)
        .resample(agg)
        .mean()
    )
    df["e_min"] = (
        self.network.stores_t.e_min_pu[bev_stores.index]
        .mul(bev_stores.e_nom, axis=1)
        .iloc[snapshots]
        .sum(axis=1)
        .resample(agg)
        .mean()
    )

    if used:
        bev_links_t_used = self.network.links_t.p0[bev_links.index].iloc[
            snapshots
        ]

        bev_links_t_used.columns = bev_links_t_used.columns.map(bev_links.bus1)

        bev_usage = bev_links_t_used - bev_loads_t

        df["p"] = (
            bev_usage.clip(lower=0).sum(axis=1).resample(agg).mean()
            + bev_usage.clip(upper=0)  # always > 0
            .sum(axis=1)
            .resample(agg)
            .mean()
        )  # always < 0
        df["e"] = (
            self.network.stores_t.e[bev_stores.index]
            .sum(axis=1)
            .resample(agg)
            .mean()
            .iloc[snapshots]
        )

    return df


def heat_stores(
    self,
    buses,
    snapshots,
    agg="5h",
    used=False,
):
    """Calculate shifting potential (and usage) of heat stores

    Parameters
    ----------
    buses : array
        List of electricity buses.
    snapshots : array
        List of snapshots.
    agg : str, optional
        Temporal resolution. The default is '5h'.
    used : boolean, optional
        State if usage should be included in the results. The default is False.

    Returns
    -------
    df : pandas.DataFrame
        Shifting potential (and usage) of power (MW) and energy (MWh)

    """
    df = pd.DataFrame(index=self.network.snapshots[snapshots])

    heat_buses = self.network.links[
        self.network.links.bus0.isin(
            self.network.buses[
                (self.network.buses.carrier == "AC")
                & (self.network.buses.index.isin(buses))
            ].index
        )
        & self.network.links.bus1.isin(
            self.network.buses[
                self.network.buses.carrier.str.contains("heat")
            ].index
        )
    ].bus1.unique()

    l_charge = self.network.links[
        (self.network.links.carrier.str.contains("heat_store_charger"))
        & (self.network.links.bus0.isin(heat_buses))
    ]
    l_discharge = self.network.links[
        (self.network.links.carrier.str.contains("heat_store_discharger"))
        & (self.network.links.bus1.isin(heat_buses))
    ]

    s = self.network.stores[
        (self.network.stores.carrier.str.contains("heat_store"))
        & (self.network.stores.bus.isin(l_charge.bus1.values))
    ]

    df["p_min"] = l_discharge.p_nom_opt.mul(-1 * l_discharge.efficiency).sum()
    df["p_max"] = l_charge.p_nom_opt.mul(l_charge.efficiency).sum()

    df["e_min"] = 0
    df["e_max"] = s.e_nom_opt.sum()

    if used:
        df["p"] = (
            self.network.links_t.p1[l_charge.index]
            .mul(-1)
            .sum(axis=1)
            .resample(agg)
            .mean()[snapshots]
            + self.network.links_t.p0[l_discharge.index]
            .mul(-1)
            .sum(axis=1)
            .resample(agg)
            .mean()[snapshots]
        )
        df["e"] = self.network.stores_t.e[s.index].sum(axis=1).iloc[snapshots]

    return df


def hydrogen_stores(
    self,
    buses,
    snapshots,
    agg="5h",
    used=False,
):
    """Calculate shifting potential (and usage) of heat stores

    Parameters
    ----------
    buses : array
        List of electricity buses.
    snapshots : array
        List of snapshots.
    agg : str, optional
        Temporal resolution. The default is '5h'.
    used : boolean, optional
        State if usage should be included in the results. The default is False.

    Returns
    -------
    df : pandas.DataFrame
        Shifting potential (and usage) of power (MW) and energy (MWh)

    """
    df = pd.DataFrame(index=self.network.snapshots[snapshots])

    h2_buses = self.network.links[
        self.network.links.bus0.isin(
            self.network.buses[
                (self.network.buses.carrier == "AC")
                & (self.network.buses.index.isin(buses))
            ].index
        )
        & self.network.links.bus1.isin(
            self.network.buses[
                self.network.buses.carrier.str.contains("H2")
            ].index
        )
    ].bus1.unique()

    s = self.network.stores[self.network.stores.bus.isin(h2_buses)]

    df["p_min"] = self.network.stores_t.p[s.index].sum(axis=1).min()
    df["p_max"] = self.network.stores_t.p[s.index].sum(axis=1).max()

    df["e_min"] = 0
    df["e_max"] = s.e_nom_opt.sum()

    if used:
        df["p"] = self.network.stores_t.p[s.index].sum(axis=1).iloc[snapshots]
        df["e"] = self.network.stores_t.e[s.index].sum(axis=1).iloc[snapshots]

    return df


def flexibility_usage(
    self, flexibility, agg="5h", snapshots=[], buses=[], pre_path=None
):
    """Plots temporal distribution of potential and usage for flexibilities

    Parameters
    ----------
    flexibility : str
        Name of flexibility option.
    agg : str, optional
        Temporal resolution. The default is "5h".
    snapshots : list, optional
        Considered snapshots, if empty all are considered. The default is [].
    buses : list, optional
        Considered components at AC buses, if empty all are considered.
        The default is [].
    pre_path : str, optional
        State of and where you want to store the figure. The default is None.

    Returns
    -------
    None.

    """
    colors = coloring()
    colors["dlr"] = "orange"
    colors["h2_store"] = colors["H2_underground"]
    colors["heat"] = colors["central_heat_store"]

    if not buses:
        buses = self.network.buses.index

    if len(snapshots) == 0:
        snapshots = range(1, len(self.network.snapshots))

    if flexibility == "dsm":
        df = demand_side_management(
            self,
            buses,
            snapshots,
            agg,
            used=True,
        )

    elif flexibility == "BEV charger":
        df = bev_flexibility_potential(
            self,
            buses,
            snapshots,
            agg,
            used=True,
        )

    elif flexibility == "heat":
        df = heat_stores(
            self,
            buses,
            snapshots,
            agg,
            used=True,
        )

    elif flexibility == "battery":
        df = pd.DataFrame(index=self.network.snapshots[snapshots])

        su = self.network.storage_units[
            (self.network.storage_units.carrier == "battery")
            & (self.network.storage_units.bus.isin(buses))
        ]

        df["p_min"] = su.p_nom_opt.sum() * (-1)
        df["p_max"] = su.p_nom_opt.sum()
        df["p"] = (
            self.network.storage_units_t.p[su.index]
            .sum(axis=1)
            .iloc[snapshots]
        )

        df["e_min"] = 0
        df["e_max"] = su.p_nom_opt.mul(su.max_hours).sum()
        df["e"] = (
            self.network.storage_units_t.state_of_charge[su.index]
            .sum(axis=1)
            .iloc[snapshots]
        )

    elif flexibility == "h2_store":
        df = hydrogen_stores(
            self,
            buses,
            snapshots,
            agg,
            used=True,
        )

    fig, ax = plt.subplots(figsize=(15, 5))
    ax.fill_between(
        df.index, df.p_min, df.p_max, color=colors[flexibility], alpha=0.2
    )
    ax.plot(df.index, df.p, color=colors[flexibility])
    ax.set_ylabel("shifted power in MW")
    ax.set_xlim(df.index[0], df.index[-1])
    if pre_path:
        fig.savefig(pre_path + f"shifted_p_{flexibility}")

    fig_e, ax_e = plt.subplots(figsize=(15, 5))
    ax_e.fill_between(
        df.index, df.e_min, df.e_max, color=colors[flexibility], alpha=0.2
    )
    ax_e.plot(df.index, df.e, color=colors[flexibility])
    ax_e.set_ylabel("stored energy in MWh")
    ax_e.set_xlim(df.index[0], df.index[-1])
    if pre_path:
        fig_e.savefig(pre_path + f"stored_e_{flexibility}")


def plot_carrier(etrago, carrier_links=["AC"], carrier_buses=["AC"]):
    """
    Parameters
    ----------
    network : :class:`pypsa.Network
        Overall container of PyPSA
    carrier_links : list
        List of links to be plotted. The default is ["AC"].
    carrier_buses : list
        List of buses to be plotted. The default is ["AC"].
    cartopy : bool, optional
        Provide data about the availability of Cartopy. The default is True.

    Returns
    -------
    None.

    """
    network = etrago.network
    colors = coloring()
    line_colors = "lightblue"

    # Set background
    if cartopy_present:
        plt.rcParams["figure.autolayout"] = True
        fig, ax = plt.subplots(subplot_kw={"projection": ccrs.PlateCarree()})
        draw_map_cartopy(ax, color_geomap=True)
    else:
        fig, ax = plt.subplots()

    link_width = pd.Series(index=network.links.index, data=2)

    if len(carrier_links) > 0:
        link_width.loc[~network.links.carrier.isin(carrier_links)] = 0

    bus_sizes = pd.Series(index=network.buses.index, data=0.0005)

    if len(carrier_buses) > 0:
        bus_sizes.loc[~network.buses.carrier.isin(carrier_buses)] = 0

    link_colors = network.links.carrier.map(colors)

    bus_colors = network.buses.carrier.map(colors)

    if "AC" in carrier_links:
        line_widths = 1
    else:
        line_widths = 0

    title = ""

    network.plot(
        geomap=cartopy_present,
        bus_sizes=bus_sizes,
        link_widths=link_width,
        line_widths=line_widths,
        title=title,
        link_colors=link_colors,
        line_colors=line_colors,
        bus_colors=bus_colors,
        ax=ax,
    )

    patchList = []
    for key in carrier_links:
        if key != "AC":
            data_key = mpatches.Patch(color=colors[key], label=f"Link {key}")
        else:
            data_key = mpatches.Patch(color=line_colors, label=f"Line {key}")
        patchList.append(data_key)
    for key in carrier_buses:
        data_key = mpatches.Patch(color=colors[key], label=f"Bus {key}")
        patchList.append(data_key)

    ax.legend(handles=patchList, loc="lower left", ncol=1)
    ax.autoscale()


def plot_grid(
    self,
    line_colors,
    bus_sizes=0.001,
    bus_colors="grey",
    timesteps=range(2),
    osm=False,
    boundaries=None,
    filename=None,
    disaggregated=False,
    ext_min=0.1,
    ext_width=False,
    legend_entries="all",
    scaling_store_expansion=False,
    geographical_boundaries=[-2.5, 16, 46.8, 58],
):
    """Function that plots etrago.network and results for lines and buses

    Parameters
    ----------
    line_colors : str
        Set static line color or attribute to plot e.g. 'expansion_abs'
        Current options:

        * 'line_loading': mean line loading in p.u. in selected timesteps
        * 'v_nom': nominal voltage of lines
        * 'expansion_abs': absolute network expansion in MVA
        * 'expansion_rel': network expansion in p.u. of existing capacity
        * 'q_flow_max': maximal reactive flows
        * 'dlr': energy above nominal capacity
        * 'grey': plot all lines and DC links grey colored

    bus_sizes : float, optional
        Size of buses. The default is 0.001.
    bus_colors : str, optional
        Set static bus color or attribute to plot. The default is 'grey'.
        Current options:

        * 'nodal_production_balance': net producer/consumer in selected timeteps
        * 'storage_expansion': storage expansion per bus and technology
        * 'storage_distribution': installed storage units per bus
        * 'h2_battery_storage_expansion': storage expansion per bus and
           technology for underground and overground H2 and batteries.
        * 'gen_dist': dispatch per carrier in selected timesteps
        * 'PowerToH2': location and sizes of electrolizers
        * 'flexibility_usage': use of DSM and BEV charger

    timesteps : array, optional
        Timesteps consideredd in time depended plots. The default
        is range(2).
    osm : bool or dict, e.g. {'x': [1,20], 'y': [47, 56], 'zoom' : 6}
        If not False, osm is set as background
        with the following settings as dict:

        * 'x': array of two floats, x axis boundaries (lat)
        * 'y': array of two floats, y axis boundaries (long)
        * 'zoom' : resolution of osm. The default is False.

    boundaries: array
       Set fixed boundaries of heatmap axis. The default is None.
    filename: str or None
        Save figure in this direction. The default is None.
    disaggregated : bool, optional
        Choose if disaggregated network is shown. The default is False.
    ext_min: float
        Choose minimum relative line extension shown in plot in p.u..
    ext_width: float or bool
        Choose if line_width respects line extension. Turn off with
        'False' or set linear factor to decremise extension line_width.
        The default is False.
    legend_entries : list, optional
        Set the legends for buses to be plotted. The default is 'all'.
    scaling_store_expansion : dict, optional
        Set scaling values to be used per technology for the plots
        storage_expansion and h2_battery_storage_expansion. The default is
        False, it could be assinged like this:
        {"H2": 50, "heat": 0.1, "battery": 10}
    geographical_boundaries : list, optional
        Set georaphical boundaries for the plots. This parameter is overwritten
        when osm is used. The default is [-2.5, 16, 46.8, 58]

    Returns
    -------
    None.

    """
    # Choose network or disaggregated_network
    if disaggregated:
        network = self.disaggregated_network.copy()
    else:
        network = self.network.copy()

    # Set colors for plotting
    plotting_colors(network)

    # Set default values
    flow = None
    title = ""
    line_widths = 2
    link_widths = 0

    # Plot osm map in background
    if osm is not False:
        if network.srid == 4326:
            set_epsg_network(network)
        fig, ax, xrange, yrange = plot_osm(osm["x"], osm["y"], osm["zoom"])
        geographical_boundaries = [xrange[0], xrange[1], yrange[0], yrange[1]]

    elif (osm is False) and cartopy_present:
        fig, ax = plt.subplots(
            subplot_kw={"projection": ccrs.PlateCarree()}, figsize=(5, 5)
        )

    else:
        fig, ax = plt.subplots(figsize=(5, 5))

    fig.set_tight_layout(True)

    # Set line colors
    if line_colors == "line_loading":
        title = "Mean line loading"
        rep_snapshots = network.snapshot_weightings["objective"][
            network.snapshots[timesteps]
        ].sum()
        line_colors = calc_ac_loading(network, timesteps).abs() / rep_snapshots
        link_colors = calc_dc_loading(network, timesteps).abs() / rep_snapshots
        if ext_width is not False:
            link_widths = link_colors.apply(
                lambda x: 10 + (x / ext_width) if x != 0 else 0
            )
            line_widths = 10 + (line_colors / ext_width)
        else:
            link_widths = link_colors.apply(lambda x: 10 if x != 0 else 0)
            line_widths = 10
        label = "line loading in p.u."
        plot_background_grid(network, ax, geographical_boundaries, osm)
        # Only active flow direction is displayed!
        flow = pd.Series(1, index=network.branches().index, dtype="float64")
        flow.iloc[flow.index.get_level_values("component") == "Line"] = (
            mul_weighting(network, network.lines_t.p0)
            .loc[network.snapshots[timesteps]]
            .sum()
            / network.lines.s_nom
            / rep_snapshots
        ).values

        dc_loading = calc_dc_loading(network, timesteps) / rep_snapshots
        dc_loading.index = pd.MultiIndex.from_tuples(
            [("Link", name) for name in dc_loading.index],
            names=["component", "name"],
        )
        flow.loc["Link", :] = dc_loading

        flow = flow[
            (flow.index.get_level_values("component") == "Line")
            | (
                flow.index.isin(
                    link_widths[
                        link_widths.index.isin(
                            network.links[network.links.carrier == "DC"].index
                        )
                    ].index,
                    level=1,
                )
            )
        ]
        flow[flow < 0] = -1
        flow[flow > 0] = 1

    elif line_colors == "v_nom":
        title = "Voltage levels"
        label = "v_nom in kV"
        line_colors = network.lines.v_nom
        link_colors = pd.Series(data=0, index=network.links.index)
        plot_background_grid(network, ax, geographical_boundaries, osm)
    elif line_colors == "expansion_abs":
        title = "Network expansion"
        label = "network expansion in GVA"
        all_network, line_colors, link_colors = calc_network_expansion(
            network, method="abs", ext_min=ext_min
        )
        plot_background_grid(all_network, ax, geographical_boundaries, osm)

        if ext_width is not False:
            line_widths = line_colors / ext_width
            link_widths = link_colors.apply(
                lambda x: x / ext_width if x != 0 else 0
            )
        else:
            dc_link = network.links.index[network.links.carrier == "DC"]
            link_widths = pd.Series(0, index=network.links.index)
            link_widths.loc[dc_link] = 1.5
            line_widths = line_colors.apply(lambda x: 1.5 if x != 0 else 0)

        link_colors = link_colors.mul(1e-3)
        line_colors = line_colors.mul(1e-3)

    elif line_colors == "expansion_rel":
        title = "Network expansion"
        label = "network expansion in %"
        all_network, line_colors, link_colors = calc_network_expansion(
            network, method="rel", ext_min=ext_min
        )
        plot_background_grid(all_network, ax, geographical_boundaries, osm)
        if ext_width is not False:
            line_widths = 0.5 + (line_colors / ext_width)
            link_widths = link_colors.apply(
                lambda x: 0.5 + x / ext_width if x != 0 else 0
            )
        else:
            dc_link = network.links.index[network.links.carrier == "DC"]
            link_widths = pd.Series(0, index=network.links.index)
            link_widths.loc[dc_link] = 2
            line_widths = line_colors.apply(lambda x: 1.5 if x != 0 else 0)
    elif line_colors == "q_flow_max":
        title = "Maximum reactive power flows"
        label = "flow in pu"
        line_colors = abs(
            network.lines_t.q0.abs().max() / (network.lines.s_nom)
        )
        if ext_width is not False:
            line_widths = 0.5 + (line_colors / ext_width)
        link_colors = pd.Series(data=0, index=network.links.index)
        plot_background_grid(network, ax, geographical_boundaries, osm)
    elif line_colors == "dlr":
        title = "Dynamic line rating"
        label = "TWh above nominal capacity"
        plot_background_grid(network, ax, geographical_boundaries, osm)

        # calc min capacity per line in the given period: Since lines with
        # different original voltage level could be aggregated during the
        # clustering, the security factors can be values in between the values
        # provided in the args for branch_capacity_factor.
        network.lines.s_max_pu = network.lines_t.s_max_pu.min()
        line_loading = network.lines_t.p0.mul(
            1 / (network.lines.s_nom_opt * network.lines.s_max_pu)
        ).abs()
        line_loading = line_loading.iloc[timesteps, :]
        # keep only the capacity allowed by dlr
        line_loading = line_loading - 1
        dlr_usage = (
            line_loading[line_loading > 0]
            .fillna(0)
            .mul(network.snapshot_weightings.generators, axis=0)
            .sum()
        )
        dlr_usage = (
            dlr_usage * network.lines.s_nom * network.lines.s_max_pu / 1000000
        )
        dlr_usage = dlr_usage.round(decimals=0)
        line_colors = dlr_usage
        if ext_width is not False:
            line_widths = 0.2 + (line_colors / ext_width)
        link_colors = pd.Series(data=0, index=network.links.index)

    elif line_colors == "grey":
        title = ""
        label = ""
        line_colors = "grey"
        link_colors = "grey"
        plot_background_grid(network, ax, geographical_boundaries, osm)
        link_widths = 0
        line_widths = 0

    else:
        logger.warning("line_color {} undefined".format(line_colors))

    # Set bus colors
    bus_legend = False

    if bus_colors == "nodal_production_balance":
        bus_scaling = bus_sizes
        bus_sizes, bus_colors = nodal_production_balance(
            network, timesteps, scaling=bus_scaling
        )
        bus_legend = "Nodal production balance"
        bus_unit = "TWh"
    elif bus_colors == "storage_expansion":
        if not isinstance(scaling_store_expansion, dict):
            raise Exception(
                """To plot storage_expansion, the argument\
            scaling_store_expansion must be a dictionary like:
                            {"H2": 50,
                            "heat": 0.1,
                            "battery": 10}"""
            )
        bus_scaling = bus_sizes
        bus_sizes = bus_scaling * calc_storage_expansion_per_bus(network)
        for store_carrier in scaling_store_expansion.keys():
            bus_sizes[
                bus_sizes.index.get_level_values("carrier").str.contains(
                    store_carrier
                )
            ] *= scaling_store_expansion[store_carrier]
        bus_legend = "Storage expansion"
        bus_unit = "GW"
    elif bus_colors == "h2_battery_storage_expansion":
        bus_scaling = bus_sizes
        bus_sizes = bus_scaling * calc_storage_expansion_per_bus(
            network, carriers=["battery", "H2_overground", "H2_underground"]
        )
        if (
            ("battery" not in scaling_store_expansion.keys())
            | ("H2_overground" not in scaling_store_expansion.keys())
            | ("H2_underground" not in scaling_store_expansion.keys())
        ):
            raise Exception(
                """To plot h2_battery_storage_expansion, the argument\
            scaling_store_expansion must be a dictionary like:
                            {"H2_overground": 1,
                             "H2_underground": 1,
                             "battery": 1,}"""
            )

        for store_carrier in ["battery", "H2_overground", "H2_underground"]:
            bus_sizes[
                bus_sizes.index.get_level_values("carrier").str.contains(
                    store_carrier
                )
            ] *= scaling_store_expansion[store_carrier]
        bus_legend = "Battery and H2 storage expansion"
        bus_unit = "GW"
    elif bus_colors == "storage_distribution":
        bus_scaling = bus_sizes
        bus_sizes = (
            network.storage_units.groupby(["bus", "carrier"]).p_nom_opt.sum()
            * bus_scaling
        )
        bus_legend = "Storage distribution"
        bus_unit = "TW"
    elif bus_colors == "gen_dist":
        bus_scaling = bus_sizes
        bus_sizes = bus_scaling * calc_dispatch_per_carrier(network, timesteps)
        bus_legend = "Dispatch"
        bus_unit = "TW"
    elif bus_colors == "flexibility_usage":
        bus_scaling = bus_sizes
        flex_links = network.links[
            network.links.carrier.isin(
                [
                    "dsm",
                    "BEV charger",
                ]
            )
        ]
        flex_links["p0_sum"] = (
            network.links_t.p0[flex_links.index]
            .mul(network.snapshot_weightings.generators, axis=0)
            .abs()
            .sum()
        )
        flex_links["p1_sum"] = (
            network.links_t.p1[flex_links.index]
            .mul(network.snapshot_weightings.generators, axis=0)
            .sum()
        )
        bus_sizes = (
            bus_scaling * flex_links.groupby(["bus0", "carrier"]).p0_sum.sum()
        )
        bus_unit = "TWh"
        bus_legend = "flexibility_usage"
    elif bus_colors == "h2_storage_expansion":
        bus_scaling = bus_sizes
        bus_sizes = bus_scaling * calc_storage_expansion_per_bus(network)
        bus_sizes = bus_sizes.reset_index()
        bus_sizes = bus_sizes[bus_sizes.carrier.str.contains("H2")]
        bus_sizes.set_index(["bus", "carrier"], inplace=True)
        bus_legend = "Storage expansion"
        bus_unit = "GW"
    elif (
        bus_colors == "PowerToH2"
    ):  # PowerToH2 plots p_nom_opt of links with carrier=power to H2
        bus_scaling = bus_sizes
        bus_sizes = (
            bus_scaling
            * network.links[(network.links.carrier == "power_to_H2")]
            .groupby("bus0")
            .sum()
            .p_nom_opt
        )
        if len(bus_sizes) == 0:
            print("There is no PowerToH2 to plot")
        bus_colors = coloring()["power_to_H2"]
        bus_legend = "PowerToH2"
        bus_unit = "TW"
    elif bus_colors == "grey":
        bus_scaling = bus_sizes
        bus_sizes = pd.Series(
            data=network.buses.carrier, index=network.buses.index
        )
        bus_sizes[bus_sizes != "AC"] = 0
        bus_sizes[bus_sizes == "AC"] = 1 * bus_scaling
        bus_scaling = bus_sizes
    else:
        logger.warning("bus_color {} undefined".format(bus_colors))

    if cartopy_present & (osm is False):
        ll = network.plot(
            line_colors=line_colors,
            link_colors=link_colors,
            line_cmap=plt.cm.jet,
            link_cmap=plt.cm.jet,
            bus_sizes=bus_sizes,
            bus_colors=bus_colors,
            line_widths=line_widths,
            link_widths=link_widths,
            flow=flow,
            title=title,
            geomap=False,
            projection=ccrs.PlateCarree(),
            color_geomap=True,
            boundaries=geographical_boundaries,
        )
    else:
        ll = network.plot(
            line_colors=line_colors,
            link_colors=link_colors,
            line_cmap=plt.cm.jet,
            link_cmap=plt.cm.jet,
            bus_sizes=bus_sizes,
            bus_colors=bus_colors,
            line_widths=line_widths,
            link_widths=link_widths,
            flow=flow,
            title=title,
            geomap=False,
            boundaries=geographical_boundaries,
        )
    l3 = None

    # legends for bus sizes and colors
    if bus_legend:
        handles = []
        labels = []
        if scaling_store_expansion:
            if not isinstance(legend_entries, list):
                if bus_legend == "Storage expansion":
                    legend_entries = list(scaling_store_expansion.keys())
                if bus_legend == "Battery and H2 storage expansion":
                    legend_entries = [
                        "battery",
                        "H2_overground",
                        "H2_underground",
                    ]
            for i in legend_entries:
                try:
                    max_value = bus_sizes[
                        bus_sizes.index.get_level_values(
                            "carrier"
                        ).str.contains(i)
                    ].max()
                except KeyError:
                    max_value = bus_sizes.max()
                handles.append(
                    make_legend_circles_for(
                        [max_value],
                        scale=1,
                        facecolor=network.carriers.color[i],
                    )[0]
                )
                labels.append(
                    f"""
                    {round(max_value/bus_scaling/scaling_store_expansion[i]/
                           1000, 0).astype(int)} {bus_unit} """
                    + i
                )
        else:
            if len(bus_sizes) > 0:
                max_value = bus_sizes.max()
            else:
                max_value = 0
            labels.append(f"{round(max_value / bus_scaling /1000, 0)} GWh ")
            handles.append(
                make_legend_circles_for(
                    [max_value],
                    scale=1,
                    facecolor="grey",
                )[0]
            )

        l2 = ax.legend(
            handles,
            labels,
            loc="upper left",
            bbox_to_anchor=(0.01, 1.01),
            labelspacing=1.0,
            framealpha=1.0,
            title=bus_legend,
            handler_map=make_handler_map_to_scale_circles_as_in(ax),
            prop={"size": 8},
        )
        ax.add_artist(l2)

        plt.setp(l2.get_title(), fontsize="9")

        if not scaling_store_expansion:
            handles = []
            if bus_legend == "Nodal production balance":
                positive = mpatches.Patch(color="green", label="generation")
                negative = mpatches.Patch(color="red", label="consumption")
                handles = [positive, negative]

            elif bus_legend == "PowerToH2":
                pth = mpatches.Patch(color="cyan", label="PowerToH2")
                handles = [pth]
            elif legend_entries != "all":
                for i in legend_entries:
                    patch = mpatches.Patch(
                        color=network.carriers.color[i], label=i
                    )
                    handles.append(patch)
            else:
                for i in bus_sizes.index.get_level_values("carrier").unique():
                    patch = mpatches.Patch(
                        color=network.carriers.color[i], label=i
                    )
                    handles.append(patch)

            l3 = plt.legend(
                handles=handles,
                loc="upper left",
                ncol=2,
                bbox_to_anchor=(0, 0),
            )
            ax.add_artist(l3)

    if type(line_colors) != str:
        # Set fixed boundaries if selected in parameters
        if not boundaries:
            boundaries = [
                min(round(line_colors.min(), 1), round(link_colors.min(), 1)),
                max(round(line_colors.max()), round(link_colors.max())),
            ]

        # Create ticks for legend
        v = [
            round(x, 1) for x in np.linspace(boundaries[0], boundaries[1], 101)
        ]
        for l_collection in ll:
            l_collection.set_clim(boundaries[0], boundaries[1])

        # colorbar for line heatmap
        cb = plt.colorbar(
            ll[1],
            values=v,
            ticks=v[0:101:10],
            fraction=0.028,
            pad=0.04,
        )
        # Set legend label
        cb.set_label(label)

    # Show plot or save to file
    if filename is None:
        if not isinstance(bus_sizes, (pd.Series, float)):
            logger.warning("Legend of bus sizes will change when zooming")
        plt.tight_layout()
        plt.show()
    else:
        from matplotlib import pylab

        if l3 is None:
            pylab.savefig(filename, dpi=300, bbox_inches="tight")
        else:
            pylab.savefig(
                filename, dpi=300, bbox_inches="tight", bbox_extra_artists=[l3]
            )
        plt.close()


set_epsg_network.counter = 0

# the following functions are copied from pypsa-eur-sec. see:
# https://github.com/PyPSA/pypsa-eur-sec/blob/master/scripts/plot_network.py


def make_handler_map_to_scale_circles_as_in(ax, dont_resize_actively=False):
    fig = ax.get_figure()

    def axes2pt():
        return np.diff(ax.transData.transform([(0, 0), (1, 1)]), axis=0)[0] * (
            72.0 / fig.dpi
        )

    ellipses = []
    if not dont_resize_actively:

        def update_width_height(event):
            dist = axes2pt()
            for e, radius in ellipses:
                e.width, e.height = 2.0 * radius * dist

        fig.canvas.mpl_connect("resize_event", update_width_height)
        ax.callbacks.connect("xlim_changed", update_width_height)
        ax.callbacks.connect("ylim_changed", update_width_height)

    def legend_circle_handler(
        legend, orig_handle, xdescent, ydescent, width, height, fontsize
    ):
        w, h = 2.0 * orig_handle.get_radius() * axes2pt()
        e = Ellipse(
            xy=(0.5 * width - 0.5 * xdescent, 0.5 * height - 0.5 * ydescent),
            width=w,
            height=w,
        )
        ellipses.append((e, orig_handle.get_radius()))
        return e

    return {Circle: HandlerPatch(patch_func=legend_circle_handler)}


def make_legend_circles_for(sizes, scale=1.0, **kw):
    return [Circle((0, 0), radius=(s / scale) ** 0.5, **kw) for s in sizes]


###

if __name__ == "__main__":
    pass


def plot_clusters(
    self,
    carrier="AC",
    save_path=False,
    transmission_lines=False,
    gas_pipelines=False,
):
    """
    Parameters
    ----------
    carrier : str, optional
        This variable set the carrier of the buses that will be plotted. The
        default is "AC".
    cartopy : bool, optional
        Set it to True when cartopy is installed and the map is supposed
        to include country's boundaries and bodies of water
    save_path : bool, optional
        Path to save the generated plot. The default is False.
    transmission_lines : bool, optional
        The default is False. Define if the original transmission lines are
        plotted or not.
    gas_pipelines : bool, optional
        The default is False. Define if the original gas pipelines are
        plotted or not.

    Returns
    -------
    None.
    """
    new_geom = self.network.buses[
        [
            "carrier",
            "x",
            "y",
        ]
    ]
    new_geom = new_geom[new_geom["carrier"] == carrier]
    new_geom["geom"] = new_geom.apply(lambda x: Point(x["x"], x["y"]), axis=1)
    map_buses = self.busmap["orig_network"].buses[
        [
            "carrier",
            "x",
            "y",
        ]
    ]
    map_buses = map_buses[map_buses["carrier"] == carrier]
    map_buses["geom"] = map_buses.apply(
        lambda x: Point(x["x"], x["y"]), axis=1
    )
    map_buses["cluster"] = map_buses.index.map(self.busmap["busmap"])
    map_buses["cluster_geom"] = map_buses["cluster"].map(new_geom.geom)
    map_buses["line"] = map_buses.apply(
        lambda x: LineString((x["geom"], x["cluster_geom"])), axis=1
    )

    # Set background
    if cartopy_present:
        plt.rcParams["figure.autolayout"] = True
        fig, ax = plt.subplots(subplot_kw={"projection": ccrs.PlateCarree()})
        draw_map_cartopy(ax, color_geomap=True)
    else:
        fig, ax = plt.subplots()

    ax.set_title(f'Clustering {self.args["network_clustering"]["method"]}')

    # Draw original transmission lines
    if transmission_lines:
        # AC lines
        lines = self.busmap["orig_network"].lines
        if (
            self.busmap["orig_network"]
            .lines["geom"]
            .apply(lambda x: isinstance(x, str))
            .any()
        ):
            lines["geom"] = gpd.GeoSeries.from_wkt(lines["geom"])
        lines = gpd.GeoDataFrame(
            self.busmap["orig_network"].lines, geometry="geom"
        )
        lines = lines[
            lines["bus0"].isin(map_buses.index)
            & lines["bus1"].isin(map_buses.index)
        ]
        lines["geom"] = lines.apply(
            lambda x: x["geom"]
            if not pd.isna(x["geom"])
            else LineString(
                [map_buses["geom"][x["bus0"]], map_buses["geom"][x["bus1"]]]
            ),
            axis=1,
        )
        lines.plot(ax=ax, color="grey", linewidths=0.8, zorder=1)
        # DC lines
        dc_lines = self.busmap["orig_network"].links
        dc_lines = dc_lines[dc_lines["carrier"] == "DC"]
        dc_lines["point0"] = dc_lines["bus0"].map(map_buses["geom"])
        dc_lines["point1"] = dc_lines["bus1"].map(map_buses["geom"])
        dc_lines["line_geom"] = dc_lines.apply(
            lambda x: LineString([x["point0"], x["point1"]]), axis=1
        )
        dc_lines = gpd.GeoDataFrame(dc_lines, geometry="line_geom")
        dc_lines.plot(ax=ax, color="grey", linewidths=0.8, zorder=1)

    if gas_pipelines:
        # CH4 pipelines
        pipelines = self.busmap["orig_network"].links
        if (
            self.busmap["orig_network"]
            .links["geom"]
            .apply(lambda x: isinstance(x, str))
            .any()
        ):
            pipelines["geom"] = gpd.GeoSeries.from_wkt(pipelines["geom"])
        pipelines = pipelines[pipelines["carrier"] == "CH4"]
        pipelines = gpd.GeoDataFrame(pipelines, geometry="geom")
        pipelines.plot(ax=ax, color="grey", linewidths=0.8, zorder=1)

    # Assign a random color to each cluster
    colors = {
        color: np.random.rand(
            3,
        )
        for color in map_buses.cluster.unique()
    }
    map_buses["color"] = map_buses["cluster"].map(colors)

    # Draw original and clustered buses
    map_buses = gpd.GeoDataFrame(map_buses, geometry="line")
    map_buses.plot(ax=ax, color=map_buses["color"], linewidths=0.25, zorder=2)
    map_buses = gpd.GeoDataFrame(map_buses, geometry="geom")
    map_buses.plot(
        ax=ax, color=map_buses["color"], markersize=0.8, marker="o", zorder=3
    )
    map_buses = gpd.GeoDataFrame(map_buses, geometry="cluster_geom")
    map_buses.plot(
        ax=ax,
        color=map_buses["color"],
        markersize=10,
        marker="o",
        edgecolor="black",
        zorder=3,
    )

    if save_path:
        plt.savefig(save_path, dpi=800)

    return


def plot_gas_generation(
    self, t_resolution="20H", save_path=False
):  # FIXXXXXXXXXXXXXXXX
    """
    Plots timeseries data for gas generation

    Parameters
    ----------
    self : :class:`Etrago
        Overall container of Etrago
    t_resolution : str, optional
        sets the resampling rate of timeseries data to allow for smoother
        line plots
    save_path : bool, optional
        Path to save the generated plot. The default is False.

    Returns
    -------
    None.

    """
    fig, ax = plt.subplots(figsize=(20, 10), dpi=300)

    colors = coloring()

    ch4_gens_feedin = self.network.generators_t.p[
        [col for col in self.network.generators_t.p.columns if "CH4" in col]
    ]  # active power at bus
    ch4_links_feedin = -self.network.links_t.p1[
        self.network.links.loc[self.network.links.carrier == "H2_to_CH4"].index
    ]  # p1 is output p of H2_to_CH4
    h2_links_feedin = -self.network.links_t.p1[
        self.network.links.loc[self.network.links.carrier == "H2_feedin"].index
    ]

    total_gen_per_t = ch4_gens_feedin.sum(axis=1) / 1e3
    total_link_per_t = ch4_links_feedin.sum(axis=1) / 1e3
    total_h2_per_t = h2_links_feedin.sum(axis=1) / 1e3

    (total_gen_per_t + total_link_per_t + total_h2_per_t).resample(
        t_resolution
    ).mean().plot(
        ax=ax,
        title="Gas Generation",
        ylabel="[GW]",
        legend=True,
        label="Total Gas Dispatch",
    )
    total_gen_per_t.plot(
        ax=ax, label="CH4 Generator Dispatch", legend=True, color=colors["CH4"]
    )
    total_h2_per_t.resample(t_resolution).mean().plot(
        ax=ax,
        label="H2_feedin Dispatch",
        legend=True,
        color=colors["H2_feedin"],
    )
    total_link_per_t.resample(t_resolution).mean().plot(
        ax=ax,
        label="H2_to_CH4 Link Dispatch",
        legend=True,
        color=colors["H2_to_CH4"],
    )

    if save_path:
        plt.savefig(save_path, dpi=300)


def plot_gas_summary(self, t_resolution="20H", stacked=True, save_path=False):
    """
    Plots timeseries data for gas loads (and generation)

    Parameters
    ----------
    self : :class:`Etrago
        Overall container of Etrago
    t_resolution : str, optional
        sets the resampling rate of timeseries data to allow for smoother
        line plots
    stacked : bool, optional
        If True all TS data will be shown as stacked area plot. Total gas
        generation will then also be plotted to check for matching demand and
        generation.
    save_path : bool, optional
        Path to save the generated plot. The default is False.

    Returns
    -------
    None.

    """
    colors = coloring()

    ch4_load_carrier = ["rural_gas_boiler", "CH4_for_industry", "CH4"]

    rel_ch4_loads = self.network.links.loc[
        self.network.links.bus0.isin(
            self.network.buses.loc[self.network.buses.carrier == "CH4"].index
        )
    ].carrier.unique()
    rel_ch4_loads = np.delete(rel_ch4_loads, np.where(rel_ch4_loads == "CH4"))

    data = self.network.links_t.p0[
        self.network.links.loc[
            self.network.links.carrier == rel_ch4_loads[0]
        ].index.to_list()
    ]

    if stacked:
        data = (
            pd.DataFrame(data.sum(axis=1)).resample(t_resolution).mean() / 1e3
        )
        data = data.rename(columns={0: rel_ch4_loads[0]})

        for i in rel_ch4_loads[1:]:
            loads = self.network.links_t.p0[
                self.network.links.loc[
                    self.network.links.carrier == i
                ].index.to_list()
            ]
            data[i] = loads.sum(axis=1).resample(t_resolution).mean() / 1e3

        for i in ch4_load_carrier:
            loads = self.network.loads_t.p[
                self.network.loads.loc[
                    self.network.loads.carrier == i
                ].index.to_list()
            ]
            data[i] = loads.sum(axis=1).resample(t_resolution).mean() / 1e3

        fig, ax = plt.subplots(figsize=(20, 10), dpi=300)
        data.plot.area(
            ax=ax,
            title="Stacked Gas Loads and Generation by carrier",
            ylabel="[GW]",
            legend=True,
            stacked=True,
        )

        ch4_gens_feedin = self.network.generators_t.p[
            [
                col
                for col in self.network.generators_t.p.columns
                if "CH4" in col
            ]
        ]  # active power at bus
        ch4_links_feedin = -self.network.links_t.p1[
            self.network.links.loc[
                self.network.links.carrier == "H2_to_CH4"
            ].index
        ]  # p1 is output p of H2_to_CH4
        h2_links_feedin = -self.network.links_t.p1[
            self.network.links.loc[
                self.network.links.carrier == "H2_feedin"
            ].index
        ]

        total_gen_per_t = ch4_gens_feedin.sum(axis=1) / 1e3
        total_link_per_t = ch4_links_feedin.sum(axis=1) / 1e3
        total_h2_per_t = h2_links_feedin.sum(axis=1) / 1e3

        (total_gen_per_t + total_link_per_t + total_h2_per_t).resample(
            t_resolution
        ).mean().plot.line(
            ax=ax,
            legend=True,
            label="Total_Gas_generation",
            color=colors["CH4"],
            linestyle="dashed",
        )

        stores = self.network.stores.loc[self.network.stores.carrier == "CH4"]
        a = self.network.stores_t.p[stores.index].sum(axis=1) / 1e3
        (total_gen_per_t + total_link_per_t + total_h2_per_t + a).resample(
            t_resolution
        ).mean().plot.line(
            ax=ax,
            legend=True,
            label="Total_Gas_generation + Gas Storage dispatch",
            color="black",
            linestyle="dashed",
        )

    else:
        data = data.sum(axis=1).resample(t_resolution).mean() / 1e3
        fig, ax = plt.subplots(figsize=(20, 10), dpi=300)
        data.plot(
            ax=ax,
            title="Gas Loads by carrier",
            label=rel_ch4_loads[0],
            ylabel="[GW]",
            legend=True,
        )

        for i in rel_ch4_loads[1:]:
            data = self.network.links_t.p0[
                self.network.links.loc[
                    self.network.links.carrier == i
                ].index.to_list()
            ]
            data = data.sum(axis=1).resample(t_resolution).mean() / 1e3
            data.plot(ax=ax, label=i, legend=True)

        data = self.network.loads_t.p[
            self.network.loads.loc[
                self.network.loads.carrier == ch4_load_carrier[0]
            ].index.to_list()
        ]
        data = data.sum(axis=1).resample(t_resolution).mean() / 1e3
        data.plot(ax=ax, label=ch4_load_carrier[0], ylabel="[GW]", legend=True)

        for i in ch4_load_carrier[1:]:
            data = self.network.loads_t.p[
                self.network.loads.loc[
                    self.network.loads.carrier == i
                ].index.to_list()
            ]
            data = data.sum(axis=1).resample(t_resolution).mean() / 1e3
            data.plot(ax=ax, label=i, legend=True)

    if save_path:
        plt.savefig(save_path, dpi=300)


def plot_h2_generation(self, t_resolution="20H", save_path=False):
    """
    Plots timeseries data for H2 generation

    Parameters
    ----------
    self : :class:`Etrago
        Overall container of Etrago
    t_resolution : str, optional
        sets the resampling rate of timeseries data to allow for smoother
        line plots
    save_path : bool, optional
        Path to save the generated plot. The default is False.

    Returns
    -------
    None.

    """
    fig, ax = plt.subplots(figsize=(20, 10), dpi=300)

    colors = coloring()

    h2_CH4_gen = -self.network.links_t.p1[
        self.network.links.loc[self.network.links.carrier == "CH4_to_H2"].index
    ]
    h2_power_gen = -self.network.links_t.p1[
        self.network.links.loc[
            self.network.links.carrier == "power_to_H2"
        ].index
    ]

    (h2_CH4_gen.sum(axis=1) / 1e3 + h2_power_gen.sum(axis=1) / 1e3).resample(
        t_resolution
    ).mean().plot(
        ax=ax,
        title="H2 Generation",
        legend=True,
        ylabel="[GW]",
        label="Total dispatch",
        lw=5,
    )
    (h2_CH4_gen.sum(axis=1) / 1e3).resample(t_resolution).mean().plot(
        ax=ax,
        label="CH4_to_H2 Dispatch",
        legend=True,
        color=colors["CH4_to_H2"],
    )
    (h2_power_gen.sum(axis=1) / 1e3).resample(t_resolution).mean().plot(
        ax=ax,
        label="power_to_H2 Dispatch",
        legend=True,
        color=colors["power_to_H2"],
    )

    if save_path:
        plt.savefig(save_path, dpi=300)


def plot_h2_summary(self, t_resolution="20H", stacked=True, save_path=False):
    """
    Plots timeseries data for H2 loads (and generation)

    Parameters
    ----------
    self : :class:`Etrago
        Overall container of Etrago
    t_resolution : str, optional
        sets the resampling rate of timeseries data to allow for smoother
        line plots
    stacked : bool, optional
        If True all TS data will be shown as stacked area plot. Total H2
        generation will then also be plotted to check for matching demand and
        generation.
    save_path : bool, optional
        Path to save the generated plot. The default is False.

    Returns
    -------
    None.

    """

    rel_h2_links = ["H2_feedin", "H2_to_CH4", "H2_to_power"]
    rel_h2_loads = ["H2_for_industry", "H2_hgv_load"]

    data = self.network.links_t.p0[
        self.network.links.loc[
            self.network.links.carrier == rel_h2_links[0]
        ].index.to_list()
    ]

    if stacked:
        data = (
            pd.DataFrame(data.sum(axis=1)).resample(t_resolution).mean() / 1e3
        )
        data = data.rename(columns={0: rel_h2_links[0]})

        for i in rel_h2_links[1:]:
            loads = self.network.links_t.p0[
                self.network.links.loc[
                    self.network.links.carrier == i
                ].index.to_list()
            ]
            data[i] = loads.sum(axis=1).resample(t_resolution).mean() / 1e3

        DE_loads = self.network.loads.loc[
            self.network.loads.bus.isin(
                self.network.buses.loc[
                    self.network.buses.country == "DE"
                ].index
            )
        ]
        for i in rel_h2_loads:
            loads = self.network.loads_t.p[
                DE_loads.loc[DE_loads.carrier == i].index.to_list()
            ]
            data[i] = loads.sum(axis=1).resample(t_resolution).mean() / 1e3

        fig, ax = plt.subplots(figsize=(20, 10), dpi=300)
        data.plot.area(
            ax=ax,
            title="Stacked H2 Loads by carrier",
            ylabel="[GW]",
            legend=True,
            stacked=True,
        )

        h2_CH4_gen = -self.network.links_t.p1[
            self.network.links.loc[
                self.network.links.carrier == "CH4_to_H2"
            ].index
        ]
        h2_power_gen = -self.network.links_t.p1[
            self.network.links.loc[
                self.network.links.carrier == "power_to_H2"
            ].index
        ]
        (
            h2_CH4_gen.sum(axis=1) / 1e3 + h2_power_gen.sum(axis=1) / 1e3
        ).resample(t_resolution).mean().plot(
            ax=ax,
            legend=True,
            label="H2 Generation",
            color="black",
            linestyle="dashed",
        )

    else:
        data = data.sum(axis=1).resample(t_resolution).mean() / 1e3
        fig, ax = plt.subplots(figsize=(20, 10), dpi=300)
        data.plot(
            ax=ax,
            title="H2 Loads by carrier",
            label=rel_h2_links[0],
            ylabel="[GW]",
            legend=True,
        )

        for i in rel_h2_links[1:]:
            data = self.network.links_t.p0[
                self.network.links.loc[
                    self.network.links.carrier == i
                ].index.to_list()
            ]
            data = data.sum(axis=1).resample(t_resolution).mean() / 1e3
            data.plot(ax=ax, label=i, legend=True)

        DE_loads = self.network.loads.loc[
            self.network.loads.bus.isin(
                self.network.buses.loc[
                    self.network.buses.country == "DE"
                ].index
            )
        ]
        data = self.network.loads_t.p[
            DE_loads.loc[DE_loads.carrier == rel_h2_loads[0]].index.to_list()
        ]
        data = data.sum(axis=1).resample(t_resolution).mean() / 1e3
        data.plot(ax=ax, label=rel_h2_loads[0], ylabel="[GW]", legend=True)

    if save_path:
        plt.savefig(save_path, dpi=300)


def plot_heat_loads(self, t_resolution="20H", save_path=False):
    """
    Plots timeseries data for heat loads

    Parameters
    ----------
    self : :class:`Etrago
        Overall container of Etrago
    t_resolution : str, optional
        sets the resampling rate of timeseries data to allow for smoother
        line plots
    save_path : bool, optional
        Path to save the generated plot. The default is False.

    Returns
    -------
    None.

    """
    fig, ax = plt.subplots(figsize=(20, 10), dpi=300)

    central_h = self.network.loads.loc[
        self.network.loads.carrier == "central_heat"
    ]
    rural_h = self.network.loads.loc[
        self.network.loads.carrier == "rural_heat"
    ]
    central_h_loads = self.network.loads_t.p[central_h.index].sum(axis=1)
    rural_h_loads = self.network.loads_t.p[rural_h.index].sum(axis=1)

    ((central_h_loads + rural_h_loads) / 1e3).resample(
        t_resolution
    ).mean().plot(
        ax=ax,
        title="Central and rural heat loads",
        label="central_heat + rural_heat",
        legend=True,
        ylabel="[GW]",
    )
    (central_h_loads / 1e3).resample(t_resolution).mean().plot(
        ax=ax, label="central_heat", legend=True
    )
    (rural_h_loads / 1e3).resample(t_resolution).mean().plot(
        ax=ax, label="rural_heat", legend=True
    )

    if save_path:
        plt.savefig(save_path, dpi=300)


def plot_heat_summary(self, t_resolution="20H", stacked=True, save_path=False):
    """
    Plots timeseries data for heat generation (and demand)

    Parameters
    ----------
    self : :class:`Etrago
        Overall container of Etrago
    t_resolution : str, optional
        sets the resampling rate of timeseries data to allow for smoother
        line plots
    stacked : bool, optional
        If True all TS data will be shown as stacked area plot. Total heat
        demand will then also be plotted to check for matching generation and
        demand.
    save_path : bool, optional
        Path to save the generated plot. The default is False.

    Returns
    -------
    None.

    """

    heat_gen_techs = [
        "central_resistive_heater",
        "central_heat_pump",
        "rural_heat_pump",
        "central_gas_CHP_heat",
        "central_gas_boiler",
        "rural_gas_boiler",
    ]

    heat_gen_ids = self.network.generators.loc[
        self.network.generators.carrier.isin(
            [
                "solar_thermal_collector",
                "geo_thermal",
                "central_biomass_CHP_heat",
            ]
        )
    ].index
    heat_gen_dispatch = (
        self.network.generators_t.p.T.loc[heat_gen_ids].sum(axis=0) / 1e3
    )

    links_id_hc = self.network.links.loc[
        self.network.links.carrier.isin(
            ["central_heat_store_charger", "rural_heat_store_charger"]
        )
    ].index
    heat_store_charger_dispatch = (
        self.network.links_t.p0.T.loc[links_id_hc].sum(axis=0) / 1e3
    )

    links_id_hdc = self.network.links.loc[
        self.network.links.carrier.isin(
            ["central_heat_store_discharger", "rural_heat_store_discharger"]
        )
    ].index
    heat_store_discharger_dispatch = (
        self.network.links_t.p1.T.loc[links_id_hdc].sum(axis=0) / 1e3
    )

    heat_store_dispatch_hb = (
        -heat_store_discharger_dispatch - heat_store_charger_dispatch
    )

    central_h = self.network.loads.loc[
        self.network.loads.carrier == "central_heat"
    ]
    rural_h = self.network.loads.loc[
        self.network.loads.carrier == "rural_heat"
    ]
    central_h_loads = self.network.loads_t.p[central_h.index].sum(axis=1) / 1e3
    rural_h_loads = self.network.loads_t.p[rural_h.index].sum(axis=1) / 1e3

    data = (
        self.network.links_t.p1[
            self.network.links.loc[
                self.network.links.carrier == heat_gen_techs[0]
            ].index.to_list()
        ]
        / 1e3
    )

    if stacked:
        data = pd.DataFrame(-(data.sum(axis=1)))
        data = data.rename(columns={0: heat_gen_techs[0]})

        for i in heat_gen_techs[1:]:
            loads = self.network.links_t.p1[
                self.network.links.loc[
                    self.network.links.carrier == i
                ].index.to_list()
            ]
            data[i] = -(loads).sum(axis=1) / 1e3

        fig, ax = plt.subplots(figsize=(20, 10), dpi=300)
        data.resample(t_resolution).mean().plot.area(
            ax=ax,
            title="Stacked heat generation and demand",
            ylabel="[GW]",
            legend=True,
            stacked=True,
        )

        (
            data.sum(axis=1) + heat_store_dispatch_hb + heat_gen_dispatch
        ).resample(t_resolution).mean().plot.line(
            ax=ax,
            legend=True,
            label="Total heat generation + heat store dispatch",
            color="yellow",
        )

    else:
        data = -data.sum(axis=1) / 1e3

        fig, ax = plt.subplots(figsize=(20, 10), dpi=300)

        data.resample(t_resolution).mean().plot(
            ax=ax,
            title="Heat generation and demand",
            label=heat_gen_techs[0],
            ylabel="[GW]",
            legend=True,
        )

        for i in heat_gen_techs[1:]:
            data = self.network.links_t.p1[
                self.network.links.loc[
                    self.network.links.carrier == i
                ].index.to_list()
            ]
            data = -data.sum(axis=1) / 1e3
            data.resample(t_resolution).mean().plot(
                ax=ax, label=i, legend=True
            )

        heat_store_dispatch_hb.resample(t_resolution).mean().plot.line(
            ax=ax,
            legend=True,
            label="Heat store dispatch",
            color="yellow",
            linestyle="dashed",
        )

    (central_h_loads + rural_h_loads).resample(t_resolution).mean().plot.line(
        ax=ax,
        legend=True,
        label="Total heat demand",
        color="black",
        linestyle="dashed",
    )

    if save_path:
        plt.savefig(save_path, dpi=300)


def shifted_energy(self, carrier, buses):
    """Calulate shifted energy for a specific carrier

    Parameters
    ----------
    carrier : str
        Name of energy carrier
    buses : list
        List of considered bus indices

    Returns
    -------
    shifted : pandas.Series
        Shifted energy per time step

    """

    buses = self.network.links[
        self.network.links.bus0.isin(
            self.network.buses[
                (self.network.buses.carrier == "AC")
                & (self.network.buses.index.isin(buses))
            ].index
        )
        & self.network.links.bus1.isin(
            self.network.buses[
                self.network.buses.carrier.str.contains(carrier)
            ].index
        )
    ].bus1.unique()

    supply = self.network.links_t.p1[
        self.network.links[
            (self.network.links.bus1.isin(buses))
            & ~(self.network.links.carrier.str.contains("charger"))
        ].index
    ].mul(-1).sum(axis=1) + (
        self.network.generators_t.p[
            self.network.generators[
                self.network.generators.bus.isin(buses)
            ].index
        ].sum(axis=1)
    )

    demand = self.network.loads_t.p[
        self.network.loads[self.network.loads.bus.isin(buses)].index
    ].sum(axis=1) + (
        self.network.links_t.p0[
            self.network.links[
                (self.network.links.bus0.isin(buses))
                & ~(self.network.links.carrier.str.contains("charger"))
            ].index
        ].sum(axis=1)
    )

    shifted = supply - demand
    return shifted


def flexibility_duration_curve(etrago, etrago_lowflex, filename=None):
    """Plot duration curves of flexibility options

    Parameters
    ----------
    etrago : Etrago
        Object including network with flexibility options
    etrago_lowflex : Etrago
        Object including network with less flexibility options
    filename : str, optional
        Name of file to save plot. The default is None.

    Returns
    -------
    None.

    """
    colors = coloring()

    value = "p"

    df = pd.DataFrame()

    dsm_stores = etrago.network.stores[
        etrago.network.stores.carrier.str.contains("dsm")
    ]
    df["dsm_positive"] = (
        etrago.network.stores_t[value][dsm_stores.index]
        .clip(lower=0)
        .sum(axis=1)
    )
    df["dsm_negative"] = (
        etrago.network.stores_t[value][dsm_stores.index]
        .clip(upper=0)
        .sum(axis=1)
    )

    emob_static = etrago_lowflex.network.loads[
        etrago_lowflex.network.loads.carrier == "land transport EV"
    ]

    emob_static_t = etrago_lowflex.network.loads_t.p_set[emob_static.index]

    emob_static_t = emob_static_t.loc[:, emob_static.index]

    emob_static_t.columns = emob_static.bus.values

    emob_flex = etrago.network.links[
        etrago.network.links.carrier.str.contains("BEV")
    ]

    emob_flex_t = etrago.network.links_t.p0[emob_flex.index]

    emob_flex_t = emob_flex_t.loc[:, emob_flex.index]

    emob_flex_t.columns = emob_flex.bus0.values

    emob_flex_t - emob_static_t
    df["BEV charger_positive"] = (
        (emob_flex_t - emob_static_t).clip(lower=0).sum(axis=1)
    )
    df["BEV charger_negative"] = (
        (emob_flex_t - emob_static_t).clip(upper=0).sum(axis=1)
    )

    heat_stores = etrago.network.stores[
        etrago.network.stores.carrier.str.contains("heat")
    ]
    df["heat_positive"] = (
        etrago.network.stores_t[value][heat_stores.index]
        .clip(lower=0)
        .sum(axis=1)
    )
    df["heat_negative"] = (
        etrago.network.stores_t[value][heat_stores.index]
        .clip(upper=0)
        .sum(axis=1)
    )

    h2_stores = etrago.network.stores[
        etrago.network.stores.carrier.str.contains("H2")
    ]
    df["H2_positive"] = (
        etrago.network.stores_t[value][h2_stores.index]
        .clip(lower=0)
        .sum(axis=1)
    )
    df["H2_negative"] = (
        etrago.network.stores_t[value][h2_stores.index]
        .clip(upper=0)
        .sum(axis=1)
    )

    fig, ax = plt.subplots(figsize=(15, 8))
    for c in df.columns:
        result = pd.Series(dtype=float)
        color = colors[c.split("_")[0]]
        for p in range(0, 100):
            result[p * df[c].abs().max() * np.sign(df[c].sum()) / 100] = (
                df[c][df[c].abs() > p * 0.01 * df[c].abs().max()].size
                / df[c].size
            ) * 100

        data_to_plot = pd.DataFrame(
            index=result.values, data=result.index * 1e-3
        )
        data_to_plot.columns = [c.split("_")[0]]
        data_to_plot.plot(ax=ax, color=color, linewidth=3.0)
    plt.axhline(y=0.0, color="grey", linestyle="dotted")
    ax.set_xlim(0, 80)
    ax.set_xlabel("time in %")
    ax.set_ylabel("flexibility usage in GW")

    handles, labels = plt.gca().get_legend_handles_labels()
    by_label = dict(zip(labels, handles))
    plt.legend(by_label.values(), by_label.keys())

    if filename:
        fig.savefig(filename, dpi=600)
        plt.close()<|MERGE_RESOLUTION|>--- conflicted
+++ resolved
@@ -25,10 +25,7 @@
 import logging
 import os
 
-<<<<<<< HEAD
 from etrago.execute import import_gen_from_links
-=======
->>>>>>> 96c916ca
 from matplotlib import pyplot as plt
 from matplotlib.legend_handler import HandlerPatch
 from matplotlib.patches import Circle, Ellipse
@@ -37,8 +34,6 @@
 import matplotlib.patches as mpatches
 import numpy as np
 import pandas as pd
-
-from etrago.tools.execute import import_gen_from_links
 
 cartopy_present = True
 try:
