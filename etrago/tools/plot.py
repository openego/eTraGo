--- conflicted
+++ resolved
@@ -47,10 +47,7 @@
     from mpl_toolkits.basemap import Basemap
 except:
     basemap_present = False
-<<<<<<< HEAD
-=======
-
->>>>>>> e144c981
+
 
 def add_coordinates(network):
     """
@@ -990,10 +987,7 @@
         plt.close()
 
 
-<<<<<<< HEAD
-=======
-
->>>>>>> e144c981
+
 def storage_expansion(network, basemap=True, scaling=1, filename=None):
     """
     Plot storage distribution as circles on grid nodes
@@ -1007,12 +1001,8 @@
         If not given, figure will be show directly
     """
 
-<<<<<<< HEAD
-    stores = network.storage_units[network.storage_units.carrier == 'extendable_storage']
-=======
     stores = network.storage_units[network.storage_units.carrier == 
                                    'extendable_storage']
->>>>>>> e144c981
     batteries = stores[stores.max_hours == 6]
     hydrogen = stores[stores.max_hours == 168]
     storage_distribution = network.storage_units.p_nom_opt[stores.index].groupby(
@@ -1050,16 +1040,10 @@
         LabelUnit = 'MW'
     else:
         LabelUnit = 'GW'
-<<<<<<< HEAD
-        msd_max, msd_median, msd_min = msd_max / \
-            1000, msd_median / 1000, msd_min / 1000
-        storage_distribution = storage_distribution / 1000
-=======
         msd_max, msd_max_bat, msd_max_hyd = msd_max / \
             1000, msd_max_bat / 1000, msd_max_hyd / 1000
         battery_distribution = battery_distribution / 1000
         hydrogen_distribution = hydrogen_distribution / 1000
->>>>>>> e144c981
 
     if network.storage_units.p_nom_opt[sbatt].sum() < 1 and network.storage_units.p_nom_opt[shydr].sum() < 1:
         print("No storage unit to plot")
@@ -1083,18 +1067,6 @@
         bmap.drawcountries()
         bmap.drawcoastlines()
 
-<<<<<<< HEAD
-    # Here we create a legend:
-    # we'll plot empty lists with the desired size and label
-    for area in [msd_max]:
-        plt.scatter([], [], c='grey', s=area * scaling,
-                    label='= ' + str(round(area, 0)) + LabelUnit + ' ')
-        plt.scatter([], [], c='teal', s=20,
-                    label=' Hydrogen storage')
-        plt.scatter([], [], c='orangered', s=20,
-                    label=' Battery storage')
-    plt.legend(scatterpoints=1, labelspacing=1, title='Storage size', borderpad=1.3, loc=2)
-=======
     if msd_max_hyd !=0:
         plt.scatter([], [], c='teal', s=msd_max_hyd * scaling,
                 label='= ' + str(round(msd_max_hyd, 0)) + LabelUnit + ' hydrogen storage')
@@ -1102,7 +1074,6 @@
         plt.scatter([], [], c='orangered', s=msd_max_bat * scaling,
                 label='= ' + str(round(msd_max_bat, 0)) + LabelUnit + ' battery storage')
     plt.legend(scatterpoints=1, labelspacing=1, title='Storage size and technology', borderpad=1.3, loc=2)
->>>>>>> e144c981
 
     if filename is None:
         plt.show()
@@ -1111,10 +1082,7 @@
         plt.close()
 
     return
-<<<<<<< HEAD
-=======
-
->>>>>>> e144c981
+
 
 def gen_dist(
         network,
@@ -1516,83 +1484,9 @@
     if filename:
         plt.savefig(filename)
         plt.close()
-
-    return
-
-def storage_p(network, filename = None):
-
-    sbatt = network.storage_units.index[(network.storage_units.p_nom_opt > 1) & (network.storage_units.capital_cost > 10) & (network.storage_units.max_hours == 6)]
-    shydr = network.storage_units.index[(network.storage_units.p_nom_opt > 1) & (network.storage_units.capital_cost > 10) & (network.storage_units.max_hours == 168)]
-
-    cap_batt = (network.storage_units.max_hours[sbatt] * network.storage_units.p_nom_opt[sbatt]).sum()
-    cap_hydr = (network.storage_units.max_hours[shydr] * network.storage_units.p_nom_opt[shydr]).sum()
-
-    fig, ax = plt.subplots(1, 1)
-
-    if network.storage_units.p_nom_opt[sbatt].sum() < 1 & network.storage_units.p_nom_opt[shydr].sum() < 1:
-        print("No storage unit to plot")
-    elif network.storage_units.p_nom_opt[sbatt].sum() > 1 & network.storage_units.p_nom_opt[shydr].sum() < 1:
-        (network.storage_units_t.p[sbatt].resample('48H').mean().sum(axis=1) / network.storage_units.p_nom_opt[sbatt].sum()).plot(ax=ax, label="Battery power")
-        ax2 = ax.twinx()  # instantiate a second axes that shares the same x-axis
-        ((network.storage_units_t.state_of_charge[sbatt].resample('48H').mean().sum(axis=1) / cap_batt)*100).plot(ax=ax2, label="Battery state of charge", color='red')
-    elif network.storage_units.p_nom_opt[sbatt].sum() < 1 & network.storage_units.p_nom_opt[shydr].sum() > 1:
-        (network.storage_units_t.p[shydr].resample('48H').mean().sum(axis=1) / network.storage_units.p_nom_opt[shydr].sum()).plot(ax=ax, label="Hydrogen power")
-        ax2 = ax.twinx()  # instantiate a second axes that shares the same x-axis
-        ((network.storage_units_t.state_of_charge[shydr].resample('48H').mean().sum(axis=1) / cap_hydr)*100).plot(ax=ax2, label="Hydrogen state of charge", color='green')
-    else:
-        (network.storage_units_t.p[sbatt].resample('48H').mean().sum(axis=1) / network.storage_units.p_nom_opt[sbatt].sum()).plot(ax=ax, label="Battery power")
-        (network.storage_units_t.p[shydr].resample('48H').mean().sum(axis=1) / network.storage_units.p_nom_opt[shydr].sum()).plot(ax=ax, label="Hydrogen power")
-        ax2 = ax.twinx()  # instantiate a second axes that shares the same x-axis
-        ((network.storage_units_t.state_of_charge[shydr].resample('48H').mean().sum(axis=1) / cap_hydr)*100).plot(ax=ax2, label="Hydrogen state of charge", color='green')
-
-    ax.set_xlabel("")
-    ax.set_ylabel("Storage utilization")
-    ax2.set_ylabel("Storage State of charge [%]")
-    ax2.set_ylim([0, 100])
-    ax.set_ylim([-1,1])
-    ax.legend(loc=2)
-    ax2.legend(loc=1)
-
-    if filename is None:
-        plt.show()
-    else:
-        plt.savefig(filename)
-        plt.close()
-
-    return
-
-def storage_soc(network, filename = None):
-
-    sbatt = network.storage_units.index[(network.storage_units.p_nom_opt > 1) & (network.storage_units.capital_cost > 10) & (network.storage_units.max_hours == 6)]
-    shydr = network.storage_units.index[(network.storage_units.p_nom_opt > 1) & (network.storage_units.capital_cost > 10) & (network.storage_units.max_hours == 168)]
-
-    cap_batt = (network.storage_units.max_hours[sbatt] * network.storage_units.p_nom_opt[sbatt]).sum()
-    cap_hydr = (network.storage_units.max_hours[shydr] * network.storage_units.p_nom_opt[shydr]).sum()
-
-    fig, ax = plt.subplots(1, 1)
-
-    if network.storage_units.p_nom_opt[sbatt].sum() < 1 & network.storage_units.p_nom_opt[shydr].sum() < 1:
-        print("No storage unit to plot")
-    elif network.storage_units.p_nom_opt[sbatt].sum() > 1 & network.storage_units.p_nom_opt[shydr].sum() < 1:
-        ((network.storage_units_t.state_of_charge[sbatt].resample('48H').mean().sum(axis=1) / cap_batt)*100).plot(ax=ax, label="Battery state of charge")
-    elif network.storage_units.p_nom_opt[sbatt].sum() < 1 & network.storage_units.p_nom_opt[shydr].sum() > 1:
-        ((network.storage_units_t.state_of_charge[shydr].resample('48H').mean().sum(axis=1) / cap_hydr)*100).plot(ax=ax, label="Hydrogen state of charge", color='green')
-    else:
-        ((network.storage_units_t.state_of_charge[shydr].resample('48H').mean().sum(axis=1) / cap_hydr)*100).plot(ax=ax, label="Hydrogen state of charge", color='green')
-        ((network.storage_units_t.state_of_charge[sbatt].resample('48H').mean().sum(axis=1) / cap_batt)*100).plot(ax=ax, label="Battery state of charge")
-
-    ax.set_xlabel("")
-    ax.set_ylabel("Storage state of charge [%]")
-    ax.set_ylim([0,100])
-    ax.legend()
-
-    if filename is None:
-        plt.show()
-    else:
-        plt.savefig(filename)
-        plt.close()
-
-    return
-
+        
+    return 
+    
+    
 if __name__ == '__main__':
     pass