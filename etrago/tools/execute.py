# -*- coding: utf-8 -*-
# Copyright 2016-2023  Flensburg University of Applied Sciences,
# Europa-Universität Flensburg,
# Centre for Sustainable Energy Systems,
# DLR-Institute for Networked Energy Systems
#
# This program is free software; you can redistribute it and/or
# modify it under the terms of the GNU Affero General Public License as
# published by the Free Software Foundation; either version 3 of the
# License, or (at your option) any later version.
#
# This program is distributed in the hope that it will be useful,
# but WITHOUT ANY WARRANTY; without even the implied warranty of
# MERCHANTABILITY or FITNESS FOR A PARTICULAR PURPOSE.  See the
# GNU Affero General Public License for more details.
#
# You should have received a copy of the GNU Affero General Public License
# along with this program.  If not, see <http://www.gnu.org/licenses/>.

# File description
"""
execute.py defines optimization and simulation methods for the etrago object.
"""
import os

if "READTHEDOCS" not in os.environ:
    import logging
    import time

    from pypsa.linopf import network_lopf
    from pypsa.pf import sub_network_pf
    import numpy as np
    import pandas as pd

    from etrago.tools.constraints import Constraints

    logger = logging.getLogger(__name__)

__copyright__ = (
    "Flensburg University of Applied Sciences, "
    "Europa-Universität Flensburg, "
    "Centre for Sustainable Energy Systems, "
    "DLR-Institute for Networked Energy Systems"
)
__license__ = "GNU Affero General Public License Version 3 (AGPL-3.0)"
__author__ = (
    "ulfmueller, s3pp, wolfbunke, mariusves, lukasol, KathiEsterl, "
    "ClaraBuettner, CarlosEpia, AmeliaNadal"
)


def update_electrical_parameters(network, l_snom_pre, t_snom_pre):
    """
    Update electrical parameters of active branch components
    considering s_nom of previous iteration.

    Parameters
    ----------
    network : pypsa.Network object
        Container for all network components.
    l_snom_pre: pandas.Series
        s_nom of ac-lines in previous iteration.
    t_snom_pre: pandas.Series
        s_nom of transformers in previous iteration.

    Returns
    -------
    None.

    """

    network.lines.x[network.lines.s_nom_extendable] = (
        network.lines.x * l_snom_pre / network.lines.s_nom_opt
    )

    network.transformers.x[network.transformers.s_nom_extendable] = (
        network.transformers.x * t_snom_pre / network.transformers.s_nom_opt
    )

    network.lines.r[network.lines.s_nom_extendable] = (
        network.lines.r * l_snom_pre / network.lines.s_nom_opt
    )

    network.transformers.r[network.transformers.s_nom_extendable] = (
        network.transformers.r * t_snom_pre / network.transformers.s_nom_opt
    )

    network.lines.g[network.lines.s_nom_extendable] = (
        network.lines.g * network.lines.s_nom_opt / l_snom_pre
    )

    network.transformers.g[network.transformers.s_nom_extendable] = (
        network.transformers.g * network.transformers.s_nom_opt / t_snom_pre
    )

    network.lines.b[network.lines.s_nom_extendable] = (
        network.lines.b * network.lines.s_nom_opt / l_snom_pre
    )

    network.transformers.b[network.transformers.s_nom_extendable] = (
        network.transformers.b * network.transformers.s_nom_opt / t_snom_pre
    )

    # Set snom_pre to s_nom_opt for next iteration
    l_snom_pre = network.lines.s_nom_opt.copy()
    t_snom_pre = network.transformers.s_nom_opt.copy()

    return l_snom_pre, t_snom_pre


def run_lopf(etrago, extra_functionality, method):
    """
    Function that performs lopf with or without pyomo

    Parameters
    ----------
    etrago : etrago object
        eTraGo containing all network information and a PyPSA network.
    extra_functionality: dict
        Define extra constranits.
    method: dict
        Choose 'n_iter' and integer for fixed number of iterations or
        'threshold' and derivation of objective in percent for variable number
        of iteration until the threshold of the objective function is reached.

    Returns
    -------
    None.

    """

    x = time.time()

    if etrago.conduct_dispatch_disaggregation is not False:
        # parameters defining the start and end per slices
        no_slices = etrago.args["temporal_disaggregation"]["no_slices"]
        skipped = etrago.network.snapshot_weightings.iloc[0].objective
        transits = np.where(
            etrago.network_tsa.snapshots.isin(
                etrago.conduct_dispatch_disaggregation.index
            )
        )[0]

        if method["pyomo"]:
            # repeat the optimization for all slices
            for i in range(0, no_slices):
                # keep information on the initial state of charge for the
                # respectng slice
                initial = transits[i - 1]
                soc_initial = etrago.conduct_dispatch_disaggregation.loc[
                    [etrago.network_tsa.snapshots[initial]]
                ].transpose()
                etrago.network_tsa.storage_units.state_of_charge_initial = (
                    soc_initial
                )
                etrago.network_tsa.stores.e_initial = soc_initial
                etrago.network_tsa.stores.e_initial.fillna(0, inplace=True)
                # the state of charge at the end of each slice is set within
                # split_dispatch_disaggregation_constraints in constraints.py

                # adapt start and end snapshot of respecting slice
                start = transits[i - 1] + skipped
                end = transits[i] + (skipped - 1)
                if i == 0:
                    start = 0
                if i == no_slices - 1:
                    end = len(etrago.network_tsa.snapshots)

                etrago.network_tsa.lopf(
                    etrago.network_tsa.snapshots[start : end + 1],
                    solver_name=etrago.args["solver"],
                    solver_options=etrago.args["solver_options"],
                    pyomo=True,
                    extra_functionality=extra_functionality,
                    formulation=etrago.args["model_formulation"],
                )

                if etrago.network_tsa.results["Solver"][0]["Status"] != "ok":
                    raise Exception("LOPF not solved.")

        else:
            for i in range(0, no_slices):
                status, termination_condition = network_lopf(
                    etrago.network_tsa,
                    etrago.network_tsa.snapshots[start : end + 1],
                    solver_name=etrago.args["solver"],
                    solver_options=etrago.args["solver_options"],
                    extra_functionality=extra_functionality,
                    formulation=etrago.args["model_formulation"],
                )

                if status != "ok":
                    raise Exception("LOPF not solved.")

        etrago.network_tsa.storage_units.state_of_charge_initial = 0
        etrago.network_tsa.stores.e_initial = 0

    else:
        if method["pyomo"]:
            etrago.network.lopf(
                etrago.network.snapshots,
                solver_name=etrago.args["solver"],
                solver_options=etrago.args["solver_options"],
                pyomo=True,
                extra_functionality=extra_functionality,
                formulation=etrago.args["model_formulation"],
            )

            if etrago.network.results["Solver"][0]["Status"] != "ok":
                raise Exception("LOPF not solved.")

        else:
            status, termination_condition = network_lopf(
                etrago.network,
                solver_name=etrago.args["solver"],
                solver_options=etrago.args["solver_options"],
                extra_functionality=extra_functionality,
                formulation=etrago.args["model_formulation"],
            )

            if status != "ok":
                raise Exception("LOPF not solved.")

    y = time.time()
    z = (y - x) / 60

    print("Time for LOPF [min]:", round(z, 2))


def iterate_lopf(
    etrago,
    extra_functionality,
    method={"n_iter": 4, "pyomo": True},
):
    """
    Run optimization of lopf. If network extension is included, the specified
    number of iterations is calculated to consider reactance changes.

    Parameters
    ----------
    etrago : etrago object
        eTraGo containing all network information and a PyPSA network.
    extra_functionality: dict
        Define extra constranits.
    method: dict
        Choose 'n_iter' and integer for fixed number of iterations or
        'threshold' and derivation of objective in percent for variable number
        of iteration until the threshold of the objective function is reached.

    """

    args = etrago.args
    path = args["csv_export"]
    lp_path = args["lpfile"]

    if (
        args["temporal_disaggregation"]["active"] is True
        and etrago.conduct_dispatch_disaggregation is False
    ):
        if args["csv_export"]:
            path = path + "/temporally_reduced"

        if args["lpfile"]:
            lp_path = lp_path[0:-3] + "_temporally_reduced.lp"

    if etrago.conduct_dispatch_disaggregation is not False:
        if args["lpfile"]:
            lp_path = lp_path[0:-3] + "_dispatch_disaggregation.lp"

        etrago.network_tsa.lines["s_nom"] = etrago.network.lines["s_nom_opt"]
        etrago.network_tsa.lines["s_nom_extendable"] = False

        etrago.network_tsa.links["p_nom"] = etrago.network.links["p_nom_opt"]
        etrago.network_tsa.links["p_nom_extendable"] = False

        etrago.network_tsa.transformers["s_nom"] = etrago.network.transformers[
            "s_nom_opt"
        ]
        etrago.network_tsa.transformers.s_nom_extendable = False

        etrago.network_tsa.storage_units[
            "p_nom"
        ] = etrago.network.storage_units["p_nom_opt"]
        etrago.network_tsa.storage_units["p_nom_extendable"] = False

        etrago.network_tsa.stores["e_nom"] = etrago.network.stores["e_nom_opt"]
        etrago.network_tsa.stores["e_nom_extendable"] = False

        etrago.network_tsa.storage_units.cyclic_state_of_charge = False
        etrago.network_tsa.stores.e_cyclic = False

        args["snapshot_clustering"]["active"] = False
        args["skip_snapshots"] = False
        args["extendable"] = []

        network = etrago.network_tsa

    else:
        network = etrago.network

    # if network is extendable, iterate lopf
    # to include changes of electrical parameters
    if network.lines.s_nom_extendable.any():
        # Initialise s_nom_pre (s_nom_opt of previous iteration)
        # to s_nom for first lopf:
        l_snom_pre = network.lines.s_nom.copy()
        t_snom_pre = network.transformers.s_nom.copy()

        # calculate fixed number of iterations
        if "n_iter" in method:
            n_iter = method["n_iter"]

            for i in range(1, (1 + n_iter)):
                run_lopf(etrago, extra_functionality, method)

                if args["csv_export"]:
                    path_it = path + "/lopf_iteration_" + str(i)
                    etrago.export_to_csv(path_it)

                if i < n_iter:
                    l_snom_pre, t_snom_pre = update_electrical_parameters(
                        network, l_snom_pre, t_snom_pre
                    )

        # Calculate variable number of iterations until threshold of objective
        # function is reached

        if "threshold" in method:
            run_lopf(etrago, extra_functionality, method)

            diff_obj = network.objective * method["threshold"] / 100

            i = 1

            # Stop after 100 iterations to aviod unending loop
            while i <= 100:
                if i == 100:
                    print("Maximum number of iterations reached.")
                    break

                l_snom_pre, t_snom_pre = update_electrical_parameters(
                    network, l_snom_pre, t_snom_pre
                )
                pre = network.objective

                run_lopf(etrago, extra_functionality, method)

                i += 1

                if args["csv_export"]:
                    path_it = path + "/lopf_iteration_" + str(i)
                    etrago.export_to_csv(path_it)

                if abs(pre - network.objective) <= diff_obj:
                    print("Threshold reached after " + str(i) + " iterations.")
                    break

    else:
        run_lopf(etrago, extra_functionality, method)
        etrago.export_to_csv(path)

    if args["lpfile"]:
        network.model.write(lp_path)

    return network


def lopf(self):
    """
    Functions that runs lopf according to arguments.

    Returns
    -------
    None.

    """

    x = time.time()

    self.conduct_dispatch_disaggregation = False

    iterate_lopf(
        self,
        Constraints(
            self.args, self.conduct_dispatch_disaggregation
        ).functionality,
        method=self.args["method"],
    )

    y = time.time()
    z = (y - x) / 60
    logger.info("Time for LOPF [min]: {}".format(round(z, 2)))

    if self.args["csv_export"]:
        path = self.args["csv_export"]
        if self.args["temporal_disaggregation"]["active"] is True:
            path = path + "/temporally_reduced"
        self.export_to_csv(path)


def dispatch_disaggregation(self):
    """
    Function running the tempral disaggregation meaning the optimization
    of dispatch in the temporally fully resolved network; therfore, the problem
    is reduced to smaller subproblems by slicing the whole considered time span
    while keeping inforation on the state of charge of storage units and stores
    to ensure compatibility and to reproduce saisonality.

    Returns
    -------
    None.

    """

    if self.args["temporal_disaggregation"]["active"]:
        x = time.time()

        if self.args["temporal_disaggregation"]["no_slices"]:
            # split dispatch_disaggregation into subproblems
            # keep some information on soc in beginning and end of slices
            # to ensure compatibility and to reproduce saisonality

            # define number of slices and corresponding slice length
            no_slices = self.args["temporal_disaggregation"]["no_slices"]
            slice_len = int(len(self.network.snapshots) / no_slices)
            # transition snapshots defining start and end of slices
            transits = self.network.snapshots[0::slice_len]
            if len(transits) > 1:
                transits = transits[1:]
            if transits[-1] != self.network_tsa.snapshots[-1]:
                transits = transits.insert(
                    (len(transits)), self.network.snapshots[-1]
                )
            # for stores, exclude emob and dsm because of their special
            # constraints
            sto = self.network.stores[
                ~self.network.stores.carrier.isin(
                    ["battery_storage", "battery storage", "dsm"]
                )
            ]

            # save state of charge of storage units and stores at those
            # transition snapshots
            self.conduct_dispatch_disaggregation = pd.DataFrame(
                columns=self.network.storage_units.index.append(sto.index),
                index=transits,
            )
            for storage in self.network.storage_units.index:
                self.conduct_dispatch_disaggregation[
                    storage
                ] = self.network.storage_units_t.state_of_charge[storage]
            for store in sto.index:
                self.conduct_dispatch_disaggregation[
                    store
                ] = self.network.stores_t.e[store]

            extra_func = self.args["extra_functionality"]
            self.args["extra_functionality"] = {}

        load_shedding = self.args["load_shedding"]
        if not load_shedding:
            self.args["load_shedding"] = True
            self.load_shedding(temporal_disaggregation=True)

        iterate_lopf(
            self,
            Constraints(
                self.args, self.conduct_dispatch_disaggregation
            ).functionality,
            method=self.args["method"],
        )

        # switch to temporally fully resolved network as standard network,
        # temporally reduced network is stored in network_tsa
        network1 = self.network.copy()
        self.network = self.network_tsa.copy()
        self.network_tsa = network1.copy()
        network1 = 0

        # keep original settings

        if self.args["temporal_disaggregation"]["no_slices"]:
            self.args["extra_functionality"] = extra_func
        self.args["load_shedding"] = load_shedding

        self.network.lines["s_nom_extendable"] = self.network_tsa.lines[
            "s_nom_extendable"
        ]
        self.network.links["p_nom_extendable"] = self.network_tsa.links[
            "p_nom_extendable"
        ]
        self.network.transformers.s_nom_extendable = (
            self.network_tsa.transformers.s_nom_extendable
        )
        self.network.storage_units[
            "p_nom_extendable"
        ] = self.network_tsa.storage_units["p_nom_extendable"]
        self.network.stores["e_nom_extendable"] = self.network_tsa.stores[
            "e_nom_extendable"
        ]
        self.network.storage_units.cyclic_state_of_charge = (
            self.network_tsa.storage_units.cyclic_state_of_charge
        )
        self.network.stores.e_cyclic = self.network_tsa.stores.e_cyclic

        if not self.args["csv_export"]:
            path = self.args["csv_export"]
            self.export_to_csv(path)
            self.export_to_csv(path + "/temporal_disaggregaton")

        y = time.time()
        z = (y - x) / 60
        logger.info("Time for LOPF [min]: {}".format(round(z, 2)))


def import_gen_from_links(network, drop_small_capacities=True):
    """
    create gas generators from links in order to not lose them when
    dropping non-electric carriers
    """
<<<<<<< HEAD
    # Discard all generators < 1kW
    discard_gen = network.links[network.links["p_nom"] <= 0.001].index
    network.links.drop(discard_gen, inplace=True)
    for df in network.links_t:
        if not network.links_t[df].empty:
            network.links_t[df].drop(
                columns=discard_gen.values, inplace=True, errors="ignore"
            )
    # Select links that should be represented as generators
=======

    if drop_small_capacities:
        # Discard all generators < 1kW
        discard_gen = network.links[network.links["p_nom"] <= 0.001].index
        network.links.drop(discard_gen, inplace=True)
        for df in network.links_t:
            if not network.links_t[df].empty:
                network.links_t[df].drop(
                    columns=discard_gen.values, inplace=True, errors="ignore"
                )

>>>>>>> 58b953fa
    gas_to_add = network.links[
        network.links.carrier.isin(
            [
                "central_gas_CHP",
                "OCGT",
                "H2_to_power",
                "industrial_gas_CHP",
            ]
        )
    ].copy()

    # Rename bus1 column to bus
    gas_to_add.rename(columns={"bus1": "bus"}, inplace=True)

    # Aggregate new generators per bus and carrier
    df = pd.DataFrame()
    df["p_nom"] = gas_to_add.groupby(["bus", "carrier"]).p_nom.sum()
    df["p_nom_opt"] = gas_to_add.groupby(["bus", "carrier"]).p_nom_opt.sum()
    df["marginal_cost"] = gas_to_add.groupby(
        ["bus", "carrier"]
    ).marginal_cost.mean()
    df["efficiency"] = gas_to_add.groupby(["bus", "carrier"]).efficiency.mean()
    df["control"] = "PV"
    df.reset_index(inplace=True)
    df.index = df.bus + " " + df.carrier

    # Aggregate disptach time series for new generators
    gas_to_add["bus1_carrier"] = gas_to_add.bus + " " + gas_to_add.carrier
    df_t = (
        network.links_t.p1[gas_to_add.index]
        .groupby(gas_to_add.bus1_carrier, axis=1)
        .sum()
        * -1
    )

    # Insert aggregated generators their dispatch time series
    network.madd("Generator", df.index, **df)
    network.import_series_from_dataframe(df_t, "Generator", "p")

    # Drop links now modelled as generator
    network.mremove("Link", gas_to_add.index)

    return


def run_pf_post_lopf(self):
    """
    Function that runs pf_post_lopf according to arguments.

    Returns
    -------
    None.

    """

    if self.args["pf_post_lopf"]["active"]:
        pf_post_lopf(self)


def pf_post_lopf(etrago, calc_losses=False):
    """
    Function that prepares and runs non-linar load flow using PyPSA pf.
    If crossborder lines are DC-links, pf is only applied on german network.
    Crossborder flows are still considerd due to the active behavior of links.
    To return a network containing the whole grid, the optimised solution of
    the foreign components can be added afterwards.

    Parameters
    ----------
    etrago : etrago object
        eTraGo containing all network information and a PyPSA network.
    add_foreign_lopf: boolean
        Choose if foreign results of lopf should be added to the network when
        foreign lines are DC.
    q_allocation: str
        Choose allocation of reactive power. Possible settings are listed in
        distribute_q function.
    calc_losses: bolean
        Choose if line losses will be calculated.

    Returns
    -------

    """

    def drop_foreign_components(network):
        """
        Function that drops foreign components which are only connected via
        DC-links and saves their optimization results in pd.DataFrame.

        Parameters
        ----------
        network : pypsa.Network object
            Container for all network components.

        Returns
        -------
        None.

        """

        # Create series for constant loads
        constant_loads = network.loads[network.loads.p_set != 0]["p_set"]
        for load in constant_loads.index:
            network.loads_t.p_set[load] = constant_loads[load]
        network.loads.p_set = 0

        n_bus = pd.Series(index=network.sub_networks.index)

        for i in network.sub_networks.index:
            n_bus[i] = len(network.buses.index[network.buses.sub_network == i])

        sub_network_DE = n_bus.index[n_bus == n_bus.max()]

        foreign_bus = network.buses[
            (network.buses.sub_network != sub_network_DE.values[0])
            & (network.buses.country != "DE")
        ]

        foreign_comp = {
            "Bus": network.buses[network.buses.index.isin(foreign_bus.index)],
            "Generator": network.generators[
                network.generators.bus.isin(foreign_bus.index)
            ],
            "Load": network.loads[network.loads.bus.isin(foreign_bus.index)],
            "Transformer": network.transformers[
                network.transformers.bus0.isin(foreign_bus.index)
            ],
            "StorageUnit": network.storage_units[
                network.storage_units.bus.isin(foreign_bus.index)
            ],
            "Store": network.stores[
                network.stores.bus.isin(foreign_bus.index)
            ],
        }

        foreign_series = {
            "Bus": network.buses_t.copy(),
            "Generator": network.generators_t.copy(),
            "Load": network.loads_t.copy(),
            "Transformer": network.transformers_t.copy(),
            "StorageUnit": network.storage_units_t.copy(),
            "Store": network.stores_t.copy(),
        }

        for comp in sorted(foreign_series):
            attr = sorted(foreign_series[comp])
            for a in attr:
                if not foreign_series[comp][a].empty:
                    if a != "p_max_pu":
                        if a in ["q_set", "e_max_pu", "e_min_pu"]:
                            g_in_q_set = foreign_comp[comp][
                                foreign_comp[comp].index.isin(
                                    foreign_series[comp][a].columns
                                )
                            ]
                            foreign_series[comp][a] = foreign_series[comp][a][
                                g_in_q_set.index
                            ]
                        else:
                            foreign_series[comp][a] = foreign_series[comp][a][
                                foreign_comp[comp].index
                            ]

                    else:
                        foreign_series[comp][a] = foreign_series[comp][a][
                            foreign_comp[comp][
                                foreign_comp[comp].index.isin(
                                    network.generators_t.p_max_pu.columns
                                )
                            ].index
                        ]

        # Drop components
        network.buses = network.buses.drop(foreign_bus.index)
        network.generators = network.generators[
            network.generators.bus.isin(network.buses.index)
        ]
        network.loads = network.loads[
            network.loads.bus.isin(network.buses.index)
        ]
        network.transformers = network.transformers[
            network.transformers.bus0.isin(network.buses.index)
        ]
        network.storage_units = network.storage_units[
            network.storage_units.bus.isin(network.buses.index)
        ]
        network.stores = network.stores[
            network.stores.bus.isin(network.buses.index)
        ]

        return foreign_bus, foreign_comp, foreign_series

    x = time.time()
    network = etrago.network
    args = etrago.args

    network.lines.s_nom = network.lines.s_nom_opt

    # generators modeled as links are imported to the generators table
    import_gen_from_links(network)

    if args["spatial_disaggregation"]:
        import_gen_from_links(
            etrago.disaggregated_network, drop_small_capacities=False
        )

    # For the PF, set the P to be the optimised P
    network.generators_t.p_set = network.generators_t.p_set.reindex(
        columns=network.generators.index
    )
    network.generators_t.p_set = network.generators_t.p

    network.storage_units_t.p_set = network.storage_units_t.p_set.reindex(
        columns=network.storage_units.index
    )
    network.storage_units_t.p_set = network.storage_units_t.p

    network.stores_t.p_set = network.stores_t.p_set.reindex(
        columns=network.stores.index
    )
    network.stores_t.p_set = network.stores_t.p

    network.links_t.p_set = network.links_t.p_set.reindex(
        columns=network.links.index
    )
    network.links_t.p_set = network.links_t.p0

    network.determine_network_topology()

    # if foreign lines are DC, execute pf only on sub_network in Germany
    if (args["foreign_lines"]["carrier"] == "DC") or (
        (args["scn_extension"] is not None)
        and ("BE_NO_NEP 2035" in args["scn_extension"])
    ):
        foreign_bus, foreign_comp, foreign_series = drop_foreign_components(
            network
        )

    # Find out the name of the main subnetwork
    main_subnet = str(network.buses.sub_network.value_counts().argmax())

    # Delete very small p_set and q_set values to avoid problems when solving
    network.generators_t["p_set"][
        np.abs(network.generators_t["p_set"]) < 0.001
    ] = 0
    network.generators_t["q_set"][
        np.abs(network.generators_t["q_set"]) < 0.001
    ] = 0
    network.loads_t["p_set"][np.abs(network.loads_t["p_set"]) < 0.001] = 0
    network.loads_t["q_set"][np.abs(network.loads_t["q_set"]) < 0.001] = 0
    network.storage_units_t["p_set"][
        np.abs(network.storage_units_t["p_set"]) < 0.001
    ] = 0
    network.storage_units_t["q_set"][
        np.abs(network.storage_units_t["p_set"]) < 0.001
    ] = 0

    # execute non-linear pf
    pf_solution = sub_network_pf(
        sub_network=network.sub_networks["obj"][main_subnet],
        snapshots=network.snapshots,
        use_seed=True,
        distribute_slack=True,
    )

    pf_solve = pd.DataFrame(index=pf_solution[0].index)
    pf_solve["converged"] = pf_solution[2].values
    pf_solve["error"] = pf_solution[1].values
    pf_solve["n_iter"] = pf_solution[0].values

    if not pf_solve[~pf_solve.converged].count().max() == 0:
        logger.warning(
            "PF of %d snapshots not converged.",
            pf_solve[~pf_solve.converged].count().max(),
        )
    if calc_losses:
        calc_line_losses(network, pf_solve["converged"])

    network = distribute_q(
        network, etrago.args["pf_post_lopf"]["q_allocation"]
    )

    y = time.time()
    z = (y - x) / 60
    print("Time for PF [min]:", round(z, 2))

    # if selected, copy lopf results of neighboring countries to network
    if (
        (args["foreign_lines"]["carrier"] == "DC")
        or (
            (args["scn_extension"] is not None)
            and ("BE_NO_NEP 2035" in args["scn_extension"])
        )
    ) and etrago.args["pf_post_lopf"]["add_foreign_lopf"]:
        for comp in sorted(foreign_series):
            network.import_components_from_dataframe(foreign_comp[comp], comp)

            for attr in sorted(foreign_series[comp]):
                network.import_series_from_dataframe(
                    foreign_series[comp][attr], comp, attr
                )

    if args["csv_export"]:
        path = args["csv_export"] + "/pf_post_lopf"
        etrago.export_to_csv(path)
        pf_solve.to_csv(os.path.join(path, "pf_solution.csv"), index=True)

        if args["spatial_disaggregation"]:
            etrago.disaggregated_network.export_to_csv_folder(
                path + "/disaggregated_network"
            )

    return network


def distribute_q(network, allocation="p_nom"):
    """
    Function that distributes reactive power at bus to all installed
    generators and storages.

    Parameters
    ----------
    network : pypsa.Network object
        Container for all network components.
    allocation: str
        Choose key to distribute reactive power:
        'p_nom' to dirstribute via p_nom
        'p' to distribute via p_set.

    Returns
    -------
    None.

    """

    ac_bus = network.buses[network.buses.carrier == "AC"]

    gen_elec = network.generators[
        (network.generators.bus.isin(ac_bus.index))
        & (network.generators.carrier != "load shedding")
    ].carrier.unique()

    network.allocation = allocation
    if allocation == "p":
        if (network.buses.carrier == "AC").all():
            p_sum = (
                network.generators_t["p"]
                .groupby(network.generators.bus, axis=1)
                .sum()
                .add(
                    network.storage_units_t["p"]
                    .abs()
                    .groupby(network.storage_units.bus, axis=1)
                    .sum(),
                    fill_value=0,
                )
            )
            q_sum = (
                network.generators_t["q"]
                .groupby(network.generators.bus, axis=1)
                .sum()
            )

            q_distributed = (
                network.generators_t.p
                / p_sum[network.generators.bus.sort_index()].values
                * q_sum[network.generators.bus.sort_index()].values
            )

            q_storages = (
                network.storage_units_t.p
                / p_sum[network.storage_units.bus.sort_index()].values
                * q_sum[network.storage_units.bus.sort_index()].values
            )
        else:
            print(
                """WARNING: Distribution of reactive power based on active
                  power is currently outdated for sector coupled models. This
                  process will continue with the option allocation = 'p_nom'"""
            )
            allocation = "p_nom"

    if allocation == "p_nom":
        q_bus = (
            network.generators_t["q"]
            .groupby(network.generators.bus, axis=1)
            .sum()
            .add(
                network.storage_units_t.q.groupby(
                    network.storage_units.bus, axis=1
                ).sum(),
                fill_value=0,
            )
        )

        total_q1 = q_bus.sum().sum()
        ac_bus = network.buses[network.buses.carrier == "AC"]

        gen_elec = network.generators[
            (network.generators.bus.isin(ac_bus.index))
            & (network.generators.carrier != "load shedding")
            & (network.generators.p_nom > 0)
        ].sort_index()

        q_distributed = q_bus[gen_elec.bus].multiply(gen_elec.p_nom.values) / (
            (
                gen_elec.p_nom.groupby(network.generators.bus)
                .sum()
                .reindex(network.generators.bus.unique(), fill_value=0)
                .add(
                    network.storage_units.p_nom_opt.groupby(
                        network.storage_units.bus
                    ).sum(),
                    fill_value=0,
                )
            )[gen_elec.bus.sort_index()].values
        )

        q_distributed.columns = gen_elec.index

        q_storages = q_bus[network.storage_units.bus].multiply(
            network.storage_units.p_nom_opt.values
        ) / (
            (
                gen_elec.p_nom.groupby(network.generators.bus)
                .sum()
                .add(
                    network.storage_units.p_nom_opt.groupby(
                        network.storage_units.bus
                    ).sum(),
                    fill_value=0,
                )
            )[network.storage_units.bus].values
        )

        q_storages.columns = network.storage_units.index

    q_distributed[q_distributed.isnull()] = 0
    q_distributed[q_distributed.abs() == np.inf] = 0
    q_storages[q_storages.isnull()] = 0
    q_storages[q_storages.abs() == np.inf] = 0
    network.generators_t.q = q_distributed
    network.storage_units_t.q = q_storages

    total_q2 = q_distributed.sum().sum() + q_storages.sum().sum()
    print(f"Error in q distribution={(total_q2 - total_q1)/total_q1}%")

    return network


def calc_line_losses(network, converged):
    """
    Calculate losses per line with PF result data.

    Parameters
    ----------
    network : pypsa.Network object
        Container for all network components.
    converged : pd.Series
        List of snapshots with their status (converged or not).

    Returns
    -------
    None.

    """
    # Line losses
    # calculate apparent power S = sqrt(p² + q²) [in MW]
    s0_lines = (network.lines_t.p0**2 + network.lines_t.q0**2).apply(
        np.sqrt
    )
    # in case some snapshots did not converge, discard them from the
    # calculation
    s0_lines.loc[converged[converged is False].index, :] = np.nan
    # calculate current I = S / U [in A]
    i0_lines = np.multiply(s0_lines, 1000000) / np.multiply(
        network.lines.v_nom, 1000
    )
    # calculate losses per line and timestep network.\
    # lines_t.line_losses = I² * R [in MW]
    network.lines_t.losses = np.divide(
        i0_lines**2 * network.lines.r, 1000000
    )
    # calculate total losses per line [in MW]
    network.lines = network.lines.assign(
        losses=np.sum(network.lines_t.losses).values
    )

    # Transformer losses
    # https://books.google.de/books?id=0glcCgAAQBAJ&pg=PA151&lpg=PA151&dq=
    # wirkungsgrad+transformator+1000+mva&source=bl&ots=a6TKhNfwrJ&sig=
    # r2HCpHczRRqdgzX_JDdlJo4hj-k&hl=de&sa=X&ved=
    # 0ahUKEwib5JTFs6fWAhVJY1AKHa1cAeAQ6AEIXjAI#v=onepage&q=
    # wirkungsgrad%20transformator%201000%20mva&f=false
    # Crastan, Elektrische Energieversorgung, p.151
    # trafo 1000 MVA: 99.8 %
    network.transformers = network.transformers.assign(
        losses=np.multiply(network.transformers.s_nom, (1 - 0.998)).values
    )

    main_subnet = str(network.buses.sub_network.value_counts().argmax())
    price_per_bus = network.buses_t.marginal_price[
        network.buses.sub_network[
            network.buses.sub_network == main_subnet
        ].index
    ]

    # calculate total losses (possibly enhance with adding these values
    # to network container)
    losses_total = sum(network.lines.losses) + sum(network.transformers.losses)
    print("Total lines losses for all snapshots [MW]:", round(losses_total, 2))
    losses_costs = losses_total * np.average(price_per_bus)
    print("Total costs for these losses [EUR]:", round(losses_costs, 2))
    if (~converged).sum() > 0:
        print(
            f"Note: {(~converged).sum()} snapshot(s) was/were excluded "
            + "because the PF did not converge"
        )


def set_slack(network):
    """
    Function that chosses the bus with the maximum installed power as slack.

    Parameters
    ----------
    network : pypsa.Network object
        Container for all network components.

    Returns
    -------
    network : pypsa.Network object
        Container for all network components.

    """

    old_slack = network.generators.index[
        network.generators.control == "Slack"
    ][0]
    # check if old slack was PV or PQ control:
    if network.generators.p_nom[old_slack] > 50 and network.generators.carrier[
        old_slack
    ] in ("solar", "wind"):
        old_control = "PQ"
    elif network.generators.p_nom[
        old_slack
    ] > 50 and network.generators.carrier[old_slack] not in ("solar", "wind"):
        old_control = "PV"
    elif network.generators.p_nom[old_slack] < 50:
        old_control = "PQ"

    old_gens = network.generators
    gens_summed = network.generators_t.p.sum()
    old_gens["p_summed"] = gens_summed
    max_gen_buses_index = (
        old_gens.groupby(["bus"])
        .agg({"p_summed": np.sum})
        .p_summed.sort_values()
        .index
    )

    for bus_iter in range(1, len(max_gen_buses_index) - 1):
        if old_gens[
            (network.generators["bus"] == max_gen_buses_index[-bus_iter])
            & (network.generators["control"] != "PQ")
        ].empty:
            continue
        else:
            new_slack_bus = max_gen_buses_index[-bus_iter]
            break

    network.generators = network.generators.drop(columns=["p_summed"])
    new_slack_gen = (
        network.generators.p_nom[
            (network.generators["bus"] == new_slack_bus)
            & (network.generators["control"] == "PV")
        ]
        .sort_values()
        .index[-1]
    )

    network.generators.at[old_slack, "control"] = old_control
    network.generators.at[new_slack_gen, "control"] = "Slack"

    return network<|MERGE_RESOLUTION|>--- conflicted
+++ resolved
@@ -518,17 +518,6 @@
     create gas generators from links in order to not lose them when
     dropping non-electric carriers
     """
-<<<<<<< HEAD
-    # Discard all generators < 1kW
-    discard_gen = network.links[network.links["p_nom"] <= 0.001].index
-    network.links.drop(discard_gen, inplace=True)
-    for df in network.links_t:
-        if not network.links_t[df].empty:
-            network.links_t[df].drop(
-                columns=discard_gen.values, inplace=True, errors="ignore"
-            )
-    # Select links that should be represented as generators
-=======
 
     if drop_small_capacities:
         # Discard all generators < 1kW
@@ -539,8 +528,7 @@
                 network.links_t[df].drop(
                     columns=discard_gen.values, inplace=True, errors="ignore"
                 )
-
->>>>>>> 58b953fa
+    # Select links that should be represented as generators
     gas_to_add = network.links[
         network.links.carrier.isin(
             [
@@ -779,6 +767,20 @@
         foreign_bus, foreign_comp, foreign_series = drop_foreign_components(
             network
         )
+
+    # Assign generators control strategy
+    ac_bus = network.buses[network.buses.carrier == "AC"]
+    network.generators.control[
+        network.generators.bus.isin(ac_bus.index)
+    ] = "PV"
+    network.generators.control[
+        network.generators.carrier == "load shedding"
+    ] = "PQ"
+
+    # Assign storage units control strategy
+    network.storage_units.control[
+        network.storage_units.bus.isin(ac_bus.index)
+    ] = "PV"
 
     # Find out the name of the main subnetwork
     main_subnet = str(network.buses.sub_network.value_counts().argmax())
