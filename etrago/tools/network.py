--- conflicted
+++ resolved
@@ -213,11 +213,8 @@
     set_trafo_costs = set_trafo_costs
 
     drop_sectors = drop_sectors
-<<<<<<< HEAD
-=======
     
     adapt_crossborder_buses = adapt_crossborder_buses
->>>>>>> 78edc4da
 
     update_busmap = update_busmap
 
