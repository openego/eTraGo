# -*- coding: utf-8 -*-
# Copyright 2016-2023  Flensburg University of Applied Sciences,
# Europa-Universität Flensburg,
# Centre for Sustainable Energy Systems,
# DLR-Institute for Networked Energy Systems
#
# This program is free software; you can redistribute it and/or
# modify it under the terms of the GNU Affero General Public License as
# published by the Free Software Foundation; either version 3 of the
# License, or (at your option) any later version.
#
# This program is distributed in the hope that it will be useful,
# but WITHOUT ANY WARRANTY; without even the implied warranty of
# MERCHANTABILITY or FITNESS FOR A PARTICULAR PURPOSE.  See the
# GNU Affero General Public License for more details.
#
# You should have received a copy of the GNU Affero General Public License
# along with this program.  If not, see <http://www.gnu.org/licenses/>.

# File description
"""
Define class Etrago
"""

import logging
import os

from pypsa.components import Network
from sqlalchemy.orm import sessionmaker
import pandas as pd

if "READTHEDOCS" not in os.environ:
    from etrago.tools import db

from etrago import __version__
from etrago.cluster.disaggregation import run_disaggregation
from etrago.cluster.electrical import ehv_clustering, run_spatial_clustering
from etrago.cluster.gas import run_spatial_clustering_gas
from etrago.cluster.snapshot import skip_snapshots, snapshot_clustering
from etrago.execute import (
    dispatch_disaggregation,
    lopf,
    optimize,
    run_pf_post_lopf,
)
from etrago.execute.grid_optimization import (
    add_redispatch_generators,
    grid_optimization,
)
from etrago.execute.market_optimization import (
    build_market_model,
    market_optimization,
)
from etrago.execute.sclopf import (
    iterate_sclopf,
    post_contingency_analysis_lopf,
)
from etrago.tools.calc_results import (
    ac_export,
    ac_export_per_country,
    calc_etrago_results,
    dc_export,
    dc_export_per_country,
    german_network,
    system_costs_germany,
)
from etrago.tools.extendable import extendable
from etrago.tools.io import (
    NetworkScenario,
    add_ch4_h2_correspondence,
    decommissioning,
    extension,
)
from etrago.tools.plot import (
    bev_flexibility_potential,
    demand_side_management,
    flexibility_usage,
    heat_stores,
    hydrogen_stores,
    plot_carrier,
    plot_clusters,
    plot_gas_generation,
    plot_gas_summary,
    plot_grid,
    plot_h2_generation,
    plot_h2_summary,
    plot_heat_loads,
    plot_heat_summary,
    shifted_energy,
)
from etrago.tools.utilities import (
    add_missing_components,
    adjust_CH4_gen_carriers,
    buses_by_country,
    check_args,
    convert_capital_costs,
    crossborder_capacity,
    delete_dispensable_ac_buses,
    delete_irrelevant_oneports,
    drop_sectors,
    export_to_csv,
    filter_links_by_carrier,
    foreign_links,
    geolocation_buses,
    get_args_setting,
    get_clustering_data,
    load_shedding,
    manual_fixes_datamodel,
    set_branch_capacity,
    set_control_strategies,
    set_line_costs,
    set_q_foreign_loads,
    set_q_national_loads,
    set_random_noise,
    set_trafo_costs,
    update_busmap,
)

logger = logging.getLogger(__name__)

__copyright__ = (
    "Flensburg University of Applied Sciences, "
    "Europa-Universität Flensburg, "
    "Centre for Sustainable Energy Systems, "
    "DLR-Institute for Networked Energy Systems"
)
__license__ = "GNU Affero General Public License Version 3 (AGPL-3.0)"
__author__ = """AmeliaNadal, CarlosEpia, ClaraBuettner, KathiEsterl, gnn,
 fwitte, ulfmueller, pieterhexen"""


class Etrago:
    """
    Object containing pypsa.Network including the transmission grid, not
    electric sectors, input parameters and optimization results.

    Parameters
    ----------
    args : dict
        Dictionary including all input parameters.
    csv_folder_name : string
        Name of folder from which to import CSVs of network data.
    name : string, default ""
        Network name.
    ignore_standard_types : boolean, default False
        If True, do not read in PyPSA standard types into standard types
        DataFrames.
    kwargs
        Any remaining attributes to set

    Returns
    -------
    None

    Examples
    --------
    """

    def __init__(
        self,
        args=None,
        csv_folder_name=None,
        ignore_standard_types=False,
        json_path=None,
        name="",
        **kwargs,
    ):
        self.tool_version = __version__

        self.clustering = None

        self.results = pd.DataFrame()

        self.network = Network()

        self.network_tsa = Network()

        self.disaggregated_network = Network()

        self.__re_carriers = [
            "wind_onshore",
            "wind_offshore",
            "solar",
            "biomass",
            "run_of_river",
            "reservoir",
        ]
        self.__vre_carriers = ["wind_onshore", "wind_offshore", "solar"]

        self.busmap = {}

        self.ch4_h2_mapping = {}

        if args is not None:
            self.args = args

            self.get_args_setting(json_path)

            conn = db.connection(section=self.args["db"])

            session = sessionmaker(bind=conn)

            self.engine = conn

            self.session = session()

            self.check_args()

        elif csv_folder_name is not None:
            self.get_args_setting(csv_folder_name + "/args.json")

            self.network = Network(
                csv_folder_name, name, ignore_standard_types
            )

            if self.args["spatial_disaggregation"] is not None:
                self.disaggregated_network = Network(
                    csv_folder_name + "/disaggregated_network",
                    name,
                    ignore_standard_types,
                )

<<<<<<< HEAD
            if self.args["method"]["market_optimization"]:
                self.market_model = Network(
                    csv_folder_name + "/market", name, ignore_standard_types
                )
=======
            if self.args["method"]["type"] == "market_grid":
                try:
                    self.market_model = Network(
                        csv_folder_name + "/market",
                        name,
                        ignore_standard_types,
                    )
                except ValueError:
                    logger.warning(
                        """
                        Could not import a market_model but the selected
                        method in the args indicated that it should be there.
                        This happens when the exported network was not solved
                        yet.Run 'etrago.optimize()' to build and solve the
                        market model.
                        """
                    )
>>>>>>> 57090253

            self.get_clustering_data(csv_folder_name)

        else:
            logger.error("Set args or csv_folder_name")

    # Add functions
    get_args_setting = get_args_setting

    check_args = check_args

    geolocation_buses = geolocation_buses

    add_missing_components = add_missing_components

    load_shedding = load_shedding

    set_random_noise = set_random_noise

    set_q_national_loads = set_q_national_loads

    set_q_foreign_loads = set_q_foreign_loads

    foreign_links = foreign_links

    crossborder_capacity = crossborder_capacity

    convert_capital_costs = convert_capital_costs

    extendable = extendable

    extension = extension

    set_branch_capacity = set_branch_capacity

    decommissioning = decommissioning

    add_ch4_h2_correspondence = add_ch4_h2_correspondence

    spatial_clustering = run_spatial_clustering

    spatial_clustering_gas = run_spatial_clustering_gas

    skip_snapshots = skip_snapshots

    ehv_clustering = ehv_clustering

    snapshot_clustering = snapshot_clustering

    add_redispatch_generators = add_redispatch_generators

    build_market_model = build_market_model

    grid_optimization = grid_optimization

    market_optimization = market_optimization

    lopf = lopf

    optimize = optimize

    temporal_disaggregation = dispatch_disaggregation

    pf_post_lopf = run_pf_post_lopf

    spatial_disaggregation = run_disaggregation

    calc_results = calc_etrago_results

    calc_ac_export = ac_export

    calc_ac_export_per_country = ac_export_per_country

    calc_dc_export = dc_export

    calc_dc_export_per_country = dc_export_per_country

    export_to_csv = export_to_csv

    filter_links_by_carrier = filter_links_by_carrier

    german_network = german_network

    set_line_costs = set_line_costs

    set_trafo_costs = set_trafo_costs

    system_costs_germany = system_costs_germany

    drop_sectors = drop_sectors

    buses_by_country = buses_by_country

    update_busmap = update_busmap

    plot_grid = plot_grid

    plot_clusters = plot_clusters

    plot_carrier = plot_carrier

    plot_gas_generation = plot_gas_generation

    plot_gas_summary = plot_gas_summary

    plot_h2_generation = plot_h2_generation

    plot_h2_summary = plot_h2_summary

    plot_heat_loads = plot_heat_loads

    plot_heat_summary = plot_heat_summary

    plot_flexibility_usage = flexibility_usage

    demand_side_management = demand_side_management

    bev_flexibility_potential = bev_flexibility_potential

    heat_stores = heat_stores

    hydrogen_stores = hydrogen_stores

    delete_dispensable_ac_buses = delete_dispensable_ac_buses

    delete_irrelevant_oneports = delete_irrelevant_oneports

    get_clustering_data = get_clustering_data

    adjust_CH4_gen_carriers = adjust_CH4_gen_carriers

    manual_fixes_datamodel = manual_fixes_datamodel

    shifted_energy = shifted_energy

    post_contingency_analysis = post_contingency_analysis_lopf

    sclopf = iterate_sclopf

    def dc_lines(self):
        return self.filter_links_by_carrier("DC", like=False)

    def build_network_from_db(self):
        """Function that imports transmission grid from chosen database

        Returns
        -------
        None.

        """
        self.scenario = NetworkScenario(
            self.engine,
            self.session,
            version=self.args["gridversion"],
            start_snapshot=self.args["start_snapshot"],
            end_snapshot=self.args["end_snapshot"],
            scn_name=self.args["scn_name"],
        )

        self.network = self.scenario.build_network()

        self.extension()

        self.decommissioning()

        if "H2_grid" in self.network.buses.carrier.unique():
            self.add_ch4_h2_correspondence()

        logger.info("Imported network from db")

    def adjust_network(self):
        """
        Function that adjusts the network imported from the database according
        to given input-parameters.

        Returns
        -------
        None.

        """

        self.manual_fixes_datamodel()

        self.geolocation_buses()

        self.load_shedding()

        self.adjust_CH4_gen_carriers()

        self.set_random_noise(0.01)

        self.set_q_national_loads(cos_phi=0.9)

        self.set_q_foreign_loads(cos_phi=0.9)

        self.foreign_links()

        self.crossborder_capacity()

        self.set_branch_capacity()

        self.extendable(
            grid_max_D=self.args["extendable"]["upper_bounds_grid"][
                "grid_max_D"
            ],
            grid_max_abs_D=self.args["extendable"]["upper_bounds_grid"][
                "grid_max_abs_D"
            ],
            grid_max_foreign=self.args["extendable"]["upper_bounds_grid"][
                "grid_max_foreign"
            ],
            grid_max_abs_foreign=self.args["extendable"]["upper_bounds_grid"][
                "grid_max_abs_foreign"
            ],
        )

        self.convert_capital_costs()

        self.delete_dispensable_ac_buses()

        self.delete_irrelevant_oneports()

        set_control_strategies(self.network)

    def _ts_weighted(self, timeseries):
        return timeseries.mul(self.network.snapshot_weightings, axis=0)<|MERGE_RESOLUTION|>--- conflicted
+++ resolved
@@ -220,13 +220,7 @@
                     ignore_standard_types,
                 )
 
-<<<<<<< HEAD
-            if self.args["method"]["market_optimization"]:
-                self.market_model = Network(
-                    csv_folder_name + "/market", name, ignore_standard_types
-                )
-=======
-            if self.args["method"]["type"] == "market_grid":
+             if self.args["method"]["market_optimization"]:
                 try:
                     self.market_model = Network(
                         csv_folder_name + "/market",
@@ -243,7 +237,6 @@
                         market model.
                         """
                     )
->>>>>>> 57090253
 
             self.get_clustering_data(csv_folder_name)
 
