# -*- coding: utf-8 -*-
# Copyright 2016-2018  Flensburg University of Applied Sciences,
# Europa-Universität Flensburg,
# Centre for Sustainable Energy Systems,
# DLR-Institute for Networked Energy Systems
#
# This program is free software; you can redistribute it and/or
# modify it under the terms of the GNU Affero General Public License as
# published by the Free Software Foundation; either version 3 of the
# License, or (at your option) any later version.
#
# This program is distributed in the hope that it will be useful,
# but WITHOUT ANY WARRANTY; without even the implied warranty of
# MERCHANTABILITY or FITNESS FOR A PARTICULAR PURPOSE.  See the
# GNU Affero General Public License for more details.
#
# You should have received a copy of the GNU Affero General Public License
# along with this program.  If not, see <http://www.gnu.org/licenses/>.

# File description
"""
Define class Etrago
"""

import logging
import json
import pandas as pd
from pypsa.components import Network
from egoio.tools import db
from sqlalchemy.orm import sessionmaker
from etrago import __version__
<<<<<<< HEAD
from etrago.tools.io import NetworkScenario, extension, decommissioning
from etrago.tools.utilities import (
    set_branch_capacity,
    add_missing_components,
    set_random_noise,
    geolocation_buses,
    check_args,
    load_shedding,
    set_q_national_loads,
    set_q_foreign_loads,
    foreign_links,
    crossborder_capacity,
    convert_capital_costs,
    get_args_setting,
    export_to_csv,
    filter_links_by_carrier,
    set_line_costs,
    set_trafo_costs,
    drop_sectors,
    adapt_crossborder_buses,
    update_busmap,
)
=======
from etrago.tools.io import (NetworkScenario,
                             extension,
                             decommissioning)
from etrago.tools.utilities import (set_branch_capacity,
                                    add_missing_components,
                                    set_random_noise,
                                    geolocation_buses,
                                    check_args,
                                    load_shedding,
                                    set_q_national_loads,
                                    set_q_foreign_loads,
                                    foreign_links,
                                    crossborder_capacity,
                                    convert_capital_costs,
                                    get_args_setting,
                                    export_to_csv,
                                    filter_links_by_carrier,
                                    set_line_costs,
                                    set_trafo_costs,
                                    drop_sectors,
                                    adapt_crossborder_buses,
                                    update_busmap,
                                    buses_by_country,
                                    delete_dispensable_ac_buses,
                                    get_clustering_data,
                                    adjust_CH4_gen_carriers,)
>>>>>>> 2b7b5494

from etrago.tools.plot import plot_grid, plot_clusters
from etrago.tools.extendable import extendable
<<<<<<< HEAD
from etrago.cluster.networkclustering import run_spatial_clustering, ehv_clustering
from etrago.cluster.gasclustering import run_kmeans_clustering_gas
=======
from etrago.cluster.electrical import (run_spatial_clustering,
                                              ehv_clustering)
from etrago.cluster.gas import run_spatial_clustering_gas
>>>>>>> 2b7b5494


from etrago.cluster.snapshot import skip_snapshots, snapshot_clustering
from etrago.cluster.disaggregation import run_disaggregation
from etrago.tools.execute import lopf, dispatch_disaggregation, run_pf_post_lopf
from etrago.tools.calc_results import calc_etrago_results

logger = logging.getLogger(__name__)


class Etrago:
    """
    Object containing pypsa.Network including the transmission grid,
    input parameters and optimization results.

    Parameters
    ----------
    args : dict
        Dictionary including all inpu parameters.
    csv_folder_name : string
        Name of folder from which to import CSVs of network data.
    name : string, default ""
        Network name.
    ignore_standard_types : boolean, default False
        If True, do not read in PyPSA standard types into standard types
        DataFrames.
    kwargs
        Any remaining attributes to set

    Returns
    -------
    None

    Examples
    --------
    """

    def __init__(
        self,
        args=None,
        json_path=None,
        csv_folder_name=None,
        name="",
        ignore_standard_types=False,
        **kwargs
    ):

        self.tool_version = __version__

        self.clustering = None

        self.results = pd.DataFrame()

        self.network = Network()

        self.network_tsa = Network()

        self.disaggregated_network = Network()

<<<<<<< HEAD
        self.__re_carriers = [
            "wind_onshore",
            "wind_offshore",
            "solar",
            "biomass",
            "run_of_river",
            "reservoir",
        ]
        self.__vre_carriers = ["wind_onshore", "wind_offshore", "solar"]
=======
        self.__re_carriers = ['wind_onshore', 'wind_offshore', 'solar',
                              'biomass', 'run_of_river', 'reservoir']
        self.__vre_carriers = ['wind_onshore', 'wind_offshore', 'solar']
>>>>>>> 2b7b5494

        self.busmap = {}

        if args is not None:

            self.args = args

            self.get_args_setting(json_path)

            conn = db.connection(section=self.args["db"])

            session = sessionmaker(bind=conn)

            self.engine = conn

            self.session = session()

            self.check_args()

        elif csv_folder_name is not None:

            self.get_args_setting(csv_folder_name + "/args.json")

            self.network = Network(csv_folder_name, name, ignore_standard_types)

            if self.args["disaggregation"] is not None:

                self.disaggregated_network = Network(
                    csv_folder_name + "/disaggregated_network",
                    name,
                    ignore_standard_types,
                )

            self.get_clustering_data(csv_folder_name)

        else:
            logger.error("Set args or csv_folder_name")

    # Add functions
    get_args_setting = get_args_setting

    check_args = check_args

    geolocation_buses = geolocation_buses

    add_missing_components = add_missing_components

    load_shedding = load_shedding

    set_random_noise = set_random_noise

    set_q_national_loads = set_q_national_loads

    set_q_foreign_loads = set_q_foreign_loads

    foreign_links = foreign_links

    crossborder_capacity = crossborder_capacity

    convert_capital_costs = convert_capital_costs

    extendable = extendable

    extension = extension

    set_branch_capacity = set_branch_capacity

    decommissioning = decommissioning

    plot_grid = plot_grid

    spatial_clustering = run_spatial_clustering

<<<<<<< HEAD
    kmean_clustering_gas = run_kmeans_clustering_gas
=======
    spatial_clustering_gas = run_spatial_clustering_gas
>>>>>>> 2b7b5494

    skip_snapshots = skip_snapshots

    ehv_clustering = ehv_clustering

    snapshot_clustering = snapshot_clustering

    lopf = lopf

    dispatch_disaggregation = dispatch_disaggregation

    pf_post_lopf = run_pf_post_lopf

    disaggregation = run_disaggregation

    calc_results = calc_etrago_results

    export_to_csv = export_to_csv

    filter_links_by_carrier = filter_links_by_carrier

    set_line_costs = set_line_costs

    set_trafo_costs = set_trafo_costs

    drop_sectors = drop_sectors

    adapt_crossborder_buses = adapt_crossborder_buses
    
    buses_by_country = buses_by_country

    update_busmap = update_busmap
    
    plot_clusters = plot_clusters
    
    delete_dispensable_ac_buses = delete_dispensable_ac_buses

    get_clustering_data = get_clustering_data

    adjust_CH4_gen_carriers = adjust_CH4_gen_carriers

    def dc_lines(self):
<<<<<<< HEAD
        return self.filter_links_by_carrier("DC", like=False)
=======
        return self.filter_links_by_carrier('DC', like=False)
>>>>>>> 2b7b5494

    def build_network_from_db(self):

        """Function that imports transmission grid from chosen database

        Returns
        -------
        None.

        """
        self.scenario = NetworkScenario(
            self.engine,
            self.session,
            version=self.args["gridversion"],
            start_snapshot=self.args["start_snapshot"],
            end_snapshot=self.args["end_snapshot"],
            scn_name=self.args["scn_name"],
        )

        self.network = self.scenario.build_network()

        self.extension()

        self.decommissioning()

        logger.info("Imported network from db")

    def adjust_network(self):
        """
        Function that adjusts the network imported from the database according
        to given input-parameters.

        Returns
        -------
        None.

        """

        self.geolocation_buses()

        self.load_shedding()

        self.adjust_CH4_gen_carriers()

        self.set_random_noise(0.01)

        self.set_q_national_loads(cos_phi=0.9)

        self.set_q_foreign_loads(cos_phi=0.9)

        self.foreign_links()

        self.crossborder_capacity()

        self.set_branch_capacity()

<<<<<<< HEAD
        self.extendable(
            grid_max_D=self.args["extendable"]["upper_bounds_grid"]["grid_max_D"],
            grid_max_abs_D=self.args["extendable"]["upper_bounds_grid"][
                "grid_max_abs_D"
            ],
            grid_max_foreign=self.args["extendable"]["upper_bounds_grid"][
                "grid_max_foreign"
            ],
            grid_max_abs_foreign=self.args["extendable"]["upper_bounds_grid"][
                "grid_max_abs_foreign"
            ],
        )
=======
        self.extendable(grid_max_D= self.args["extendable"]['upper_bounds_grid']['grid_max_D'],
                        grid_max_abs_D= self.args["extendable"]['upper_bounds_grid']['grid_max_abs_D'],
                        grid_max_foreign=self.args["extendable"]['upper_bounds_grid']['grid_max_foreign'],
                        grid_max_abs_foreign=self.args["extendable"]['upper_bounds_grid']['grid_max_abs_foreign'])
>>>>>>> 2b7b5494

        self.convert_capital_costs()

        self.adapt_crossborder_buses()
        
        self.delete_dispensable_ac_buses()


    def _ts_weighted(self, timeseries):
        return timeseries.mul(self.network.snapshot_weightings, axis=0)<|MERGE_RESOLUTION|>--- conflicted
+++ resolved
@@ -29,30 +29,6 @@
 from egoio.tools import db
 from sqlalchemy.orm import sessionmaker
 from etrago import __version__
-<<<<<<< HEAD
-from etrago.tools.io import NetworkScenario, extension, decommissioning
-from etrago.tools.utilities import (
-    set_branch_capacity,
-    add_missing_components,
-    set_random_noise,
-    geolocation_buses,
-    check_args,
-    load_shedding,
-    set_q_national_loads,
-    set_q_foreign_loads,
-    foreign_links,
-    crossborder_capacity,
-    convert_capital_costs,
-    get_args_setting,
-    export_to_csv,
-    filter_links_by_carrier,
-    set_line_costs,
-    set_trafo_costs,
-    drop_sectors,
-    adapt_crossborder_buses,
-    update_busmap,
-)
-=======
 from etrago.tools.io import (NetworkScenario,
                              extension,
                              decommissioning)
@@ -79,18 +55,12 @@
                                     delete_dispensable_ac_buses,
                                     get_clustering_data,
                                     adjust_CH4_gen_carriers,)
->>>>>>> 2b7b5494
 
 from etrago.tools.plot import plot_grid, plot_clusters
 from etrago.tools.extendable import extendable
-<<<<<<< HEAD
-from etrago.cluster.networkclustering import run_spatial_clustering, ehv_clustering
-from etrago.cluster.gasclustering import run_kmeans_clustering_gas
-=======
 from etrago.cluster.electrical import (run_spatial_clustering,
                                               ehv_clustering)
 from etrago.cluster.gas import run_spatial_clustering_gas
->>>>>>> 2b7b5494
 
 
 from etrago.cluster.snapshot import skip_snapshots, snapshot_clustering
@@ -150,21 +120,9 @@
 
         self.disaggregated_network = Network()
 
-<<<<<<< HEAD
-        self.__re_carriers = [
-            "wind_onshore",
-            "wind_offshore",
-            "solar",
-            "biomass",
-            "run_of_river",
-            "reservoir",
-        ]
-        self.__vre_carriers = ["wind_onshore", "wind_offshore", "solar"]
-=======
         self.__re_carriers = ['wind_onshore', 'wind_offshore', 'solar',
                               'biomass', 'run_of_river', 'reservoir']
         self.__vre_carriers = ['wind_onshore', 'wind_offshore', 'solar']
->>>>>>> 2b7b5494
 
         self.busmap = {}
 
@@ -238,11 +196,7 @@
 
     spatial_clustering = run_spatial_clustering
 
-<<<<<<< HEAD
-    kmean_clustering_gas = run_kmeans_clustering_gas
-=======
     spatial_clustering_gas = run_spatial_clustering_gas
->>>>>>> 2b7b5494
 
     skip_snapshots = skip_snapshots
 
@@ -285,11 +239,7 @@
     adjust_CH4_gen_carriers = adjust_CH4_gen_carriers
 
     def dc_lines(self):
-<<<<<<< HEAD
-        return self.filter_links_by_carrier("DC", like=False)
-=======
         return self.filter_links_by_carrier('DC', like=False)
->>>>>>> 2b7b5494
 
     def build_network_from_db(self):
 
@@ -346,25 +296,10 @@
 
         self.set_branch_capacity()
 
-<<<<<<< HEAD
-        self.extendable(
-            grid_max_D=self.args["extendable"]["upper_bounds_grid"]["grid_max_D"],
-            grid_max_abs_D=self.args["extendable"]["upper_bounds_grid"][
-                "grid_max_abs_D"
-            ],
-            grid_max_foreign=self.args["extendable"]["upper_bounds_grid"][
-                "grid_max_foreign"
-            ],
-            grid_max_abs_foreign=self.args["extendable"]["upper_bounds_grid"][
-                "grid_max_abs_foreign"
-            ],
-        )
-=======
         self.extendable(grid_max_D= self.args["extendable"]['upper_bounds_grid']['grid_max_D'],
                         grid_max_abs_D= self.args["extendable"]['upper_bounds_grid']['grid_max_abs_D'],
                         grid_max_foreign=self.args["extendable"]['upper_bounds_grid']['grid_max_foreign'],
                         grid_max_abs_foreign=self.args["extendable"]['upper_bounds_grid']['grid_max_abs_foreign'])
->>>>>>> 2b7b5494
 
         self.convert_capital_costs()
 
