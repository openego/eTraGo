# -*- coding: utf-8 -*-
# Copyright 2016-2018  Flensburg University of Applied Sciences,
# Europa-Universität Flensburg,
# Centre for Sustainable Energy Systems,
# DLR-Institute for Networked Energy Systems
#
# This program is free software; you can redistribute it and/or
# modify it under the terms of the GNU Affero General Public License as
# published by the Free Software Foundation; either version 3 of the
# License, or (at your option) any later version.
#
# This program is distributed in the hope that it will be useful,
# but WITHOUT ANY WARRANTY; without even the implied warranty of
# MERCHANTABILITY or FITNESS FOR A PARTICULAR PURPOSE.  See the
# GNU Affero General Public License for more details.
#
# You should have received a copy of the GNU Affero General Public License
# along with this program.  If not, see <http://www.gnu.org/licenses/>.

# File description
"""
Define class Etrago
"""

import logging
import json
import pandas as pd
from pypsa.components import Network
from egoio.tools import db
from sqlalchemy.orm import sessionmaker
from etrago import __version__
from etrago.tools.io import (NetworkScenario,
                             extension,
                             decommissioning)
from etrago.tools.utilities import (set_branch_capacity,
                                    add_missing_components,
                                    set_random_noise,
                                    geolocation_buses,
                                    check_args,
                                    load_shedding,
                                    set_q_national_loads,
                                    set_q_foreign_loads,
                                    foreign_links,
                                    crossborder_capacity,
                                    convert_capital_costs,
                                    get_args_setting,
                                    export_to_csv,
                                    filter_links_by_carrier,
                                    set_line_costs,
                                    set_trafo_costs,
                                    drop_sectors,
                                    update_busmap,
                                    buses_by_country,
                                    delete_dispensable_ac_buses,
                                    get_clustering_data,
                                    adjust_CH4_gen_carriers,)
                                    
#adapt_crossborder_buses,

from etrago.tools.plot import plot_grid, plot_clusters
from etrago.tools.extendable import extendable
from etrago.cluster.electrical import run_spatial_clustering, ehv_clustering

from etrago.cluster.gas import run_spatial_clustering_gas

from etrago.cluster.snapshot import skip_snapshots, snapshot_clustering
from etrago.cluster.disaggregation import run_disaggregation
from etrago.tools.execute import lopf, dispatch_disaggregation, run_pf_post_lopf
from etrago.tools.calc_results import calc_etrago_results

logger = logging.getLogger(__name__)


class Etrago:
    """
    Object containing pypsa.Network including the transmission grid,
    input parameters and optimization results.

    Parameters
    ----------
    args : dict
        Dictionary including all inpu parameters.
    csv_folder_name : string
        Name of folder from which to import CSVs of network data.
    name : string, default ""
        Network name.
    ignore_standard_types : boolean, default False
        If True, do not read in PyPSA standard types into standard types
        DataFrames.
    kwargs
        Any remaining attributes to set

    Returns
    -------
    None

    Examples
    --------
    """

    def __init__(
        self,
        args=None,
        json_path=None,
        csv_folder_name=None,
        name="",
        ignore_standard_types=False,
        **kwargs
    ):

        self.tool_version = __version__

        self.clustering = None

        self.results = pd.DataFrame()

        self.network = Network()

        self.network_tsa = Network()

        self.disaggregated_network = Network()

        self.__re_carriers = ['wind_onshore', 'wind_offshore', 'solar',
                              'biomass', 'run_of_river', 'reservoir']
        self.__vre_carriers = ['wind_onshore', 'wind_offshore', 'solar']

        self.busmap = {}

        if args is not None:

            self.args = args

            self.get_args_setting(json_path)

            conn = db.connection(section=self.args["db"])

            session = sessionmaker(bind=conn)

            self.engine = conn

            self.session = session()

            self.check_args()

        elif csv_folder_name is not None:

            self.get_args_setting(csv_folder_name + "/args.json")

            self.network = Network(csv_folder_name, name, ignore_standard_types)

            if self.args["disaggregation"] is not None:

                self.disaggregated_network = Network(
                    csv_folder_name + "/disaggregated_network",
                    name,
                    ignore_standard_types,
                )

            self.get_clustering_data(csv_folder_name)

        else:
            logger.error("Set args or csv_folder_name")

    # Add functions
    get_args_setting = get_args_setting

    check_args = check_args

    geolocation_buses = geolocation_buses

    add_missing_components = add_missing_components

    load_shedding = load_shedding

    set_random_noise = set_random_noise

    set_q_national_loads = set_q_national_loads

    set_q_foreign_loads = set_q_foreign_loads

    foreign_links = foreign_links

    crossborder_capacity = crossborder_capacity

    convert_capital_costs = convert_capital_costs

    extendable = extendable

    extension = extension

    set_branch_capacity = set_branch_capacity

    decommissioning = decommissioning

    plot_grid = plot_grid

    spatial_clustering = run_spatial_clustering

    spatial_clustering_gas = run_spatial_clustering_gas

    skip_snapshots = skip_snapshots

    ehv_clustering = ehv_clustering

    snapshot_clustering = snapshot_clustering

    lopf = lopf

    dispatch_disaggregation = dispatch_disaggregation

    pf_post_lopf = run_pf_post_lopf

    disaggregation = run_disaggregation

    calc_results = calc_etrago_results

    export_to_csv = export_to_csv

    filter_links_by_carrier = filter_links_by_carrier

    set_line_costs = set_line_costs

    set_trafo_costs = set_trafo_costs

    drop_sectors = drop_sectors
<<<<<<< HEAD

    #adapt_crossborder_buses = adapt_crossborder_buses
=======
>>>>>>> f4863b01
    
    buses_by_country = buses_by_country

    update_busmap = update_busmap
    
    plot_clusters = plot_clusters
    
    delete_dispensable_ac_buses = delete_dispensable_ac_buses

    get_clustering_data = get_clustering_data

    adjust_CH4_gen_carriers = adjust_CH4_gen_carriers

    def dc_lines(self):
        return self.filter_links_by_carrier('DC', like=False)

    def build_network_from_db(self):

        """Function that imports transmission grid from chosen database

        Returns
        -------
        None.

        """
        self.scenario = NetworkScenario(
            self.engine,
            self.session,
            version=self.args["gridversion"],
            start_snapshot=self.args["start_snapshot"],
            end_snapshot=self.args["end_snapshot"],
            scn_name=self.args["scn_name"],
        )

        self.network = self.scenario.build_network()

        self.extension()

        self.decommissioning()

        logger.info("Imported network from db")

    def adjust_network(self):
        """
        Function that adjusts the network imported from the database according
        to given input-parameters.

        Returns
        -------
        None.

        """

        self.geolocation_buses()

        self.load_shedding()

        self.adjust_CH4_gen_carriers()

        self.set_random_noise(0.01)

        self.set_q_national_loads(cos_phi=0.9)

        self.set_q_foreign_loads(cos_phi=0.9)

        self.foreign_links()

        self.crossborder_capacity()

        self.set_branch_capacity()

        self.extendable(grid_max_D= self.args["extendable"]['upper_bounds_grid']['grid_max_D'],
                        grid_max_abs_D= self.args["extendable"]['upper_bounds_grid']['grid_max_abs_D'],
                        grid_max_foreign=self.args["extendable"]['upper_bounds_grid']['grid_max_foreign'],
                        grid_max_abs_foreign=self.args["extendable"]['upper_bounds_grid']['grid_max_abs_foreign'])

        self.convert_capital_costs()
<<<<<<< HEAD

        #self.adapt_crossborder_buses()
=======
>>>>>>> f4863b01
        
        self.delete_dispensable_ac_buses()


    def _ts_weighted(self, timeseries):
        return timeseries.mul(self.network.snapshot_weightings, axis=0)<|MERGE_RESOLUTION|>--- conflicted
+++ resolved
@@ -223,11 +223,6 @@
     set_trafo_costs = set_trafo_costs
 
     drop_sectors = drop_sectors
-<<<<<<< HEAD
-
-    #adapt_crossborder_buses = adapt_crossborder_buses
-=======
->>>>>>> f4863b01
     
     buses_by_country = buses_by_country
 
@@ -305,11 +300,6 @@
                         grid_max_abs_foreign=self.args["extendable"]['upper_bounds_grid']['grid_max_abs_foreign'])
 
         self.convert_capital_costs()
-<<<<<<< HEAD
-
-        #self.adapt_crossborder_buses()
-=======
->>>>>>> f4863b01
         
         self.delete_dispensable_ac_buses()
 
