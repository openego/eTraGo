# -*- coding: utf-8 -*-
# Copyright 2016-2018  Flensburg University of Applied Sciences,
# Europa-Universität Flensburg,
# Centre for Sustainable Energy Systems,
# DLR-Institute for Networked Energy Systems
#
# This program is free software; you can redistribute it and/or
# modify it under the terms of the GNU Affero General Public License as
# published by the Free Software Foundation; either version 3 of the
# License, or (at your option) any later version.
#
# This program is distributed in the hope that it will be useful,
# but WITHOUT ANY WARRANTY; without even the implied warranty of
# MERCHANTABILITY or FITNESS FOR A PARTICULAR PURPOSE.  See the
# GNU Affero General Public License for more details.
#
# You should have received a copy of the GNU Affero General Public License
# along with this program.  If not, see <http://www.gnu.org/licenses/>.

# File description
"""
Define class Etrago
"""

import logging

from egoio.tools import db
from pypsa.components import Network
from sqlalchemy.orm import sessionmaker
import pandas as pd

from etrago import __version__
<<<<<<< HEAD
from etrago.tools.io import (NetworkScenario,
                             extension,
                             decommissioning)
from etrago.tools.utilities import (set_branch_capacity,
                                    add_missing_components,
                                    set_random_noise,
                                    geolocation_buses,
                                    check_args,
                                    load_shedding,
                                    set_q_national_loads,
                                    set_q_foreign_loads,
                                    foreign_links,
                                    crossborder_capacity,
                                    convert_capital_costs,
                                    get_args_setting,
                                    export_to_csv,
                                    filter_links_by_carrier,
                                    set_line_costs,
                                    set_trafo_costs,
                                    drop_sectors,
                                    update_busmap,
                                    buses_by_country,
                                    delete_dispensable_ac_buses,
                                    get_clustering_data,
                                    adjust_CH4_gen_carriers,)
                                    
#adapt_crossborder_buses,

from etrago.tools.plot import plot_grid, plot_clusters
from etrago.tools.extendable import extendable
from etrago.cluster.electrical import run_spatial_clustering, ehv_clustering

from etrago.cluster.gas import run_spatial_clustering_gas

=======
from etrago.cluster.disaggregation import run_disaggregation
from etrago.cluster.electrical import ehv_clustering, run_spatial_clustering
from etrago.cluster.gas import run_spatial_clustering_gas
>>>>>>> e0c0fb31
from etrago.cluster.snapshot import skip_snapshots, snapshot_clustering
from etrago.tools.calc_results import calc_etrago_results
from etrago.tools.execute import (
    dispatch_disaggregation,
    lopf,
    run_pf_post_lopf,
)
from etrago.tools.extendable import extendable
from etrago.tools.io import NetworkScenario, decommissioning, extension
from etrago.tools.plot import plot_clusters, plot_grid
from etrago.tools.utilities import (
    add_missing_components,
    adjust_CH4_gen_carriers,
    buses_by_country,
    check_args,
    convert_capital_costs,
    crossborder_capacity,
    delete_dispensable_ac_buses,
    drop_sectors,
    export_to_csv,
    filter_links_by_carrier,
    foreign_links,
    geolocation_buses,
    get_args_setting,
    get_clustering_data,
    load_shedding,
    set_branch_capacity,
    set_line_costs,
    set_q_foreign_loads,
    set_q_national_loads,
    set_random_noise,
    set_trafo_costs,
    update_busmap,
)

logger = logging.getLogger(__name__)


class Etrago:
    """
    Object containing pypsa.Network including the transmission grid,
    input parameters and optimization results.

    Parameters
    ----------
    args : dict
        Dictionary including all inpu parameters.
    csv_folder_name : string
        Name of folder from which to import CSVs of network data.
    name : string, default ""
        Network name.
    ignore_standard_types : boolean, default False
        If True, do not read in PyPSA standard types into standard types
        DataFrames.
    kwargs
        Any remaining attributes to set

    Returns
    -------
    None

    Examples
    --------
    """

    def __init__(
        self,
        args=None,
        csv_folder_name=None,
        ignore_standard_types=False,
        json_path=None,
        name="",
        **kwargs,
    ):

        self.tool_version = __version__

        self.clustering = None

        self.results = pd.DataFrame()

        self.network = Network()

        self.network_tsa = Network()

        self.disaggregated_network = Network()

        self.__re_carriers = [
            "wind_onshore",
            "wind_offshore",
            "solar",
            "biomass",
            "run_of_river",
            "reservoir",
        ]
        self.__vre_carriers = ["wind_onshore", "wind_offshore", "solar"]

        self.busmap = {}

        if args is not None:

            self.args = args

            self.get_args_setting(json_path)

            conn = db.connection(section=self.args["db"])

            session = sessionmaker(bind=conn)

            self.engine = conn

            self.session = session()

            self.check_args()

        elif csv_folder_name is not None:

            self.get_args_setting(csv_folder_name + "/args.json")

            self.network = Network(
                csv_folder_name, name, ignore_standard_types
            )

            if self.args["disaggregation"] is not None:

                self.disaggregated_network = Network(
                    csv_folder_name + "/disaggregated_network",
                    name,
                    ignore_standard_types,
                )

            self.get_clustering_data(csv_folder_name)

        else:
            logger.error("Set args or csv_folder_name")

    # Add functions
    get_args_setting = get_args_setting

    check_args = check_args

    geolocation_buses = geolocation_buses

    add_missing_components = add_missing_components

    load_shedding = load_shedding

    set_random_noise = set_random_noise

    set_q_national_loads = set_q_national_loads

    set_q_foreign_loads = set_q_foreign_loads

    foreign_links = foreign_links

    crossborder_capacity = crossborder_capacity

    convert_capital_costs = convert_capital_costs

    extendable = extendable

    extension = extension

    set_branch_capacity = set_branch_capacity

    decommissioning = decommissioning

    plot_grid = plot_grid

    spatial_clustering = run_spatial_clustering

    spatial_clustering_gas = run_spatial_clustering_gas

    skip_snapshots = skip_snapshots

    ehv_clustering = ehv_clustering

    snapshot_clustering = snapshot_clustering

    lopf = lopf

    dispatch_disaggregation = dispatch_disaggregation

    pf_post_lopf = run_pf_post_lopf

    disaggregation = run_disaggregation

    calc_results = calc_etrago_results

    export_to_csv = export_to_csv

    filter_links_by_carrier = filter_links_by_carrier

    set_line_costs = set_line_costs

    set_trafo_costs = set_trafo_costs

    drop_sectors = drop_sectors

    buses_by_country = buses_by_country

    update_busmap = update_busmap

    plot_clusters = plot_clusters

    delete_dispensable_ac_buses = delete_dispensable_ac_buses

    get_clustering_data = get_clustering_data

    adjust_CH4_gen_carriers = adjust_CH4_gen_carriers

    def dc_lines(self):
        return self.filter_links_by_carrier("DC", like=False)

    def build_network_from_db(self):

        """Function that imports transmission grid from chosen database

        Returns
        -------
        None.

        """
        self.scenario = NetworkScenario(
            self.engine,
            self.session,
            version=self.args["gridversion"],
            start_snapshot=self.args["start_snapshot"],
            end_snapshot=self.args["end_snapshot"],
            scn_name=self.args["scn_name"],
        )

        self.network = self.scenario.build_network()

        self.extension()

        self.decommissioning()

        logger.info("Imported network from db")

    def adjust_network(self):
        """
        Function that adjusts the network imported from the database according
        to given input-parameters.

        Returns
        -------
        None.

        """

        self.geolocation_buses()

        self.load_shedding()

        self.adjust_CH4_gen_carriers()

        self.set_random_noise(0.01)

        self.set_q_national_loads(cos_phi=0.9)

        self.set_q_foreign_loads(cos_phi=0.9)

        self.foreign_links()

        self.crossborder_capacity()

        self.set_branch_capacity()

        self.extendable(
            grid_max_D=self.args["extendable"]["upper_bounds_grid"][
                "grid_max_D"
            ],
            grid_max_abs_D=self.args["extendable"]["upper_bounds_grid"][
                "grid_max_abs_D"
            ],
            grid_max_foreign=self.args["extendable"]["upper_bounds_grid"][
                "grid_max_foreign"
            ],
            grid_max_abs_foreign=self.args["extendable"]["upper_bounds_grid"][
                "grid_max_abs_foreign"
            ],
        )

        self.convert_capital_costs()

        self.delete_dispensable_ac_buses()

    def _ts_weighted(self, timeseries):
        return timeseries.mul(self.network.snapshot_weightings, axis=0)<|MERGE_RESOLUTION|>--- conflicted
+++ resolved
@@ -30,46 +30,9 @@
 import pandas as pd
 
 from etrago import __version__
-<<<<<<< HEAD
-from etrago.tools.io import (NetworkScenario,
-                             extension,
-                             decommissioning)
-from etrago.tools.utilities import (set_branch_capacity,
-                                    add_missing_components,
-                                    set_random_noise,
-                                    geolocation_buses,
-                                    check_args,
-                                    load_shedding,
-                                    set_q_national_loads,
-                                    set_q_foreign_loads,
-                                    foreign_links,
-                                    crossborder_capacity,
-                                    convert_capital_costs,
-                                    get_args_setting,
-                                    export_to_csv,
-                                    filter_links_by_carrier,
-                                    set_line_costs,
-                                    set_trafo_costs,
-                                    drop_sectors,
-                                    update_busmap,
-                                    buses_by_country,
-                                    delete_dispensable_ac_buses,
-                                    get_clustering_data,
-                                    adjust_CH4_gen_carriers,)
-                                    
-#adapt_crossborder_buses,
-
-from etrago.tools.plot import plot_grid, plot_clusters
-from etrago.tools.extendable import extendable
-from etrago.cluster.electrical import run_spatial_clustering, ehv_clustering
-
-from etrago.cluster.gas import run_spatial_clustering_gas
-
-=======
 from etrago.cluster.disaggregation import run_disaggregation
 from etrago.cluster.electrical import ehv_clustering, run_spatial_clustering
 from etrago.cluster.gas import run_spatial_clustering_gas
->>>>>>> e0c0fb31
 from etrago.cluster.snapshot import skip_snapshots, snapshot_clustering
 from etrago.tools.calc_results import calc_etrago_results
 from etrago.tools.execute import (
