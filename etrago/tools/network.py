--- conflicted
+++ resolved
@@ -30,41 +30,8 @@
 import pandas as pd
 
 from etrago import __version__
-<<<<<<< HEAD
 from etrago.cluster.disaggregation import run_disaggregation
 from etrago.cluster.electrical import ehv_clustering, run_spatial_clustering
-=======
-from etrago.tools.io import (NetworkScenario,
-                             extension,
-                             decommissioning)
-from etrago.tools.utilities import (set_branch_capacity,
-                                    add_missing_components,
-                                    set_random_noise,
-                                    geolocation_buses,
-                                    check_args,
-                                    load_shedding,
-                                    set_q_national_loads,
-                                    set_q_foreign_loads,
-                                    foreign_links,
-                                    crossborder_capacity,
-                                    convert_capital_costs,
-                                    get_args_setting,
-                                    export_to_csv,
-                                    filter_links_by_carrier,
-                                    set_line_costs,
-                                    set_trafo_costs,
-                                    drop_sectors,
-                                    update_busmap,
-                                    buses_by_country,
-                                    delete_dispensable_ac_buses,
-                                    get_clustering_data,
-                                    adjust_CH4_gen_carriers,)
-
-from etrago.tools.plot import plot_grid, plot_clusters
-from etrago.tools.extendable import extendable
-from etrago.cluster.electrical import (run_spatial_clustering,
-                                              ehv_clustering)
->>>>>>> 26886e24
 from etrago.cluster.gas import run_spatial_clustering_gas
 from etrago.cluster.snapshot import skip_snapshots, snapshot_clustering
 from etrago.tools.calc_results import calc_etrago_results
@@ -77,7 +44,6 @@
 from etrago.tools.io import NetworkScenario, decommissioning, extension
 from etrago.tools.plot import plot_clusters, plot_grid
 from etrago.tools.utilities import (
-    adapt_crossborder_buses,
     add_missing_components,
     adjust_CH4_gen_carriers,
     buses_by_country,
@@ -265,13 +231,7 @@
     set_trafo_costs = set_trafo_costs
 
     drop_sectors = drop_sectors
-<<<<<<< HEAD
-
-    adapt_crossborder_buses = adapt_crossborder_buses
-
-=======
-    
->>>>>>> 26886e24
+
     buses_by_country = buses_by_country
 
     update_busmap = update_busmap
@@ -358,13 +318,6 @@
         )
 
         self.convert_capital_costs()
-<<<<<<< HEAD
-
-        self.adapt_crossborder_buses()
-=======
-        
-        self.delete_dispensable_ac_buses()
->>>>>>> 26886e24
 
         self.delete_dispensable_ac_buses()
 
