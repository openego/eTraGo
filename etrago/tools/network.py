--- conflicted
+++ resolved
@@ -241,27 +241,23 @@
 
         """
 
-        #self.geolocation_buses()
+        self.geolocation_buses()
 
         self.load_shedding()
 
-        #self.set_random_noise(0.01)
+        self.set_random_noise(0.01)
         
-        #self.set_q_national_loads(cos_phi=0.9)
-
-<<<<<<< HEAD
-        #self.set_q_foreign_loads(cos_phi=1)
-=======
+        self.set_q_national_loads(cos_phi=0.9)
+
         self.set_q_foreign_loads(cos_phi=0.9)
->>>>>>> 6409d459
-
-        #self.foreign_links()
-
-        #self.crossborder_capacity()
+
+        self.foreign_links()
+
+        self.crossborder_capacity()
 
         self.set_branch_capacity()
 
-        #self.extendable(line_max=4)
+        self.extendable(line_max=4)
 
     def _ts_weighted(self, timeseries):
         return timeseries.mul(self.network.snapshot_weightings, axis=0)
