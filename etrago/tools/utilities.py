# -*- coding: utf-8 -*-
# Copyright 2016-2018  Flensburg University of Applied Sciences,
# Europa-Universität Flensburg,
# Centre for Sustainable Energy Systems,
# DLR-Institute for Networked Energy Systems
#
# This program is free software; you can redistribute it and/or
# modify it under the terms of the GNU Affero General Public License as
# published by the Free Software Foundation; either version 3 of the
# License, or (at your option) any later version.
#
# This program is distributed in the hope that it will be useful,
# but WITHOUT ANY WARRANTY; without even the implied warranty of
# MERCHANTABILITY or FITNESS FOR A PARTICULAR PURPOSE.  See the
# GNU Affero General Public License for more details.
#
# You should have received a copy of the GNU Affero General Public License
# along with this program.  If not, see <http://www.gnu.org/licenses/>.

# File description
"""
Utilities.py includes a wide range of useful functions.
"""

import os
import time
from pyomo.environ import (Var, Constraint, PositiveReals, ConcreteModel)
import numpy as np
import pandas as pd
import pypsa
import json
import logging
import math


geopandas = True
try:
    import geopandas as gpd
    from shapely.geometry import Point
    import geoalchemy2
    from egoio.db_tables.model_draft import RenpassGisParameterRegion

except:
    geopandas = False

logger = logging.getLogger(__name__)


__copyright__ = ("Flensburg University of Applied Sciences, "
                 "Europa-Universität Flensburg, "
                 "Centre for Sustainable Energy Systems, "
                 "DLR-Institute for Networked Energy Systems")
__license__ = "GNU Affero General Public License Version 3 (AGPL-3.0)"
__author__ = "ulfmueller, s3pp, wolfbunke, mariusves, lukasol"


def buses_of_vlvl(network, voltage_level):
    """ Get bus-ids of given voltage level(s).

    Parameters
    ----------
    network : :class:`pypsa.Network
        Overall container of PyPSA
    voltage_level: list

    Returns
    -------
    list
        List containing bus-ids.
    """

    mask = network.buses.v_nom.isin(voltage_level)
    df = network.buses[mask]

    return df.index


def buses_grid_linked(network, voltage_level):
    """ Get bus-ids of a given voltage level connected to the grid.

    Parameters
    ----------
    network : :class:`pypsa.Network
        Overall container of PyPSA
    voltage_level: list

    Returns
    -------
    list
        List containing bus-ids.
    """

    mask = ((network.buses.index.isin(network.lines.bus0) |
             (network.buses.index.isin(network.lines.bus1))) &
            (network.buses.v_nom.isin(voltage_level)))

    df = network.buses[mask]

    return df.index

<<<<<<< HEAD
def re_share(network):
    renewables = ['wind_onshore', 'wind_offshore', 'biomass', 'solar', 'run_of_river']
    res = network.generators[network.generators.carrier.isin(renewables)]
    res_dispatch = network.generators_t.p[res.index].sum(axis=1).sum()
    load = network.loads_t.p_set.sum(axis=1).sum()
    share=(res_dispatch / load) * 100

    print("Renewable energy share for Network in selected snapshots [%]:", round(share, 2))

    return network

def clip_foreign(network):
=======

def geolocation_buses(network, session):
>>>>>>> e144c981
    """
     If geopandas is installed:
     Use Geometries of buses x/y(lon/lat) and Polygons
     of Countries from RenpassGisParameterRegion
     in order to locate the buses
     
     Else:
     Use x/y coordinats to locate foreign buses

     Parameters
     ----------
     network_etrago: : class: `etrago.tools.io.NetworkScenario`
         eTraGo network object compiled by: meth: `etrago.appl.etrago`
     session: : sqlalchemy: `sqlalchemy.orm.session.Session < orm/session_basics.html >`
         SQLAlchemy session to the OEDB
    
    """
    if geopandas: 
     # ToDo: check eTrago stack generation plots and other in order of adaptation
     # Start db connetion
     # get renpassG!S scenario data
    
         RenpassGISRegion = RenpassGisParameterRegion

         # Define regions
         region_id = ['DE', 'DK', 'FR', 'BE', 'LU', 'AT',
                  'NO', 'PL', 'CH', 'CZ', 'SE', 'NL']

         query = session.query(RenpassGISRegion.gid, 
                               RenpassGISRegion.u_region_id,
                               RenpassGISRegion.stat_level, 
                               RenpassGISRegion.geom,
                               RenpassGISRegion.geom_point)

         # get regions by query and filter
         Regions = [(gid, u_region_id, stat_level, geoalchemy2.shape.to_shape(
                 geom),geoalchemy2.shape.to_shape(geom_point)) 
                 for gid, u_region_id, stat_level,
                geom, geom_point in query.filter(RenpassGISRegion.u_region_id.
                                                 in_(region_id)).all()]

         crs = {'init': 'epsg:4326'}
         # transform lon lat to shapely Points and create GeoDataFrame
         points = [Point(xy) for xy in zip(network.buses.x,  network.buses.y)]
         bus = gpd.GeoDataFrame(network.buses, crs=crs, geometry=points)
         # Transform Countries Polygons as Regions
         region = pd.DataFrame(
                 Regions, columns=['id', 'country', 'stat_level', 'Polygon',
                                   'Point'])
         re = gpd.GeoDataFrame(region, crs=crs, geometry=region['Polygon'])
         # join regions and buses by geometry which intersects
         busC = gpd.sjoin(bus, re, how='inner', op='intersects')
         # busC
         # Drop non used columns
         busC = busC.drop(['index_right', 'Point', 'id', 'Polygon',
                       'stat_level', 'geometry'], axis=1)
         # add busC to eTraGo.buses
         network.buses['country_code'] = busC['country']
         network.buses.country_code[network.buses.country_code.isnull()] = 'DE'
         # close session 
         session.close()

    else:

        buses_by_country(network)

    transborder_lines_0 = network.lines[network.lines['bus0'].isin(
            network.buses.index[network.buses['country_code'] != 'DE'])].index
    transborder_lines_1 = network.lines[network.lines['bus1'].isin(
            network.buses.index[network.buses['country_code']!= 'DE'])].index

    #set country tag for lines
    network.lines.loc[transborder_lines_0, 'country'] = \
        network.buses.loc[network.lines.loc[transborder_lines_0, 'bus0'].\
                          values,'country_code'].values

    network.lines.loc[transborder_lines_1, 'country'] = \
        network.buses.loc[network.lines.loc[transborder_lines_1, 'bus1'].\
                          values,'country_code'].values
    network.lines['country'].fillna('DE', inplace=True)
    doubles = list(set(transborder_lines_0.intersection(transborder_lines_1)))
    for line in doubles:
        c_bus0 = network.buses.loc[network.lines.loc[line, 'bus0'],
                                   'country_code']
        c_bus1 = network.buses.loc[network.lines.loc[line, 'bus1'],
                                   'country_code']
        network.lines.loc[line, 'country'] = '{}{}'.format(c_bus0, c_bus1)
  
    transborder_links_0 = network.links[network.links['bus0'].isin(
            network.buses.index[network.buses['country_code']!= 'DE'])].index
    transborder_links_1 = network.links[network.links['bus1'].isin(
            network.buses.index[network.buses['country_code'] != 'DE'])].index

    #set country tag for links
    network.links.loc[transborder_links_0, 'country'] = \
        network.buses.loc[network.links.loc[transborder_links_0, 'bus0'].\
                          values, 'country_code'].values

    network.links.loc[transborder_links_1, 'country'] = \
        network.buses.loc[network.links.loc[transborder_links_1, 'bus1'].\
                          values, 'country_code'].values
    network.links['country'].fillna('DE', inplace=True)
    doubles = list(set(transborder_links_0.intersection(transborder_links_1)))
    for link in doubles:
        c_bus0 = network.buses.loc[
                network.links.loc[link, 'bus0'], 'country_code']
        c_bus1 = network.buses.loc[
                network.links.loc[link, 'bus1'], 'country_code']
        network.links.loc[link, 'country'] = '{}{}'.format(c_bus0, c_bus1)

    return network


def buses_by_country(network):
    """
    Find buses of foreign countries and return them as Pandas Series

    Parameters
    ----------
    network : :class:`pypsa.Network
        Overall container of PyPSA

    Returns
    -------
    foreign_buses: Series containing buses by country
    """

    poland = pd.Series(index=network.
                       buses[(network.buses['x'] > 17)].index,
                       data="PL")
    czech = pd.Series(index=network.
                      buses[(network.buses['x'] < 17) &
                            (network.buses['x'] > 15.1)].index,
                      data="CZ")
    denmark = pd.Series(index=network.
                        buses[((network.buses['y'] < 60) &
                               (network.buses['y'] > 55.2)) |
                              ((network.buses['x'] > 11.95) &
                               (network.buses['x'] < 11.97) &
                               (network.buses['y'] > 54.5))].
                        index,
                        data="DK")
    sweden = pd.Series(index=network.buses[(network.buses['y'] > 60)].index,
                       data="SE")
    austria = pd.Series(index=network.
                        buses[(network.buses['y'] < 47.33) &
                              (network.buses['x'] > 9) |
                              ((network.buses['x'] > 9.65) &
                               (network.buses['x'] < 9.9) &
                               (network.buses['y'] < 47.5) &
                               (network.buses['y'] > 47.3)) |
                              ((network.buses['x'] > 12.14) &
                               (network.buses['x'] < 12.15) &
                               (network.buses['y'] > 47.57) &
                               (network.buses['y'] < 47.58)) |
                              (network.buses['y'] < 47.6) &
                              (network.buses['x'] > 14.1)].index,
                        data="AT")
    switzerland = pd.Series(index=network.
                            buses[((network.buses['x'] > 8.1) &
                                   (network.buses['x'] < 8.3) &
                                   (network.buses['y'] < 46.8)) |
                                  ((network.buses['x'] > 7.82) &
                                   (network.buses['x'] < 7.88) &
                                   (network.buses['y'] > 47.54) &
                                   (network.buses['y'] < 47.57)) |
                                  ((network.buses['x'] > 10.91) &
                                   (network.buses['x'] < 10.92) &
                                   (network.buses['y'] > 49.91) &
                                   (network.buses['y'] < 49.92))].index,
                            data="CH")
    netherlands = pd.Series(index=network.
                            buses[((network.buses['x'] < 6.96) &
                                   (network.buses['y'] < 53.15) &
                                   (network.buses['y'] > 53.1)) |
                                  ((network.buses['x'] < 5.4) &
                                   (network.buses['y'] > 52.1))].index,
                            data="NL")
    luxembourg = pd.Series(index=network.
                           buses[((network.buses['x'] < 6.15) &
                                  (network.buses['y'] < 49.91) &
                                  (network.buses['y'] > 49.65))].index,
                           data="LU")
    france = pd.Series(index=network.
                       buses[(network.buses['x'] < 4.5) |
                             ((network.buses['x'] > 7.507) &
                              (network.buses['x'] < 7.508) &
                              (network.buses['y'] > 47.64) &
                              (network.buses['y'] < 47.65)) |
                             ((network.buses['x'] > 6.2) &
                              (network.buses['x'] < 6.3) &
                              (network.buses['y'] > 49.1) &
                              (network.buses['y'] < 49.2)) |
                             ((network.buses['x'] > 6.7) &
                              (network.buses['x'] < 6.76) &
                              (network.buses['y'] > 49.13) &
                              (network.buses['y'] < 49.16))].index,
                       data="FR")
    foreign_buses = pd.Series()
    foreign_buses = foreign_buses.append([poland, czech, denmark, sweden,
                                          austria, switzerland,
                                          netherlands, luxembourg, france])
    network.buses['country_code'] = foreign_buses[network.buses.index]
    network.buses['country_code'].fillna('DE', inplace=True)

    return foreign_buses


def clip_foreign(network):
    """
    Delete all components and timelines located outside of Germany.
    Add transborder flows divided by country of origin as
    network.foreign_trade.

    Parameters
    ----------
    network : :class:`pypsa.Network
        Overall container of PyPSA

    Returns
    -------
    network : :class:`pypsa.Network
        Overall container of PyPSA
    """

    # get foreign buses by country

    foreign_buses = network.buses[network.buses.country_code != 'DE']

    network.buses = network.buses.drop(
        network.buses.loc[foreign_buses.index].index)

    # identify transborder lines (one bus foreign, one bus not) and the country
    # it is coming from
    """transborder_lines = pd.DataFrame(index=network.lines[
        ((network.lines['bus0'].isin(network.buses.index) == False) &
         (network.lines['bus1'].isin(network.buses.index) == True)) |
        ((network.lines['bus0'].isin(network.buses.index) == True) &
         (network.lines['bus1'].isin(network.buses.index) == False))].index)
    transborder_lines['bus0'] = network.lines['bus0']
    transborder_lines['bus1'] = network.lines['bus1']
    transborder_lines['country'] = ""
    for i in range(0, len(transborder_lines)):
        if transborder_lines.iloc[i, 0] in foreign_buses.index:
            transborder_lines['country'][i] = foreign_buses[str(
                transborder_lines.iloc[i, 0])]
        else:
            transborder_lines['country'][i] = foreign_buses[str(
                transborder_lines.iloc[i, 1])]

    # identify amount of flows per line and group to get flow per country
    transborder_flows = network.lines_t.p0[transborder_lines.index]
    for i in transborder_flows.columns:
        if network.lines.loc[str(i)]['bus1'] in foreign_buses.index:
            transborder_flows.loc[:, str(
                i)] = transborder_flows.loc[:, str(i)]*-1

    network.foreign_trade = transborder_flows.\
        groupby(transborder_lines['country'], axis=1).sum()"""

    # drop foreign components
    network.lines = network.lines.drop(network.lines[
        (network.lines['bus0'].isin(network.buses.index) == False) |
        (network.lines['bus1'].isin(network.buses.index) == False)].index)

    network.links = network.links.drop(network.links[
        (network.links['bus0'].isin(network.buses.index) == False) |
        (network.links['bus1'].isin(network.buses.index) == False)].index)

    network.transformers = network.transformers.drop(network.transformers[
        (network.transformers['bus0'].isin(network.buses.index) == False) |
        (network.transformers['bus1'].isin(network.
                                           buses.index) == False)].index)
    network.generators = network.generators.drop(network.generators[
        (network.generators['bus'].isin(network.buses.index) == False)].index)
    network.loads = network.loads.drop(network.loads[
        (network.loads['bus'].isin(network.buses.index) == False)].index)
    network.storage_units = network.storage_units.drop(network.storage_units[
        (network.storage_units['bus'].isin(network.
                                           buses.index) == False)].index)

    components = ['loads', 'generators', 'lines', 'buses', 'transformers',
                  'links']
    for g in components:  # loads_t
        h = g + '_t'
        nw = getattr(network, h)  # network.loads_t
        for i in nw.keys():  # network.loads_t.p
            cols = [j for j in getattr(
                nw, i).columns if j not in getattr(network, g).index]
            for k in cols:
                del getattr(nw, i)[k]

    return network


def foreign_links(network):
    """
    Change transmission technology of foreign lines from AC to DC (links).
        Parameters
    ----------
    network : :class:`pypsa.Network
        Overall container of PyPSA

    Returns
    -------
    network : :class:`pypsa.Network
        Overall container of PyPSA

    """
    foreign_buses = network.buses[network.buses.country_code != 'DE']

    foreign_lines = network.lines[network.lines.bus0.astype(str).isin(
            foreign_buses.index) | network.lines.bus1.astype(str).isin(
            foreign_buses.index)]
        
    foreign_links = network.links[network.links.bus0.astype(str).isin(
            foreign_buses.index) | network.links.bus1.astype(str).isin(
            foreign_buses.index)]
    
    network.links = network.links.drop(
            network.links.index[network.links.index.isin(foreign_links.index) 
            & network.links.bus0.isin(network.links.bus1) & 
            (network.links.bus0 > network.links.bus1)])
        
    foreign_links = network.links[network.links.bus0.astype(str).isin(
            foreign_buses.index) | network.links.bus1.astype(str).isin(
            foreign_buses.index)]
    
    network.links.loc[foreign_links.index, 'p_min_pu'] = -1

    network.links.loc[foreign_links.index, 'efficiency'] = 1
        
    network.import_components_from_dataframe(
        foreign_lines.loc[:, ['bus0', 'bus1', 'capital_cost', 'length']]
        .assign(p_nom=foreign_lines.s_nom).assign(p_min_pu=-1)
        .set_index('N' + foreign_lines.index),
        'Link')

    network.lines = network.lines.drop(foreign_lines.index)

    return network


def set_q_foreign_loads(network, cos_phi=1):
    """
    Set reative power timeseries of loads in neighbouring countries
    ----------
    network : :class:`pypsa.Network
        Overall container of PyPSA

    Returns
    -------
    network : :class:`pypsa.Network
        Overall container of PyPSA

    """
    foreign_buses = network.buses[network.buses.country_code != 'DE']

    network.loads_t['q_set'][network.loads.index[
        network.loads.bus.astype(str).isin(foreign_buses.index)]] = \
        network.loads_t['p_set'][network.loads.index[
            network.loads.bus.astype(str).isin(
                foreign_buses.index)]] * math.tan(math.acos(cos_phi))

    network.generators.control[network.generators.control == 'PQ'] = 'PV'

    return network


def connected_grid_lines(network, busids):
    """ Get grid lines connected to given buses.

    Parameters
    ----------
    network : :class:`pypsa.Network
        Overall container of PyPSA
    busids  : list
        List containing bus-ids.

    Returns
    -------
    :class:`pandas.DataFrame
        PyPSA lines.
    """

    mask = network.lines.bus1.isin(busids) |\
        network.lines.bus0.isin(busids)

    return network.lines[mask]


def connected_transformer(network, busids):
    """ Get transformer connected to given buses.

    Parameters
    ----------
    network : :class:`pypsa.Network
        Overall container of PyPSA
    busids  : list
        List containing bus-ids.

    Returns
    -------
    :class:`pandas.DataFrame
        PyPSA transformer.
    """

    mask = (network.transformers.bus0.isin(busids))

    return network.transformers[mask]


def load_shedding(network, **kwargs):
    """ Implement load shedding in existing network to identify
    feasibility problems
    ----------
    network : :class:`pypsa.Network
        Overall container of PyPSA
    marginal_cost : int
        Marginal costs for load shedding
    p_nom : int
        Installed capacity of load shedding generator
    Returns
    -------

    """

    marginal_cost_def = 10000  # network.generators.marginal_cost.max()*2
    p_nom_def = network.loads_t.p_set.max().max()

    marginal_cost = kwargs.get('marginal_cost', marginal_cost_def)
    p_nom = kwargs.get('p_nom', p_nom_def)

    network.add("Carrier", "load")
    start = network.generators.index.to_series().str.rsplit(
        ' ').str[0].astype(int).sort_values().max() + 1
    index = list(range(start, start + len(network.buses.index)))
    network.import_components_from_dataframe(
        pd.DataFrame(
            dict(marginal_cost=marginal_cost,
                 p_nom=p_nom,
                 carrier='load shedding',
                 bus=network.buses.index),
            index=index),
        "Generator"
    )
    return


def data_manipulation_sh(network):
    from shapely.geometry import Point, LineString, MultiLineString
    from geoalchemy2.shape import from_shape, to_shape

    # add connection from Luebeck to Siems
    new_bus = str(network.buses.index.astype(np.int64).max() + 1)
    new_trafo = str(network.transformers.index.astype(np.int64).max() + 1)
    new_line = str(network.lines.index.astype(np.int64).max() + 1)
    network.add("Bus", new_bus, carrier='AC',
                v_nom=220, x=10.760835, y=53.909745)
    network.add("Transformer", new_trafo, bus0="25536",
                bus1=new_bus, x=1.29960, tap_ratio=1, s_nom=1600)
    network.add("Line", new_line, bus0="26387",
                bus1=new_bus, x=0.0001, s_nom=1600)
    network.lines.loc[new_line, 'cables'] = 3.0

    # bus geom
    point_bus1 = Point(10.760835, 53.909745)
    network.buses.set_value(new_bus, 'geom', from_shape(point_bus1, 4326))

    # line geom/topo
    network.lines.set_value(new_line, 'geom', from_shape(MultiLineString(
        [LineString([to_shape(network.
                              buses.geom['26387']), point_bus1])]), 4326))
    network.lines.set_value(new_line, 'topo', from_shape(LineString(
        [to_shape(network.buses.geom['26387']), point_bus1]), 4326))

    # trafo geom/topo
    network.transformers.set_value(new_trafo,
                                   'geom', from_shape(MultiLineString(
                                       [LineString(
                                           [to_shape(network
                                                     .buses.geom['25536']),
                                            point_bus1])]), 4326))
    network.transformers.set_value(new_trafo, 'topo', from_shape(
        LineString([to_shape(network.buses.geom['25536']), point_bus1]), 4326))

    return


def _enumerate_row(row):
    row['name'] = row.name
    return row


def results_to_csv(network, args, pf_solution=None):
    """
    """

    path = args['results']

    if path == False:
        return None

    if not os.path.exists(path):
        os.makedirs(path, exist_ok=True)

    network.export_to_csv_folder(path)
    data = pd.read_csv(os.path.join(path, 'network.csv'))
    data['time'] = network.results['Solver'].Time
    data = data.apply(_enumerate_row, axis=1)
    data.to_csv(os.path.join(path, 'network.csv'), index=False)

    with open(os.path.join(path, 'args.json'), 'w') as fp:
        json.dump(args, fp)

    if not isinstance(pf_solution, type(None)):
        pf_solution.to_csv(os.path.join(path, 'pf_solution.csv'), index=True)

    if hasattr(network, 'Z'):
        file = [i for i in os.listdir(
            path.strip('0123456789')) if i == 'Z.csv']
        if file:
            print('Z already calculated')
        else:
            network.Z.to_csv(path.strip('0123456789') + '/Z.csv', index=False)

    return


def parallelisation(network, start_snapshot, end_snapshot, group_size,
                    solver_name, solver_options, extra_functionality=None):

    print("Performing linear OPF, {} snapshot(s) at a time:".
          format(group_size))
    t = time.time()

    for i in range(int((end_snapshot - start_snapshot + 1) / group_size)):
        if i > 0:
            network.storage_units.state_of_charge_initial = network.\
                storage_units_t.state_of_charge.loc[
                    network.snapshots[group_size * i - 1]]
        network.lopf(network.snapshots[
                     group_size * i:group_size * i + group_size],
                     solver_name=solver_name,
                     solver_options=solver_options,
                     extra_functionality=extra_functionality)
        network.lines.s_nom = network.lines.s_nom_opt

    print(time.time() - t / 60)
    return

def set_slack(network):
    old_slack = network.generators.index[network.
                                         generators.control == 'Slack'][0]
    # check if old slack was PV or PQ control:
    if network.generators.p_nom[old_slack] > 50 and network.generators.\
            carrier[old_slack] in ('solar', 'wind'):
        old_control = 'PQ'
    elif network.generators.p_nom[old_slack] > 50 and network.generators.\
            carrier[old_slack] not in ('solar', 'wind'):
        old_control = 'PV'
    elif network.generators.p_nom[old_slack] < 50:
        old_control = 'PQ'

    old_gens = network.generators
    gens_summed = network.generators_t.p.sum()
    old_gens['p_summed'] = gens_summed
    max_gen_buses_index = old_gens.groupby(['bus']).agg(
        {'p_summed': np.sum}).p_summed.sort_values().index

    for bus_iter in range(1, len(max_gen_buses_index) - 1):
        if old_gens[(network.
                     generators['bus'] == max_gen_buses_index[-bus_iter]) &
                    (network.generators['control'] == 'PV')].empty:
            continue
        else:
            new_slack_bus = max_gen_buses_index[-bus_iter]
            break

    network.generators = network.generators.drop('p_summed', 1)
    new_slack_gen = network.generators.\
        p_nom[(network.generators['bus'] == new_slack_bus) & (
            network.generators['control'] == 'PV')].sort_values().index[-1]

    network.generators = network.generators.set_value(
        old_slack, 'control', old_control)
    network.generators = network.generators.set_value(
        new_slack_gen, 'control', 'Slack')
    
    return network


def pf_post_lopf(network, args, extra_functionality, add_foreign_lopf):

    network_pf = network

    # Update x of extended lines and transformers
    if network_pf.lines.s_nom_extendable.any() or \
            network_pf.transformers.s_nom_extendable.any():

        storages_extendable = network_pf.storage_units.p_nom_extendable.copy()
        lines_extendable = network_pf.lines.s_nom_extendable.copy()
        links_extendable = network_pf.links.p_nom_extendable.copy()
        trafos_extendable = network_pf.transformers.s_nom_extendable.copy()
        
        storages_p_nom =  network_pf.storage_units.p_nom.copy()
        lines_s_nom=  network_pf.lines.s_nom.copy()
        links_p_nom =  network_pf.links.p_nom.copy()
        trafos_s_nom =  network_pf.transformers.s_nom.copy()
        
        network_pf.lines.x[network.lines.s_nom_extendable] = \
            network_pf.lines.x * network.lines.s_nom /\
            network_pf.lines.s_nom_opt

        network_pf.lines.r[network.lines.s_nom_extendable] = \
            network_pf.lines.r * network.lines.s_nom /\
            network_pf.lines.s_nom_opt

        network_pf.lines.b[network.lines.s_nom_extendable] = \
            network_pf.lines.b * network.lines.s_nom_opt /\
            network_pf.lines.s_nom

        network_pf.lines.g[network.lines.s_nom_extendable] = \
            network_pf.lines.g * network.lines.s_nom_opt /\
            network_pf.lines.s_nom

        network_pf.transformers.x[network.transformers.s_nom_extendable] = \
            network_pf.transformers.x * network.transformers.s_nom / \
            network_pf.transformers.s_nom_opt

        network_pf.lines.s_nom_extendable = False
        network_pf.transformers.s_nom_extendable = False
        network_pf.storage_units.p_nom_extendable = False
        network_pf.links.p_nom_extendable = False
        network_pf.lines.s_nom = network.lines.s_nom_opt
        network_pf.transformers.s_nom = network.transformers.s_nom_opt
        network_pf.storage_units.p_nom = network_pf.storage_units.p_nom_opt
        network_pf.links.p_nom = network_pf.links.p_nom_opt

        network_pf.lopf(network.snapshots,
            solver_name=args['solver'],
            solver_options=args['solver_options'],
            extra_functionality=extra_functionality)
        
        network_pf.storage_units.p_nom_extendable = storages_extendable
        network_pf.lines.s_nom_extendable = lines_extendable 
        network_pf.links.p_nom_extendable = links_extendable
        network_pf.transformers.s_nom_extendable = trafos_extendable
        
        network_pf.storage_units.p_nom = storages_p_nom
        network_pf.lines.s_nom = lines_s_nom
        network_pf.links.p_nom = links_p_nom
        network_pf.transformers.s_nom = trafos_s_nom

    # For the PF, set the P to the optimised P
    network_pf.generators_t.p_set = network_pf.generators_t.p_set.reindex(
        columns=network_pf.generators.index)
    network_pf.generators_t.p_set = network_pf.generators_t.p

    network_pf.storage_units_t.p_set = network_pf.storage_units_t.p_set\
        .reindex(columns=network_pf.storage_units.index)
    network_pf.storage_units_t.p_set = network_pf.storage_units_t.p

    network_pf.links_t.p_set = network_pf.links_t.p_set.reindex(
        columns=network_pf.links.index)
    network_pf.links_t.p_set = network_pf.links_t.p0

    # if foreign lines are DC, execute pf only on sub_network in Germany
    if args['foreign_lines']['carrier'] == 'DC':
        n_bus = pd.Series(index=network.sub_networks.index)

        for i in range(0, len(network.sub_networks.index)-1):
            n_bus[i] = len(network.buses.index[
                    network.buses.sub_network.astype(int) == i])

        sub_network_DE = n_bus.index[n_bus == n_bus.max()]

        foreign_bus = network.buses[network.buses.sub_network !=
                                    sub_network_DE.values[0]]

        foreign_comp = {'Bus': network.buses[
                                    network.buses.sub_network !=
                                    sub_network_DE.values[0]],
                        'Generator': network.generators[
                                network.generators.bus.isin(
                                        foreign_bus.index)],
                        'Load': network.loads[
                                network.loads.bus.isin(foreign_bus.index)],
                        'Transformer': network.transformers[
                                network.transformers.bus0.isin(
                                        foreign_bus.index)],
                        'StorageUnit': network.storage_units[
                                network.storage_units.bus.isin(
                                        foreign_bus.index)]}

        foreign_series = {'Bus': network.buses_t.copy(),
                          'Generator': network.generators_t.copy(),
                          'Load': network.loads_t.copy(),
                          'Transformer':  network.transformers_t.copy(),
                          'StorageUnit': network.storage_units_t.copy()}

        for comp in sorted(foreign_series):
            attr = sorted(foreign_series[comp])
            for a in attr:
                if not foreign_series[comp][a].empty:
                    if a != 'p_max_pu':
                        foreign_series[comp][a] = foreign_series[comp][a][
                               foreign_comp[comp].index]

                    else:
                        foreign_series[comp][a] = foreign_series[comp][a][
                               foreign_comp[comp][foreign_comp[
                                       comp]['carrier'].isin(
                                                ['solar', 'wind_onshore',
                                                 'wind_offshore',
                                                 'run_of_river'])].index]

        network.buses = network.buses.drop(foreign_bus.index)
        network.generators = network.generators[
                network.generators.bus.isin(network.buses.index)]
        network.loads = network.loads[
                network.loads.bus.isin(network.buses.index)]
        network.transformers = network.transformers[
                 network.transformers.bus0.isin(network.buses.index)]
        network.storage_units = network.storage_units[
                network.storage_units.bus.isin(network.buses.index)]
        
    # Set slack bus
    network = set_slack(network)

    # execute non-linear pf
    pf_solution = network_pf.pf(network.snapshots, use_seed=True)

    # if selected, copy lopf results of neighboring countries to network
    if (args['foreign_lines']['carrier'] == 'DC') & add_foreign_lopf:
        for comp in sorted(foreign_series):
            network.import_components_from_dataframe(foreign_comp[comp], comp)

            for attr in sorted(foreign_series[comp]):
                network.import_series_from_dataframe(foreign_series
                                                     [comp][attr], comp, attr)

    pf_solve = pd.DataFrame(index=pf_solution['converged'].index)
    pf_solve['converged'] = pf_solution['converged'].values
    pf_solve['error'] = pf_solution['error'].values
    pf_solve['n_iter'] = pf_solution['n_iter'].values

    if not pf_solve[~pf_solve.converged].count().max() == 0:
        logger.warning("PF of %d snapshots not converged.",
                       pf_solve[~pf_solve.converged].count().max())

    return pf_solve


def distribute_q(network, allocation='p_nom'):

    network.allocation = allocation
    if allocation == 'p':
        p_sum = network.generators_t['p'].\
            groupby(network.generators.bus, axis=1).sum().\
            add(network.storage_units_t['p'].abs().groupby(
                network.storage_units.bus, axis=1).sum(), fill_value=0)
        q_sum = network.generators_t['q'].\
            groupby(network.generators.bus, axis=1).sum()

        q_distributed = network.generators_t.p / \
            p_sum[network.generators.bus.sort_index()].values * \
            q_sum[network.generators.bus.sort_index()].values

        q_storages = network.storage_units_t.p / \
            p_sum[network.storage_units.bus.sort_index()].values *\
            q_sum[network.storage_units.bus.sort_index()].values

    if allocation == 'p_nom':

        q_bus = network.generators_t['q'].\
            groupby(network.generators.bus, axis=1).sum().add(
                network.storage_units_t.q.groupby(
                network.storage_units.bus, axis = 1).sum(), fill_value=0)

        p_nom_dist = network.generators.p_nom_opt.sort_index()
        p_nom_dist[p_nom_dist.index.isin(network.generators.index
                                         [network.generators.carrier ==
                                          'load shedding'])] = 0

        q_distributed = q_bus[
            network.generators.bus].multiply(p_nom_dist.values) /\
            (network.generators.p_nom_opt[network.generators.carrier !=
                                          'load shedding'].groupby(
                network.generators.bus).sum().add(
                network.storage_units.p_nom_opt.groupby
                (network.storage_units.bus).sum(), fill_value=0))[
            network.generators.bus.sort_index()].values

        q_distributed.columns = network.generators.index

        q_storages = q_bus[network.storage_units.bus]\
            .multiply(network.storage_units.p_nom_opt.values) / \
            ((network.generators.p_nom_opt[network.generators.carrier !=
                                          'load shedding'].groupby(
                network.generators.bus).sum().add(
                network.storage_units.p_nom_opt.
                groupby(network.storage_units.bus).sum(), fill_value=0))[
            network.storage_units.bus].values)

        q_storages.columns = network.storage_units.index

    q_distributed[q_distributed.isnull()] = 0
    q_distributed[q_distributed.abs() == np.inf] = 0
    q_storages[q_storages.isnull()] = 0
    q_storages[q_storages.abs() == np.inf] = 0
    network.generators_t.q = q_distributed
    network.storage_units_t.q = q_storages

    return network


def calc_line_losses(network):
    """ Calculate losses per line with PF result data
    ----------
    network : :class:`pypsa.Network
        Overall container of PyPSA
    s0 : series
        apparent power of line
    i0 : series
        current of line
    -------

    """

    # Line losses
    # calculate apparent power S = sqrt(p² + q²) [in MW]
    s0_lines = ((network.lines_t.p0**2 + network.lines_t.q0**2).
                apply(np.sqrt))
    # calculate current I = S / U [in A]
    i0_lines = np.multiply(s0_lines, 1000000) / \
        np.multiply(network.lines.v_nom, 1000)
    # calculate losses per line and timestep network.\
    # lines_t.line_losses = I² * R [in MW]
    network.lines_t.losses = np.divide(i0_lines**2 * network.lines.r, 1000000)
    # calculate total losses per line [in MW]
    network.lines = network.lines.assign(
        losses=np.sum(network.lines_t.losses).values)

    # Transformer losses
    # https://books.google.de/books?id=0glcCgAAQBAJ&pg=PA151&lpg=PA151&dq=
    # wirkungsgrad+transformator+1000+mva&source=bl&ots=a6TKhNfwrJ&sig=
    # r2HCpHczRRqdgzX_JDdlJo4hj-k&hl=de&sa=X&ved=
    # 0ahUKEwib5JTFs6fWAhVJY1AKHa1cAeAQ6AEIXjAI#v=onepage&q=
    # wirkungsgrad%20transformator%201000%20mva&f=false
    # Crastan, Elektrische Energieversorgung, p.151
    # trafo 1000 MVA: 99.8 %
    network.transformers = network.transformers.assign(
        losses=np.multiply(network.transformers.s_nom, (1 - 0.998)).values)

    # calculate total losses (possibly enhance with adding these values
    # to network container)
    losses_total = sum(network.lines.losses) + sum(network.transformers.losses)
    print("Total lines losses for all snapshots [MW]:", round(losses_total, 2))
    losses_costs = losses_total * np.average(network.buses_t.marginal_price)
    print("Total costs for these losses [EUR]:", round(losses_costs, 2))

    return


def loading_minimization(network, snapshots):

    network.model.number1 = Var(
        network.model.passive_branch_p_index, within=PositiveReals)
    network.model.number2 = Var(
        network.model.passive_branch_p_index, within=PositiveReals)

    def cRule(model, c, l, t):
        return (model.number1[c, l, t] - model.number2[c, l, t] == model.
                passive_branch_p[c, l, t])

    network.model.cRule = Constraint(
        network.model.passive_branch_p_index, rule=cRule)

    network.model.objective.expr += 0.00001 * \
        sum(network.model.number1[i] + network.model.number2[i]
            for i in network.model.passive_branch_p_index)


def group_parallel_lines(network):

    # ordering of buses: (not sure if still necessary, remaining from SQL code)
    old_lines = network.lines

    for line in old_lines.index:
        bus0_new = str(old_lines.loc[line, ['bus0', 'bus1']].astype(int).min())
        bus1_new = str(old_lines.loc[line, ['bus0', 'bus1']].astype(int).max())
        old_lines.set_value(line, 'bus0', bus0_new)
        old_lines.set_value(line, 'bus1', bus1_new)

    # saving the old index
    for line in old_lines:
        old_lines['old_index'] = network.lines.index

    grouped = old_lines.groupby(['bus0', 'bus1'])

    # calculating electrical properties for parallel lines
    grouped_agg = grouped.\
        agg({'b': np.sum,
             'b_pu': np.sum,
             'cables': np.sum,
             'capital_cost': np.min,
             'frequency': np.mean,
             'g': np.sum,
             'g_pu': np.sum,
             'geom': lambda x: x[0],
             'length': lambda x: x.min(),
             'num_parallel': np.sum,
             'r': lambda x: np.reciprocal(np.sum(np.reciprocal(x))),
             'r_pu': lambda x: np.reciprocal(np.sum(np.reciprocal(x))),
             's_nom': np.sum,
             's_nom_extendable': lambda x: x.min(),
             's_nom_max': np.sum,
             's_nom_min': np.sum,
             's_nom_opt': np.sum,
             'scn_name': lambda x: x.min(),
             'sub_network': lambda x: x.min(),
             'terrain_factor': lambda x: x.min(),
             'topo': lambda x: x[0],
             'type': lambda x: x.min(),
             'v_ang_max': lambda x: x.min(),
             'v_ang_min': lambda x: x.min(),
             'x': lambda x: np.reciprocal(np.sum(np.reciprocal(x))),
             'x_pu': lambda x: np.reciprocal(np.sum(np.reciprocal(x))),
             'old_index': np.min})

    for i in range(0, len(grouped_agg.index)):
        grouped_agg.set_value(
            grouped_agg.index[i], 'bus0', grouped_agg.index[i][0])
        grouped_agg.set_value(
            grouped_agg.index[i], 'bus1', grouped_agg.index[i][1])

    new_lines = grouped_agg.set_index(grouped_agg.old_index)
    new_lines = new_lines.drop('old_index', 1)
    network.lines = new_lines

    return


def set_line_costs(network, cost110=230, cost220=290, cost380=85, costDC=375):
    """ Set capital costs for extendable lines in respect to PyPSA [€/MVA]
    ----------
    network : :class:`pypsa.Network
        Overall container of PyPSA
    cost110 : capital costs per km for 110kV lines and cables
                default: 230€/MVA/km, source: costs for extra circuit in
                dena Verteilnetzstudie, p. 146)
    cost220 : capital costs per km for 220kV lines and cables
                default: 280€/MVA/km, source: costs for extra circuit in
                NEP 2025, capactity from most used 220 kV lines in model
    cost380 : capital costs per km for 380kV lines and cables
                default: 85€/MVA/km, source: costs for extra circuit in
                NEP 2025, capactity from most used 380 kV lines in NEP
    costDC : capital costs per km for DC-lines
                default: 375€/MVA/km, source: costs for DC transmission line 
                in NEP 2035
    -------

    """
    network.lines["v_nom"] = network.lines.bus0.map(network.buses.v_nom)

    network.lines.loc[(network.lines.v_nom == 110),
                      'capital_cost'] = cost110 * network.lines.length
    network.lines.loc[(network.lines.v_nom == 220),
                      'capital_cost'] = cost220 * network.lines.length
    network.lines.loc[(network.lines.v_nom == 380),
                      'capital_cost'] = cost380 * network.lines.length
    network.links.loc[network.links.p_nom_extendable,
                      'capital_cost'] = costDC * network.links.length

    return network


def set_trafo_costs(network, cost110_220=7500, cost110_380=17333,
                    cost220_380=14166):
    """ Set capital costs for extendable transformers in respect
    to PyPSA [€/MVA]
    ----------
    network : :class:`pypsa.Network
        Overall container of PyPSA
    cost110_220 : capital costs for 110/220kV transformer
                    default: 7500€/MVA, source: costs for extra trafo in
                    dena Verteilnetzstudie, p. 146; S of trafo used in osmTGmod
    cost110_380 : capital costs for 110/380kV transformer
                default: 17333€/MVA, source: NEP 2025
    cost220_380 : capital costs for 220/380kV transformer
                default: 14166€/MVA, source: NEP 2025

    """
    network.transformers["v_nom0"] = network.transformers.bus0.map(
        network.buses.v_nom)
    network.transformers["v_nom1"] = network.transformers.bus1.map(
        network.buses.v_nom)

    network.transformers.loc[(network.transformers.v_nom0 == 110) & (
        network.transformers.v_nom1 == 220), 'capital_cost'] = cost110_220
    network.transformers.loc[(network.transformers.v_nom0 == 110) & (
        network.transformers.v_nom1 == 380), 'capital_cost'] = cost110_380
    network.transformers.loc[(network.transformers.v_nom0 == 220) & (
        network.transformers.v_nom1 == 380), 'capital_cost'] = cost220_380

    return network


def add_missing_components(network):
    # Munich
    '''
     add missing transformer at Heizkraftwerk Nord in Munich:
     https://www.swm.de/privatkunden/unternehmen/energieerzeugung/heizkraftwerke.html?utm_medium=301
@@ -329,27 +334,28 @@
     to bus 25096:
     25369 (86)
     28232 (24)
     25353 to 25356 (79)
     to bus 23822: (110kV bus  of 380/110-kV-transformer)
     25355 (90)
     28212 (98)

     25357 to 665 (85)
     25354 to 27414 (30)
     27414 to 28212 (33)
     25354 to 28294 (32/63)
     28335 to 28294 (64)
     28335 to 28139 (28)
     Overhead lines:
     16573 to 24182 (part of 4)
     '''
    """
     Installierte Leistung der Umspannungsebene Höchst- zu Hochspannung
     (380 kV / 110 kV): 2.750.000 kVA
     https://www.swm-infrastruktur.de/strom/netzstrukturdaten/strukturmerkmale.html
    """
    new_trafo = str(network.transformers.index.astype(int).max() + 1)

    network.add("Transformer", new_trafo, bus0="23648", bus1="16573",
                x=0.135 / (2750 / 2),
                r=0.0, tap_ratio=1, s_nom=2750 / 2)

    def add_110kv_line(bus0, bus1, overhead=False):
        new_line = str(network.lines.index.astype(int).max() + 1)
        if not overhead:
            network.add("Line", new_line, bus0=bus0, bus1=bus1, s_nom=280)
        else:
            network.add("Line", new_line, bus0=bus0, bus1=bus1, s_nom=260)
        network.lines.loc[new_line, "scn_name"] = "Status Quo"
        network.lines.loc[new_line, "v_nom"] = 110
        network.lines.loc[new_line, "version"] = "added_manually"
        network.lines.loc[new_line, "frequency"] = 50
        network.lines.loc[new_line, "cables"] = 3.0
        network.lines.loc[new_line, "country"] = 'DE'
        network.lines.loc[new_line, "length"] = (
            pypsa.geo.haversine(network.buses.loc[bus0, ["x", "y"]],
                                network.buses.loc[bus1, ["x", "y"]])
            [0][0] * 1.2)
        if not overhead:
            network.lines.loc[new_line, "r"] = (network.lines.
                                                loc[new_line, "length"] *
                                                0.0177)
            network.lines.loc[new_line, "g"] = 0
            # or: (network.lines.loc[new_line, "length"]*78e-9)
            network.lines.loc[new_line, "x"] = (network.lines.
                                                loc[new_line, "length"] *
                                                0.3e-3)
            network.lines.loc[new_line, "b"] = (network.lines.
                                                loc[new_line, "length"] *
                                                250e-9)

        elif overhead:
            network.lines.loc[new_line, "r"] = (network.lines.
                                                loc[new_line, "length"] *
                                                0.05475)
            network.lines.loc[new_line, "g"] = 0
            # or: (network.lines.loc[new_line, "length"]*40e-9)
            network.lines.loc[new_line, "x"] = (network.lines.
                                                loc[new_line, "length"] *
                                                1.2e-3)
            network.lines.loc[new_line, "b"] = (network.lines.
                                                loc[new_line, "length"] *
                                                9.5e-9)

    add_110kv_line("16573", "28353")
    add_110kv_line("16573", "28092")
    add_110kv_line("25096", "25369")
    add_110kv_line("25096", "28232")
    add_110kv_line("25353", "25356")
    add_110kv_line("23822", "25355")
    add_110kv_line("23822", "28212")
    add_110kv_line("25357", "665")
    add_110kv_line("25354", "27414")
    add_110kv_line("27414", "28212")
    add_110kv_line("25354", "28294")
    add_110kv_line("28335", "28294")
    add_110kv_line("28335", "28139")
    add_110kv_line("16573", "24182", overhead=True)

    # Stuttgart
    """
         Stuttgart:
         Missing transformer, because 110-kV-bus is situated outside
         Heizkraftwerk Heilbronn:
    """
    # new_trafo = str(network.transformers.index.astype(int).max()1)
    network.add("Transformer", '99999', bus0="25766", bus1="18967",
                x=0.135 / 300, r=0.0, tap_ratio=1, s_nom=300)
    """
    According to:
    https://assets.ctfassets.net/xytfb1vrn7of/NZO8x4rKesAcYGGcG4SQg/b780d6a3ca4c2600ab51a30b70950bb1/netzschemaplan-110-kv.pdf
    the following lines are missing:
    """
    add_110kv_line("18967", "22449", overhead=True)  # visible in OSM & DSO map
    add_110kv_line("21165", "24068", overhead=True)  # visible in OSM & DSO map
    add_110kv_line("23782", "24089", overhead=True)
    # visible in DSO map & OSM till 1 km from bus1
    """
    Umspannwerk Möhringen (bus 23697)
    https://de.wikipedia.org/wiki/Umspannwerk_M%C3%B6hringen
    there should be two connections:
    to Sindelfingen (2*110kV)
    to Wendingen (former 220kV, now 2*110kV)
    the line to Sindelfingen is connected, but the connection of Sindelfingen
    itself to 380kV is missing:
    """
    add_110kv_line("19962", "27671", overhead=True)  # visible in OSM & DSO map
    add_110kv_line("19962", "27671", overhead=True)
    """
    line to Wendingen is missing, probably because it ends shortly before the
    way of the substation and is connected via cables:
    """
    add_110kv_line("23697", "24090", overhead=True)  # visible in OSM & DSO map
    add_110kv_line("23697", "24090", overhead=True)

    # Lehrte
    """
    Lehrte: 220kV Bus located outsinde way of Betriebszentrtum Lehrte and
    therefore not connected:
    """

    def add_220kv_line(bus0, bus1, overhead=False):
        new_line = str(network.lines.index.astype(int).max() + 1)
        if not overhead:
            network.add("Line", new_line, bus0=bus0, bus1=bus1, s_nom=550)
        else:
            network.add("Line", new_line, bus0=bus0, bus1=bus1, s_nom=520)
        network.lines.loc[new_line, "scn_name"] = "Status Quo"
        network.lines.loc[new_line, "v_nom"] = 220
        network.lines.loc[new_line, "version"] = "added_manually"
        network.lines.loc[new_line, "frequency"] = 50
        network.lines.loc[new_line, "cables"] = 3.0
        network.lines.loc[new_line, "country"] = 'DE'
        network.lines.loc[new_line, "length"] = (
            pypsa.geo.haversine(network.buses.loc[bus0, ["x", "y"]],
                                network.buses.loc[bus1, ["x", "y"]])[0][0] *
            1.2)
        if not overhead:
            network.lines.loc[new_line, "r"] = (network.lines.
                                                loc[new_line, "length"] *
                                                0.0176)
            network.lines.loc[new_line, "g"] = 0
            # or: (network.lines.loc[new_line, "length"]*67e-9)
            network.lines.loc[new_line, "x"] = (network.lines.
                                                loc[new_line, "length"] *
                                                0.3e-3)
            network.lines.loc[new_line, "b"] = (network.lines.
                                                loc[new_line, "length"] *
                                                210e-9)

        elif overhead:
            network.lines.loc[new_line, "r"] = (network.lines.
                                                loc[new_line, "length"] *
                                                0.05475)
            network.lines.loc[new_line, "g"] = 0
            # or: (network.lines.loc[new_line, "length"]*30e-9)
            network.lines.loc[new_line, "x"] = (network.lines.
                                                loc[new_line, "length"] * 1e-3)
            network.lines.loc[new_line, "b"] = (network.lines.
                                                loc[new_line, "length"] * 11e-9
                                                )

    add_220kv_line("266", "24633", overhead=True)
    return network


def convert_capital_costs(network, start_snapshot, end_snapshot, p=0.05, T=40):
    """ Convert capital_costs to fit to pypsa and caluculated time
    ----------
    network : :class:`pypsa.Network
        Overall container of PyPSA
    p : interest rate, default 0.05
    T : number of periods, default 40 years (source: StromNEV Anlage 1)
    -------

    """
    # Add costs for converter
    network.links.capital_cost = network.links.capital_cost + 400000

    # Calculate present value of an annuity (PVA)
    PVA = (1 / p) - (1 / (p * (1 + p) ** T))

    #
    network.lines.loc[network.lines.s_nom_extendable == True,
                      'capital_cost'] = (network.lines.capital_cost /
                                         (PVA * (8760 / (end_snapshot -
                                                         start_snapshot + 1))))
    network.links.loc[network.links.p_nom_extendable == True,
                      'capital_cost'] = network.\
        links.capital_cost / (PVA * (8760 // (end_snapshot -
                                              start_snapshot + 1)))
    network.transformers.loc[network.transformers.s_nom_extendable == True,
                             'capital_cost'] = network.\
        transformers.capital_cost / \
        (PVA * (8760 // (end_snapshot - start_snapshot + 1)))
    network.storage_units.loc[network.storage_units.
                              p_nom_extendable == True,
                              'capital_cost'] = network.\
        storage_units.capital_cost / (8760 // (end_snapshot -
                                               start_snapshot + 1))

    return network


def find_snapshots(network, carrier, maximum = True, minimum = True, n = 3):
    
    """
    Function that returns snapshots with maximum and/or minimum feed-in of 
    selected carrier.

<<<<<<< HEAD
    return network


import pyomo.environ as po


def min_renewable_share(network, share=0.71):
    """
    """
    renewables = ['wind_onshore', 'wind_offshore', 'biomass', 'solar', 'run_of_river']
    #import pdb; pdb.set_trace()
    res = list(network.generators.index[network.generators.carrier.isin(renewables)])

    total = list(network.generators.index)
    snapshots = network.snapshots
    share=0.65

    def _rule(m):
        """
        """
        renewable_production = sum(m.generator_p[gen,sn]
                                  for gen
                                  in res
                                  for sn in snapshots)
        total_production = sum(m.generator_p[gen,sn]
                               for gen  in total
                               for sn in snapshots)

        return (renewable_production == total_production* share)
    network.model.min_renewable_share = po.Constraint(rule=_rule)

    #return m

def max_line_ext(network, share):
    
    share = 1.6
    #lines = list(network.lines.index)
    lines_snom = network.lines.s_nom.sum()
    links_pnom = network.links.p_nom.sum()
    #import pdb; pdb.set_trace()
    def _rule(m):
        
        lines_opt = sum(m.passive_branch_s_nom[index]
                        for index
                        in m.passive_branch_s_nom_index)
                        
        links_opt = sum(m.link_p_nom[index]
                        for index
                        in m.link_p_nom_index)

    
        return (lines_opt + links_opt) <= (lines_snom + links_pnom)* share
    network.model.max_line_ext = po.Constraint(rule=_rule)
=======
    Parameters
    ----------
    network : :class:`pypsa.Network
        Overall container of PyPSA
    carrier: str
        Selected carrier of generators
    maximum: bool
        Choose if timestep of maximal feed-in is returned.
    minimum: bool
        Choose if timestep of minimal feed-in is returned.
    n: int
        Number of maximal/minimal snapshots

    Returns
    -------
    calc_snapshots : 'pandas.core.indexes.datetimes.DatetimeIndex'
        List containing snapshots
    """
    
    if carrier == 'residual load':
        power_plants = network.generators[network.generators.carrier.
                                    isin(['solar', 'wind', 'wind_onshore'])]
        power_plants_t = network.generators.p_nom[power_plants.index] * \
                        network.generators_t.p_max_pu[power_plants.index]
        load = network.loads_t.p_set.sum(axis=1)
        all_renew = power_plants_t.sum(axis=1)
        all_carrier = load - all_renew

    if carrier in ('solar', 'wind', 'wind_onshore', 
                   'wind_offshore', 'run_of_river'):
        power_plants = network.generators[network.generators.carrier
                                          == carrier]

        power_plants_t = network.generators.p_nom[power_plants.index] * \
                        network.generators_t.p_max_pu[power_plants.index]
        all_carrier = power_plants_t.sum(axis=1)

    if maximum and not minimum:
       times = all_carrier.sort_values().head(n=n)

    if minimum and not maximum:
       times = all_carrier.sort_values().tail(n=n)

    if maximum and minimum:
        times = all_carrier.sort_values().head(n=n)
        times = times.append(all_carrier.sort_values().tail(n=n))

    calc_snapshots = all_carrier.index[all_carrier.index.isin(times.index)]

    return calc_snapshots


def ramp_limits(network):
    """ Add ramping constraints to thermal power plants.

    Parameters
    ----------
    network : :class:`pypsa.Network
        Overall container of PyPSA

    Returns
    -------
    
    """
    carrier = ['coal', 'biomass', 'gas', 'oil', 'waste', 'lignite',
                       'uranium', 'geothermal']
    data = {'start_up_cost':[77, 57, 42, 57, 57, 77, 50, 57], #€/MW
            'start_up_fuel':[4.3, 2.8, 1.45, 2.8, 2.8, 4.3, 16.7, 2.8], #MWh/MW
            'min_up_time':[5, 2, 3, 2, 2, 5, 12, 2], 
            'min_down_time':[7, 2, 2, 2, 2, 7, 17, 2], 
# =============================================================================
#             'ramp_limit_start_up':[0.4, 0.4, 0.4, 0.4, 0.4, 0.6, 0.5, 0.4], 
#             'ramp_limit_shut_down':[0.4, 0.4, 0.4, 0.4, 0.4, 0.6, 0.5, 0.4] 
# =============================================================================
            'p_min_pu':[0.33, 0.38, 0.4, 0.38, 0.38, 0.5, 0.45, 0.38]
            }
    df = pd.DataFrame(data, index=carrier)
    fuel_costs = network.generators.marginal_cost.groupby(
            network.generators.carrier).mean()[carrier]
    df['start_up_fuel'] = df['start_up_fuel'] * fuel_costs
    df['start_up_cost'] = df['start_up_cost'] + df['start_up_fuel']
    df.drop('start_up_fuel', axis=1, inplace=True)
    for tech in df.index:
        for limit in df.columns:
            network.generators.loc[network.generators.carrier == tech, 
                                   limit] = df.loc[tech, limit]
    network.generators.start_up_cost = network.generators.start_up_cost\
                                        *network.generators.p_nom
    network.generators.committable = True


def get_args_setting(args, jsonpath='scenario_setting.json'):
    """
    Get and open json file with scenaio settings of eTraGo ``args``.
    The settings incluedes all eTraGo specific settings of arguments and 
    parameters for a reproducible calculation.

    Parameters
    ----------
    json_file : str
        Default: ``scenario_setting.json``
        Name of scenario setting json file

    Returns
    -------
    args : dict
        Dictionary of json file 
    """
 
    if not jsonpath == None:
        with open(jsonpath) as f:
            args = json.load(f)


    return args


def set_line_country_tags(network):

    transborder_lines_0 = network.lines[network.lines['bus0'].isin(
            network.buses.index[network.buses['country_code'] != 'DE'])].index
    transborder_lines_1 = network.lines[network.lines['bus1'].isin(
            network.buses.index[network.buses['country_code']!= 'DE'])].index
    #set country tag for lines
    network.lines.loc[transborder_lines_0, 'country'] = \
        network.buses.loc[network.lines.loc[transborder_lines_0, 'bus0']\
                          .values, 'country_code'].values
    
    network.lines.loc[transborder_lines_1, 'country'] = \
        network.buses.loc[network.lines.loc[transborder_lines_1, 'bus1']\
                          .values, 'country_code'].values
    network.lines['country'].fillna('DE', inplace=True)
    doubles = list(set(transborder_lines_0.intersection(transborder_lines_1)))
    for line in doubles:
        c_bus0 = network.buses.loc[network.lines.loc[line, 'bus0'], 'country']
        c_bus1 = network.buses.loc[network.lines.loc[line, 'bus1'], 'country']
        network.lines.loc[line, 'country'] = '{}{}'.format(c_bus0, c_bus1)
    
    transborder_links_0 = network.links[network.links['bus0'].isin(
            network.buses.index[network.buses['country_code']!= 'DE'])].index
    transborder_links_1 = network.links[network.links['bus1'].isin(
            network.buses.index[network.buses['country_code'] != 'DE'])].index

    #set country tag for links
    network.links.loc[transborder_links_0, 'country'] = \
        network.buses.loc[network.links.loc[transborder_links_0, 'bus0']\
                          .values, 'country_code'].values

    network.links.loc[transborder_links_1, 'country'] = \
        network.buses.loc[network.links.loc[transborder_links_1, 'bus1']\
                          .values, 'country_code'].values
    network.links['country'].fillna('DE', inplace=True)
    doubles = list(set(transborder_links_0.intersection(transborder_links_1)))
    for link in doubles:
        c_bus0 = network.buses.loc[network.links.loc[link, 'bus0'], 'country']
        c_bus1 = network.buses.loc[network.links.loc[link, 'bus1'], 'country']
        network.links.loc[link, 'country'] = '{}{}'.format(c_bus0, c_bus1)


def crossborder_capacity(network, method, capacity_factor):
    """
    Correct interconnector capacties.

    Parameters
    ----------
    network : :class:`pypsa.Network
        Overall container of PyPSA
    method : string
        Method of correction. Options are 'ntc_acer' and 'thermal_acer'.
        'ntc_acer' corrects all capacities according to values published by 
        the ACER in 2016.
        'thermal_acer' corrects certain capacities where our dataset most 
        likely overestimates the thermal capacity.
    capacity_factor : float
        branch capacity factor. Makes sure that new thermal values are adjusted
        in the same way as the rest of the network. ntc-values are not adjusted
        since they already include n-1 security.

    """         
    if method == 'ntc_acer':
        cap_per_country = {'AT': 4900,
                           'CH': 2695,
                           'CZ': 1301,
                           'DK': 913,
                           'FR': 3593,
                           'LU': 2912,
                           'NL': 2811,
                           'PL': 280,
                           'SE': 217,
                           'CZAT': 574,
                           'ATCZ': 574,
                           'CZPL': 312,
                           'PLCZ': 312,
                           'ATCH': 979,
                           'CHAT': 979,
                           'CHFR': 2087,
                           'FRCH': 2087,
                           'FRLU': 364,
                           'LUFR': 364,
                           'SEDK': 1928,
                           'DKSE': 1928}
        capacity_factor = 1
    elif method == 'thermal_acer':
        cap_per_country = {'CH': 12000,
                            'DK': 4000,
                            'SEDK': 3500,
                            'DKSE': 3500}
    if not network.lines[network.lines.country != 'DE'].empty:
        weighting = network.lines.loc[network.lines.country!='DE', 's_nom'].\
                groupby(network.lines.country).transform(lambda x: x/x.sum())

    weighting_links = network.links.loc[network.links.country!='DE', 'p_nom'].\
                groupby(network.links.country).transform(lambda x: x/x.sum())

    for country in cap_per_country:

        index = network.lines[network.lines.country == country].index
        index_links = network.links[network.links.country == country].index

        if not network.lines[network.lines.country == country].empty:
                network.lines.loc[index, 's_nom'] = \
                                weighting[index] * cap_per_country[country] *\
                                capacity_factor

        if not network.links[network.links.country == country].empty:
                network.links.loc[index_links, 'p_nom'] = \
                                weighting_links[index_links] * cap_per_country\
                                [country] * capacity_factor
        if country == 'SE':
                network.links.loc[network.links.country == country, 'p_nom'] =\
                cap_per_country[country]

        if not network.lines[network.lines.country == (country+country)].empty:
            i_lines =  network.lines[network.lines.country ==
                                     country+country].index
            network.lines.loc[i_lines, 's_nom'] = \
                                weighting[i_lines] * cap_per_country[country]*\
                                capacity_factor

        if not network.links[network.links.country == (country+country)].empty:
            i_links =  network.links[network.links.country ==
                                     (country+country)].index
            network.links.loc[i_links, 'p_nom'] = \
                                weighting_links[i_links] * cap_per_country\
                                [country]*capacity_factor
>>>>>>> e144c981
<|MERGE_RESOLUTION|>--- conflicted
+++ resolved
@@ -98,7 +98,6 @@
 
     return df.index
 
-<<<<<<< HEAD
 def re_share(network):
     renewables = ['wind_onshore', 'wind_offshore', 'biomass', 'solar', 'run_of_river']
     res = network.generators[network.generators.carrier.isin(renewables)]
@@ -110,11 +109,7 @@
 
     return network
 
-def clip_foreign(network):
-=======
-
 def geolocation_buses(network, session):
->>>>>>> e144c981
     """
      If geopandas is installed:
      Use Geometries of buses x/y(lon/lat) and Polygons
@@ -242,6 +237,7 @@
     foreign_buses: Series containing buses by country
     """
 
+    # get foreign buses by country
     poland = pd.Series(index=network.
                        buses[(network.buses['x'] > 17)].index,
                        data="PL")
@@ -1346,61 +1342,6 @@
     Function that returns snapshots with maximum and/or minimum feed-in of 
     selected carrier.
 
-<<<<<<< HEAD
-    return network
-
-
-import pyomo.environ as po
-
-
-def min_renewable_share(network, share=0.71):
-    """
-    """
-    renewables = ['wind_onshore', 'wind_offshore', 'biomass', 'solar', 'run_of_river']
-    #import pdb; pdb.set_trace()
-    res = list(network.generators.index[network.generators.carrier.isin(renewables)])
-
-    total = list(network.generators.index)
-    snapshots = network.snapshots
-    share=0.65
-
-    def _rule(m):
-        """
-        """
-        renewable_production = sum(m.generator_p[gen,sn]
-                                  for gen
-                                  in res
-                                  for sn in snapshots)
-        total_production = sum(m.generator_p[gen,sn]
-                               for gen  in total
-                               for sn in snapshots)
-
-        return (renewable_production == total_production* share)
-    network.model.min_renewable_share = po.Constraint(rule=_rule)
-
-    #return m
-
-def max_line_ext(network, share):
-    
-    share = 1.6
-    #lines = list(network.lines.index)
-    lines_snom = network.lines.s_nom.sum()
-    links_pnom = network.links.p_nom.sum()
-    #import pdb; pdb.set_trace()
-    def _rule(m):
-        
-        lines_opt = sum(m.passive_branch_s_nom[index]
-                        for index
-                        in m.passive_branch_s_nom_index)
-                        
-        links_opt = sum(m.link_p_nom[index]
-                        for index
-                        in m.link_p_nom_index)
-
-    
-        return (lines_opt + links_opt) <= (lines_snom + links_pnom)* share
-    network.model.max_line_ext = po.Constraint(rule=_rule)
-=======
     Parameters
     ----------
     network : :class:`pypsa.Network
@@ -1645,5 +1586,4 @@
                                      (country+country)].index
             network.links.loc[i_links, 'p_nom'] = \
                                 weighting_links[i_links] * cap_per_country\
-                                [country]*capacity_factor
->>>>>>> e144c981
+                                [country]*capacity_factor