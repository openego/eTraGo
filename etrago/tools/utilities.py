--- conflicted
+++ resolved
@@ -417,10 +417,6 @@
         (network.buses.country == 'DE')&
         (network.buses.carrier == 'AC')]
 
-<<<<<<< HEAD
-
-=======
->>>>>>> 671fec64
     network.loads_t['q_set'][network.loads.index[
         network.loads.bus.astype(str).isin(national_buses.index)].astype(int)] = \
         network.loads_t['p_set'][network.loads.index[
