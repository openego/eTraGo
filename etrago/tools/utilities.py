# -*- coding: utf-8 -*-
# Copyright 2016-2018  Flensburg University of Applied Sciences,
# Europa-Universität Flensburg,
# Centre for Sustainable Energy Systems,
# DLR-Institute for Networked Energy Systems
#
# This program is free software; you can redistribute it and/or
# modify it under the terms of the GNU Affero General Public License as
# published by the Free Software Foundation; either version 3 of the
# License, or (at your option) any later version.
#
# This program is distributed in the hope that it will be useful,
# but WITHOUT ANY WARRANTY; without even the implied warranty of
# MERCHANTABILITY or FITNESS FOR A PARTICULAR PURPOSE.  See the
# GNU Affero General Public License for more details.
#
# You should have received a copy of the GNU Affero General Public License
# along with this program.  If not, see <http://www.gnu.org/licenses/>.

# File description
"""
Utilities.py includes a wide range of useful functions.
"""
import pandas as pd
import numpy as np
import os
import time
<<<<<<< HEAD
import pypsa
=======
import json
>>>>>>> 8426404c
from pyomo.environ import (Var, Constraint, PositiveReals, ConcreteModel)

__copyright__ = ("Flensburg University of Applied Sciences, "
                 "Europa-Universität Flensburg, "
                 "Centre for Sustainable Energy Systems, "
                 "DLR-Institute for Networked Energy Systems")
__license__ = "GNU Affero General Public License Version 3 (AGPL-3.0)"
__author__ = "ulfmueller, s3pp, wolfbunke, mariusves, lukasol"


def buses_of_vlvl(network, voltage_level):
    """ Get bus-ids of given voltage level(s).

    Parameters
    ----------
    network : :class:`pypsa.Network
        Overall container of PyPSA
    voltage_level: list

    Returns
    -------
    list
        List containing bus-ids.
    """

    mask = network.buses.v_nom.isin(voltage_level)
    df = network.buses[mask]

    return df.index


def buses_grid_linked(network, voltage_level):
    """ Get bus-ids of a given voltage level connected to the grid.

    Parameters
    ----------
    network : :class:`pypsa.Network
        Overall container of PyPSA
    voltage_level: list

    Returns
    -------
    list
        List containing bus-ids.
    """

    mask = ((network.buses.index.isin(network.lines.bus0) |
             (network.buses.index.isin(network.lines.bus1))) &
            (network.buses.v_nom.isin(voltage_level)))

    df = network.buses[mask]

    return df.index

def clip_foreign(network):
    """
    Delete all components and timelines located outside of Germany.
    Add transborder flows divided by country of origin as
    network.foreign_trade.

    Parameters
    ----------
    network : :class:`pypsa.Network
        Overall container of PyPSA

    Returns
    -------
    network : :class:`pypsa.Network
        Overall container of PyPSA
    """

    # get foreign buses by country
    poland = pd.Series(index=network.
                       buses[(network.buses['x'] > 17)].index,
                       data="Poland")
    czech = pd.Series(index=network.
                      buses[(network.buses['x'] < 17) &
                            (network.buses['x'] > 15.1)].index,
                      data="Czech")
    denmark = pd.Series(index=network.
                        buses[((network.buses['y'] < 60) &
                               (network.buses['y'] > 55.2)) |
                              ((network.buses['x'] > 11.95) &
                               (network.buses['x'] < 11.97) &
                               (network.buses['y'] > 54.5))].
                        index,
                        data="Denmark")
    sweden = pd.Series(index=network.buses[(network.buses['y'] > 60)].index,
                       data="Sweden")
    austria = pd.Series(index=network.
                        buses[(network.buses['y'] < 47.33) &
                              (network.buses['x'] > 9) |
                              ((network.buses['x'] > 9.65) &
                               (network.buses['x'] < 9.9) &
                               (network.buses['y'] < 47.5) &
                               (network.buses['y'] > 47.3)) |
                              ((network.buses['x'] > 12.14) &
                               (network.buses['x'] < 12.15) &
                               (network.buses['y'] > 47.57) &
                               (network.buses['y'] < 47.58)) |
                              (network.buses['y'] < 47.6) &
                              (network.buses['x'] > 14.1)].index,
                        data="Austria")
    switzerland = pd.Series(index=network.
                            buses[((network.buses['x'] > 8.1) &
                                   (network.buses['x'] < 8.3) &
                                   (network.buses['y'] < 46.8)) |
                                  ((network.buses['x'] > 7.82) &
                                   (network.buses['x'] < 7.88) &
                                   (network.buses['y'] > 47.54) &
                                   (network.buses['y'] < 47.57)) |
                                  ((network.buses['x'] > 10.91) &
                                   (network.buses['x'] < 10.92) &
                                   (network.buses['y'] > 49.91) &
                                   (network.buses['y'] < 49.92))].index,
                            data="Switzerland")
    netherlands = pd.Series(index=network.
                            buses[((network.buses['x'] < 6.96) &
                                   (network.buses['y'] < 53.15) &
                                   (network.buses['y'] > 53.1)) |
                                  ((network.buses['x'] < 5.4) &
                                   (network.buses['y'] > 52.1))].index,
                            data="Netherlands")
    luxembourg = pd.Series(index=network.
                           buses[((network.buses['x'] < 6.15) &
                                  (network.buses['y'] < 49.91) &
                                  (network.buses['y'] > 49.65))].index,
                           data="Luxembourg")
    france = pd.Series(index=network.
                       buses[(network.buses['x'] < 4.5) |
                             ((network.buses['x'] > 7.507) &
                              (network.buses['x'] < 7.508) &
                              (network.buses['y'] > 47.64) &
                              (network.buses['y'] < 47.65)) |
                             ((network.buses['x'] > 6.2) &
                              (network.buses['x'] < 6.3) &
                              (network.buses['y'] > 49.1) &
                              (network.buses['y'] < 49.2)) |
                             ((network.buses['x'] > 6.7) &
                              (network.buses['x'] < 6.76) &
                              (network.buses['y'] > 49.13) &
                              (network.buses['y'] < 49.16))].index,
                       data="France")
    foreign_buses = pd.Series()
    foreign_buses = foreign_buses.append([poland, czech, denmark, sweden,
                                          austria, switzerland,
                                          netherlands, luxembourg, france])

    network.buses = network.buses.drop(
        network.buses.loc[foreign_buses.index].index)

    # identify transborder lines (one bus foreign, one bus not) and the country
    # it is coming from
    """transborder_lines = pd.DataFrame(index=network.lines[
        ((network.lines['bus0'].isin(network.buses.index) == False) &
         (network.lines['bus1'].isin(network.buses.index) == True)) |
        ((network.lines['bus0'].isin(network.buses.index) == True) &
         (network.lines['bus1'].isin(network.buses.index) == False))].index)
    transborder_lines['bus0'] = network.lines['bus0']
    transborder_lines['bus1'] = network.lines['bus1']
    transborder_lines['country'] = ""
    for i in range(0, len(transborder_lines)):
        if transborder_lines.iloc[i, 0] in foreign_buses.index:
            transborder_lines['country'][i] = foreign_buses[str(
                transborder_lines.iloc[i, 0])]
        else:
            transborder_lines['country'][i] = foreign_buses[str(
                transborder_lines.iloc[i, 1])]

    # identify amount of flows per line and group to get flow per country
    transborder_flows = network.lines_t.p0[transborder_lines.index]
    for i in transborder_flows.columns:
        if network.lines.loc[str(i)]['bus1'] in foreign_buses.index:
            transborder_flows.loc[:, str(
                i)] = transborder_flows.loc[:, str(i)]*-1

    network.foreign_trade = transborder_flows.\
        groupby(transborder_lines['country'], axis=1).sum()"""
                

    # drop foreign components
    network.lines = network.lines.drop(network.lines[
        (network.lines['bus0'].isin(network.buses.index) == False) |
        (network.lines['bus1'].isin(network.buses.index) == False)].index)
                            
    network.links = network.links.drop(network.links[
        (network.links['bus0'].isin(network.buses.index) == False) |
        (network.links['bus1'].isin(network.buses.index) == False)].index)
                            
    network.transformers = network.transformers.drop(network.transformers[
        (network.transformers['bus0'].isin(network.buses.index) == False) |
        (network.transformers['bus1'].isin(network.
                                           buses.index) == False)].index)
    network.generators = network.generators.drop(network.generators[
        (network.generators['bus'].isin(network.buses.index) == False)].index)
    network.loads = network.loads.drop(network.loads[
        (network.loads['bus'].isin(network.buses.index) == False)].index)
    network.storage_units = network.storage_units.drop(network.storage_units[
        (network.storage_units['bus'].isin(network.
                                           buses.index) == False)].index)

    components = ['loads', 'generators', 'lines', 'buses', 'transformers', 'links']
    for g in components:  # loads_t
        h = g + '_t'
        nw = getattr(network, h)  # network.loads_t
        for i in nw.keys():  # network.loads_t.p
            cols = [j for j in getattr(
                nw, i).columns if j not in getattr(network, g).index]
            for k in cols:
                del getattr(nw, i)[k]

    return network


def add_single_country(network):
    # get foreign buses by country

    sweden = pd.Series(index=network.buses[(network.buses['y'] > 60)].index,
                       data="Sweden")

            
    france = pd.Series(index=network.
                       buses[(network.buses['x'] < 4.5) |
                             ((network.buses['x'] > 7.507) &
                              (network.buses['x'] < 7.508) &
                              (network.buses['y'] > 47.64) &
                              (network.buses['y'] < 47.65)) |
                             ((network.buses['x'] > 6.2) &
                              (network.buses['x'] < 6.3) &
                              (network.buses['y'] > 49.1) &
                              (network.buses['y'] < 49.2)) |
                             ((network.buses['x'] > 6.7) &
                              (network.buses['x'] < 6.76) &
                              (network.buses['y'] > 49.13) &
                              (network.buses['y'] < 49.16))].index,
                       data="France")
    foreign_buses = pd.Series()
    foreign_buses = foreign_buses.append([france])

    network.buses = network.buses.drop(
        network.buses.loc[foreign_buses.index].index)

    # drop foreign components
    network.lines = network.lines.drop(network.lines[
        (network.lines['bus0'].isin(network.buses.index) == False) |
        (network.lines['bus1'].isin(network.buses.index) == False)].index)
                            
    network.links = network.links.drop(network.links[
        (network.links['bus0'].isin(network.buses.index) == False) |
        (network.links['bus1'].isin(network.buses.index) == False)].index)
                            
    network.transformers = network.transformers.drop(network.transformers[
        (network.transformers['bus0'].isin(network.buses.index) == False) |
        (network.transformers['bus1'].isin(network.
                                           buses.index) == False)].index)
    network.generators = network.generators.drop(network.generators[
        (network.generators['bus'].isin(network.buses.index) == False)].index)
    network.loads = network.loads.drop(network.loads[
        (network.loads['bus'].isin(network.buses.index) == False)].index)
    network.storage_units = network.storage_units.drop(network.storage_units[
        (network.storage_units['bus'].isin(network.
                                           buses.index) == False)].index)
    

    components = ['loads', 'generators', 'lines', 'buses', 'transformers', 'links']
    for g in components:  # loads_t
        h = g + '_t'
        nw = getattr(network, h)  # network.loads_t
        for i in nw.keys():  # network.loads_t.p
            cols = [j for j in getattr(
                nw, i).columns if j not in getattr(network, g).index]
            for k in cols:
                del getattr(nw, i)[k]

    return network


def fix_bugs_for_pf(network):


    # get foreign buses by country
    poland = pd.Series(index=network.
                       buses[(network.buses['x'] > 17)].index,
                       data="Poland")
    czech = pd.Series(index=network.
                      buses[(network.buses['x'] < 17) &
                            (network.buses['x'] > 15.1)].index,
                      data="Czech")
    denmark = pd.Series(index=network.
                        buses[((network.buses['y'] < 60) &
                               (network.buses['y'] > 55.2)) |
                              ((network.buses['x'] > 11.95) &
                               (network.buses['x'] < 11.97) &
                               (network.buses['y'] > 54.5))].
                        index,
                        data="Denmark")
    sweden = pd.Series(index=network.buses[(network.buses['y'] > 60)].index,
                       data="Sweden")
    austria = pd.Series(index=network.
                        buses[(network.buses['y'] < 47.33) &
                              (network.buses['x'] > 9) |
                              ((network.buses['x'] > 9.65) &
                               (network.buses['x'] < 9.9) &
                               (network.buses['y'] < 47.5) &
                               (network.buses['y'] > 47.3)) |
                              ((network.buses['x'] > 12.14) &
                               (network.buses['x'] < 12.15) &
                               (network.buses['y'] > 47.57) &
                               (network.buses['y'] < 47.58)) |
                              (network.buses['y'] < 47.6) &
                              (network.buses['x'] > 14.1)].index,
                        data="Austria")
    switzerland = pd.Series(index=network.
                            buses[((network.buses['x'] > 8.1) &
                                   (network.buses['x'] < 8.3) &
                                   (network.buses['y'] < 46.8)) |
                                  ((network.buses['x'] > 7.82) &
                                   (network.buses['x'] < 7.88) &
                                   (network.buses['y'] > 47.54) &
                                   (network.buses['y'] < 47.57)) |
                                  ((network.buses['x'] > 10.91) &
                                   (network.buses['x'] < 10.92) &
                                   (network.buses['y'] > 49.91) &
                                   (network.buses['y'] < 49.92))].index,
                            data="Switzerland")
    netherlands = pd.Series(index=network.
                            buses[((network.buses['x'] < 6.96) &
                                   (network.buses['y'] < 53.15) &
                                   (network.buses['y'] > 53.1)) |
                                  ((network.buses['x'] < 5.4) &
                                   (network.buses['y'] > 52.1))].index,
                            data="Netherlands")
    luxembourg = pd.Series(index=network.
                           buses[((network.buses['x'] < 6.15) &
                                  (network.buses['y'] < 49.91) &
                                  (network.buses['y'] > 49.65))].index,
                           data="Luxembourg")
    france = pd.Series(index=network.
                       buses[(network.buses['x'] < 4.5) |
                             ((network.buses['x'] > 7.507) &
                              (network.buses['x'] < 7.508) &
                              (network.buses['y'] > 47.64) &
                              (network.buses['y'] < 47.65)) |
                             ((network.buses['x'] > 6.2) &
                              (network.buses['x'] < 6.3) &
                              (network.buses['y'] > 49.1) &
                              (network.buses['y'] < 49.2)) |
                             ((network.buses['x'] > 6.7) &
                              (network.buses['x'] < 6.76) &
                              (network.buses['y'] > 49.13) &
                              (network.buses['y'] < 49.16))].index,
                       data="France")
    foreign_buses = pd.Series()
    foreign_buses = foreign_buses.append([poland, czech, denmark, sweden,
                                          austria, switzerland,
                                          netherlands, luxembourg, france])

    network.loads_t['q_set'][network.loads_t['q_set'].isnull()] = 0
    
    #network.lines.x[network.lines.bus0.astype(str).isin(france.index)] = network.lines.x/10
    #network.lines.s_nom[network.lines.bus0.astype(str).isin(france.index)] = network.lines.s_nom/10
    network.transformers.x[network.transformers.bus0.astype(str).isin(foreign_buses.index)] = network.transformers.x * 0.00001 
    network.transformers.x[network.transformers.x>0.5] = network.transformers.x *0.00001
    
    network.loads_t['q_set']['28405'] = 0
    #network.loads_t['q_set']['28406'] = 0
    network.loads_t['q_set']['28409'] = 0
    network.loads_t['q_set']['28410'] = 0
    network.loads_t['q_set']['28412'] = 0
    network.loads_t['q_set']['28413'] = 0
    network.loads_t['q_set']['28416'] = 0
    network.loads_t['q_set']['28418'] = 0
    network.loads_t['q_set']['28419'] = 0
    network.loads_t['q_set']['28420'] = 0
    network.loads_t['q_set']['28424'] = 0
  
    return network

def connected_grid_lines(network, busids):
    """ Get grid lines connected to given buses.

    Parameters
    ----------
    network : :class:`pypsa.Network
        Overall container of PyPSA
    busids  : list
        List containing bus-ids.

    Returns
    -------
    :class:`pandas.DataFrame
        PyPSA lines.
    """

    mask = network.lines.bus1.isin(busids) |\
        network.lines.bus0.isin(busids)

    return network.lines[mask]


def connected_transformer(network, busids):
    """ Get transformer connected to given buses.

    Parameters
    ----------
    network : :class:`pypsa.Network
        Overall container of PyPSA
    busids  : list
        List containing bus-ids.

    Returns
    -------
    :class:`pandas.DataFrame
        PyPSA transformer.
    """

    mask = (network.transformers.bus0.isin(busids))

    return network.transformers[mask]


def load_shedding(network, **kwargs):
    """ Implement load shedding in existing network to identify
    feasibility problems
    ----------
    network : :class:`pypsa.Network
        Overall container of PyPSA
    marginal_cost : int
        Marginal costs for load shedding
    p_nom : int
        Installed capacity of load shedding generator
    Returns
    -------

    """

    marginal_cost_def = 10000  # network.generators.marginal_cost.max()*2
    p_nom_def = network.loads_t.p_set.max().max()

    marginal_cost = kwargs.get('marginal_cost', marginal_cost_def)
    p_nom = kwargs.get('p_nom', p_nom_def)

    network.add("Carrier", "load")
    start = network.generators.index.to_series().str.rsplit(
        ' ').str[0].astype(int).sort_values().max()+1
    index = list(range(start, start+len(network.buses.index)))
    network.import_components_from_dataframe(
        pd.DataFrame(
            dict(marginal_cost=marginal_cost,
                 p_nom=p_nom,
                 carrier='load shedding',
                 bus=network.buses.index),
            index=index),
        "Generator"
    )
    return


def data_manipulation_sh(network):
    from shapely.geometry import Point, LineString, MultiLineString
    from geoalchemy2.shape import from_shape, to_shape

    # add connection from Luebeck to Siems
    new_bus = str(network.buses.index.astype(np.int64).max()+1)
    new_trafo = str(network.transformers.index.astype(np.int64).max()+1)
    new_line = str(network.lines.index.astype(np.int64).max()+1)
    network.add("Bus", new_bus, carrier='AC',
                v_nom=220, x=10.760835, y=53.909745)
    network.add("Transformer", new_trafo, bus0="25536",
                bus1=new_bus, x=1.29960, tap_ratio=1, s_nom=1600)
    network.add("Line", new_line, bus0="26387",
                bus1=new_bus, x=0.0001, s_nom=1600)
    network.lines.loc[new_line, 'cables'] = 3.0

    # bus geom
    point_bus1 = Point(10.760835, 53.909745)
    network.buses.set_value(new_bus, 'geom', from_shape(point_bus1, 4326))

    # line geom/topo
    network.lines.set_value(new_line, 'geom', from_shape(MultiLineString(
        [LineString([to_shape(network.
                              buses.geom['26387']), point_bus1])]), 4326))
    network.lines.set_value(new_line, 'topo', from_shape(LineString(
        [to_shape(network.buses.geom['26387']), point_bus1]), 4326))

    # trafo geom/topo
    network.transformers.set_value(new_trafo,
                                   'geom', from_shape(MultiLineString(
                                       [LineString(
                                           [to_shape(network
                                                     .buses.geom['25536']),
                                            point_bus1])]), 4326))
    network.transformers.set_value(new_trafo, 'topo', from_shape(
        LineString([to_shape(network.buses.geom['25536']), point_bus1]), 4326))

    return

def _enumerate_row(row):
    row['name'] = row.name
    return row

def results_to_csv(network, args):
    """
    """

    path = args['results']

    if path == False:
        return None

    if not os.path.exists(path):
        os.makedirs(path, exist_ok=True)

    network.export_to_csv_folder(path)
    data = pd.read_csv(os.path.join(path, 'network.csv'))
    data['time'] = network.results['Solver'].Time
    data = data.apply(_enumerate_row,  axis=1)
    data.to_csv(os.path.join(path, 'network.csv'), index=False)

    with open(os.path.join(path, 'args.json'), 'w') as fp:
        json.dump(args, fp)

    if hasattr(network, 'Z'):
        file = [i for i in os.listdir(
            path.strip('0123456789')) if i == 'Z.csv']
        if file:
            print('Z already calculated')
        else:
            network.Z.to_csv(path.strip('0123456789')+'/Z.csv', index=False)

    return


def parallelisation(network, start_snapshot, end_snapshot, group_size,
                    solver_name, solver_options, extra_functionality=None):

    print("Performing linear OPF, {} snapshot(s) at a time:".
          format(group_size))
    t = time.time()

    for i in range(int((end_snapshot-start_snapshot+1)/group_size)):
        if i > 0:
            network.storage_units.state_of_charge_initial = network.\
                storage_units_t.state_of_charge.loc[
                    network.snapshots[group_size*i-1]]
        network.lopf(network.snapshots[group_size*i:group_size*i+group_size],
                     solver_name=solver_name,
                     solver_options=solver_options,
                     extra_functionality=extra_functionality)
        network.lines.s_nom = network.lines.s_nom_opt

    print(time.time() - t / 60)
    return


def pf_post_lopf(network, scenario):

    network_pf = network
    
    # For the PF, set the P to the optimised P
    network_pf.generators_t.p_set = network_pf.generators_t.p_set.reindex(
        columns=network_pf.generators.index)
    network_pf.generators_t.p_set = network_pf.generators_t.p
    
    network_pf.links_t.p_set = network_pf.links_t.p_set.reindex(
    columns=network_pf.links.index)
    network_pf.links_t.p_set = network_pf.links_t.p0
    
    old_slack = network.generators.index[network.
                                         generators.control == 'Slack'][0]
    old_gens = network.generators
    gens_summed = network.generators_t.p.sum()
    old_gens['p_summed'] = gens_summed
    max_gen_buses_index = old_gens.groupby(['bus']).agg(
        {'p_summed': np.sum}).p_summed.sort_values().index

    for bus_iter in range(1, len(max_gen_buses_index)-1):
        if old_gens[(network.
                     generators['bus'] == max_gen_buses_index[-bus_iter]) &
                    (network.generators['control'] == 'PV')].empty:
            continue
        else:
            new_slack_bus = max_gen_buses_index[-bus_iter]
            break
   
    network.generators = network.generators.drop('p_summed', 1)
    new_slack_gen = network.generators.\
        p_nom[(network.generators['bus'] == new_slack_bus) & (
            network.generators['control'] == 'PV')].sort_values().index[-1]

    # check if old slack was PV or PQ control:
    if network.generators.p_nom[old_slack] > 50 and network.generators.\
            carrier[old_slack] in ('solar', 'wind'):
        old_control = 'PQ'
    elif network.generators.p_nom[old_slack] > 50 and network.generators.\
            carrier[old_slack] not in ('solar', 'wind'):
        old_control = 'PV'
    elif network.generators.p_nom[old_slack] < 50:
        old_control = 'PQ'

    network.generators = network.generators.set_value(
        old_slack, 'control', old_control)
    network.generators = network.generators.set_value(
        new_slack_gen, 'control', 'Slack')
    
    # execute non-linear pf
    network_pf.pf(network.snapshots, use_seed=True)
   
    return network_pf


def calc_line_losses(network):
    """ Calculate losses per line with PF result data
    ----------
    network : :class:`pypsa.Network
        Overall container of PyPSA
    s0 : series
        apparent power of line
    i0 : series
        current of line
    -------

    """

    # Line losses
    # calculate apparent power S = sqrt(p² + q²) [in MW]
    s0_lines = ((network.lines_t.p0**2 + network.lines_t.q0**2).
                apply(np.sqrt))
    # calculate current I = S / U [in A]
    i0_lines = np.multiply(s0_lines, 1000000) / \
        np.multiply(network.lines.v_nom, 1000)
    # calculate losses per line and timestep network.\
    # lines_t.line_losses = I² * R [in MW]
    network.lines_t.losses = np.divide(i0_lines**2 * network.lines.r, 1000000)
    # calculate total losses per line [in MW]
    network.lines = network.lines.assign(
        losses=np.sum(network.lines_t.losses).values)

    # Transformer losses
    # https://books.google.de/books?id=0glcCgAAQBAJ&pg=PA151&lpg=PA151&dq=
    # wirkungsgrad+transformator+1000+mva&source=bl&ots=a6TKhNfwrJ&sig=
    # r2HCpHczRRqdgzX_JDdlJo4hj-k&hl=de&sa=X&ved=
    # 0ahUKEwib5JTFs6fWAhVJY1AKHa1cAeAQ6AEIXjAI#v=onepage&q=
    # wirkungsgrad%20transformator%201000%20mva&f=false
    # Crastan, Elektrische Energieversorgung, p.151
    # trafo 1000 MVA: 99.8 %
    network.transformers = network.transformers.assign(
        losses=np.multiply(network.transformers.s_nom, (1-0.998)).values)

    # calculate total losses (possibly enhance with adding these values
    # to network container)
    losses_total = sum(network.lines.losses) + sum(network.transformers.losses)
    print("Total lines losses for all snapshots [MW]:", round(losses_total, 2))
    losses_costs = losses_total * np.average(network.buses_t.marginal_price)
    print("Total costs for these losses [EUR]:", round(losses_costs, 2))

    return


def loading_minimization(network, snapshots):

    network.model.number1 = Var(
        network.model.passive_branch_p_index, within=PositiveReals)
    network.model.number2 = Var(
        network.model.passive_branch_p_index, within=PositiveReals)

    def cRule(model, c, l, t):
        return (model.number1[c, l, t] - model.number2[c, l, t] == model.
                passive_branch_p[c, l, t])

    network.model.cRule = Constraint(
        network.model.passive_branch_p_index, rule=cRule)

    network.model.objective.expr += 0.00001 * \
        sum(network.model.number1[i] + network.model.number2[i]
            for i in network.model.passive_branch_p_index)


def group_parallel_lines(network):

    # ordering of buses: (not sure if still necessary, remaining from SQL code)
    old_lines = network.lines

    for line in old_lines.index:
        bus0_new = str(old_lines.loc[line, ['bus0', 'bus1']].astype(int).min())
        bus1_new = str(old_lines.loc[line, ['bus0', 'bus1']].astype(int).max())
        old_lines.set_value(line, 'bus0', bus0_new)
        old_lines.set_value(line, 'bus1', bus1_new)

    # saving the old index
    for line in old_lines:
        old_lines['old_index'] = network.lines.index

    grouped = old_lines.groupby(['bus0', 'bus1'])

    # calculating electrical properties for parallel lines
    grouped_agg = grouped.\
        agg({'b': np.sum,
             'b_pu': np.sum,
             'cables': np.sum,
             'capital_cost': np.min,
             'frequency': np.mean,
             'g': np.sum,
             'g_pu': np.sum,
             'geom': lambda x: x[0],
             'length': lambda x: x.min(),
             'num_parallel': np.sum,
             'r': lambda x: np.reciprocal(np.sum(np.reciprocal(x))),
             'r_pu': lambda x: np.reciprocal(np.sum(np.reciprocal(x))),
             's_nom': np.sum,
             's_nom_extendable': lambda x: x.min(),
             's_nom_max': np.sum,
             's_nom_min': np.sum,
             's_nom_opt': np.sum,
             'scn_name': lambda x: x.min(),
             'sub_network': lambda x: x.min(),
             'terrain_factor': lambda x: x.min(),
             'topo': lambda x: x[0],
             'type': lambda x: x.min(),
             'v_ang_max': lambda x: x.min(),
             'v_ang_min': lambda x: x.min(),
             'x': lambda x: np.reciprocal(np.sum(np.reciprocal(x))),
             'x_pu': lambda x: np.reciprocal(np.sum(np.reciprocal(x))),
             'old_index': np.min})

    for i in range(0, len(grouped_agg.index)):
        grouped_agg.set_value(
            grouped_agg.index[i], 'bus0', grouped_agg.index[i][0])
        grouped_agg.set_value(
            grouped_agg.index[i], 'bus1', grouped_agg.index[i][1])

    new_lines = grouped_agg.set_index(grouped_agg.old_index)
    new_lines = new_lines.drop('old_index', 1)
    network.lines = new_lines

    return


def set_line_costs(network, cost110=230, cost220=290, cost380=85):
    """ Set capital costs for extendable lines in respect to PyPSA [€/MVA]
    ----------
    network : :class:`pypsa.Network
        Overall container of PyPSA
    cost110 : capital costs per km for 110kV lines and cables
                default: 230€/MVA/km, source: costs for extra circuit in
                dena Verteilnetzstudie, p. 146)
    cost220 : capital costs per km for 220kV lines and cables
                default: 280€/MVA/km, source: costs for extra circuit in
                NEP 2025, capactity from most used 220 kV lines in model
    cost380 : capital costs per km for 380kV lines and cables
                default: 85€/MVA/km, source: costs for extra circuit in
                NEP 2025, capactity from most used 380 kV lines in NEP
    -------

    """
    network.lines["v_nom"] = network.lines.bus0.map(network.buses.v_nom)

    network.lines.loc[(network.lines.v_nom == 110) & network.lines.
                      s_nom_extendable,
                      'capital_cost'] = cost110 * network.lines.length
    network.lines.loc[(network.lines.v_nom == 220) & network.lines.
                      s_nom_extendable,
                      'capital_cost'] = cost220 * network.lines.length
    network.lines.loc[(network.lines.v_nom == 380) & network.lines.
                      s_nom_extendable,
                      'capital_cost'] = cost380 * network.lines.length

    return network


def set_trafo_costs(network, cost110_220=7500, cost110_380=17333,
                    cost220_380=14166):
    """ Set capital costs for extendable transformers in respect
    to PyPSA [€/MVA]
    ----------
    network : :class:`pypsa.Network
        Overall container of PyPSA
    cost110_220 : capital costs for 110/220kV transformer
                    default: 7500€/MVA, source: costs for extra trafo in
                    dena Verteilnetzstudie, p. 146; S of trafo used in osmTGmod
    cost110_380 : capital costs for 110/380kV transformer
                default: 17333€/MVA, source: NEP 2025
    cost220_380 : capital costs for 220/380kV transformer
                default: 14166€/MVA, source: NEP 2025

    """
    network.transformers["v_nom0"] = network.transformers.bus0.map(
        network.buses.v_nom)
    network.transformers["v_nom1"] = network.transformers.bus1.map(
        network.buses.v_nom)

    network.transformers.loc[(network.transformers.v_nom0 == 110) & (
        network.transformers.v_nom1 == 220) & network.transformers.
        s_nom_extendable, 'capital_cost'] = cost110_220
    network.transformers.loc[(network.transformers.v_nom0 == 110) & (
        network.transformers.v_nom1 == 380) & network.transformers.
        s_nom_extendable, 'capital_cost'] = cost110_380
    network.transformers.loc[(network.transformers.v_nom0 == 220) & (
        network.transformers.v_nom1 == 380) & network.transformers.
        s_nom_extendable, 'capital_cost'] = cost220_380

    return network

def add_missing_components(network):
    from shapely import wkb
    from shapely.geometry import Point, LineString, MultiLineString
    from geoalchemy2.shape import from_shape, to_shape
    # Munich
    '''
     add missing transformer at Heizkraftwerk Nord in Munich:
     https://www.swm.de/privatkunden/unternehmen/energieerzeugung/heizkraftwerke.html?utm_medium=301
@@ -329,27 +334,28 @@
     to bus 25096:
     25369 (86)
     28232 (24)
     25353 to 25356 (79)
     to bus 23822: (110kV bus  of 380/110-kV-transformer)
     25355 (90)
     28212 (98)
 
     25357 to 665 (85)
     25354 to 27414 (30)
     27414 to 28212 (33)
     25354 to 28294 (32/63)
     28335 to 28294 (64)
     28335 to 28139 (28)
     Overhead lines:
     16573 to 24182 (part of 4)
     '''
    """
     Installierte Leistung der Umspannungsebene Höchst- zu Hochspannung
     (380 kV / 110 kV): 2.750.000 kVA
     https://www.swm-infrastruktur.de/strom/netzstrukturdaten/strukturmerkmale.html
    """
    new_trafo = str(network.transformers.index.astype(int).max()+1)

    network.add("Transformer", new_trafo, bus0="23648", bus1="16573",
                x=0.135/(2750/2),
                 r=0.0, tap_ratio=1, s_nom=2750/2)
 
     # trafo geom/topo
    """(network.transformers.loc[new_trafo, 'geom']
     ) = (from_shape(MultiLineString
                      ([LineString([wkb.loads(network.buses.geom['23648'],
                                              hex=True),
                                    wkb.loads(network.buses.geom['16573'],
                                              hex=True)])]), 4326))
    (network.transformers.loc[new_trafo, 'topo']
     ) = (from_shape(LineString([wkb.loads(network.buses.geom['23648'],
                                            hex=True),
                                  wkb.loads(network.buses.geom['16573'],
                                            hex=True)]), 4326))"""
 
    def add_110kv_line(bus0, bus1, overhead=False):
         new_line = str(network.lines.index.astype(int).max()+1)
         if not overhead:
             network.add("Line", new_line, bus0=bus0, bus1=bus1, s_nom=280)
         else:
             network.add("Line", new_line, bus0=bus0, bus1=bus1, s_nom=260)
         network.lines.loc[new_line, "scn_name"] = "Status Quo"
         network.lines.loc[new_line, "v_nom"] = 110
         network.lines.loc[new_line, "version"] = "added_manually"
         network.lines.loc[new_line, "frequency"] = 50
         network.lines.loc[new_line, "cables"] = 3.0
         network.lines.loc[new_line, "length"] = (
             pypsa.geo.haversine(network.buses.loc[bus0, ["x", "y"]],
                                 network.buses.loc[bus1, ["x", "y"]])[0][0]*1.2)
         if not overhead:
             network.lines.loc[new_line, "r"] = (network.lines.
                                                 loc[new_line, "length"]*0.0177)
             network.lines.loc[new_line, "g"] = 0
             # or: (network.lines.loc[new_line, "length"]*78e-9)
             network.lines.loc[new_line, "x"] = (network.lines.
                                                 loc[new_line, "length"]*0.3e-3)
             network.lines.loc[new_line, "b"] = (network.lines.
                                                 loc[new_line, "length"]*250e-9)

         elif overhead:
             network.lines.loc[new_line, "r"] = (network.lines.
                                                 loc[new_line, "length"] *
                                                 0.05475)
             network.lines.loc[new_line, "g"] = 0
             # or: (network.lines.loc[new_line, "length"]*40e-9)
             network.lines.loc[new_line, "x"] = (network.lines.
                                                 loc[new_line, "length"]*1.2e-3)
             network.lines.loc[new_line, "b"] = (network.lines.
                                                 loc[new_line, "length"]*9.5e-9)
 
         # line geom/topo
         """(network.lines.loc[new_line, 'geom']
          ) = from_shape(MultiLineString
                         ([LineString([wkb.loads(network.buses.geom[bus0],
                                                 hex=True),
                                       wkb.loads(network.buses.geom[bus1],
                                                 hex=True)])]), 4326)
         (network.lines.loc[new_line, 'topo']
          ) = from_shape(LineString
                         ([wkb.loads(network.buses.geom[bus0], hex=True),
                           wkb.loads(network.buses.geom[bus1], hex=True)]),
                         4326)"""
 
    add_110kv_line("16573", "28353")
    add_110kv_line("16573", "28092")
    add_110kv_line("25096", "25369")
    add_110kv_line("25096", "28232")
    add_110kv_line("25353", "25356")
    add_110kv_line("23822", "25355")
    add_110kv_line("23822", "28212")
    add_110kv_line("25357", "665")
    add_110kv_line("25354", "27414")
    add_110kv_line("27414", "28212")
    add_110kv_line("25354", "28294")
    add_110kv_line("28335", "28294")
    add_110kv_line("28335", "28139")
    add_110kv_line("16573", "24182", overhead=True)


        # Stuttgart
    """
         Stuttgart:
         Missing transformer, because 110-kV-bus is situated outside
         Heizkraftwerk Heilbronn:
    """
        # new_trafo = str(network.transformers.index.astype(int).max()1)
    network.add("Transformer", '99999', bus0="25766", bus1="18967",
                x=0.135/300, r=0.0, tap_ratio=1, s_nom=300)

    # trafo geom/topo
    """(network.transformers.loc[new_trafo, 'geom']
         ) = (from_shape(MultiLineString
                     ([LineString([wkb.loads(network.buses.geom['25766'],
                                             hex=True),
                                   wkb.loads(network.buses.geom['18967'],
                                             hex=True)])]), 4326))
         (network.transformers.loc[new_trafo, 'topo']
         ) = (from_shape(LineString([wkb.loads(network.buses.geom['25766'],
                                           hex=True),
                                 wkb.loads(network.buses.geom['18967'],
                                           hex=True)]), 4326))"""
    """
    According to:
    https://assets.ctfassets.net/xytfb1vrn7of/NZO8x4rKesAcYGGcG4SQg/b780d6a3ca4c2600ab51a30b70950bb1/netzschemaplan-110-kv.pdf
    the following lines are missing:
    """
    add_110kv_line("18967", "22449", overhead=True)  # visible in OSM & DSO map
    add_110kv_line("21165", "24068", overhead=True)  # visible in OSM & DSO map
    add_110kv_line("23782", "24089", overhead=True)  # visible in DSO map & OSM till 1 km from bus1
    """
    Umspannwerk Möhringen (bus 23697)
    https://de.wikipedia.org/wiki/Umspannwerk_M%C3%B6hringen
    there should be two connections:
    to Sindelfingen (2*110kV)
    to Wendingen (former 220kV, now 2*110kV)
    the line to Sindelfingen is connected, but the connection of Sindelfingen
    itself to 380kV is missing:
    """
    add_110kv_line("19962", "27671", overhead=True)  # visible in OSM & DSO map
    add_110kv_line("19962", "27671", overhead=True)
    """
    line to Wendingen is missing, probably because it ends shortly before the
    way of the substation and is connected via cables:
    """
    add_110kv_line("23697", "24090", overhead=True)  # visible in OSM & DSO map
    add_110kv_line("23697", "24090", overhead=True)

    # Lehrte
    """
    Lehrte: 220kV Bus located outsinde way of Betriebszentrtum Lehrte and
    therefore not connected:
    """

    def add_220kv_line(bus0, bus1, overhead=False):
            new_line = str(network.lines.index.astype(int).max()+1)
            if not overhead:
                 network.add("Line", new_line, bus0=bus0, bus1=bus1, s_nom=550)
            else:
                network.add("Line", new_line, bus0=bus0, bus1=bus1, s_nom=520)
            network.lines.loc[new_line, "scn_name"] = "Status Quo"
            network.lines.loc[new_line, "v_nom"] = 220
            network.lines.loc[new_line, "version"] = "added_manually"
            network.lines.loc[new_line, "frequency"] = 50
            network.lines.loc[new_line, "cables"] = 3.0
            network.lines.loc[new_line, "length"] = (
            pypsa.geo.haversine(network.buses.loc[bus0, ["x", "y"]],
                                network.buses.loc[bus1, ["x", "y"]])[0][0]*1.2)
            if not overhead:
                network.lines.loc[new_line, "r"] = (network.lines.
                                                loc[new_line, "length"]*0.0176)
                network.lines.loc[new_line, "g"] = 0
            # or: (network.lines.loc[new_line, "length"]*67e-9)
                network.lines.loc[new_line, "x"] = (network.lines.
                                                loc[new_line, "length"]*0.3e-3)
                network.lines.loc[new_line, "b"] = (network.lines.
                                                loc[new_line, "length"]*210-9)
            elif overhead:
                    network.lines.loc[new_line, "r"] = (network.lines.
                                                loc[new_line, "length"] *
                                                0.05475)
                    network.lines.loc[new_line, "g"] = 0
            # or: (network.lines.loc[new_line, "length"]*30e-9)
            network.lines.loc[new_line, "x"] = (network.lines.
                                                loc[new_line, "length"]*1e-3)
            network.lines.loc[new_line, "b"] = (network.lines.
                                                loc[new_line, "length"]*11e-9)

        # line geom/topo
            """(network.lines.loc[new_line, 'geom']
            ) = from_shape(MultiLineString
                        ([LineString([wkb.loads(network.buses.geom[bus0],
                                                hex=True),
                                      wkb.loads(network.buses.geom[bus1],
                                                hex=True)])]), 4326)
            (network.lines.loc[new_line, 'topo']
            ) = from_shape(LineString
                        ([wkb.loads(network.buses.geom[bus0], hex=True),
                          wkb.loads(network.buses.geom[bus1], hex=True)]),
                        4326)"""

    add_220kv_line("266", "24633", overhead=True)
    return network

def convert_capital_costs(network, start_snapshot, end_snapshot, p=0.05, T=40):
    """ Convert capital_costs to fit to pypsa and caluculated time
    ----------
    network : :class:`pypsa.Network
        Overall container of PyPSA
    p : interest rate, default 0.05
    T : number of periods, default 40 years (source: StromNEV Anlage 1)
    -------

    """
    # Add costs for converter
    network.links.capital_cost = network.links.capital_cost + 400000

    # Calculate present value of an annuity (PVA)
    PVA = (1 / p) - (1 / (p*(1 + p) ** T))

    #
    network.lines.loc[network.lines.s_nom_extendable == True,
                      'capital_cost'] = (network.lines.capital_cost /
                                         (PVA * (8760/(end_snapshot -
                                                       start_snapshot + 1))))
    network.links.loc[network.links.p_nom_extendable == True,
                      'capital_cost'] = network.\
        links.capital_cost / (PVA * (8760//(end_snapshot -
                                            start_snapshot + 1)))
    network.transformers.loc[network.transformers.s_nom_extendable == True,
                             'capital_cost'] = network.\
        transformers.capital_cost / \
        (PVA * (8760//(end_snapshot - start_snapshot + 1)))
    network.storage_units.loc[network.storage_units.
                              p_nom_extendable == True,
                              'capital_cost'] = network.\
        storage_units.capital_cost / (8760//(end_snapshot -
                                             start_snapshot + 1))

    return network<|MERGE_RESOLUTION|>--- conflicted
+++ resolved
@@ -21,16 +21,15 @@
 """
 Utilities.py includes a wide range of useful functions.
 """
-import pandas as pd
-import numpy as np
+import json
 import os
 import time
-<<<<<<< HEAD
+
+from pyomo.environ import (Var, Constraint, PositiveReals, ConcreteModel)
+import numpy as np
+import pandas as pd
 import pypsa
-=======
-import json
->>>>>>> 8426404c
-from pyomo.environ import (Var, Constraint, PositiveReals, ConcreteModel)
+
 
 __copyright__ = ("Flensburg University of Applied Sciences, "
                  "Europa-Universität Flensburg, "
