--- conflicted
+++ resolved
@@ -32,19 +32,6 @@
 from pyomo.environ import (Var, Constraint, PositiveReals)
 from importlib import import_module
 
-<<<<<<< HEAD
-geopandas = False
-try:
-    import geopandas as gpd
-    from shapely.geometry import Point
-    import geoalchemy2
-    from egoio.db_tables.model_draft import RenpassGisParameterRegion
-
-except:
-    geopandas = False
-
-=======
->>>>>>> d721787f
 logger = logging.getLogger(__name__)
 
 
@@ -57,7 +44,7 @@
 
 
 def filter_links_by_carrier(self, carrier, like=True):
-    
+
     if isinstance(carrier, str):
         if like:
             df = self.network.links[
@@ -69,7 +56,7 @@
         df = self.network.links[
             self.network.links.carrier.isin(carrier)]
     return df
-    
+
 def buses_of_vlvl(network, voltage_level):
     """ Get bus-ids of given voltage level(s).
 
@@ -272,15 +259,8 @@
     foreign_buses = foreign_buses.append([poland, czech, denmark, sweden,
                                           austria, switzerland,
                                           netherlands, luxembourg, france])
-<<<<<<< HEAD
-    ########### There are foreign busses assign to 2 different countries#######
-    foreign_buses = foreign_buses[~foreign_buses.index.duplicated()]
-    ########### There are foreign busses assign to 2 different countries#######
-    network.buses['country_code'] = foreign_buses[foreign_buses.index.isin(
-=======
 
     network.buses['country'] = foreign_buses[foreign_buses.index.isin(
->>>>>>> d721787f
         network.buses.index)]
     network.buses['country'].fillna('DE', inplace=True)
 
@@ -407,11 +387,11 @@
 
         self.geolocation_buses()
 
-    
+
 def set_q_national_loads(self, cos_phi=1):
     """
     Set q component of national loads based on the p component and cos_phi
-    
+
     Parameters
     ----------
     network : :class:`pypsa.Network
@@ -427,25 +407,21 @@
     """
     network = self.network
 
-<<<<<<< HEAD
-    national_buses = network.buses[network.buses.country_code == 'DE']
-=======
     national_buses = network.buses[
         (network.buses.country == 'DE')&
         (network.buses.carrier == 'AC')]
-    
-   
->>>>>>> d721787f
+
+
     network.loads_t['q_set'][network.loads.index[
         network.loads.bus.astype(str).isin(national_buses.index)].astype(int)] = \
         network.loads_t['p_set'][network.loads.index[
             network.loads.bus.astype(str).isin(
-                national_buses.index)]] * math.tan(math.acos(cos_phi)) 
-        
+                national_buses.index)]] * math.tan(math.acos(cos_phi))
+
     # To avoid problem when the index of the load is the weather year, the column
     # names were temporaray set to int and changed back to str
     network.loads_t['q_set'].columns = network.loads_t['q_set'].columns.astype(str)
-        
+
 
 def set_q_foreign_loads(self, cos_phi=1):
     """Set reative power timeseries of loads in neighbouring countries
@@ -772,7 +748,7 @@
     -------
 
     """
-    
+
     network = self.network
 
     network.lines.loc[(network.lines.v_nom == 110),
@@ -808,8 +784,8 @@
     cost220_380 : capital costs for 220/380kV transformer
                 default: 14166€/MVA, source: NEP 2025
 
-    """    
-    
+    """
+
     network = self.network
     network.transformers["v_nom0"] = network.transformers.bus0.map(
         network.buses.v_nom)
@@ -1056,7 +1032,7 @@
 
     network = self.network
     n_snapshots = self.args['end_snapshot'] - self.args['start_snapshot'] + 1
-    
+
     # Add costs for DC-converter
     network.links.loc[self.dc_lines().index, 'capital_cost'] += 400000
 
@@ -1067,18 +1043,18 @@
     # Storage costs are already annuized yearly
     network.lines.loc[network.lines.s_nom_extendable == True,
                       'capital_cost'] /= PVA * (8760 / n_snapshots)
-    
+
     network.links.loc[network.links.p_nom_extendable == True,
                       'capital_cost'] /= PVA * (8760 / n_snapshots)
-    
+
     network.transformers.loc[
-        network.transformers.s_nom_extendable == True, 
+        network.transformers.s_nom_extendable == True,
         'capital_cost'] /= PVA * (8760 / n_snapshots)
-    
+
     network.storage_units.loc[
         network.storage_units.p_nom_extendable == True,
         'capital_cost'] /= PVA * (8760 / n_snapshots)
-    
+
 def find_snapshots(network, carrier, maximum=True, minimum=True, n=3):
 
     """
@@ -1454,12 +1430,12 @@
             etrago.args['start_snapshot'] % 24 == 0,\
             ("Please select snapshots covering whole days when choosing "
              "snapshot clustering")
-        
+
         if etrago.args['snapshot_clustering']['method'] == 'typical_periods':
             assert etrago.args['end_snapshot']-etrago.args['start_snapshot'] + 1 >= \
                 (24 *etrago.args['snapshot_clustering']['n_clusters']),\
                 ("Number of selected days is smaller than number of representative snapshots")
-                
+
         elif etrago.args['snapshot_clustering']['method'] == 'segmentation':
             assert etrago.args['end_snapshot']-etrago.args['start_snapshot'] + 1 >= \
                 (etrago.args['snapshot_clustering']['n_segments']),\
