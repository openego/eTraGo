--- conflicted
+++ resolved
@@ -217,23 +217,14 @@
 
     # read Germany borders from egon-data
     query = "SELECT * FROM boundaries.vg250_lan"
-<<<<<<< HEAD
     con = self.engine
     germany_sh = gpd.read_postgis(query, con, geom_col="geometry")
-=======
-    con = self.engine    
-    germany_sh = gpd.read_postgis(query, con, geom_col= "geometry")
->>>>>>> 55090cb5
 
     path = gpd.datasets.get_path("naturalearth_lowres")
     shapes = gpd.read_file(path)
     shapes = shapes[shapes.name.isin([*countries])].set_index(keys="name")
 
-<<<<<<< HEAD
     # Use Germany borders from egon-data if not using the SH test case
-=======
-    #Use Germany borders from egon-data if not using the SH test case
->>>>>>> 55090cb5
     if len(germany_sh.gen.unique()) > 1:
         shapes.at["Germany", "geometry"] = germany_sh.geometry.unary_union
 
@@ -1814,23 +1805,16 @@
         .Value.sum()
     )
 
-<<<<<<< HEAD
     capacities = pd.DataFrame(
         index=c_export.index,
         data={"export": c_export.abs(), "import": c_import.abs()},
     ).reset_index()
-=======
-    capacities = pd.DataFrame(index = c_export.index,
-                              data = {"export": c_export.abs(),
-                                      "import": c_import.abs()}).reset_index()
->>>>>>> 55090cb5
 
     with_de = capacities[
         (capacities.country0 == "DE") & (capacities.country1 != "DE")
     ].set_index("country1")[["export", "import"]]
 
     with_de = with_de.append(
-<<<<<<< HEAD
         capacities[
             (capacities.country0 != "DE") & (capacities.country1 == "DE")
         ].set_index("country0")[["export", "import"]]
@@ -1851,14 +1835,6 @@
         "NO",
         "SE",
     ]
-=======
-        capacities[(capacities.country0 != 'DE')
-                         & (capacities.country1 == 'DE')].set_index('country0')[
-                             ["export", "import"]])
-
-    countries = ['DE', 'DK', 'NL', 'CZ', 'PL', 'AT', 'CH', 'FR', 'LU', 'BE',
-           'GB', 'NO', 'SE']
->>>>>>> 55090cb5
 
     without_de = capacities[
         (capacities.country0 != "DE")
@@ -1880,14 +1856,6 @@
     }
 
 
-<<<<<<< HEAD
-=======
-    return {**without_de.min(axis=1).to_dict(),
-                       **with_de.min(axis=1).to_dict()}
-
-
-
->>>>>>> 55090cb5
 def crossborder_capacity(self):
     """
     Adjust interconnector capacties.
@@ -1933,16 +1901,12 @@
             }
 
         elif self.args["foreign_lines"]["capacity"] == "thermal_acer":
-<<<<<<< HEAD
             cap_per_country = {
                 "CH": 12000,
                 "DK": 4000,
                 "SEDK": 3500,
                 "DKSE": 3500,
             }
-=======
-            cap_per_country = {"CH": 12000, "DK": 4000, "SEDK": 3500, "DKSE": 3500}
->>>>>>> 55090cb5
 
         elif self.args["foreign_lines"]["capacity"] == "tyndp2020":
 
@@ -2102,22 +2066,6 @@
 
     if etrago.args["snapshot_clustering"]["active"] != False:
 
-<<<<<<< HEAD
-        assert (
-            etrago.args["end_snapshot"] / etrago.args["start_snapshot"] % 24
-            == 0
-        ), (
-            "Please select snapshots covering whole days when choosing "
-            "snapshot clustering"
-        )
-
-        if etrago.args["snapshot_clustering"]["method"] == "typical_periods":
-            assert etrago.args["end_snapshot"] - etrago.args[
-                "start_snapshot"
-            ] + 1 >= (
-                24 * etrago.args["snapshot_clustering"]["n_clusters"]
-            ), "Number of selected days is smaller than number of representative snapshots"
-=======
         # typical periods
 
         if etrago.args["snapshot_clustering"]["method"] == 'typical_periods':
@@ -2165,7 +2113,6 @@
                     ), "Number of selected snapshots is too small for chosen number of typical months"
 
         # segmentation
->>>>>>> 55090cb5
 
         elif etrago.args["snapshot_clustering"]["method"] == "segmentation":
             assert etrago.args["end_snapshot"] - etrago.args[
