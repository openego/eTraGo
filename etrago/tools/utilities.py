--- conflicted
+++ resolved
@@ -665,17 +665,6 @@
     PVA = (1 / p) - (1 / (p*(1 + p) ** T))
 
     #
-<<<<<<< HEAD
-    network.lines.loc[network.lines.s_nom_extendable is True,
-                      'capital_cost'] = (network.lines.capital_cost /
-                                         (PVA * (8760/(end_snapshot -
-                                                       start_snapshot + 1))))
-    network.links.loc[network.links.p_nom_extendable is True,
-                      'capital_cost'] = network.\
-        links.capital_cost / (PVA * (8760//(end_snapshot -
-                                            start_snapshot + 1)))
-    network.transformers.loc[network.transformers.s_nom_extendable is True,
-=======
     network.lines.loc[network.lines.s_nom_extendable == True,
                       'capital_cost'] = (network.lines.capital_cost /
                                          (PVA * (8760/(end_snapshot -
@@ -685,16 +674,11 @@
         links.capital_cost / (PVA * (8760//(end_snapshot -
                                             start_snapshot + 1)))
     network.transformers.loc[network.transformers.s_nom_extendable == True,
->>>>>>> b53e74df
                              'capital_cost'] = network.\
         transformers.capital_cost / \
         (PVA * (8760//(end_snapshot - start_snapshot + 1)))
     network.storage_units.loc[network.storage_units.
-<<<<<<< HEAD
-                              p_nom_extendable is True,
-=======
                               p_nom_extendable == True,
->>>>>>> b53e74df
                               'capital_cost'] = network.\
         storage_units.capital_cost / (8760//(end_snapshot -
                                              start_snapshot + 1))
