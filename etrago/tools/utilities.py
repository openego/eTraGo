﻿"""
Utilities.py defines functions necessary to apply eTraGo.

This program is free software; you can redistribute it and/or
modify it under the terms of the GNU Affero General Public License as
published by the Free Software Foundation; either version 3 of the
License, or (at your option) any later version.

This program is distributed in the hope that it will be useful,
but WITHOUT ANY WARRANTY; without even the implied warranty of
MERCHANTABILITY or FITNESS FOR A PARTICULAR PURPOSE.  See the
GNU Affero General Public License for more details.

You should have received a copy of the GNU General Public License
along with this program.  If not, see <http://www.gnu.org/licenses/>.

"""

__copyright__ = "Flensburg University of Applied Sciences, Europa-Universität Flensburg, Centre for Sustainable Energy Systems, DLR-Institute for Networked Energy Systems"
__license__ = "GNU Affero General Public License Version 3 (AGPL-3.0)"
__author__ = "ulfmueller, s3pp, wolfbunke, mariusves, lukasol"


import pandas as pd
import numpy as np
import os
import time
from pyomo.environ import (Var,Constraint, PositiveReals,ConcreteModel)
import configparser as cp


def readcfg(path):
    """ Reads the configuration file
    Parameters
    ----------
    path : str
        Filepath.
    Returns
    -------
    cfg : configparser.ConfigParser
        Used for configuration file parser language.
    """

    cfg = cp.ConfigParser()
    cfg.read(path)
    return cfg

def dbconnect(section, cfg):
    """ Uses db connection parameters to establish a connection.
    Parameters
    ----------
    section : str
        Section in configuration file.
    cfg : configparser.ConfigParser
        Used for configuration file parser language.
    Returs
    ------
    conn : sqlalchemy.engine.Engine
    """

    conn = create_engine(
        "postgresql+psycopg2://{user}:{password}@{host}:{port}/{db}".format(
            user=cfg.get(section, 'username'),
            password=cfg.get(section, 'password'),
            host=cfg.get(section, 'host'),
            port=cfg.get(section, 'port'),
            db=cfg.get(section, 'db')))
    return conn

<<<<<<< HEAD
def oedb_session(section='oedb'):
    """Get SQLAlchemy session object with valid connection to OEDB
    
    You have to create a configuration file in ~/.open_eGo/config.ini .
        [oedb]
        username =
        password =
        host =
        port =
        db =
    """

    # get session object by oemof.db tools (requires .oemof/config.ini
    try:
        # read configuration file
        path = os.path.join(os.path.expanduser("~"), '.oemof', 'config.ini')
        print(path)
        config = readcfg(path=path)
        print(config)
        # establish DB connection
        section = section
        conn = dbconnect(section=section, cfg=config)

    except:
        print('Please provide connection parameters to database:')

        host = '127.0.0.1' #input('host (default 127.0.0.1): ') or '127.0.0.1'
        port = '5432' #input('port (default 5432): ') or '5432'
        user = 'clara' #input('user (default postgres): ') or 'postgres'
        database = 'local_openego' # input('database name: ')
        password = '3,1415' #input('password: ')

        conn = create_engine(
            'postgresql://' + '%s:%s@%s:%s/%s' % (user,
                                                  password,
                                                  host,
                                                  port,
                                                  database))

    Session = sessionmaker(bind=conn)
    session = Session()
    return session


  
=======

>>>>>>> 69742279
def buses_of_vlvl(network, voltage_level):
    """ Get bus-ids of given voltage level(s).

    Parameters
    ----------
    network : :class:`pypsa.Network
        Overall container of PyPSA
    voltage_level: list

    Returns
    -------
    list
        List containing bus-ids.
    """

    mask = network.buses.v_nom.isin(voltage_level)
    df = network.buses[mask]

    return df.index


def buses_grid_linked(network, voltage_level):
    """ Get bus-ids of a given voltage level connected to the grid.

    Parameters
    ----------
    network : :class:`pypsa.Network
        Overall container of PyPSA
    voltage_level: list

    Returns
    -------
    list
        List containing bus-ids.
    """

    mask = ((network.buses.index.isin(network.lines.bus0) |
            (network.buses.index.isin(network.lines.bus1))) &
            (network.buses.v_nom.isin(voltage_level)))

    df = network.buses[mask]

    return df.index

  
def clip_foreign(network): 
    """
    Delete all components and timelines located outside of Germany. 
    Add transborder flows divided by country of origin as network.foreign_trade.
    
    Parameters
    ----------
    network : :class:`pypsa.Network
        Overall container of PyPSA
    
    Returns
    -------
    network : :class:`pypsa.Network
        Overall container of PyPSA
    """
    
    # get foreign buses by country
    poland = pd.Series(index=network.buses[(network.buses['x'] > 17)].index,
                                                  data="Poland")
    czech = pd.Series(index=network.buses[(network.buses['x'] < 17) &
                                            (network.buses['x'] > 15.1)].index,
                                            data="Czech")
    denmark = pd.Series(index=network.buses[((network.buses['y'] < 60) &
                                            (network.buses['y'] > 55.2)) |
                                            ((network.buses['x'] > 11.95) &
                                               (network.buses['x'] < 11.97) &
                                               (network.buses['y'] > 54.5))].index,
                                            data="Denmark")
    sweden = pd.Series(index=network.buses[(network.buses['y'] > 60)].index,
                                            data="Sweden")
    austria = pd.Series(index=network.buses[(network.buses['y'] < 47.33) &
                                            (network.buses['x'] > 9) |
                                            ((network.buses['x'] > 9.65) &
                                            (network.buses['x'] < 9.9) &
                                            (network.buses['y'] < 47.5) &
                                            (network.buses['y'] > 47.3)) |
                                            ((network.buses['x'] > 12.14) &
                                            (network.buses['x'] < 12.15) &
                                            (network.buses['y'] > 47.57) &
                                            (network.buses['y'] < 47.58)) |
                                            (network.buses['y'] < 47.6) &
                                            (network.buses['x'] > 14.1)].index,
                                            data="Austria")
    switzerland = pd.Series(index=network.buses[((network.buses['x'] > 8.1) &
                                                 (network.buses['x'] < 8.3) &
                                                 (network.buses['y'] < 46.8)) |
                                                 ((network.buses['x'] > 7.82) &
                                                 (network.buses['x'] < 7.88) &
                                                 (network.buses['y'] > 47.54) &
                                                 (network.buses['y'] < 47.57)) |
                                                 ((network.buses['x'] > 10.91) &
                                                 (network.buses['x'] < 10.92) &
                                                 (network.buses['y'] > 49.91) &
                                                 (network.buses['y'] < 49.92))].index,
                                                data="Switzerland")
    netherlands = pd.Series(index=network.buses[((network.buses['x'] < 6.96) &
                                               (network.buses['y'] < 53.15) &
                                               (network.buses['y'] > 53.1)) |
                                                ((network.buses['x'] < 5.4) &
                                               (network.buses['y'] > 52.1))].index,
                                                data = "Netherlands")
    luxembourg = pd.Series(index=network.buses[((network.buses['x'] < 6.15) &
                                               (network.buses['y'] < 49.91) &
                                               (network.buses['y'] > 49.65))].index,
                                                data="Luxembourg")
    france = pd.Series(index=network.buses[(network.buses['x'] < 4.5) |
                                            ((network.buses['x'] > 7.507) &
                                            (network.buses['x'] < 7.508) &
                                            (network.buses['y'] > 47.64) &
                                            (network.buses['y'] < 47.65)) |
                                            ((network.buses['x'] > 6.2) &
                                            (network.buses['x'] < 6.3) &
                                            (network.buses['y'] > 49.1) &
                                            (network.buses['y'] < 49.2)) |
                                            ((network.buses['x'] > 6.7) &
                                            (network.buses['x'] < 6.76) &
                                            (network.buses['y'] > 49.13) &
                                            (network.buses['y'] < 49.16))].index,
                                            data="France")
    foreign_buses = pd.Series()
    foreign_buses = foreign_buses.append([poland, czech, denmark, sweden, austria, switzerland,
                          netherlands, luxembourg, france])
    
    network.buses = network.buses.drop(network.buses.loc[foreign_buses.index].index)                                        
    
    # identify transborder lines (one bus foreign, one bus not) and the country
    # it is coming from
    transborder_lines = pd.DataFrame(index=network.lines[
            ((network.lines['bus0'].isin(network.buses.index) == False) &
              (network.lines['bus1'].isin(network.buses.index) == True)) |
            ((network.lines['bus0'].isin(network.buses.index) == True) &
              (network.lines['bus1'].isin(network.buses.index) == False))].index)
    transborder_lines['bus0'] = network.lines['bus0']
    transborder_lines['bus1'] = network.lines['bus1']
    transborder_lines['country'] = ""
    for i in range (0, len(transborder_lines)):
        if transborder_lines.iloc[i, 0] in foreign_buses.index:
            transborder_lines['country'][i] = foreign_buses[str(transborder_lines.iloc[i, 0])]
        else:
            transborder_lines['country'][i] = foreign_buses[str(transborder_lines.iloc[i, 1])]

    # identify amount of flows per line and group to get flow per country
    transborder_flows = network.lines_t.p0[transborder_lines.index]
    for i in transborder_flows.columns:
        if network.lines.loc[str(i)]['bus1'] in foreign_buses.index:
            transborder_flows.loc[:, str(i)] = transborder_flows.loc[:, str(i)]*-1

    network.foreign_trade = transborder_flows.\
                       groupby(transborder_lines['country'], axis=1).sum()
    
    # drop foreign components     
    network.lines = network.lines.drop(network.lines[
            (network.lines['bus0'].isin(network.buses.index) == False) |
            (network.lines['bus1'].isin(network.buses.index) == False)].index)
    network.transformers = network.transformers.drop(network.transformers[
            (network.transformers['bus0'].isin(network.buses.index) == False) |
            (network.transformers['bus1'].isin(network.buses.index) == False)].index)
    network.generators = network.generators.drop(network.generators[
            (network.generators['bus'].isin(network.buses.index) == False)].index)
    network.loads = network.loads.drop(network.loads[
            (network.loads['bus'].isin(network.buses.index) == False)].index)
    network.storage_units = network.storage_units.drop(network.storage_units[
            (network.storage_units['bus'].isin(network.buses.index) == False)].index)
    
    components = ['loads', 'generators', 'lines', 'buses', 'transformers']
    for g in components: #loads_t
        h = g + '_t'
        nw = getattr(network, h) # network.loads_t
        for i in nw.keys(): #network.loads_t.p
            cols = [j for j in getattr(nw, i).columns if j not in getattr(network, g).index]
            for k in cols:
                del getattr(nw, i)[k]
    
    return network


def connected_grid_lines(network, busids):
    """ Get grid lines connected to given buses.

    Parameters
    ----------
    network : :class:`pypsa.Network
        Overall container of PyPSA
    busids  : list
        List containing bus-ids.

    Returns
    -------
    :class:`pandas.DataFrame
        PyPSA lines.
    """

    mask = network.lines.bus1.isin(busids) |\
        network.lines.bus0.isin(busids)

    return network.lines[mask]


def connected_transformer(network, busids):
    """ Get transformer connected to given buses.

    Parameters
    ----------
    network : :class:`pypsa.Network
        Overall container of PyPSA
    busids  : list
        List containing bus-ids.

    Returns
    -------
    :class:`pandas.DataFrame
        PyPSA transformer.
    """

    mask = (network.transformers.bus0.isin(busids))

    return network.transformers[mask]


def load_shedding (network, **kwargs):
    """ Implement load shedding in existing network to identify feasibility problems
    ----------
    network : :class:`pypsa.Network
        Overall container of PyPSA
    marginal_cost : int
        Marginal costs for load shedding
    p_nom : int
        Installed capacity of load shedding generator
    Returns
    -------

    """

    marginal_cost_def = 10000#network.generators.marginal_cost.max()*2
    p_nom_def = network.loads_t.p_set.max().max()

    marginal_cost = kwargs.get('marginal_cost', marginal_cost_def)
    p_nom = kwargs.get('p_nom', p_nom_def)
    
    network.add("Carrier", "load")
    start = network.generators.index.to_series().str.rsplit(' ').str[0].astype(int).sort_values().max()+1
    index = list(range(start,start+len(network.buses.index)))
    network.import_components_from_dataframe(
    pd.DataFrame(
    dict(marginal_cost=marginal_cost,
    p_nom=p_nom,
    carrier='load shedding',
    bus=network.buses.index),
    index=index),
    "Generator"
    )
    return


def data_manipulation_sh (network):
    from shapely.geometry import Point, LineString, MultiLineString
    from geoalchemy2.shape import from_shape, to_shape
    
    #add connection from Luebeck to Siems
    new_bus = str(network.buses.index.astype(np.int64).max()+1)
    new_trafo = str(network.transformers.index.astype(np.int64).max()+1)
    new_line = str(network.lines.index.astype(np.int64).max()+1)
    network.add("Bus", new_bus,carrier='AC', v_nom=220, x=10.760835, y=53.909745)
    network.add("Transformer", new_trafo, bus0="25536", bus1=new_bus, x=1.29960, tap_ratio=1, s_nom=1600)
    network.add("Line",new_line, bus0="26387",bus1=new_bus, x=0.0001, s_nom=1600)
    network.lines.loc[new_line,'cables']=3.0

    #bus geom
    point_bus1 = Point(10.760835,53.909745)
    network.buses.set_value(new_bus, 'geom', from_shape(point_bus1, 4326))

    #line geom/topo
    network.lines.set_value(new_line, 'geom', from_shape(MultiLineString([LineString([to_shape(network.buses.geom['26387']),point_bus1])]),4326))
    network.lines.set_value(new_line, 'topo', from_shape(LineString([to_shape(network.buses.geom['26387']),point_bus1]),4326))

    #trafo geom/topo
    network.transformers.set_value(new_trafo, 'geom', from_shape(MultiLineString([LineString([to_shape(network.buses.geom['25536']),point_bus1])]),4326))
    network.transformers.set_value(new_trafo, 'topo', from_shape(LineString([to_shape(network.buses.geom['25536']),point_bus1]),4326))

    return
    
def results_to_csv(network, path):
    """
    """
    if path==False:
        return None

    if not os.path.exists(path):
        os.makedirs(path, exist_ok=True)

    network.export_to_csv_folder(path)
    data = pd.read_csv(os.path.join(path, 'network.csv'))
    data['time'] = network.results['Solver'].Time
    data.to_csv(os.path.join(path, 'network.csv'))

    if hasattr(network, 'Z'):
        file = [i for i in os.listdir(path.strip('0123456789')) if i=='Z.csv']
        if file:
           print('Z already calculated')
        else:
           network.Z.to_csv(path.strip('0123456789')+'/Z.csv', index=False)

    return

def parallelisation(network, start_snapshot, end_snapshot, group_size, solver_name, extra_functionality=None):

    print("Performing linear OPF, {} snapshot(s) at a time:".format(group_size))
    x = time.time()

    for i in range(int((end_snapshot-start_snapshot+1)/group_size)):
        if i>0:
            network.storage_units.state_of_charge_initial = network.storage_units_t.state_of_charge.loc[network.snapshots[group_size*i-1]]
        network.lopf(network.snapshots[group_size*i:group_size*i+group_size], solver_name=solver_name, extra_functionality=extra_functionality)
        network.lines.s_nom = network.lines.s_nom_opt

    y = time.time()
    z = (y - x) / 60
    print(z)
    return

def pf_post_lopf(network, scenario):
    
    network_pf = network    

    #For the PF, set the P to the optimised P
    network_pf.generators_t.p_set = network_pf.generators_t.p_set.reindex(columns=network_pf.generators.index)
    network_pf.generators_t.p_set = network_pf.generators_t.p
    
    old_slack = network.generators.index[network.generators.control == 'Slack'][0]
    old_gens = network.generators
    gens_summed = network.generators_t.p.sum()
    old_gens['p_summed']= gens_summed  
    max_gen_buses_index = old_gens.groupby(['bus']).agg({'p_summed': np.sum}).p_summed.sort_values().index
    
    for bus_iter in range(1,len(max_gen_buses_index)-1):
        if old_gens[(network.generators['bus']==max_gen_buses_index[-bus_iter])&(network.generators['control']=='PV')].empty:
            continue
        else:
            new_slack_bus = max_gen_buses_index[-bus_iter]
            break
        
    network.generators=network.generators.drop('p_summed',1)
    new_slack_gen = network.generators.p_nom[(network.generators['bus'] == new_slack_bus)&(network.generators['control'] == 'PV')].sort_values().index[-1]    
    
    # check if old slack was PV or PQ control:
    if network.generators.p_nom[old_slack] > 50 and network.generators.carrier[old_slack] in ('solar','wind'):
        old_control = 'PQ'
    elif network.generators.p_nom[old_slack] > 50 and network.generators.carrier[old_slack] not in ('solar','wind'):
        old_control = 'PV'
    elif network.generators.p_nom[old_slack] < 50:
        old_control = 'PQ'
     
    network.generators = network.generators.set_value(old_slack, 'control', old_control)
    network.generators = network.generators.set_value(new_slack_gen, 'control', 'Slack')
   
    #execute non-linear pf
    network_pf.pf(scenario.timeindex, use_seed=True)
    
    return network_pf

def calc_line_losses(network):
    """ Calculate losses per line with PF result data
    ----------
    network : :class:`pypsa.Network
        Overall container of PyPSA
    s0 : series
        apparent power of line
    i0 : series
        current of line  
    -------

    """
    
    #### Line losses
    # calculate apparent power S = sqrt(p² + q²) [in MW]
    s0_lines = ((network.lines_t.p0**2 + network.lines_t.q0**2).\
        apply(np.sqrt)) 
    # calculate current I = S / U [in A]
    i0_lines = np.multiply(s0_lines, 1000000) / np.multiply(network.lines.v_nom, 1000) 
    # calculate losses per line and timestep network.lines_t.line_losses = I² * R [in MW]
    network.lines_t.losses = np.divide(i0_lines**2 * network.lines.r, 1000000)
    # calculate total losses per line [in MW]
    network.lines = network.lines.assign(losses=np.sum(network.lines_t.losses).values)
    
    #### Transformer losses   
    # https://books.google.de/books?id=0glcCgAAQBAJ&pg=PA151&lpg=PA151&dq=wirkungsgrad+transformator+1000+mva&source=bl&ots=a6TKhNfwrJ&sig=r2HCpHczRRqdgzX_JDdlJo4hj-k&hl=de&sa=X&ved=0ahUKEwib5JTFs6fWAhVJY1AKHa1cAeAQ6AEIXjAI#v=onepage&q=wirkungsgrad%20transformator%201000%20mva&f=false
    # Crastan, Elektrische Energieversorgung, p.151
    # trafo 1000 MVA: 99.8 %
    network.transformers = network.transformers.assign(losses=np.multiply(network.transformers.s_nom,(1-0.998)).values)
        
    # calculate total losses (possibly enhance with adding these values to network container)
    losses_total = sum(network.lines.losses) + sum(network.transformers.losses)
    print("Total lines losses for all snapshots [MW]:",round(losses_total,2))
    losses_costs = losses_total * np.average(network.buses_t.marginal_price)
    print("Total costs for these losses [EUR]:",round(losses_costs,2))
  
    return
    
def loading_minimization(network,snapshots):

    network.model.number1 = Var(network.model.passive_branch_p_index, within = PositiveReals)
    network.model.number2 = Var(network.model.passive_branch_p_index, within = PositiveReals)

    def cRule(model, c, l, t):
        return (model.number1[c, l, t] - model.number2[c, l, t] == model.passive_branch_p[c, l, t])

    network.model.cRule=Constraint(network.model.passive_branch_p_index, rule=cRule)

    network.model.objective.expr += 0.00001* sum(network.model.number1[i] + network.model.number2[i] for i in network.model.passive_branch_p_index)

    
def group_parallel_lines(network):
    
    #ordering of buses: (not sure if still necessary, remaining from SQL code)
    old_lines = network.lines
    
    for line in old_lines.index:
        bus0_new = str(old_lines.loc[line,['bus0','bus1']].astype(int).min())
        bus1_new = str(old_lines.loc[line,['bus0','bus1']].astype(int).max())
        old_lines.set_value(line,'bus0',bus0_new)
        old_lines.set_value(line,'bus1',bus1_new)
        
    # saving the old index
    for line in old_lines:
        old_lines['old_index'] = network.lines.index
    
    grouped = old_lines.groupby(['bus0','bus1'])
    
    #calculating electrical properties for parallel lines
    grouped_agg = grouped.agg({ 'b': np.sum,
                                'b_pu': np.sum,
                                'cables': np.sum, 
                                'capital_cost': np.min, 
                                'frequency': np.mean, 
                                'g': np.sum,
                                'g_pu': np.sum, 
                                'geom': lambda x: x[0],
                                'length': lambda x: x.min(), 
                                'num_parallel': np.sum, 
                                'r': lambda x: np.reciprocal(np.sum(np.reciprocal(x))), 
                                'r_pu': lambda x: np.reciprocal(np.sum(np.reciprocal(x))), 
                                's_nom': np.sum,
                                's_nom_extendable': lambda x: x.min(), 
                                's_nom_max': np.sum, 
                                's_nom_min': np.sum, 
                                's_nom_opt': np.sum, 
                                'scn_name': lambda x: x.min(),  
                                'sub_network': lambda x: x.min(), 
                                'terrain_factor': lambda x: x.min(), 
                                'topo': lambda x: x[0],
                                'type': lambda x: x.min(),  
                                'v_ang_max': lambda x: x.min(), 
                                'v_ang_min': lambda x: x.min(), 
                                'x': lambda x: np.reciprocal(np.sum(np.reciprocal(x))),
                                'x_pu': lambda x: np.reciprocal(np.sum(np.reciprocal(x))),
                                'old_index': np.min})
    
    for i in range(0,len(grouped_agg.index)):
        grouped_agg.set_value(grouped_agg.index[i],'bus0',grouped_agg.index[i][0])
        grouped_agg.set_value(grouped_agg.index[i],'bus1',grouped_agg.index[i][1])
        
    new_lines=grouped_agg.set_index(grouped_agg.old_index)
    new_lines=new_lines.drop('old_index',1)
    network.lines = new_lines
    
    return

def convert_capital_costs(network, start_snapshot, end_snapshot, p = 0.05, T = 40):
    
    """ Convert capital_costs to fit to pypsa and caluculated time
    ----------
    network : :class:`pypsa.Network
        Overall container of PyPSA
    p : interest rate, default 0.05
    T : number of periods, default 40 years (source: StromNEV Anlage 1)
    -------
<<<<<<< HEAD
=======

>>>>>>> 69742279
    """
    # Add costs for converter
    network.links.capital_cost = network.links.capital_cost + 400000
        
    # Calculate present value of an annuity (PVA)
    PVA =(1 / p) - (1 / (p*(1 + p) ** T))
    
    #
    network.lines.loc[network.lines.s_nom_extendable == True, 'capital_cost']= network.lines.capital_cost / (PVA * (8760//(end_snapshot - start_snapshot +1)))
    network.links.loc[network.links.p_nom_extendable == True, 'capital_cost'] = network.links.capital_cost / (PVA * (8760//(end_snapshot - start_snapshot +1)))
    network.transformers.loc[network.transformers.s_nom_extendable == True, 'capital_cost'] = network.transformers.capital_cost / (PVA * (8760//(end_snapshot - start_snapshot +1)))
    network.storage_units.loc[network.storage_units.p_nom_extendable == True, 'capital_cost']= network.storage_units.capital_cost /  (8760//(end_snapshot - start_snapshot +1))
    
<<<<<<< HEAD
    return network
=======
    return network
    
>>>>>>> 69742279
<|MERGE_RESOLUTION|>--- conflicted
+++ resolved
@@ -67,55 +67,7 @@
             db=cfg.get(section, 'db')))
     return conn
 
-<<<<<<< HEAD
-def oedb_session(section='oedb'):
-    """Get SQLAlchemy session object with valid connection to OEDB
-    
-    You have to create a configuration file in ~/.open_eGo/config.ini .
-        [oedb]
-        username =
-        password =
-        host =
-        port =
-        db =
-    """
-
-    # get session object by oemof.db tools (requires .oemof/config.ini
-    try:
-        # read configuration file
-        path = os.path.join(os.path.expanduser("~"), '.oemof', 'config.ini')
-        print(path)
-        config = readcfg(path=path)
-        print(config)
-        # establish DB connection
-        section = section
-        conn = dbconnect(section=section, cfg=config)
-
-    except:
-        print('Please provide connection parameters to database:')
-
-        host = '127.0.0.1' #input('host (default 127.0.0.1): ') or '127.0.0.1'
-        port = '5432' #input('port (default 5432): ') or '5432'
-        user = 'clara' #input('user (default postgres): ') or 'postgres'
-        database = 'local_openego' # input('database name: ')
-        password = '3,1415' #input('password: ')
-
-        conn = create_engine(
-            'postgresql://' + '%s:%s@%s:%s/%s' % (user,
-                                                  password,
-                                                  host,
-                                                  port,
-                                                  database))
-
-    Session = sessionmaker(bind=conn)
-    session = Session()
-    return session
-
-
-  
-=======
-
->>>>>>> 69742279
+
 def buses_of_vlvl(network, voltage_level):
     """ Get bus-ids of given voltage level(s).
 
@@ -597,10 +549,7 @@
     p : interest rate, default 0.05
     T : number of periods, default 40 years (source: StromNEV Anlage 1)
     -------
-<<<<<<< HEAD
-=======
-
->>>>>>> 69742279
+
     """
     # Add costs for converter
     network.links.capital_cost = network.links.capital_cost + 400000
@@ -614,9 +563,4 @@
     network.transformers.loc[network.transformers.s_nom_extendable == True, 'capital_cost'] = network.transformers.capital_cost / (PVA * (8760//(end_snapshot - start_snapshot +1)))
     network.storage_units.loc[network.storage_units.p_nom_extendable == True, 'capital_cost']= network.storage_units.capital_cost /  (8760//(end_snapshot - start_snapshot +1))
     
-<<<<<<< HEAD
     return network
-=======
-    return network
-    
->>>>>>> 69742279
