--- conflicted
+++ resolved
@@ -1605,19 +1605,11 @@
 
     if not jsonpath == None:
         with open(jsonpath) as f:
-<<<<<<< HEAD
-            if 'args' in locals():
-                self.args = merge_dicts(self.args, json.load(f))
-            else:
-                self.args = json.load(f)
-                
-=======
             if "args" in locals():
                 self.args = merge_dicts(self.args, json.load(f))
             else:
                 self.args = json.load(f)
 
->>>>>>> fb557c4c
 
 def merge_dicts(dict1, dict2):
     """Return a new dictionary by merging two dictionaries recursively."""
