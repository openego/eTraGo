--- conflicted
+++ resolved
@@ -35,14 +35,10 @@
 import pypsa
 import sqlalchemy.exc
 
-<<<<<<< HEAD
-from etrago.tools import db
-=======
 if "READTHEDOCS" not in os.environ:
-    from egoio.tools import db
+    from etrago.tools import db
     from shapely.geometry import Point
     import geopandas as gpd
->>>>>>> 86142b91
 
 logger = logging.getLogger(__name__)
 
