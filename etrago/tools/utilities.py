--- conflicted
+++ resolved
@@ -21,24 +21,19 @@
 """
 Utilities.py includes a wide range of useful functions.
 """
-import json
+
 import os
 import time
-<<<<<<< HEAD
-=======
+from pyomo.environ import (Var, Constraint, PositiveReals, ConcreteModel)
+import numpy as np
+import pandas as pd
 import pypsa
 import json
 import logging
 import math
 logger = logging.getLogger(__name__)
->>>>>>> 7d2c95bf
-
-from pyomo.environ import (Var, Constraint, PositiveReals, ConcreteModel)
-import numpy as np
-import pandas as pd
-import pypsa
-
-
+
+el)
 __copyright__ = ("Flensburg University of Applied Sciences, "
                  "Europa-Universität Flensburg, "
                  "Centre for Sustainable Energy Systems, "
@@ -190,7 +185,7 @@
 
     # identify transborder lines (one bus foreign, one bus not) and the country
     # it is coming from
-    """transborder_lines = pd.DataFrame(index=network.lines[
+    transborder_lines = pd.DataFrame(index=network.lines[
         ((network.lines['bus0'].isin(network.buses.index) == False) &
          (network.lines['bus1'].isin(network.buses.index) == True)) |
         ((network.lines['bus0'].isin(network.buses.index) == True) &
@@ -214,8 +209,7 @@
                 i)] = transborder_flows.loc[:, str(i)]*-1
 
     network.foreign_trade = transborder_flows.\
-<<<<<<< HEAD
-        groupby(transborder_lines['country'], axis=1).sum()"""
+        groupby(transborder_lines['country'], axis=1).sum()
                 
 
     # drop foreign components
@@ -238,73 +232,6 @@
     network.storage_units = network.storage_units.drop(network.storage_units[
         (network.storage_units['bus'].isin(network.
                                            buses.index) == False)].index)
-
-    components = ['loads', 'generators', 'lines', 'buses', 'transformers', 'links']
-    for g in components:  # loads_t
-        h = g + '_t'
-        nw = getattr(network, h)  # network.loads_t
-        for i in nw.keys():  # network.loads_t.p
-            cols = [j for j in getattr(
-                nw, i).columns if j not in getattr(network, g).index]
-            for k in cols:
-                del getattr(nw, i)[k]
-
-    return network
-
-
-def add_single_country(network):
-    # get foreign buses by country
-
-    sweden = pd.Series(index=network.buses[(network.buses['y'] > 60)].index,
-                       data="Sweden")
-
-            
-    france = pd.Series(index=network.
-                       buses[(network.buses['x'] < 4.5) |
-                             ((network.buses['x'] > 7.507) &
-                              (network.buses['x'] < 7.508) &
-                              (network.buses['y'] > 47.64) &
-                              (network.buses['y'] < 47.65)) |
-                             ((network.buses['x'] > 6.2) &
-                              (network.buses['x'] < 6.3) &
-                              (network.buses['y'] > 49.1) &
-                              (network.buses['y'] < 49.2)) |
-                             ((network.buses['x'] > 6.7) &
-                              (network.buses['x'] < 6.76) &
-                              (network.buses['y'] > 49.13) &
-                              (network.buses['y'] < 49.16))].index,
-                       data="France")
-    foreign_buses = pd.Series()
-    foreign_buses = foreign_buses.append([france])
-
-    network.buses = network.buses.drop(
-        network.buses.loc[foreign_buses.index].index)
-=======
-        groupby(transborder_lines['country'], axis=1).sum()
-                
->>>>>>> 7d2c95bf
-
-    # drop foreign components
-    network.lines = network.lines.drop(network.lines[
-        (network.lines['bus0'].isin(network.buses.index) == False) |
-        (network.lines['bus1'].isin(network.buses.index) == False)].index)
-                            
-    network.links = network.links.drop(network.links[
-        (network.links['bus0'].isin(network.buses.index) == False) |
-        (network.links['bus1'].isin(network.buses.index) == False)].index)
-                            
-    network.transformers = network.transformers.drop(network.transformers[
-        (network.transformers['bus0'].isin(network.buses.index) == False) |
-        (network.transformers['bus1'].isin(network.
-                                           buses.index) == False)].index)
-    network.generators = network.generators.drop(network.generators[
-        (network.generators['bus'].isin(network.buses.index) == False)].index)
-    network.loads = network.loads.drop(network.loads[
-        (network.loads['bus'].isin(network.buses.index) == False)].index)
-    network.storage_units = network.storage_units.drop(network.storage_units[
-        (network.storage_units['bus'].isin(network.
-                                           buses.index) == False)].index)
-    
 
     components = ['loads', 'generators', 'lines', 'buses', 'transformers', 'links']
     for g in components:  # loads_t
@@ -421,118 +348,7 @@
     #network.transformers.x[network.transformers.bus0.astype(str).isin(foreign_buses.index)] = network.transformers.x * 0.00001 
     #network.transformers.x[network.transformers.x>0.5] = network.transformers.x *0.00001
     
-    """network.loads_t['q_set']['28405'] = 0
-    #network.loads_t['q_set']['28406'] = 0
-    network.loads_t['q_set']['28409'] = 0
-    network.loads_t['q_set']['28410'] = 0
-    network.loads_t['q_set']['28412'] = 0
-    network.loads_t['q_set']['28413'] = 0
-    network.loads_t['q_set']['28416'] = 0
-    network.loads_t['q_set']['28418'] = 0
-    network.loads_t['q_set']['28419'] = 0
-    network.loads_t['q_set']['28420'] = 0
-    network.loads_t['q_set']['28424'] = 0"""
-  
-    return network
-
-def fix_bugs_for_pf(network):
-
-
-    # get foreign buses by country
-    poland = pd.Series(index=network.
-                       buses[(network.buses['x'] > 17)].index,
-                       data="Poland")
-    czech = pd.Series(index=network.
-                      buses[(network.buses['x'] < 17) &
-                            (network.buses['x'] > 15.1)].index,
-                      data="Czech")
-    denmark = pd.Series(index=network.
-                        buses[((network.buses['y'] < 60) &
-                               (network.buses['y'] > 55.2)) |
-                              ((network.buses['x'] > 11.95) &
-                               (network.buses['x'] < 11.97) &
-                               (network.buses['y'] > 54.5))].
-                        index,
-                        data="Denmark")
-    sweden = pd.Series(index=network.buses[(network.buses['y'] > 60)].index,
-                       data="Sweden")
-    austria = pd.Series(index=network.
-                        buses[(network.buses['y'] < 47.33) &
-                              (network.buses['x'] > 9) |
-                              ((network.buses['x'] > 9.65) &
-                               (network.buses['x'] < 9.9) &
-                               (network.buses['y'] < 47.5) &
-                               (network.buses['y'] > 47.3)) |
-                              ((network.buses['x'] > 12.14) &
-                               (network.buses['x'] < 12.15) &
-                               (network.buses['y'] > 47.57) &
-                               (network.buses['y'] < 47.58)) |
-                              (network.buses['y'] < 47.6) &
-                              (network.buses['x'] > 14.1)].index,
-                        data="Austria")
-    switzerland = pd.Series(index=network.
-                            buses[((network.buses['x'] > 8.1) &
-                                   (network.buses['x'] < 8.3) &
-                                   (network.buses['y'] < 46.8)) |
-                                  ((network.buses['x'] > 7.82) &
-                                   (network.buses['x'] < 7.88) &
-                                   (network.buses['y'] > 47.54) &
-                                   (network.buses['y'] < 47.57)) |
-                                  ((network.buses['x'] > 10.91) &
-                                   (network.buses['x'] < 10.92) &
-                                   (network.buses['y'] > 49.91) &
-                                   (network.buses['y'] < 49.92))].index,
-                            data="Switzerland")
-    netherlands = pd.Series(index=network.
-                            buses[((network.buses['x'] < 6.96) &
-                                   (network.buses['y'] < 53.15) &
-                                   (network.buses['y'] > 53.1)) |
-                                  ((network.buses['x'] < 5.4) &
-                                   (network.buses['y'] > 52.1))].index,
-                            data="Netherlands")
-    luxembourg = pd.Series(index=network.
-                           buses[((network.buses['x'] < 6.15) &
-                                  (network.buses['y'] < 49.91) &
-                                  (network.buses['y'] > 49.65))].index,
-                           data="Luxembourg")
-    france = pd.Series(index=network.
-                       buses[(network.buses['x'] < 4.5) |
-                             ((network.buses['x'] > 7.507) &
-                              (network.buses['x'] < 7.508) &
-                              (network.buses['y'] > 47.64) &
-                              (network.buses['y'] < 47.65)) |
-                             ((network.buses['x'] > 6.2) &
-                              (network.buses['x'] < 6.3) &
-                              (network.buses['y'] > 49.1) &
-                              (network.buses['y'] < 49.2)) |
-                             ((network.buses['x'] > 6.7) &
-                              (network.buses['x'] < 6.76) &
-                              (network.buses['y'] > 49.13) &
-                              (network.buses['y'] < 49.16))].index,
-                       data="France")
-    foreign_buses = pd.Series()
-    foreign_buses = foreign_buses.append([poland, czech, denmark, sweden,
-                                          austria, switzerland,
-                                          netherlands, luxembourg, france])
-
-    network.loads_t['q_set'][network.loads_t['q_set'].isnull()] = 0
-    
-    #network.lines.x[network.lines.bus0.astype(str).isin(france.index)] = network.lines.x/10
-    #network.lines.s_nom[network.lines.bus0.astype(str).isin(france.index)] = network.lines.s_nom/10
-    network.transformers.x[network.transformers.bus0.astype(str).isin(foreign_buses.index)] = network.transformers.x * 0.00001 
-    network.transformers.x[network.transformers.x>0.5] = network.transformers.x *0.00001
-    
-    network.loads_t['q_set']['28405'] = 0
-    #network.loads_t['q_set']['28406'] = 0
-    network.loads_t['q_set']['28409'] = 0
-    network.loads_t['q_set']['28410'] = 0
-    network.loads_t['q_set']['28412'] = 0
-    network.loads_t['q_set']['28413'] = 0
-    network.loads_t['q_set']['28416'] = 0
-    network.loads_t['q_set']['28418'] = 0
-    network.loads_t['q_set']['28419'] = 0
-    network.loads_t['q_set']['28420'] = 0
-    network.loads_t['q_set']['28424'] = 0
+   
   
     return network
 
@@ -659,7 +475,7 @@
     row['name'] = row.name
     return row
 
-def results_to_csv(network,pf_solution, args):
+def results_to_csv(network, args, pf_solution = None):
     """
     """
 
@@ -679,8 +495,9 @@
 
     with open(os.path.join(path, 'args.json'), 'w') as fp:
         json.dump(args, fp)
-        
-    pf_solution.to_csv(os.path.join(path, 'pf_solution.csv'), index=True)
+    
+    if pf_solution != None:    
+    	pf_solution.to_csv(os.path.join(path, 'pf_solution.csv'), index=True)
     
 
     if hasattr(network, 'Z'):
@@ -719,10 +536,6 @@
 def pf_post_lopf(network, **kwargs):
 
     network_pf = network
-<<<<<<< HEAD
-    
-    # For the PF, set the P to the optimised P
-=======
 
     # Update x of extended lines and transformers
     if network_pf.lines.s_nom_extendable.any() or \
@@ -756,17 +569,10 @@
         network_pf.lopf(solver_name = 'gurobi')
     
         # For the PF, set the P to the optimised P
->>>>>>> 7d2c95bf
     network_pf.generators_t.p_set = network_pf.generators_t.p_set.reindex(
         columns=network_pf.generators.index)
     network_pf.generators_t.p_set = network_pf.generators_t.p
     
-<<<<<<< HEAD
-    network_pf.links_t.p_set = network_pf.links_t.p_set.reindex(
-    columns=network_pf.links.index)
-    network_pf.links_t.p_set = network_pf.links_t.p0
-    
-=======
     network_pf.storage_units_t.p_set = network_pf.storage_units_t.p_set.reindex(
             columns=network_pf.storage_units.index)
     network_pf.storage_units_t.p_set = network_pf.storage_units_t.p
@@ -776,7 +582,6 @@
     network_pf.links_t.p_set = network_pf.links_t.p0
     
     
->>>>>>> 7d2c95bf
     old_slack = network.generators.index[network.
                                          generators.control == 'Slack'][0]
     old_gens = network.generators
@@ -815,11 +620,6 @@
         new_slack_gen, 'control', 'Slack')
     
     # execute non-linear pf
-<<<<<<< HEAD
-    network_pf.pf(network.snapshots, use_seed=True)
-   
-    return network_pf
-=======
     pf_solution = network_pf.pf(network.snapshots, use_seed=True)
     
     pf_solve = pd.DataFrame(index =pf_solution['converged'].index)
@@ -876,7 +676,6 @@
     network.generators_t.q =  q_distributed
     
     return network
->>>>>>> 7d2c95bf
 
 
 def calc_line_losses(network):
