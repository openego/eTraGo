--- conflicted
+++ resolved
@@ -2974,7 +2974,6 @@
             inplace=True,
         )
 
-<<<<<<< HEAD
     # Temporary drop DLR as it is currently not working with sclopf
     if (etrago.args["method"]["type"] == "sclopf") & (
         not etrago.network.lines_t.s_max_pu.empty
@@ -2988,7 +2987,8 @@
         etrago.network.lines_t.s_max_pu = pd.DataFrame(
             index=etrago.network.snapshots,
         )
-=======
+
+
 
 def export_to_shapefile(pypsa_network, shape_files_path=None, srid=4326):
     """
@@ -3134,5 +3134,4 @@
             shp_filename = os.path.join(shape_files_path, f"{k}.shp")
             v.loc[:, save_cols[k]].to_file(shp_filename)
 
-    return components_dict
->>>>>>> 672684ae
+    return components_dict