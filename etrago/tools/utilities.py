--- conflicted
+++ resolved
@@ -36,16 +36,7 @@
 import numpy as np
 import pandas as pd
 import pypsa
-<<<<<<< HEAD
-import json
-import logging
-import math
-import networkx as nx
-from pyomo.environ import Var, Constraint, PositiveReals
-from importlib import import_module
-=======
 import sqlalchemy.exc
->>>>>>> 6aaf960c
 
 logger = logging.getLogger(__name__)
 
@@ -231,11 +222,7 @@
     # read Germany borders from egon-data
     query = "SELECT * FROM boundaries.vg250_lan"
     con = self.engine
-<<<<<<< HEAD
-    germany_sh = gpd.read_postgis(query, con, geom_col= "geometry")
-=======
     germany_sh = gpd.read_postgis(query, con, geom_col="geometry")
->>>>>>> 6aaf960c
 
     path = gpd.datasets.get_path("naturalearth_lowres")
     shapes = gpd.read_file(path)
@@ -919,11 +906,7 @@
                     "length",
                     "v_ang_min",
                     "v_ang_max",
-<<<<<<< HEAD
-                    "geom"
-=======
                     "geom",
->>>>>>> 6aaf960c
                 }
             )
         }
@@ -946,11 +929,7 @@
             sub_network=consense["sub_network"](l["sub_network"]),
             v_ang_min=l["v_ang_min"].max(),
             v_ang_max=l["v_ang_max"].min(),
-<<<<<<< HEAD
-            geom = l["geom"].iloc[0,]
-=======
             geom=l["geom"].iloc[0],
->>>>>>> 6aaf960c
         )
         data.update((f, consense[f](l[f])) for f in columns.difference(data))
         return pd.Series(data, index=[f for f in l.columns if f in columns])
@@ -962,10 +941,6 @@
     lines_2["bus0"] = bus_max
     lines_2["bus1"] = bus_min
     lines_2.reset_index(inplace=True)
-<<<<<<< HEAD
-    network.lines = lines_2.groupby(["bus0", "bus1"]).apply(
-        agg_parallel_lines).reset_index().set_index("Line", drop= True)
-=======
     lines_2["geom"] = lines_2.apply(
         lambda x: None if x.geom is None else x.geom.wkt, axis=1
     )
@@ -976,7 +951,6 @@
         .set_index("Line", drop=True)
     )
     network.lines["geom"] = gpd.GeoSeries.from_wkt(network.lines["geom"])
->>>>>>> 6aaf960c
 
     return
 
@@ -1010,10 +984,6 @@
         network.storage_units.drop(drop_storage_units, inplace=True)
         return (network.buses, network.lines, network.storage_units)
 
-<<<<<<< HEAD
-
-=======
->>>>>>> 6aaf960c
     def count_lines(lines):
         buses_in_lines = lines[["bus0", "bus1"]].drop_duplicates()
 
@@ -1037,13 +1007,6 @@
     network.lines["bus0"] = bus0_new
     network.lines["bus1"] = bus1_new
 
-<<<<<<< HEAD
-    # Find the buses without any other kind of elements attached to them more than
-    # transmission lines
-    ac_buses = network.buses[network.buses.carrier == "AC"][["geom", "country"]]
-    b_links = network.links.bus0.append(network.links.bus1).unique()
-    b_trafo = network.transformers.bus0.append(network.transformers.bus1).unique()
-=======
     # Find the buses without any other kind of elements attached to them
     # more than transmission lines.
     ac_buses = network.buses[network.buses.carrier == "AC"][
@@ -1053,7 +1016,6 @@
     b_trafo = pd.concat(
         [network.transformers.bus0, network.transformers.bus1]
     ).unique()
->>>>>>> 6aaf960c
     b_gen = network.generators.bus.unique()
     b_load = network.loads.bus.unique()
     b_store = network.stores[network.stores.e_nom > 0].bus.unique()
@@ -1086,16 +1048,10 @@
     ac_buses = ac_buses[ac_buses["n_lines"] <= 2]
 
     # Keep only the buses connecting 2 lines with the same capacity
-<<<<<<< HEAD
-    lines_cap = network.lines[(network.lines.bus0.isin(ac_buses.index)) |
-                              (network.lines.bus1.isin(ac_buses.index))][
-                                  ["bus0", "bus1", "s_nom"]]
-=======
     lines_cap = network.lines[
         (network.lines.bus0.isin(ac_buses.index))
         | (network.lines.bus1.isin(ac_buses.index))
     ][["bus0", "bus1", "s_nom"]]
->>>>>>> 6aaf960c
 
     delete_bus = []
     for bus in ac_buses[ac_buses["n_lines"] == 2].index:
@@ -1106,10 +1062,6 @@
             delete_bus.append(bus)
     ac_buses.drop(delete_bus, inplace=True)
 
-<<<<<<< HEAD
-
-=======
->>>>>>> 6aaf960c
     # create groups of lines to join
     buses_2 = ac_buses[ac_buses["n_lines"] == 2]
     lines = network.lines[
@@ -1126,20 +1078,12 @@
         bus0 = lines.at[line, "bus0"]
         bus1 = lines.at[line, "bus1"]
         lines_group = [line]
-<<<<<<< HEAD
-        lines.drop(line, inplace = True)
-=======
         lines.drop(line, inplace=True)
->>>>>>> 6aaf960c
 
         # Determine bus0 new group
         end_search = False
 
-<<<<<<< HEAD
-        while end_search == False:
-=======
         while not end_search:
->>>>>>> 6aaf960c
             if bus0 not in ac_buses.index:
                 end_search = True
                 continue
@@ -1156,11 +1100,7 @@
 
         # Determine bus1 new group
         end_search = False
-<<<<<<< HEAD
-        while end_search == False:
-=======
         while not end_search:
->>>>>>> 6aaf960c
             if bus1 not in ac_buses.index:
                 end_search = True
                 continue
@@ -1175,21 +1115,6 @@
             else:
                 end_search = True
 
-<<<<<<< HEAD
-        # Define the parameters of the new lines to be inserted in network.lines
-        new_line = pd.Series({"bus0": bus0,
-                              "bus1": bus1,
-                              "lines": lines_group},
-                             name= group)
-        new_lines = new_lines.append(new_line)
-        group = group + 1
-
-    new_lines["search"] = new_lines.apply(lambda x: "858" in x.lines, axis=1)
-
-    #Create the new lines as result of aggregating series lines
-    lines = network.lines[(network.lines.bus0.isin(buses_2.index)) |
-                              (network.lines.bus1.isin(buses_2.index))]
-=======
         # Define the parameters of the new lines to be inserted into
         # `network.lines`.
         new_lines.loc[group] = [bus0, bus1, lines_group]
@@ -1200,7 +1125,6 @@
         (network.lines.bus0.isin(buses_2.index))
         | (network.lines.bus1.isin(buses_2.index))
     ]
->>>>>>> 6aaf960c
 
     new_lines_df = pd.DataFrame(columns=lines.columns).rename_axis("Lines")
 
@@ -1213,21 +1137,6 @@
         l_new = agg_series_lines(lines_group, network)
         l_new["bus0"] = new_lines.at[l, "bus0"]
         l_new["bus1"] = new_lines.at[l, "bus1"]
-<<<<<<< HEAD
-        new_lines_df = new_lines_df.append([l_new])
-
-    # Delete all the dispensable buses
-    (
-        network.buses,
-        network.lines,
-        network.storage_units
-    ) = delete_buses(ac_buses, network)
-
-    # exclude from the new lines the ones connected to deleted buses
-    new_lines_df = new_lines_df[(~new_lines_df.bus0.isin(ac_buses.index)) &
-                                (~new_lines_df.bus1.isin(ac_buses.index))]
-    etrago.network.lines = etrago.network.lines.append(new_lines_df)
-=======
         l_new["geom"] = LineString(
             [
                 (
@@ -1257,7 +1166,6 @@
     ]
 
     etrago.network.lines = pd.concat([etrago.network.lines, new_lines_df])
->>>>>>> 6aaf960c
 
     return
 
@@ -2613,54 +2521,6 @@
         corresponding time step.
 
     """
-<<<<<<< HEAD
-    if "busmap" not in self.busmap.keys():
-        self.busmap["busmap"] = new_busmap
-        self.busmap["orig_network"] = pypsa.Network()
-        pypsa.io.import_components_from_dataframe(self.busmap["orig_network"],
-                                                  self.network.buses, "Bus")
-        pypsa.io.import_components_from_dataframe(self.busmap["orig_network"],
-                                                  self.network.lines, "Line")
-        pypsa.io.import_components_from_dataframe(self.busmap["orig_network"],
-                                                  self.network.links, "Link")
-
-    else:
-        self.busmap["busmap"] = pd.Series(self.busmap["busmap"]).map(new_busmap).to_dict()
-
-def modular_weight(network, busmap):
-    """
-    Calculate the modularity to evaluate the quality of a clustering process
-    Parameters
-    ----------
-    network : :class:`pypsa.Network
-        Overall container of PyPSA. This must be the original network (before
-        the clustering)
-    new_busmap : dictionary
-        busmap used to cluster the network.
-    Returns
-    -------
-    modularity. The higher the best quality of the clustering.
-    """
-
-    busmap = pd.Series(busmap)
-    ac_buses = network.buses[network.buses.carrier == "AC"]
-    busmap = busmap[busmap.index.isin(ac_buses.index.astype(str))]
-    busmap.index = busmap.index.astype(str)
-
-    network.buses = network.buses[network.buses.carrier == "AC"]
-    network.calculate_dependent_values()
-    lines = (network.lines.loc[:,['bus0', 'bus1']].assign(weight=network.lines.s_nom)).set_index(['bus0','bus1'])
-    
-    links = network.links[network.links.carrier == "DC"]
-    links = (links.loc[:,['bus0', 'bus1']].assign(weight=links.p_nom)).set_index(['bus0','bus1'])
-
-    G = nx.Graph()
-    G.add_nodes_from(network.buses.index)
-    G.add_edges_from((u,v,dict(weight=w)) for (u,v),w in lines.itertuples())
-    G.add_edges_from((u,v,dict(weight=w)) for (u,v),w in links.itertuples())
-
-    return nx.algorithms.community.quality.modularity(G, list(set(busmap[busmap==c].index) for c in busmap.unique()))
-=======
 
     if sector == "electricity":
         carrier_gen = [
@@ -2702,5 +2562,4 @@
         .sum()
     )
 
-    return loads_per_bus - renewable_dispatch
->>>>>>> 6aaf960c
+    return loads_per_bus - renewable_dispatch