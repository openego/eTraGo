# -*- coding: utf-8 -*-
# Copyright 2016-2018  Flensburg University of Applied Sciences,
# Europa-Universität Flensburg,
# Centre for Sustainable Energy Systems,
# DLR-Institute for Networked Energy Systems
#
# This program is free software; you can redistribute it and/or
# modify it under the terms of the GNU Affero General Public License as
# published by the Free Software Foundation; either version 3 of the
# License, or (at your option) any later version.
#
# This program is distributed in the hope that it will be useful,
# but WITHOUT ANY WARRANTY; without even the implied warranty of
# MERCHANTABILITY or FITNESS FOR A PARTICULAR PURPOSE.  See the
# GNU Affero General Public License for more details.
#
# You should have received a copy of the GNU Affero General Public License
# along with this program.  If not, see <http://www.gnu.org/licenses/>.

# File description
"""
Utilities.py includes a wide range of useful functions.
"""

import os
import time
from pyomo.environ import (Var, Constraint, PositiveReals, ConcreteModel)
import numpy as np
import pandas as pd
import pypsa
import json
import logging
import math
logger = logging.getLogger(__name__)


__copyright__ = ("Flensburg University of Applied Sciences, "
                 "Europa-Universität Flensburg, "
                 "Centre for Sustainable Energy Systems, "
                 "DLR-Institute for Networked Energy Systems")
__license__ = "GNU Affero General Public License Version 3 (AGPL-3.0)"
__author__ = "ulfmueller, s3pp, wolfbunke, mariusves, lukasol"


def readcfg(path):
    """ Reads the configuration file
    Parameters
    ----------
    path : str
        Filepath.
    Returns
    -------
    cfg : configparser.ConfigParser
        Used for configuration file parser language.
    """

    cfg = cp.ConfigParser()
    cfg.read(path)
    return cfg


def dbconnect(section, cfg):
    """ Uses db connection parameters to establish a connection.
    Parameters
    ----------
    section : str
        Section in configuration file.
    cfg : configparser.ConfigParser
        Used for configuration file parser language.
    Returs
    ------
    conn : sqlalchemy.engine.Engine
    """

    conn = create_engine(
        "postgresql+psycopg2://{user}:{password}@{host}:{port}/{db}".format(
            user=cfg.get(section, 'username'),
            password=cfg.get(section, 'password'),
            host=cfg.get(section, 'host'),
            port=cfg.get(section, 'port'),
            db=cfg.get(section, 'db')))
    return conn


def buses_of_vlvl(network, voltage_level):
    """ Get bus-ids of given voltage level(s).

    Parameters
    ----------
    network : :class:`pypsa.Network
        Overall container of PyPSA
    voltage_level: list

    Returns
    -------
    list
        List containing bus-ids.
    """

    mask = network.buses.v_nom.isin(voltage_level)
    df = network.buses[mask]

    return df.index


def buses_grid_linked(network, voltage_level):
    """ Get bus-ids of a given voltage level connected to the grid.

    Parameters
    ----------
    network : :class:`pypsa.Network
        Overall container of PyPSA
    voltage_level: list

    Returns
    -------
    list
        List containing bus-ids.
    """

    mask = ((network.buses.index.isin(network.lines.bus0) |
             (network.buses.index.isin(network.lines.bus1))) &
            (network.buses.v_nom.isin(voltage_level)))

    df = network.buses[mask]

    return df.index


def clip_foreign(network):
    """
    Delete all components and timelines located outside of Germany.
    Add transborder flows divided by country of origin as
    network.foreign_trade.

    Parameters
    ----------
    network : :class:`pypsa.Network
        Overall container of PyPSA

    Returns
    -------
    network : :class:`pypsa.Network
        Overall container of PyPSA
    """

    # get foreign buses by country
    poland = pd.Series(index=network.
                       buses[(network.buses['x'] > 17)].index,
                       data="Poland")
    czech = pd.Series(index=network.
                      buses[(network.buses['x'] < 17) &
                            (network.buses['x'] > 15.1)].index,
                      data="Czech")
    denmark = pd.Series(index=network.
                        buses[((network.buses['y'] < 60) &
                               (network.buses['y'] > 55.2)) |
                              ((network.buses['x'] > 11.95) &
                               (network.buses['x'] < 11.97) &
                               (network.buses['y'] > 54.5))].
                        index,
                        data="Denmark")
    sweden = pd.Series(index=network.buses[(network.buses['y'] > 60)].index,
                       data="Sweden")
    austria = pd.Series(index=network.
                        buses[(network.buses['y'] < 47.33) &
                              (network.buses['x'] > 9) |
                              ((network.buses['x'] > 9.65) &
                               (network.buses['x'] < 9.9) &
                               (network.buses['y'] < 47.5) &
                               (network.buses['y'] > 47.3)) |
                              ((network.buses['x'] > 12.14) &
                               (network.buses['x'] < 12.15) &
                               (network.buses['y'] > 47.57) &
                               (network.buses['y'] < 47.58)) |
                              (network.buses['y'] < 47.6) &
                              (network.buses['x'] > 14.1)].index,
                        data="Austria")
    switzerland = pd.Series(index=network.
                            buses[((network.buses['x'] > 8.1) &
                                   (network.buses['x'] < 8.3) &
                                   (network.buses['y'] < 46.8)) |
                                  ((network.buses['x'] > 7.82) &
                                   (network.buses['x'] < 7.88) &
                                   (network.buses['y'] > 47.54) &
                                   (network.buses['y'] < 47.57)) |
                                  ((network.buses['x'] > 10.91) &
                                   (network.buses['x'] < 10.92) &
                                   (network.buses['y'] > 49.91) &
                                   (network.buses['y'] < 49.92))].index,
                            data="Switzerland")
    netherlands = pd.Series(index=network.
                            buses[((network.buses['x'] < 6.96) &
                                   (network.buses['y'] < 53.15) &
                                   (network.buses['y'] > 53.1)) |
                                  ((network.buses['x'] < 5.4) &
                                   (network.buses['y'] > 52.1))].index,
                            data="Netherlands")
    luxembourg = pd.Series(index=network.
                           buses[((network.buses['x'] < 6.15) &
                                  (network.buses['y'] < 49.91) &
                                  (network.buses['y'] > 49.65))].index,
                           data="Luxembourg")
    france = pd.Series(index=network.
                       buses[(network.buses['x'] < 4.5) |
                             ((network.buses['x'] > 7.507) &
                              (network.buses['x'] < 7.508) &
                              (network.buses['y'] > 47.64) &
                              (network.buses['y'] < 47.65)) |
                             ((network.buses['x'] > 6.2) &
                              (network.buses['x'] < 6.3) &
                              (network.buses['y'] > 49.1) &
                              (network.buses['y'] < 49.2)) |
                             ((network.buses['x'] > 6.7) &
                              (network.buses['x'] < 6.76) &
                              (network.buses['y'] > 49.13) &
                              (network.buses['y'] < 49.16))].index,
                       data="France")
    foreign_buses = pd.Series()
    foreign_buses = foreign_buses.append([poland, czech, denmark, sweden,
                                          austria, switzerland,
                                          netherlands, luxembourg, france])

    network.buses = network.buses.drop(
        network.buses.loc[foreign_buses.index].index)

    # identify transborder lines (one bus foreign, one bus not) and the country
    # it is coming from
    transborder_lines = pd.DataFrame(index=network.lines[
        ((network.lines['bus0'].isin(network.buses.index) == False) &
         (network.lines['bus1'].isin(network.buses.index) == True)) |
        ((network.lines['bus0'].isin(network.buses.index) == True) &
         (network.lines['bus1'].isin(network.buses.index) == False))].index)
    transborder_lines['bus0'] = network.lines['bus0']
    transborder_lines['bus1'] = network.lines['bus1']
    transborder_lines['country'] = ""
    for i in range(0, len(transborder_lines)):
        if transborder_lines.iloc[i, 0] in foreign_buses.index:
            transborder_lines['country'][i] = foreign_buses[str(
                transborder_lines.iloc[i, 0])]
        else:
            transborder_lines['country'][i] = foreign_buses[str(
                transborder_lines.iloc[i, 1])]

    # identify amount of flows per line and group to get flow per country
    transborder_flows = network.lines_t.p0[transborder_lines.index]
    for i in transborder_flows.columns:
        if network.lines.loc[str(i)]['bus1'] in foreign_buses.index:
            transborder_flows.loc[:, str(
                i)] = transborder_flows.loc[:, str(i)]*-1

    network.foreign_trade = transborder_flows.\
        groupby(transborder_lines['country'], axis=1).sum()

    # drop foreign components
    network.lines = network.lines.drop(network.lines[
        (network.lines['bus0'].isin(network.buses.index) == False) |
        (network.lines['bus1'].isin(network.buses.index) == False)].index)

    network.links = network.links.drop(network.links[
        (network.links['bus0'].isin(network.buses.index) == False) |
        (network.links['bus1'].isin(network.buses.index) == False)].index)

    network.transformers = network.transformers.drop(network.transformers[
        (network.transformers['bus0'].isin(network.buses.index) == False) |
        (network.transformers['bus1'].isin(network.
                                           buses.index) == False)].index)
    network.generators = network.generators.drop(network.generators[
        (network.generators['bus'].isin(network.buses.index) == False)].index)
    network.loads = network.loads.drop(network.loads[
        (network.loads['bus'].isin(network.buses.index) == False)].index)
    network.storage_units = network.storage_units.drop(network.storage_units[
        (network.storage_units['bus'].isin(network.
                                           buses.index) == False)].index)

    components = ['loads', 'generators', 'lines', 'buses', 'transformers',
                  'links']
    for g in components:  # loads_t
        h = g + '_t'
        nw = getattr(network, h)  # network.loads_t
        for i in nw.keys():  # network.loads_t.p
            cols = [j for j in getattr(
                nw, i).columns if j not in getattr(network, g).index]
            for k in cols:
                del getattr(nw, i)[k]

    return network


def set_q_foreign_loads(network, cos_phi=1):
    # get foreign buses by country
    poland = pd.Series(index=network.
                       buses[(network.buses['x'] > 17)].index,
                       data="Poland")
    czech = pd.Series(index=network.
                      buses[(network.buses['x'] < 17) &
                            (network.buses['x'] > 15.1)].index,
                      data="Czech")
    denmark = pd.Series(index=network.
                        buses[((network.buses['y'] < 60) &
                               (network.buses['y'] > 55.2)) |
                              ((network.buses['x'] > 11.95) &
                               (network.buses['x'] < 11.97) &
                               (network.buses['y'] > 54.5))].
                        index,
                        data="Denmark")
    sweden = pd.Series(index=network.buses[(network.buses['y'] > 60)].index,
                       data="Sweden")
    austria = pd.Series(index=network.
                        buses[(network.buses['y'] < 47.33) &
                              (network.buses['x'] > 9) |
                              ((network.buses['x'] > 9.65) &
                               (network.buses['x'] < 9.9) &
                               (network.buses['y'] < 47.5) &
                               (network.buses['y'] > 47.3)) |
                              ((network.buses['x'] > 12.14) &
                               (network.buses['x'] < 12.15) &
                               (network.buses['y'] > 47.57) &
                               (network.buses['y'] < 47.58)) |
                              (network.buses['y'] < 47.6) &
                              (network.buses['x'] > 14.1)].index,
                        data="Austria")
    switzerland = pd.Series(index=network.
                            buses[((network.buses['x'] > 8.1) &
                                   (network.buses['x'] < 8.3) &
                                   (network.buses['y'] < 46.8)) |
                                  ((network.buses['x'] > 7.82) &
                                   (network.buses['x'] < 7.88) &
                                   (network.buses['y'] > 47.54) &
                                   (network.buses['y'] < 47.57)) |
                                  ((network.buses['x'] > 10.91) &
                                   (network.buses['x'] < 10.92) &
                                   (network.buses['y'] > 49.91) &
                                   (network.buses['y'] < 49.92))].index,
                            data="Switzerland")
    netherlands = pd.Series(index=network.
                            buses[((network.buses['x'] < 6.96) &
                                   (network.buses['y'] < 53.15) &
                                   (network.buses['y'] > 53.1)) |
                                  ((network.buses['x'] < 5.4) &
                                   (network.buses['y'] > 52.1))].index,
                            data="Netherlands")
    luxembourg = pd.Series(index=network.
                           buses[((network.buses['x'] < 6.15) &
                                  (network.buses['y'] < 49.91) &
                                  (network.buses['y'] > 49.65))].index,
                           data="Luxembourg")
    france = pd.Series(index=network.
                       buses[(network.buses['x'] < 4.5) |
                             ((network.buses['x'] > 7.507) &
                              (network.buses['x'] < 7.508) &
                              (network.buses['y'] > 47.64) &
                              (network.buses['y'] < 47.65)) |
                             ((network.buses['x'] > 6.2) &
                              (network.buses['x'] < 6.3) &
                              (network.buses['y'] > 49.1) &
                              (network.buses['y'] < 49.2)) |
                             ((network.buses['x'] > 6.7) &
                              (network.buses['x'] < 6.76) &
                              (network.buses['y'] > 49.13) &
                              (network.buses['y'] < 49.16))].index,
                       data="France")
    foreign_buses = pd.Series()
    foreign_buses = foreign_buses.append([poland, czech, denmark, sweden,
                                          austria, switzerland,
                                          netherlands, luxembourg, france])

    network.loads_t['q_set'][network.loads.index[
        network.loads.bus.astype(str).isin(foreign_buses.index)]] = \
        network.loads_t['p_set'][network.loads.index[
            network.loads.bus.astype(str).isin(
                foreign_buses.index)]] * math.tan(math.acos(cos_phi))

    return network


def connected_grid_lines(network, busids):
    """ Get grid lines connected to given buses.

    Parameters
    ----------
    network : :class:`pypsa.Network
        Overall container of PyPSA
    busids  : list
        List containing bus-ids.

    Returns
    -------
    :class:`pandas.DataFrame
        PyPSA lines.
    """

    mask = network.lines.bus1.isin(busids) |\
        network.lines.bus0.isin(busids)

    return network.lines[mask]


def connected_transformer(network, busids):
    """ Get transformer connected to given buses.

    Parameters
    ----------
    network : :class:`pypsa.Network
        Overall container of PyPSA
    busids  : list
        List containing bus-ids.

    Returns
    -------
    :class:`pandas.DataFrame
        PyPSA transformer.
    """

    mask = (network.transformers.bus0.isin(busids))

    return network.transformers[mask]


def load_shedding(network, **kwargs):
    """ Implement load shedding in existing network to identify
    feasibility problems
    ----------
    network : :class:`pypsa.Network
        Overall container of PyPSA
    marginal_cost : int
        Marginal costs for load shedding
    p_nom : int
        Installed capacity of load shedding generator
    Returns
    -------

    """

    marginal_cost_def = 10000  # network.generators.marginal_cost.max()*2
    p_nom_def = network.loads_t.p_set.max().max()

    marginal_cost = kwargs.get('marginal_cost', marginal_cost_def)
    p_nom = kwargs.get('p_nom', p_nom_def)

    network.add("Carrier", "load")
    start = network.generators.index.to_series().str.rsplit(
        ' ').str[0].astype(int).sort_values().max() + 1
    index = list(range(start, start + len(network.buses.index)))
    network.import_components_from_dataframe(
        pd.DataFrame(
            dict(marginal_cost=marginal_cost,
                 p_nom=p_nom,
                 carrier='load shedding',
                 bus=network.buses.index),
            index=index),
        "Generator"
    )
    return


def data_manipulation_sh(network):
    from shapely.geometry import Point, LineString, MultiLineString
    from geoalchemy2.shape import from_shape, to_shape

    # add connection from Luebeck to Siems
    new_bus = str(network.buses.index.astype(np.int64).max() + 1)
    new_trafo = str(network.transformers.index.astype(np.int64).max() + 1)
    new_line = str(network.lines.index.astype(np.int64).max() + 1)
    network.add("Bus", new_bus, carrier='AC',
                v_nom=220, x=10.760835, y=53.909745)
    network.add("Transformer", new_trafo, bus0="25536",
                bus1=new_bus, x=1.29960, tap_ratio=1, s_nom=1600)
    network.add("Line", new_line, bus0="26387",
                bus1=new_bus, x=0.0001, s_nom=1600)
    network.lines.loc[new_line, 'cables'] = 3.0

    # bus geom
    point_bus1 = Point(10.760835, 53.909745)
    network.buses.set_value(new_bus, 'geom', from_shape(point_bus1, 4326))

    # line geom/topo
    network.lines.set_value(new_line, 'geom', from_shape(MultiLineString(
        [LineString([to_shape(network.
                              buses.geom['26387']), point_bus1])]), 4326))
    network.lines.set_value(new_line, 'topo', from_shape(LineString(
        [to_shape(network.buses.geom['26387']), point_bus1]), 4326))

    # trafo geom/topo
    network.transformers.set_value(new_trafo,
                                   'geom', from_shape(MultiLineString(
                                       [LineString(
                                           [to_shape(network
                                                     .buses.geom['25536']),
                                            point_bus1])]), 4326))
    network.transformers.set_value(new_trafo, 'topo', from_shape(
        LineString([to_shape(network.buses.geom['25536']), point_bus1]), 4326))

    return


def _enumerate_row(row):
    row['name'] = row.name
    return row


<<<<<<< HEAD
def results_to_csv(network, args):
=======
def results_to_csv(network, args, pf_solution=None):
>>>>>>> 8932c1bc
    """
    """

    path = args['results']

    if path == False:
        return None

    if not os.path.exists(path):
        os.makedirs(path, exist_ok=True)

    network.export_to_csv_folder(path)
    data = pd.read_csv(os.path.join(path, 'network.csv'))
    data['time'] = network.results['Solver'].Time
    data = data.apply(_enumerate_row, axis=1)
    data.to_csv(os.path.join(path, 'network.csv'), index=False)

    with open(os.path.join(path, 'args.json'), 'w') as fp:
        json.dump(args, fp)

    if not isinstance(pf_solution, type(None)):
        pf_solution.to_csv(os.path.join(path, 'pf_solution.csv'), index=True)

    if hasattr(network, 'Z'):
        file = [i for i in os.listdir(
            path.strip('0123456789')) if i == 'Z.csv']
        if file:
            print('Z already calculated')
        else:
            network.Z.to_csv(path.strip('0123456789') + '/Z.csv', index=False)

    return


def parallelisation(network, start_snapshot, end_snapshot, group_size,
                    solver_name, solver_options, extra_functionality=None):

    print("Performing linear OPF, {} snapshot(s) at a time:".
          format(group_size))
    t = time.time()

    for i in range(int((end_snapshot - start_snapshot + 1) / group_size)):
        if i > 0:
            network.storage_units.state_of_charge_initial = network.\
                storage_units_t.state_of_charge.loc[
                    network.snapshots[group_size * i - 1]]
        network.lopf(network.snapshots[
                     group_size * i:group_size * i + group_size],
                     solver_name=solver_name,
                     solver_options=solver_options,
                     extra_functionality=extra_functionality)
        network.lines.s_nom = network.lines.s_nom_opt

    print(time.time() - t / 60)
    return


def pf_post_lopf(network, **kwargs):

    network_pf = network

    # Update x of extended lines and transformers
    if network_pf.lines.s_nom_extendable.any() or \
            network_pf.transformers.s_nom_extendable.any():

        network_pf.lines.x[network.lines.s_nom_extendable] = \
            network_pf.lines.x * network.lines.s_nom /\
            network_pf.lines.s_nom_opt

        network_pf.lines.r[network.lines.s_nom_extendable] = \
            network_pf.lines.r * network.lines.s_nom /\
            network_pf.lines.s_nom_opt

        network_pf.lines.b[network.lines.s_nom_extendable] = \
            network_pf.lines.b * network.lines.s_nom_opt /\
            network_pf.lines.s_nom

        network_pf.lines.g[network.lines.s_nom_extendable] = \
            network_pf.lines.g * network.lines.s_nom_opt /\
            network_pf.lines.s_nom

        network_pf.transformers.x[network.transformers.s_nom_extendable] = \
            network_pf.transformers.x * network.transformers.s_nom / \
            network_pf.transformers.s_nom_opt

        network_pf.lines.s_nom_extendable = False
        network_pf.transformers.s_nom_extendable = False
        network_pf.lines.s_nom = network.lines.s_nom_opt
        network_pf.transformers.s_nom = network.transformers.s_nom_opt

        network_pf.lopf(solver_name='gurobi')

    # For the PF, set the P to the optimised P
    network_pf.generators_t.p_set = network_pf.generators_t.p_set.reindex(
        columns=network_pf.generators.index)
    network_pf.generators_t.p_set = network_pf.generators_t.p

    network_pf.storage_units_t.p_set = network_pf.storage_units_t.p_set\
        .reindex(columns=network_pf.storage_units.index)
    network_pf.storage_units_t.p_set = network_pf.storage_units_t.p

    network_pf.links_t.p_set = network_pf.links_t.p_set.reindex(
        columns=network_pf.links.index)
    network_pf.links_t.p_set = network_pf.links_t.p0

    old_slack = network.generators.index[network.
                                         generators.control == 'Slack'][0]
    old_gens = network.generators
    gens_summed = network.generators_t.p.sum()
    old_gens['p_summed'] = gens_summed
    max_gen_buses_index = old_gens.groupby(['bus']).agg(
        {'p_summed': np.sum}).p_summed.sort_values().index

    for bus_iter in range(1, len(max_gen_buses_index) - 1):
        if old_gens[(network.
                     generators['bus'] == max_gen_buses_index[-bus_iter]) &
                    (network.generators['control'] == 'PV')].empty:
            continue
        else:
            new_slack_bus = max_gen_buses_index[-bus_iter]
            break

    network.generators = network.generators.drop('p_summed', 1)
    new_slack_gen = network.generators.\
        p_nom[(network.generators['bus'] == new_slack_bus) & (
            network.generators['control'] == 'PV')].sort_values().index[-1]

    # check if old slack was PV or PQ control:
    if network.generators.p_nom[old_slack] > 50 and network.generators.\
            carrier[old_slack] in ('solar', 'wind'):
        old_control = 'PQ'
    elif network.generators.p_nom[old_slack] > 50 and network.generators.\
            carrier[old_slack] not in ('solar', 'wind'):
        old_control = 'PV'
    elif network.generators.p_nom[old_slack] < 50:
        old_control = 'PQ'

    network.generators = network.generators.set_value(
        old_slack, 'control', old_control)
    network.generators = network.generators.set_value(
        new_slack_gen, 'control', 'Slack')

    # execute non-linear pf
    pf_solution = network_pf.pf(network.snapshots, use_seed=True)

    pf_solve = pd.DataFrame(index=pf_solution['converged'].index)
    pf_solve['converged'] = pf_solution['converged'].values
    pf_solve['error'] = pf_solution['error'].values
    pf_solve['n_iter'] = pf_solution['n_iter'].values

    if not pf_solve[~pf_solve.converged].count().max() == 0:
        logger.warning("PF of %d snapshots not converged.",
                       pf_solve[~pf_solve.converged].count().max())

    return pf_solve


def distribute_q(network, allocation='p_nom'):

    if allocation == 'p':
        p_sum = network.generators_t['p'].\
            groupby(network.generators.bus, axis=1).sum().\
            add(network.storage_units_t['p'].abs().groupby(
                network.storage_units.bus, axis=1).sum(), fill_value=0)
        q_sum = network.generators_t['q'].\
            groupby(network.generators.bus, axis=1).sum()

        q_distributed = network.generators_t.p / \
            p_sum[network.generators.bus.sort_index()].values * \
            q_sum[network.generators.bus.sort_index()].values

        q_storages = network.storage_units_t.p / \
            p_sum[network.storage_units.bus.sort_index()].values *\
            q_sum[network.storage_units.bus.sort_index()].values

    if allocation == 'p_nom':
        
        q_bus = network.generators_t['q'].\
            groupby(network.generators.bus, axis=1).sum().add(
                network.storage_units_t.q.groupby(
                network.storage_units.bus, axis = 1).sum(), fill_value=0)

        p_nom_dist = network.generators.p_nom_opt.sort_index()
        p_nom_dist[p_nom_dist.index.isin(network.generators.index
                                         [network.generators.carrier ==
                                          'load shedding'])] = 0

        q_distributed = q_bus[
            network.generators.bus].multiply(p_nom_dist.values) /\
            (network.generators.p_nom_opt[network.generators.carrier !=
                                          'load shedding'].groupby(
                network.generators.bus).sum().add(
                network.storage_units.p_nom_opt.groupby
                (network.storage_units.bus).sum(), fill_value=0))[
            network.generators.bus.sort_index()].values

        q_distributed.columns = network.generators.index

        q_storages = q_bus[network.storage_units.bus]\
            .multiply(network.storage_units.p_nom_opt.values) / \
            ((network.generators.p_nom_opt[network.generators.carrier !=
                                          'load shedding'].groupby(
                network.generators.bus).sum().add(
                network.storage_units.p_nom_opt.
                groupby(network.storage_units.bus).sum(), fill_value=0))[
            network.storage_units.bus].values)

        q_storages.columns = network.storage_units.index

    q_distributed[q_distributed.isnull()] = 0
    q_distributed[q_distributed.abs() == np.inf] = 0
    q_storages[q_storages.isnull()] = 0
    q_storages[q_storages.abs() == np.inf] = 0
    network.generators_t.q = q_distributed
    network.storage_units_t.q = q_storages

    return network


def calc_line_losses(network):
    """ Calculate losses per line with PF result data
    ----------
    network : :class:`pypsa.Network
        Overall container of PyPSA
    s0 : series
        apparent power of line
    i0 : series
        current of line
    -------

    """

    # Line losses
    # calculate apparent power S = sqrt(p² + q²) [in MW]
    s0_lines = ((network.lines_t.p0**2 + network.lines_t.q0**2).
                apply(np.sqrt))
    # calculate current I = S / U [in A]
    i0_lines = np.multiply(s0_lines, 1000000) / \
        np.multiply(network.lines.v_nom, 1000)
    # calculate losses per line and timestep network.\
    # lines_t.line_losses = I² * R [in MW]
    network.lines_t.losses = np.divide(i0_lines**2 * network.lines.r, 1000000)
    # calculate total losses per line [in MW]
    network.lines = network.lines.assign(
        losses=np.sum(network.lines_t.losses).values)

    # Transformer losses
    # https://books.google.de/books?id=0glcCgAAQBAJ&pg=PA151&lpg=PA151&dq=
    # wirkungsgrad+transformator+1000+mva&source=bl&ots=a6TKhNfwrJ&sig=
    # r2HCpHczRRqdgzX_JDdlJo4hj-k&hl=de&sa=X&ved=
    # 0ahUKEwib5JTFs6fWAhVJY1AKHa1cAeAQ6AEIXjAI#v=onepage&q=
    # wirkungsgrad%20transformator%201000%20mva&f=false
    # Crastan, Elektrische Energieversorgung, p.151
    # trafo 1000 MVA: 99.8 %
    network.transformers = network.transformers.assign(
        losses=np.multiply(network.transformers.s_nom, (1 - 0.998)).values)

    # calculate total losses (possibly enhance with adding these values
    # to network container)
    losses_total = sum(network.lines.losses) + sum(network.transformers.losses)
    print("Total lines losses for all snapshots [MW]:", round(losses_total, 2))
    losses_costs = losses_total * np.average(network.buses_t.marginal_price)
    print("Total costs for these losses [EUR]:", round(losses_costs, 2))

    return


def loading_minimization(network, snapshots):

    network.model.number1 = Var(
    network.model.passive_branch_p_index, within=PositiveReals)

    def cRule(model, c, l, t):
        return (model.number1[c, l, t] - model.number2[c, l, t] == model.
                passive_branch_p[c, l, t])

    network.model.cRule = Constraint(
        network.model.passive_branch_p_index, rule=cRule)

    network.model.objective.expr += 0.00001 * \
        sum(network.model.number1[i] + network.model.number2[i]
            for i in network.model.passive_branch_p_index)


def group_parallel_lines(network):

    # ordering of buses: (not sure if still necessary, remaining from SQL code)
    old_lines = network.lines

    for line in old_lines.index:
        bus0_new = str(old_lines.loc[line, ['bus0', 'bus1']].astype(int).min())
        bus1_new = str(old_lines.loc[line, ['bus0', 'bus1']].astype(int).max())
        old_lines.set_value(line, 'bus0', bus0_new)
        old_lines.set_value(line, 'bus1', bus1_new)

    # saving the old index
    for line in old_lines:
        old_lines['old_index'] = network.lines.index

    grouped = old_lines.groupby(['bus0', 'bus1'])

    # calculating electrical properties for parallel lines
    grouped_agg = grouped.\
        agg({'b': np.sum,
             'b_pu': np.sum,
             'cables': np.sum,
             'capital_cost': np.min,
             'frequency': np.mean,
             'g': np.sum,
             'g_pu': np.sum,
             'geom': lambda x: x[0],
             'length': lambda x: x.min(),
             'num_parallel': np.sum,
             'r': lambda x: np.reciprocal(np.sum(np.reciprocal(x))),
             'r_pu': lambda x: np.reciprocal(np.sum(np.reciprocal(x))),
             's_nom': np.sum,
             's_nom_extendable': lambda x: x.min(),
             's_nom_max': np.sum,
             's_nom_min': np.sum,
             's_nom_opt': np.sum,
             'scn_name': lambda x: x.min(),
             'sub_network': lambda x: x.min(),
             'terrain_factor': lambda x: x.min(),
             'topo': lambda x: x[0],
             'type': lambda x: x.min(),
             'v_ang_max': lambda x: x.min(),
             'v_ang_min': lambda x: x.min(),
             'x': lambda x: np.reciprocal(np.sum(np.reciprocal(x))),
             'x_pu': lambda x: np.reciprocal(np.sum(np.reciprocal(x))),
             'old_index': np.min})

    for i in range(0, len(grouped_agg.index)):
        grouped_agg.set_value(
            grouped_agg.index[i], 'bus0', grouped_agg.index[i][0])
        grouped_agg.set_value(
            grouped_agg.index[i], 'bus1', grouped_agg.index[i][1])

    new_lines = grouped_agg.set_index(grouped_agg.old_index)
    new_lines = new_lines.drop('old_index', 1)
    network.lines = new_lines

    return


def set_line_costs(network, cost110=230, cost220=290, cost380=85):
    """ Set capital costs for extendable lines in respect to PyPSA [€/MVA]
    ----------
    network : :class:`pypsa.Network
        Overall container of PyPSA
    cost110 : capital costs per km for 110kV lines and cables
                default: 230€/MVA/km, source: costs for extra circuit in
                dena Verteilnetzstudie, p. 146)
    cost220 : capital costs per km for 220kV lines and cables
                default: 280€/MVA/km, source: costs for extra circuit in
                NEP 2025, capactity from most used 220 kV lines in model
    cost380 : capital costs per km for 380kV lines and cables
                default: 85€/MVA/km, source: costs for extra circuit in
                NEP 2025, capactity from most used 380 kV lines in NEP
    -------

    """
    network.lines["v_nom"] = network.lines.bus0.map(network.buses.v_nom)

    network.lines.loc[(network.lines.v_nom == 110) & network.lines.
                      s_nom_extendable,
                      'capital_cost'] = cost110 * network.lines.length
    network.lines.loc[(network.lines.v_nom == 220) & network.lines.
                      s_nom_extendable,
                      'capital_cost'] = cost220 * network.lines.length
    network.lines.loc[(network.lines.v_nom == 380 & network.lines.
                      s_nom_extendable),
                      'capital_cost'] = cost380 * network.lines.length

    return network


def set_trafo_costs(network, cost110_220=7500, cost110_380=17333,
                    cost220_380=14166):
    """ Set capital costs for extendable transformers in respect
    to PyPSA [€/MVA]
    ----------
    network : :class:`pypsa.Network
        Overall container of PyPSA
    cost110_220 : capital costs for 110/220kV transformer
                    default: 7500€/MVA, source: costs for extra trafo in
                    dena Verteilnetzstudie, p. 146; S of trafo used in osmTGmod
    cost110_380 : capital costs for 110/380kV transformer
                default: 17333€/MVA, source: NEP 2025
    cost220_380 : capital costs for 220/380kV transformer
                default: 14166€/MVA, source: NEP 2025

    """
    network.transformers["v_nom0"] = network.transformers.bus0.map(
        network.buses.v_nom)
    network.transformers["v_nom1"] = network.transformers.bus1.map(
        network.buses.v_nom)

    network.transformers.loc[(network.transformers.v_nom0 == 110) & (
        network.transformers.v_nom1 == 220) & network.transformers.
        s_nom_extendable, 'capital_cost'] = cost110_220
    network.transformers.loc[(network.transformers.v_nom0 == 110) & (
        network.transformers.v_nom1 == 380) & network.transformers.
        s_nom_extendable, 'capital_cost'] = cost110_380
    network.transformers.loc[(network.transformers.v_nom0 == 220) & (
        network.transformers.v_nom1 == 380) & network.transformers.
        s_nom_extendable, 'capital_cost'] = cost220_380

    return network


def add_missing_components(network):
    # Munich
    '''
     add missing transformer at Heizkraftwerk Nord in Munich:
     https://www.swm.de/privatkunden/unternehmen/energieerzeugung/heizkraftwerke.html?utm_medium=301
@@ -329,27 +334,28 @@
     to bus 25096:
     25369 (86)
     28232 (24)
     25353 to 25356 (79)
     to bus 23822: (110kV bus  of 380/110-kV-transformer)
     25355 (90)
     28212 (98)

     25357 to 665 (85)
     25354 to 27414 (30)
     27414 to 28212 (33)
     25354 to 28294 (32/63)
     28335 to 28294 (64)
     28335 to 28139 (28)
     Overhead lines:
     16573 to 24182 (part of 4)
     '''
    """
     Installierte Leistung der Umspannungsebene Höchst- zu Hochspannung
     (380 kV / 110 kV): 2.750.000 kVA
     https://www.swm-infrastruktur.de/strom/netzstrukturdaten/strukturmerkmale.html
    """
    new_trafo = str(network.transformers.index.astype(int).max() + 1)

    network.add("Transformer", new_trafo, bus0="23648", bus1="16573",
                x=0.135 / (2750 / 2),
                r=0.0, tap_ratio=1, s_nom=2750 / 2)

    def add_110kv_line(bus0, bus1, overhead=False):
        new_line = str(network.lines.index.astype(int).max() + 1)
        if not overhead:
            network.add("Line", new_line, bus0=bus0, bus1=bus1, s_nom=280)
        else:
            network.add("Line", new_line, bus0=bus0, bus1=bus1, s_nom=260)
        network.lines.loc[new_line, "scn_name"] = "Status Quo"
        network.lines.loc[new_line, "v_nom"] = 110
        network.lines.loc[new_line, "version"] = "added_manually"
        network.lines.loc[new_line, "frequency"] = 50
        network.lines.loc[new_line, "cables"] = 3.0
        network.lines.loc[new_line, "length"] = (
            pypsa.geo.haversine(network.buses.loc[bus0, ["x", "y"]],
                                network.buses.loc[bus1, ["x", "y"]])
            [0][0] * 1.2)
        if not overhead:
            network.lines.loc[new_line, "r"] = (network.lines.
                                                loc[new_line, "length"] *
                                                0.0177)
            network.lines.loc[new_line, "g"] = 0
            # or: (network.lines.loc[new_line, "length"]*78e-9)
            network.lines.loc[new_line, "x"] = (network.lines.
                                                loc[new_line, "length"] *
                                                0.3e-3)
            network.lines.loc[new_line, "b"] = (network.lines.
                                                loc[new_line, "length"] *
                                                250e-9)

        elif overhead:
            network.lines.loc[new_line, "r"] = (network.lines.
                                                loc[new_line, "length"] *
                                                0.05475)
            network.lines.loc[new_line, "g"] = 0
            # or: (network.lines.loc[new_line, "length"]*40e-9)
            network.lines.loc[new_line, "x"] = (network.lines.
                                                loc[new_line, "length"] *
                                                1.2e-3)
            network.lines.loc[new_line, "b"] = (network.lines.
                                                loc[new_line, "length"] *
                                                9.5e-9)

    add_110kv_line("16573", "28353")
    add_110kv_line("16573", "28092")
    add_110kv_line("25096", "25369")
    add_110kv_line("25096", "28232")
    add_110kv_line("25353", "25356")
    add_110kv_line("23822", "25355")
    add_110kv_line("23822", "28212")
    add_110kv_line("25357", "665")
    add_110kv_line("25354", "27414")
    add_110kv_line("27414", "28212")
    add_110kv_line("25354", "28294")
    add_110kv_line("28335", "28294")
    add_110kv_line("28335", "28139")
    add_110kv_line("16573", "24182", overhead=True)

    # Stuttgart
    """
         Stuttgart:
         Missing transformer, because 110-kV-bus is situated outside
         Heizkraftwerk Heilbronn:
    """
    # new_trafo = str(network.transformers.index.astype(int).max()1)
    network.add("Transformer", '99999', bus0="25766", bus1="18967",
                x=0.135 / 300, r=0.0, tap_ratio=1, s_nom=300)
    """
    According to:
    https://assets.ctfassets.net/xytfb1vrn7of/NZO8x4rKesAcYGGcG4SQg/b780d6a3ca4c2600ab51a30b70950bb1/netzschemaplan-110-kv.pdf
    the following lines are missing:
    """
    add_110kv_line("18967", "22449", overhead=True)  # visible in OSM & DSO map
    add_110kv_line("21165", "24068", overhead=True)  # visible in OSM & DSO map
    add_110kv_line("23782", "24089", overhead=True)
    # visible in DSO map & OSM till 1 km from bus1
    """
    Umspannwerk Möhringen (bus 23697)
    https://de.wikipedia.org/wiki/Umspannwerk_M%C3%B6hringen
    there should be two connections:
    to Sindelfingen (2*110kV)
    to Wendingen (former 220kV, now 2*110kV)
    the line to Sindelfingen is connected, but the connection of Sindelfingen
    itself to 380kV is missing:
    """
    add_110kv_line("19962", "27671", overhead=True)  # visible in OSM & DSO map
    add_110kv_line("19962", "27671", overhead=True)
    """
    line to Wendingen is missing, probably because it ends shortly before the
    way of the substation and is connected via cables:
    """
    add_110kv_line("23697", "24090", overhead=True)  # visible in OSM & DSO map
    add_110kv_line("23697", "24090", overhead=True)

    # Lehrte
    """
    Lehrte: 220kV Bus located outsinde way of Betriebszentrtum Lehrte and
    therefore not connected:
    """

    def add_220kv_line(bus0, bus1, overhead=False):
        new_line = str(network.lines.index.astype(int).max() + 1)
        if not overhead:
            network.add("Line", new_line, bus0=bus0, bus1=bus1, s_nom=550)
        else:
            network.add("Line", new_line, bus0=bus0, bus1=bus1, s_nom=520)
        network.lines.loc[new_line, "scn_name"] = "Status Quo"
        network.lines.loc[new_line, "v_nom"] = 220
        network.lines.loc[new_line, "version"] = "added_manually"
        network.lines.loc[new_line, "frequency"] = 50
        network.lines.loc[new_line, "cables"] = 3.0
        network.lines.loc[new_line, "length"] = (
            pypsa.geo.haversine(network.buses.loc[bus0, ["x", "y"]],
                                network.buses.loc[bus1, ["x", "y"]])[0][0] *
            1.2)
        if not overhead:
            network.lines.loc[new_line, "r"] = (network.lines.
                                                loc[new_line, "length"] *
                                                0.0176)
            network.lines.loc[new_line, "g"] = 0
            # or: (network.lines.loc[new_line, "length"]*67e-9)
            network.lines.loc[new_line, "x"] = (network.lines.
                                                loc[new_line, "length"] *
                                                0.3e-3)
            network.lines.loc[new_line, "b"] = (network.lines.
                                                loc[new_line, "length"] *
                                                210e-9)

        elif overhead:
            network.lines.loc[new_line, "r"] = (network.lines.
                                                loc[new_line, "length"] *
                                                0.05475)
            network.lines.loc[new_line, "g"] = 0
            # or: (network.lines.loc[new_line, "length"]*30e-9)
            network.lines.loc[new_line, "x"] = (network.lines.
                                                loc[new_line, "length"] * 1e-3)
            network.lines.loc[new_line, "b"] = (network.lines.
                                                loc[new_line, "length"] * 11e-9
                                                )

    add_220kv_line("266", "24633", overhead=True)
    return network


def convert_capital_costs(network, start_snapshot, end_snapshot, p=0.05, T=40):
    """ Convert capital_costs to fit to pypsa and caluculated time
    ----------
    network : :class:`pypsa.Network
        Overall container of PyPSA
    p : interest rate, default 0.05
    T : number of periods, default 40 years (source: StromNEV Anlage 1)
    -------

    """
    # Add costs for converter
    network.links.capital_cost = network.links.capital_cost + 400000

    # Calculate present value of an annuity (PVA)
    PVA = (1 / p) - (1 / (p * (1 + p) ** T))

    #
    network.lines.loc[network.lines.s_nom_extendable == True,
                      'capital_cost'] = (network.lines.capital_cost /
                                         (PVA * (8760 / (end_snapshot -
                                                         start_snapshot + 1))))
    network.links.loc[network.links.p_nom_extendable == True,
                      'capital_cost'] = network.\
        links.capital_cost / (PVA * (8760 // (end_snapshot -
                                              start_snapshot + 1)))
    network.transformers.loc[network.transformers.s_nom_extendable == True,
                             'capital_cost'] = network.\
        transformers.capital_cost / \
        (PVA * (8760 // (end_snapshot - start_snapshot + 1)))
    network.storage_units.loc[network.storage_units.
                              p_nom_extendable == True,
                              'capital_cost'] = network.\
        storage_units.capital_cost / (8760 // (end_snapshot -
                                               start_snapshot + 1))

    return network


def find_snapshots(network, carrier, maximum = True, minimum = True, n = 3):
    
    if carrier == 'residual load':
        power_plants = network.generators[network.generators.carrier.
                                    isin(['solar', 'wind', 'wind_onshore'])]
        power_plants_t = network.generators.p_nom[power_plants.index] * \
                        network.generators_t.p_max_pu[power_plants.index]
        load = network.loads_t.p_set.sum(axis=1)
        all_renew = power_plants_t.sum(axis=1)
        all_carrier = load - all_renew

    if carrier in ('solar', 'wind', 'wind_onshore', 'wind_offshore', 'run_of_river'):
        power_plants = network.generators[network.generators.carrier
                                          == carrier]

        power_plants_t = network.generators.p_nom[power_plants.index] * \
                        network.generators_t.p_max_pu[power_plants.index]
        all_carrier = power_plants_t.sum(axis=1)

    if maximum and not minimum:
       times = all_carrier.sort_values().head(n=n)

    if minimum and not maximum:
       times = all_carrier.sort_values().tail(n=n)

    if maximum and minimum:
        times = all_carrier.sort_values().head(n=n)
        times = times.append(all_carrier.sort_values().tail(n=n))

    calc_snapshots = all_carrier.index[all_carrier.index.isin(times.index)]

    return calc_snapshots<|MERGE_RESOLUTION|>--- conflicted
+++ resolved
@@ -40,46 +40,6 @@
                  "DLR-Institute for Networked Energy Systems")
 __license__ = "GNU Affero General Public License Version 3 (AGPL-3.0)"
 __author__ = "ulfmueller, s3pp, wolfbunke, mariusves, lukasol"
-
-
-def readcfg(path):
-    """ Reads the configuration file
-    Parameters
-    ----------
-    path : str
-        Filepath.
-    Returns
-    -------
-    cfg : configparser.ConfigParser
-        Used for configuration file parser language.
-    """
-
-    cfg = cp.ConfigParser()
-    cfg.read(path)
-    return cfg
-
-
-def dbconnect(section, cfg):
-    """ Uses db connection parameters to establish a connection.
-    Parameters
-    ----------
-    section : str
-        Section in configuration file.
-    cfg : configparser.ConfigParser
-        Used for configuration file parser language.
-    Returs
-    ------
-    conn : sqlalchemy.engine.Engine
-    """
-
-    conn = create_engine(
-        "postgresql+psycopg2://{user}:{password}@{host}:{port}/{db}".format(
-            user=cfg.get(section, 'username'),
-            password=cfg.get(section, 'password'),
-            host=cfg.get(section, 'host'),
-            port=cfg.get(section, 'port'),
-            db=cfg.get(section, 'db')))
-    return conn
 
 
 def buses_of_vlvl(network, voltage_level):
@@ -499,11 +459,7 @@
     return row
 
 
-<<<<<<< HEAD
-def results_to_csv(network, args):
-=======
 def results_to_csv(network, args, pf_solution=None):
->>>>>>> 8932c1bc
     """
     """
 
@@ -774,7 +730,9 @@
 def loading_minimization(network, snapshots):
 
     network.model.number1 = Var(
-    network.model.passive_branch_p_index, within=PositiveReals)
+        network.model.passive_branch_p_index, within=PositiveReals)
+    network.model.number2 = Var(
+        network.model.passive_branch_p_index, within=PositiveReals)
 
     def cRule(model, c, l, t):
         return (model.number1[c, l, t] - model.number2[c, l, t] == model.
@@ -873,8 +831,7 @@
     network.lines.loc[(network.lines.v_nom == 220) & network.lines.
                       s_nom_extendable,
                       'capital_cost'] = cost220 * network.lines.length
-    network.lines.loc[(network.lines.v_nom == 380 & network.lines.
-                      s_nom_extendable),
+    network.lines.loc[(network.lines.v_nom == 380),
                       'capital_cost'] = cost380 * network.lines.length
 
     return network
@@ -1130,6 +1087,29 @@
 
 def find_snapshots(network, carrier, maximum = True, minimum = True, n = 3):
     
+    """
+    Function that returns snapshots with maximum and/or minimum feed-in of 
+    selected carrier.
+
+    Parameters
+    ----------
+    network : :class:`pypsa.Network
+        Overall container of PyPSA
+    carrier: str
+        Selected carrier of generators
+    maximum: bool
+        Choose if timestep of maximal feed-in is returned.
+    minimum: bool
+        Choose if timestep of minimal feed-in is returned.
+    n: int
+        Number of maximal/minimal snapshots
+
+    Returns
+    -------
+    calc_snapshots : 'pandas.core.indexes.datetimes.DatetimeIndex'
+        List containing snapshots
+    """
+    
     if carrier == 'residual load':
         power_plants = network.generators[network.generators.carrier.
                                     isin(['solar', 'wind', 'wind_onshore'])]
@@ -1139,7 +1119,8 @@
         all_renew = power_plants_t.sum(axis=1)
         all_carrier = load - all_renew
 
-    if carrier in ('solar', 'wind', 'wind_onshore', 'wind_offshore', 'run_of_river'):
+    if carrier in ('solar', 'wind', 'wind_onshore', 
+                   'wind_offshore', 'run_of_river'):
         power_plants = network.generators[network.generators.carrier
                                           == carrier]
 
