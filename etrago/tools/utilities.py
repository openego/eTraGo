# -*- coding: utf-8 -*-
# Copyright 2016-2018  Flensburg University of Applied Sciences,
# Europa-Universität Flensburg,
# Centre for Sustainable Energy Systems,
# DLR-Institute for Networked Energy Systems
#
# This program is free software; you can redistribute it and/or
# modify it under the terms of the GNU Affero General Public License as
# published by the Free Software Foundation; either version 3 of the
# License, or (at your option) any later version.
#
# This program is distributed in the hope that it will be useful,
# but WITHOUT ANY WARRANTY; without even the implied warranty of
# MERCHANTABILITY or FITNESS FOR A PARTICULAR PURPOSE.  See the
# GNU Affero General Public License for more details.
#
# You should have received a copy of the GNU Affero General Public License
# along with this program.  If not, see <http://www.gnu.org/licenses/>.

# File description
"""
Utilities.py includes a wide range of useful functions.
"""

import os
import numpy as np
import pandas as pd
import geopandas as gpd
from shapely.geometry import Point
import pypsa
import json
import logging
import math
from pyomo.environ import Var, Constraint, PositiveReals
from importlib import import_module

logger = logging.getLogger(__name__)


__copyright__ = (
    "Flensburg University of Applied Sciences, "
    "Europa-Universität Flensburg, "
    "Centre for Sustainable Energy Systems, "
    "DLR-Institute for Networked Energy Systems"
)
__license__ = "GNU Affero General Public License Version 3 (AGPL-3.0)"
__author__ = "ulfmueller, s3pp, wolfbunke, mariusves, lukasol"


def filter_links_by_carrier(self, carrier, like=True):

    if isinstance(carrier, str):
        if like:
            df = self.network.links[self.network.links.carrier.str.contains(carrier)]
        else:
            df = self.network.links[self.network.links.carrier == carrier]
    elif isinstance(carrier, list):
        df = self.network.links[self.network.links.carrier.isin(carrier)]
    return df

def buses_of_vlvl(network, voltage_level):
    """Get bus-ids of given voltage level(s).

    Parameters
    ----------
    network : :class:`pypsa.Network
        Overall container of PyPSA
    voltage_level: list

    Returns
    -------
    list
        List containing bus-ids.
    """

    mask = network.buses.v_nom.isin(voltage_level)
    df = network.buses[mask]

    return df.index


def buses_grid_linked(network, voltage_level):
    """Get bus-ids of a given voltage level connected to the grid.

    Parameters
    ----------
    network : :class:`pypsa.Network
        Overall container of PyPSA
    voltage_level: list

    Returns
    -------
    list
        List containing bus-ids.
    """

    mask = (
        network.buses.index.isin(network.lines.bus0)
        | (network.buses.index.isin(network.lines.bus1))
    ) & (network.buses.v_nom.isin(voltage_level))

    df = network.buses[mask]

    return df.index


def geolocation_buses(self):
    """
    If geopandas is installed:
    Use geometries of buses x/y(lon/lat) and polygons
    of countries from RenpassGisParameterRegion
    in order to locate the buses

    Else:
    Use coordinats of buses to locate foreign buses, which is less accurate.

    TODO: Why not alway use geopandas??

    Parameters
    ----------
    etrago : :class:`etrago.Etrago
       Transmission grid object

    """
    network = self.network

    transborder_lines_0 = network.lines[
        network.lines["bus0"].isin(
            network.buses.index[network.buses["country"] != "DE"]
        )
    ].index
    transborder_lines_1 = network.lines[
        network.lines["bus1"].isin(
            network.buses.index[network.buses["country"] != "DE"]
        )
    ].index

    # set country tag for lines
    network.lines.loc[transborder_lines_0, "country"] = network.buses.loc[
        network.lines.loc[transborder_lines_0, "bus0"].values, "country"
    ].values

    network.lines.loc[transborder_lines_1, "country"] = network.buses.loc[
        network.lines.loc[transborder_lines_1, "bus1"].values, "country"
    ].values
    network.lines["country"].fillna("DE", inplace=True)
    doubles = list(set(transborder_lines_0.intersection(transborder_lines_1)))
    for line in doubles:
        c_bus0 = network.buses.loc[network.lines.loc[line, "bus0"], "country"]
        c_bus1 = network.buses.loc[network.lines.loc[line, "bus1"], "country"]
        network.lines.loc[line, "country"] = "{}{}".format(c_bus0, c_bus1)

    transborder_links_0 = network.links[
        network.links["bus0"].isin(
            network.buses.index[network.buses["country"] != "DE"]
        )
    ].index
    transborder_links_1 = network.links[
        network.links["bus1"].isin(
            network.buses.index[network.buses["country"] != "DE"]
        )
    ].index

    # set country tag for links
    network.links.loc[transborder_links_0, "country"] = network.buses.loc[
        network.links.loc[transborder_links_0, "bus0"].values, "country"
    ].values

    network.links.loc[transborder_links_1, "country"] = network.buses.loc[
        network.links.loc[transborder_links_1, "bus1"].values, "country"
    ].values
    network.links["country"].fillna("DE", inplace=True)
    doubles = list(set(transborder_links_0.intersection(transborder_links_1)))
    for link in doubles:
        c_bus0 = network.buses.loc[network.links.loc[link, "bus0"], "country"]
        c_bus1 = network.buses.loc[network.links.loc[link, "bus1"], "country"]
        network.links.loc[link, "country"] = "{}{}".format(c_bus0, c_bus1)

    return network


def buses_by_country(etrago):
    """
    Find buses of foreign countries using coordinates
    and return them as Pandas Series

    Parameters
    ----------
    etrago : Etrago object
        Overall container of PyPSA

    Returns
    -------
    buses_country: Series containing buses by country
    """

    countries = {
        "Poland": "PL",
        "Czechia": "CZ",
        "Denmark": "DK",
        "Sweden": "SE",
        "Austria": "AT",
        "Switzerland": "CH",
        "Netherlands": "NL",
        "Luxembourg": "LU",
        "France": "FR",
        "Belgium": "BE",
        "United Kingdom": "GB",
        "Norway": "NO",
        "Finland": "FI",
        "Germany": "DE",
    }

    #read Germany borders from egon-data
    query = "SELECT * FROM boundaries.vg250_lan"
    con = etrago.engine    
    germany_sh = gpd.read_postgis(query, con, geom_col= "geometry")
   
    path = gpd.datasets.get_path("naturalearth_lowres")
    shapes = gpd.read_file(path)
    shapes = shapes[shapes.name.isin([*countries])].set_index(keys="name")
    
    #Use Germany borders from egon-data if not using the SH test case
    if len(germany_sh.gen.unique()) > 1:
        shapes.at["Germany", "geometry"] = germany_sh.geometry.unary_union
        
    geobuses = etrago.network.buses.copy()
    geobuses["geom"] = geobuses.apply(
        lambda x: Point(float(x["x"]), float(x["y"])), axis=1
    )
    geobuses = gpd.GeoDataFrame(data=geobuses, geometry="geom", crs="EPSG:4326")
    geobuses["country"] = np.nan

    for country in countries:
        geobuses["country"][
            etrago.network.buses.index.isin(
                geobuses.clip(shapes[shapes.index == country]).index
            )
        ] = countries[country]

    shapes = shapes.to_crs(3035)
    geobuses = geobuses.to_crs(3035)

    for bus in geobuses[geobuses["country"].isna()].index:
        distances = shapes.distance(geobuses.loc[bus, "geom"])
        closest = distances.idxmin()
        geobuses.loc[bus, "country"] = countries[closest]

    etrago.network.buses = geobuses.drop(columns="geom")

    buses_country = etrago.network.buses["country"].copy()

    return buses_country


def clip_foreign(network):
    """
    Delete all components and timelines located outside of Germany.
    If applied after optimization, transborder flows divided by country of
    origin are added as network.foreign_trade.

    Parameters
    ----------
    network : :class:`pypsa.Network
        Overall container of PyPSA

    Returns
    -------
    network : :class:`pypsa.Network
        Overall container of PyPSA
    """

    # get foreign buses by country

    foreign_buses = network.buses[network.buses.country != "DE"]
    network.buses = network.buses.drop(network.buses.loc[foreign_buses.index].index)

    if not network.lines_t.p0.empty:
        # identify transborder lines
        # TODO: Add links!
        transborder_lines = network.lines.query("country != 'DE'")
        transborder_lines["bus0"] = network.lines["bus0"]
        transborder_lines["bus1"] = network.lines["bus1"]
        transborder_lines["country"] = network.lines.country

        # identify amount of flows per line and group to get flow per country
        transborder_flows = network.lines_t.p0[transborder_lines.index]
        for i in transborder_flows.columns:
            if network.lines.loc[str(i)]["bus1"] in foreign_buses.index:
                transborder_flows.loc[:, str(i)] = transborder_flows.loc[:, str(i)] * -1

        network.foreign_trade = transborder_flows.groupby(
            transborder_lines["country"], axis=1
        ).sum()

    # drop foreign components
    network.lines = network.lines.drop(
        network.lines[
            (network.lines["bus0"].isin(network.buses.index) == False)
            | (network.lines["bus1"].isin(network.buses.index) == False)
        ].index
    )

    network.links = network.links.drop(
        network.links[
            (network.links["bus0"].isin(network.buses.index) == False)
            | (network.links["bus1"].isin(network.buses.index) == False)
        ].index
    )

    network.transformers = network.transformers.drop(
        network.transformers[
            (network.transformers["bus0"].isin(network.buses.index) == False)
            | (network.transformers["bus1"].isin(network.buses.index) == False)
        ].index
    )
    network.generators = network.generators.drop(
        network.generators[
            (network.generators["bus"].isin(network.buses.index) == False)
        ].index
    )
    network.loads = network.loads.drop(
        network.loads[(network.loads["bus"].isin(network.buses.index) == False)].index
    )
    network.storage_units = network.storage_units.drop(
        network.storage_units[
            (network.storage_units["bus"].isin(network.buses.index) == False)
        ].index
    )

    components = ["loads", "generators", "lines", "buses", "transformers", "links"]
    for g in components:  # loads_t
        h = g + "_t"
        nw = getattr(network, h)  # network.loads_t
        for i in nw.keys():  # network.loads_t.p
            cols = [
                j for j in getattr(nw, i).columns if j not in getattr(network, g).index
            ]
            for k in cols:
                del getattr(nw, i)[k]

    return network


def foreign_links(self):
    """Change transmission technology of foreign lines from AC to DC (links).

    Parameters
    ----------
    network : :class:`pypsa.Network
        Overall container of PyPSA

    Returns
    -------
    network : :class:`pypsa.Network
        Overall container of PyPSA

    """
    if self.args["foreign_lines"]["carrier"] == "DC":
        network = self.network

        foreign_buses = network.buses[
            (network.buses.country != "DE") & (network.buses.carrier.isin(["AC", "DC"]))
        ]

        foreign_lines = network.lines[
            network.lines.bus0.astype(str).isin(foreign_buses.index)
            | network.lines.bus1.astype(str).isin(foreign_buses.index)
        ]

        foreign_links = network.links[
            network.links.bus0.astype(str).isin(foreign_buses.index)
            | network.links.bus1.astype(str).isin(foreign_buses.index)
        ]

        network.links.loc[foreign_links.index, "p_min_pu"] = -1

        network.links.loc[foreign_links.index, "efficiency"] = 1
        
        network.links.loc[foreign_links.index, "carrier"] = "DC"

        network.import_components_from_dataframe(
            foreign_lines.loc[:, ["bus0", "bus1", "capital_cost", "length"]]
            .assign(p_nom=foreign_lines.s_nom)
            .assign(p_nom_min=foreign_lines.s_nom_min)
            .assign(p_nom_max=foreign_lines.s_nom_max)
            .assign(p_nom_extendable=foreign_lines.s_nom_extendable)
            .assign(p_max_pu=foreign_lines.s_max_pu)
            .assign(p_min_pu=-1)
            .assign(carrier="DC")
            .set_index("N" + foreign_lines.index),
            "Link",
        )

        network.lines = network.lines.drop(foreign_lines.index)

        self.geolocation_buses()


def set_q_national_loads(self, cos_phi=1):
    """
    Set q component of national loads based on the p component and cos_phi

    Parameters
    ----------
    network : :class:`pypsa.Network
    Overall container of PyPSA
    cos_phi : float
    Choose ration of active and reactive power of foreign loads

    Returns
    -------
    network : :class:`pypsa.Network
    Overall container of PyPSA

    """
    network = self.network

    national_buses = network.buses[
        (network.buses.country == "DE") & (network.buses.carrier == "AC")
    ]

    network.loads_t["q_set"][
        network.loads.index[
            network.loads.bus.astype(str).isin(national_buses.index)
        ].astype(int)
    ] = network.loads_t["p_set"][
        network.loads.index[network.loads.bus.astype(str).isin(national_buses.index)]
    ] * math.tan(
        math.acos(cos_phi)
    )

    # To avoid problem when the index of the load is the weather year, the column
    # names were temporaray set to int and changed back to str
    network.loads_t["q_set"].columns = network.loads_t["q_set"].columns.astype(str)


def set_q_foreign_loads(self, cos_phi=1):
    """Set reative power timeseries of loads in neighbouring countries

    Parameters
    ----------
    network : :class:`pypsa.Network
        Overall container of PyPSA
    cos_phi: float
        Choose ration of active and reactive power of foreign loads

    Returns
    -------
    network : :class:`pypsa.Network
        Overall container of PyPSA

    """
    network = self.network

    foreign_buses = network.buses[
        (network.buses.country != "DE") & (network.buses.carrier == "AC")
    ]

    network.loads_t["q_set"][
        network.loads.index[
            network.loads.bus.astype(str).isin(foreign_buses.index)
        ].astype(int)
    ] = network.loads_t["p_set"][
        network.loads.index[network.loads.bus.astype(str).isin(foreign_buses.index)]
    ] * math.tan(
        math.acos(cos_phi)
    )

    network.generators.control[network.generators.control == "PQ"] = "PV"

    # To avoid problem when the index of the load is the weather year, the column
    # names were temporaray set to int and changed back to str
    network.loads_t["q_set"].columns = network.loads_t["q_set"].columns.astype(str)


def connected_grid_lines(network, busids):
    """Get grid lines connected to given buses.

    Parameters
    ----------
    network : :class:`pypsa.Network
        Overall container of PyPSA
    busids  : list
        List containing bus-ids.

    Returns
    -------
    :class:`pandas.DataFrame
        PyPSA lines.
    """

    mask = network.lines.bus1.isin(busids) | network.lines.bus0.isin(busids)

    return network.lines[mask]


def connected_transformer(network, busids):
    """Get transformer connected to given buses.

    Parameters
    ----------
    network : :class:`pypsa.Network
        Overall container of PyPSA
    busids  : list
        List containing bus-ids.

    Returns
    -------
    :class:`pandas.DataFrame
        PyPSA transformer.
    """

    mask = network.transformers.bus0.isin(busids)

    return network.transformers[mask]


def load_shedding(self, **kwargs):
    """Implement load shedding in existing network to identify
    feasibility problems

    Parameters
    ----------
    network : :class:`pypsa.Network
        Overall container of PyPSA
    marginal_cost : int
        Marginal costs for load shedding
    p_nom : int
        Installed capacity of load shedding generator
    Returns
    -------

    """
    if self.args["load_shedding"]:
        marginal_cost_def = 10000  # network.generators.marginal_cost.max()*2
        p_nom_def = self.network.loads_t.p_set.max().max()

        marginal_cost = kwargs.get("marginal_cost", marginal_cost_def)
        p_nom = kwargs.get("p_nom", p_nom_def)

        self.network.add("Carrier", "load")
        start = (
            self.network.generators.index.to_series()
            .str.rsplit(" ")
            .str[0]
            .astype(int)
            .sort_values()
            .max()
            + 1
        )

        if start != start:
            start = 0

        index = list(range(start, start + len(self.network.buses.index)))
        self.network.import_components_from_dataframe(
            pd.DataFrame(
                dict(
                    marginal_cost=marginal_cost,
                    p_nom=p_nom,
                    carrier="load shedding",
                    bus=self.network.buses.index,
                ),
                index=index,
            ),
            "Generator",
        )


def data_manipulation_sh(network):
    """Adds missing components to run calculations with SH scenarios.

    Parameters
    ----------
    network : :class:`pypsa.Network
        Overall container of PyPSA



    """
    from shapely.geometry import Point, LineString, MultiLineString
    from geoalchemy2.shape import from_shape, to_shape

    # add connection from Luebeck to Siems
    new_bus = str(network.buses.index.astype(np.int64).max() + 1)
    new_trafo = str(network.transformers.index.astype(np.int64).max() + 1)
    new_line = str(network.lines.index.astype(np.int64).max() + 1)
    network.add("Bus", new_bus, carrier="AC", v_nom=220, x=10.760835, y=53.909745)
    network.add(
        "Transformer",
        new_trafo,
        bus0="25536",
        bus1=new_bus,
        x=1.29960,
        tap_ratio=1,
        s_nom=1600,
    )
    network.add("Line", new_line, bus0="26387", bus1=new_bus, x=0.0001, s_nom=1600)
    network.lines.loc[new_line, "cables"] = 3.0

    # bus geom
    point_bus1 = Point(10.760835, 53.909745)
    network.buses.set_value(new_bus, "geom", from_shape(point_bus1, 4326))

    # line geom/topo
    network.lines.set_value(
        new_line,
        "geom",
        from_shape(
            MultiLineString(
                [LineString([to_shape(network.buses.geom["26387"]), point_bus1])]
            ),
            4326,
        ),
    )
    network.lines.set_value(
        new_line,
        "topo",
        from_shape(
            LineString([to_shape(network.buses.geom["26387"]), point_bus1]), 4326
        ),
    )

    # trafo geom/topo
    network.transformers.set_value(
        new_trafo,
        "geom",
        from_shape(
            MultiLineString(
                [LineString([to_shape(network.buses.geom["25536"]), point_bus1])]
            ),
            4326,
        ),
    )
    network.transformers.set_value(
        new_trafo,
        "topo",
        from_shape(
            LineString([to_shape(network.buses.geom["25536"]), point_bus1]), 4326
        ),
    )


def _enumerate_row(row):
    row["name"] = row.name
    return row


def export_to_csv(self, path):
    """Function the writes the calaculation results
    in csv-files in the desired directory.

    Parameters
    ----------
    network : :class:`pypsa.Network
        Overall container of PyPSA
    args: dict
        Contains calculation settings of appl.py
    path: str
        Choose path for csv-files

    """
    if path == False:
        pass

    if not os.path.exists(path):
        os.makedirs(path, exist_ok=True)

    self.network.export_to_csv_folder(path)
    data = pd.read_csv(os.path.join(path, "network.csv"))
    # data['time'] = network.results['Solver'].Time
    data = data.apply(_enumerate_row, axis=1)
    data.to_csv(os.path.join(path, "network.csv"), index=False)

    with open(os.path.join(path, "args.json"), "w") as fp:
        json.dump(self.args, fp)

    if hasattr(self.network, "Z"):
        file = [i for i in os.listdir(path.strip("0123456789")) if i == "Z.csv"]
        if file:
            print("Z already calculated")
        else:
            self.network.Z.to_csv(path.strip("0123456789") + "/Z.csv", index=False)

    return


def loading_minimization(network, snapshots):

    network.model.number1 = Var(
        network.model.passive_branch_p_index, within=PositiveReals
    )
    network.model.number2 = Var(
        network.model.passive_branch_p_index, within=PositiveReals
    )

    def cRule(model, c, l, t):
        return (
            model.number1[c, l, t] - model.number2[c, l, t]
            == model.passive_branch_p[c, l, t]
        )

    network.model.cRule = Constraint(network.model.passive_branch_p_index, rule=cRule)

    network.model.objective.expr += 0.00001 * sum(
        network.model.number1[i] + network.model.number2[i]
        for i in network.model.passive_branch_p_index
    )


def group_parallel_lines(network):
    """
    TODO: Will be improved when merging feature/sclopf
    Functions that groups parallel lines of the same voltage level to one
    line component representing all parallel lines

    Parameters
    ----------
    network : :class:`pypsa.Network
        Overall container of PyPSA

    Returns
    -------
    None.

    """

    # ordering of buses: (not sure if still necessary, remaining from SQL code)
    old_lines = network.lines

    for line in old_lines.index:
        bus0_new = str(old_lines.loc[line, ["bus0", "bus1"]].astype(int).min())
        bus1_new = str(old_lines.loc[line, ["bus0", "bus1"]].astype(int).max())
        old_lines.set_value(line, "bus0", bus0_new)
        old_lines.set_value(line, "bus1", bus1_new)

    # saving the old index
    for line in old_lines:
        old_lines["old_index"] = network.lines.index

    grouped = old_lines.groupby(["bus0", "bus1"])

    # calculating electrical properties for parallel lines
    grouped_agg = grouped.agg(
        {
            "b": np.sum,
            "b_pu": np.sum,
            "cables": np.sum,
            "capital_cost": np.min,
            "frequency": np.mean,
            "g": np.sum,
            "g_pu": np.sum,
            "geom": lambda x: x[0],
            "length": lambda x: x.min(),
            "num_parallel": np.sum,
            "r": lambda x: np.reciprocal(np.sum(np.reciprocal(x))),
            "r_pu": lambda x: np.reciprocal(np.sum(np.reciprocal(x))),
            "s_nom": np.sum,
            "s_nom_extendable": lambda x: x.min(),
            "s_nom_max": np.sum,
            "s_nom_min": np.sum,
            "s_nom_opt": np.sum,
            "scn_name": lambda x: x.min(),
            "sub_network": lambda x: x.min(),
            "terrain_factor": lambda x: x.min(),
            "topo": lambda x: x[0],
            "type": lambda x: x.min(),
            "v_ang_max": lambda x: x.min(),
            "v_ang_min": lambda x: x.min(),
            "x": lambda x: np.reciprocal(np.sum(np.reciprocal(x))),
            "x_pu": lambda x: np.reciprocal(np.sum(np.reciprocal(x))),
            "old_index": np.min,
        }
    )

    for i in range(0, len(grouped_agg.index)):
        grouped_agg.set_value(grouped_agg.index[i], "bus0", grouped_agg.index[i][0])
        grouped_agg.set_value(grouped_agg.index[i], "bus1", grouped_agg.index[i][1])

    new_lines = grouped_agg.set_index(grouped_agg.old_index)
    new_lines = new_lines.drop("old_index", 1)
    network.lines = new_lines

    return


def set_line_costs(self, cost110=230, cost220=290, cost380=85, costDC=375):
    """Set capital costs for extendable lines in respect to PyPSA [€/MVA]

    Parameters
    ----------
    network : :class:`pypsa.Network
        Overall container of PyPSA
    args: dict containing settings from appl.py
    cost110 : capital costs per km for 110kV lines and cables
                default: 230€/MVA/km, source: costs for extra circuit in
                dena Verteilnetzstudie, p. 146)
    cost220 : capital costs per km for 220kV lines and cables
                default: 280€/MVA/km, source: costs for extra circuit in
                NEP 2025, capactity from most used 220 kV lines in model
    cost380 : capital costs per km for 380kV lines and cables
                default: 85€/MVA/km, source: costs for extra circuit in
                NEP 2025, capactity from most used 380 kV lines in NEP
    costDC : capital costs per km for DC-lines
                default: 375€/MVA/km, source: costs for DC transmission line
                in NEP 2035
    -------

    """

    network = self.network

    network.lines.loc[(network.lines.v_nom == 110), "capital_cost"] = (
        cost110 * network.lines.length
    )

    network.lines.loc[(network.lines.v_nom == 220), "capital_cost"] = (
        cost220 * network.lines.length
    )

    network.lines.loc[(network.lines.v_nom == 380), "capital_cost"] = (
        cost380 * network.lines.length
    )

    network.links.loc[
        (network.links.p_nom_extendable)
        & (network.links.index.isin(self.dc_lines().index)),
        "capital_cost",
    ] = (costDC * network.links.length)

    return network


def set_trafo_costs(self, cost110_220=7500, cost110_380=17333, cost220_380=14166):
    """Set capital costs for extendable transformers in respect
    to PyPSA [€/MVA]

    Parameters
    ----------
    network : :class:`pypsa.Network
        Overall container of PyPSA
    cost110_220 : capital costs for 110/220kV transformer
                    default: 7500€/MVA, source: costs for extra trafo in
                    dena Verteilnetzstudie, p. 146; S of trafo used in osmTGmod
    cost110_380 : capital costs for 110/380kV transformer
                default: 17333€/MVA, source: NEP 2025
    cost220_380 : capital costs for 220/380kV transformer
                default: 14166€/MVA, source: NEP 2025

    """

    network = self.network
    network.transformers["v_nom0"] = network.transformers.bus0.map(network.buses.v_nom)
    network.transformers["v_nom1"] = network.transformers.bus1.map(network.buses.v_nom)

    network.transformers.loc[
        (network.transformers.v_nom0 == 110) & (network.transformers.v_nom1 == 220),
        "capital_cost",
    ] = cost110_220

    network.transformers.loc[
        (network.transformers.v_nom0 == 110) & (network.transformers.v_nom1 == 380),
        "capital_cost",
    ] = cost110_380

    network.transformers.loc[
        (network.transformers.v_nom0 == 220) & (network.transformers.v_nom1 == 380),
        "capital_cost",
    ] = cost220_380

    return network


def add_missing_components(self):
    # Munich
    """TODO: Manualy adds lines between hard-coded buses. Has to be changed
            for the next dataversion and should be moved to data processing

    Add missing transformer at Heizkraftwerk Nord in Munich and missing
    transformer in Stuttgart

    Parameters
    ----------
    network : :class:`pypsa.Network
        Overall container of PyPSA

    Returns
    -------
    network : :class:`pypsa.Network
        Overall container of PyPSA

    """

    """
    https://www.swm.de/privatkunden/unternehmen/energieerzeugung/heizkraftwerke.html?utm_medium=301

     to bus 25096:
     25369 (86)
     28232 (24)
     25353 to 25356 (79)
     to bus 23822: (110kV bus  of 380/110-kV-transformer)
     25355 (90)
     28212 (98)

     25357 to 665 (85)
     25354 to 27414 (30)
     27414 to 28212 (33)
     25354 to 28294 (32/63)
     28335 to 28294 (64)
     28335 to 28139 (28)
     Overhead lines:
     16573 to 24182 (part of 4)
     """
    """
     Installierte Leistung der Umspannungsebene Höchst- zu Hochspannung
     (380 kV / 110 kV): 2.750.000 kVA
     https://www.swm-infrastruktur.de/strom/netzstrukturdaten/strukturmerkmale.html
    """
    network = self.network

    new_trafo = str(network.transformers.index.astype(int).max() + 1)

    network.add(
        "Transformer",
        new_trafo,
        bus0="16573",
        bus1="23648",
        x=0.135 / (2750 / 2),
        r=0.0,
        tap_ratio=1,
        s_nom=2750 / 2,
    )

    def add_110kv_line(bus0, bus1, overhead=False):
        new_line = str(network.lines.index.astype(int).max() + 1)
        if not overhead:
            network.add("Line", new_line, bus0=bus0, bus1=bus1, s_nom=280)
        else:
            network.add("Line", new_line, bus0=bus0, bus1=bus1, s_nom=260)
        network.lines.loc[new_line, "scn_name"] = "Status Quo"
        network.lines.loc[new_line, "v_nom"] = 110
        network.lines.loc[new_line, "version"] = "added_manually"
        network.lines.loc[new_line, "frequency"] = 50
        network.lines.loc[new_line, "cables"] = 3.0
        network.lines.loc[new_line, "country"] = "DE"
        network.lines.loc[new_line, "length"] = (
            pypsa.geo.haversine(
                network.buses.loc[bus0, ["x", "y"]], network.buses.loc[bus1, ["x", "y"]]
            )[0][0]
            * 1.2
        )
        if not overhead:
            network.lines.loc[new_line, "r"] = (
                network.lines.loc[new_line, "length"] * 0.0177
            )
            network.lines.loc[new_line, "g"] = 0
            # or: (network.lines.loc[new_line, "length"]*78e-9)
            network.lines.loc[new_line, "x"] = (
                network.lines.loc[new_line, "length"] * 0.3e-3
            )
            network.lines.loc[new_line, "b"] = (
                network.lines.loc[new_line, "length"] * 250e-9
            )

        elif overhead:
            network.lines.loc[new_line, "r"] = (
                network.lines.loc[new_line, "length"] * 0.05475
            )
            network.lines.loc[new_line, "g"] = 0
            # or: (network.lines.loc[new_line, "length"]*40e-9)
            network.lines.loc[new_line, "x"] = (
                network.lines.loc[new_line, "length"] * 1.2e-3
            )
            network.lines.loc[new_line, "b"] = (
                network.lines.loc[new_line, "length"] * 9.5e-9
            )

    add_110kv_line("16573", "28353")
    add_110kv_line("16573", "28092")
    add_110kv_line("25096", "25369")
    add_110kv_line("25096", "28232")
    add_110kv_line("25353", "25356")
    add_110kv_line("23822", "25355")
    add_110kv_line("23822", "28212")
    add_110kv_line("25357", "665")
    add_110kv_line("25354", "27414")
    add_110kv_line("27414", "28212")
    add_110kv_line("25354", "28294")
    add_110kv_line("28335", "28294")
    add_110kv_line("28335", "28139")
    add_110kv_line("16573", "24182", overhead=True)

    # Stuttgart
    """
         Stuttgart:
         Missing transformer, because 110-kV-bus is situated outside
         Heizkraftwerk Heilbronn:
    """
    # new_trafo = str(network.transformers.index.astype(int).max()1)
    network.add(
        "Transformer",
        "99999",
        bus0="18967",
        bus1="25766",
        x=0.135 / 300,
        r=0.0,
        tap_ratio=1,
        s_nom=300,
    )
    """
    According to:
    https://assets.ctfassets.net/xytfb1vrn7of/NZO8x4rKesAcYGGcG4SQg/b780d6a3ca4c2600ab51a30b70950bb1/netzschemaplan-110-kv.pdf
    the following lines are missing:
    """
    add_110kv_line("18967", "22449", overhead=True)  # visible in OSM & DSO map
    add_110kv_line("21165", "24068", overhead=True)  # visible in OSM & DSO map
    add_110kv_line("23782", "24089", overhead=True)
    # visible in DSO map & OSM till 1 km from bus1
    """
    Umspannwerk Möhringen (bus 23697)
    https://de.wikipedia.org/wiki/Umspannwerk_M%C3%B6hringen
    there should be two connections:
    to Sindelfingen (2*110kV)
    to Wendingen (former 220kV, now 2*110kV)
    the line to Sindelfingen is connected, but the connection of Sindelfingen
    itself to 380kV is missing:
    """
    add_110kv_line("19962", "27671", overhead=True)  # visible in OSM & DSO map
    add_110kv_line("19962", "27671", overhead=True)
    """
    line to Wendingen is missing, probably because it ends shortly before the
    way of the substation and is connected via cables:
    """
    add_110kv_line("23697", "24090", overhead=True)  # visible in OSM & DSO map
    add_110kv_line("23697", "24090", overhead=True)

    # Lehrte
    """
    Lehrte: 220kV Bus located outsinde way of Betriebszentrtum Lehrte and
    therefore not connected:
    """

    def add_220kv_line(bus0, bus1, overhead=False):
        new_line = str(network.lines.index.astype(int).max() + 1)
        if not overhead:
            network.add("Line", new_line, bus0=bus0, bus1=bus1, s_nom=550)
        else:
            network.add("Line", new_line, bus0=bus0, bus1=bus1, s_nom=520)
        network.lines.loc[new_line, "scn_name"] = "Status Quo"
        network.lines.loc[new_line, "v_nom"] = 220
        network.lines.loc[new_line, "version"] = "added_manually"
        network.lines.loc[new_line, "frequency"] = 50
        network.lines.loc[new_line, "cables"] = 3.0
        network.lines.loc[new_line, "country"] = "DE"
        network.lines.loc[new_line, "length"] = (
            pypsa.geo.haversine(
                network.buses.loc[bus0, ["x", "y"]], network.buses.loc[bus1, ["x", "y"]]
            )[0][0]
            * 1.2
        )
        if not overhead:
            network.lines.loc[new_line, "r"] = (
                network.lines.loc[new_line, "length"] * 0.0176
            )
            network.lines.loc[new_line, "g"] = 0
            # or: (network.lines.loc[new_line, "length"]*67e-9)
            network.lines.loc[new_line, "x"] = (
                network.lines.loc[new_line, "length"] * 0.3e-3
            )
            network.lines.loc[new_line, "b"] = (
                network.lines.loc[new_line, "length"] * 210e-9
            )

        elif overhead:
            network.lines.loc[new_line, "r"] = (
                network.lines.loc[new_line, "length"] * 0.05475
            )
            network.lines.loc[new_line, "g"] = 0
            # or: (network.lines.loc[new_line, "length"]*30e-9)
            network.lines.loc[new_line, "x"] = (
                network.lines.loc[new_line, "length"] * 1e-3
            )
            network.lines.loc[new_line, "b"] = (
                network.lines.loc[new_line, "length"] * 11e-9
            )

    add_220kv_line("266", "24633", overhead=True)

    # temporary turn buses of transformers
    network.transformers["v_nom0"] = network.transformers.bus0.map(network.buses.v_nom)
    network.transformers["v_nom1"] = network.transformers.bus1.map(network.buses.v_nom)
    new_bus0 = network.transformers.bus1[
        network.transformers.v_nom0 > network.transformers.v_nom1
    ]
    new_bus1 = network.transformers.bus0[
        network.transformers.v_nom0 > network.transformers.v_nom1
    ]
    network.transformers.bus0[
        network.transformers.v_nom0 > network.transformers.v_nom1
    ] = new_bus0.values
    network.transformers.bus1[
        network.transformers.v_nom0 > network.transformers.v_nom1
    ] = new_bus1.values

    return network


def convert_capital_costs(self):
    """Convert capital_costs to fit to considered timesteps

    Parameters
    ----------
    etrago : :class:`etrago.Etrago
        Transmission grid object
    -------

    """

    network = self.network
    n_snapshots = self.args["end_snapshot"] - self.args["start_snapshot"] + 1

    # Costs are already annuized yearly in the datamodel
    # adjust to number of considered snapshots

    network.lines.loc[
        network.lines.s_nom_extendable == True, "capital_cost"
        ] *= n_snapshots / 8760

    network.links.loc[
        network.links.p_nom_extendable == True, "capital_cost"
        ] *= n_snapshots / 8760

    network.transformers.loc[
        network.transformers.s_nom_extendable == True, "capital_cost"
    ] *= n_snapshots / 8760

    network.storage_units.loc[
        network.storage_units.p_nom_extendable == True, "capital_cost"
    ] *=  n_snapshots / 8760

    network.stores.loc[
        network.stores.e_nom_extendable == True, "capital_cost"
    ] *=  n_snapshots / 8760



def find_snapshots(network, carrier, maximum=True, minimum=True, n=3):

    """
    Function that returns snapshots with maximum and/or minimum feed-in of
    selected carrier.

    Parameters
    ----------
    network : :class:`pypsa.Network
        Overall container of PyPSA
    carrier: str
        Selected carrier of generators
    maximum: bool
        Choose if timestep of maximal feed-in is returned.
    minimum: bool
        Choose if timestep of minimal feed-in is returned.
    n: int
        Number of maximal/minimal snapshots

    Returns
    -------
    calc_snapshots : 'pandas.core.indexes.datetimes.DatetimeIndex'
        List containing snapshots
    """

    if carrier == "residual load":
        power_plants = network.generators[
            network.generators.carrier.isin(["solar", "wind", "wind_onshore"])
        ]
        power_plants_t = (
            network.generators.p_nom[power_plants.index]
            * network.generators_t.p_max_pu[power_plants.index]
        )
        load = network.loads_t.p_set.sum(axis=1)
        all_renew = power_plants_t.sum(axis=1)
        all_carrier = load - all_renew

    if carrier in ("solar", "wind", "wind_onshore", "wind_offshore", "run_of_river"):
        power_plants = network.generators[network.generators.carrier == carrier]

        power_plants_t = (
            network.generators.p_nom[power_plants.index]
            * network.generators_t.p_max_pu[power_plants.index]
        )
        all_carrier = power_plants_t.sum(axis=1)

    if maximum and not minimum:
        times = all_carrier.sort_values().head(n=n)

    if minimum and not maximum:
        times = all_carrier.sort_values().tail(n=n)

    if maximum and minimum:
        times = all_carrier.sort_values().head(n=n)
        times = times.append(all_carrier.sort_values().tail(n=n))

    calc_snapshots = all_carrier.index[all_carrier.index.isin(times.index)]

    return calc_snapshots


def ramp_limits(network):
    """Add ramping constraints to thermal power plants.

    Parameters
    ----------
    network : :class:`pypsa.Network
        Overall container of PyPSA

    Returns
    -------

    """
    carrier = [
        "coal",
        "biomass",
        "gas",
        "oil",
        "waste",
        "lignite",
        "uranium",
        "geothermal",
    ]
    data = {
        "start_up_cost": [77, 57, 42, 57, 57, 77, 50, 57],  # €/MW
        "start_up_fuel": [4.3, 2.8, 1.45, 2.8, 2.8, 4.3, 16.7, 2.8],  # MWh/MW
        "min_up_time": [5, 2, 3, 2, 2, 5, 12, 2],
        "min_down_time": [7, 2, 2, 2, 2, 7, 17, 2],
        # =============================================================================
        #             'ramp_limit_start_up':[0.4, 0.4, 0.4, 0.4, 0.4, 0.6, 0.5, 0.4],
        #             'ramp_limit_shut_down':[0.4, 0.4, 0.4, 0.4, 0.4, 0.6, 0.5, 0.4]
        # =============================================================================
        "p_min_pu": [0.33, 0.38, 0.4, 0.38, 0.38, 0.5, 0.45, 0.38],
    }
    df = pd.DataFrame(data, index=carrier)
    fuel_costs = network.generators.marginal_cost.groupby(
        network.generators.carrier
    ).mean()[carrier]
    df["start_up_fuel"] = df["start_up_fuel"] * fuel_costs
    df["start_up_cost"] = df["start_up_cost"] + df["start_up_fuel"]
    df.drop("start_up_fuel", axis=1, inplace=True)
    for tech in df.index:
        for limit in df.columns:
            network.generators.loc[network.generators.carrier == tech, limit] = df.loc[
                tech, limit
            ]
    network.generators.start_up_cost = (
        network.generators.start_up_cost * network.generators.p_nom
    )
    network.generators.committable = True


def get_args_setting(self, jsonpath="scenario_setting.json"):
    """
    Get and open json file with scenaio settings of eTraGo ``args``.
    The settings incluedes all eTraGo specific settings of arguments and
    parameters for a reproducible calculation.

    Parameters
    ----------
    json_file : str
        Default: ``scenario_setting.json``
        Name of scenario setting json file

    Returns
    -------
    args : dict
        Dictionary of json file
    """

    if not jsonpath == None:
        with open(jsonpath) as f:
            self.args = json.load(f)


def set_random_noise(self, sigma=0.01):
    """
    Sets random noise to marginal cost of each generator.

    Parameters
    ----------
    etrago : :class:`etrago.Etrago
        Transmission grid object

    seed: int
        seed number, needed to reproduce results

    sigma: float
        Default: 0.01
        standard deviation, small values reduce impact on dispatch
        but might lead to numerical instability
    """

    if self.args["generator_noise"] != False:
        network = self.network
        seed = self.args["generator_noise"]
        s = np.random.RandomState(seed)
        network.generators.marginal_cost[
            network.generators.bus.isin(
                network.buses.index[network.buses.country == "DE"]
            )
        ] += abs(
            s.normal(
                0,
                sigma,
                len(
                    network.generators.marginal_cost[
                        network.generators.bus.isin(
                            network.buses.index[network.buses.country == "DE"]
                        )
                    ]
                ),
            )
        )

        network.generators.marginal_cost[
            network.generators.bus.isin(
                network.buses.index[network.buses.country != "DE"]
            )
        ] += abs(
            s.normal(
                0,
                sigma,
                len(
                    network.generators.marginal_cost[
                        network.generators.bus.isin(
                            network.buses.index[network.buses.country == "DE"]
                        )
                    ]
                ),
            )
        ).max()


def set_line_country_tags(network):
    """
    Set country tag for AC- and DC-lines.

    Parameters
    ----------
    network : :class:`pypsa.Network
        Overall container of PyPSA


    """

    transborder_lines_0 = network.lines[
        network.lines["bus0"].isin(
            network.buses.index[network.buses["country"] != "DE"]
        )
    ].index
    transborder_lines_1 = network.lines[
        network.lines["bus1"].isin(
            network.buses.index[network.buses["country"] != "DE"]
        )
    ].index
    # set country tag for lines
    network.lines.loc[transborder_lines_0, "country"] = network.buses.loc[
        network.lines.loc[transborder_lines_0, "bus0"].values, "country"
    ].values

    network.lines.loc[transborder_lines_1, "country"] = network.buses.loc[
        network.lines.loc[transborder_lines_1, "bus1"].values, "country"
    ].values
    network.lines["country"].fillna("DE", inplace=True)
    doubles = list(set(transborder_lines_0.intersection(transborder_lines_1)))
    for line in doubles:
        c_bus0 = network.buses.loc[network.lines.loc[line, "bus0"], "country"]
        c_bus1 = network.buses.loc[network.lines.loc[line, "bus1"], "country"]
        network.lines.loc[line, "country"] = "{}{}".format(c_bus0, c_bus1)

    transborder_links_0 = network.links[
        network.links["bus0"].isin(
            network.buses.index[network.buses["country"] != "DE"]
        )
    ].index
    transborder_links_1 = network.links[
        network.links["bus1"].isin(
            network.buses.index[network.buses["country"] != "DE"]
        )
    ].index

    # set country tag for links
    network.links.loc[transborder_links_0, "country"] = network.buses.loc[
        network.links.loc[transborder_links_0, "bus0"].values, "country"
    ].values

    network.links.loc[transborder_links_1, "country"] = network.buses.loc[
        network.links.loc[transborder_links_1, "bus1"].values, "country"
    ].values
    network.links["country"].fillna("DE", inplace=True)
    doubles = list(set(transborder_links_0.intersection(transborder_links_1)))
    for link in doubles:
        c_bus0 = network.buses.loc[network.links.loc[link, "bus0"], "country"]
        c_bus1 = network.buses.loc[network.links.loc[link, "bus1"], "country"]
        network.links.loc[link, "country"] = "{}{}".format(c_bus0, c_bus1)

def crossborder_capacity_tyndp2020():
    
    from urllib.request import urlretrieve
    import zipfile

    path = "TYNDP-2020-Scenario-Datafile.xlsx"

    urlretrieve("https://www.entsos-tyndp2020-scenarios.eu/wp-content/uploads/2020/06/TYNDP-2020-Scenario-Datafile.xlsx.zip"
                , path)

    file = zipfile.ZipFile(path)

    df = pd.read_excel(
        file.open("TYNDP-2020-Scenario-Datafile.xlsx").read(),
        sheet_name="Line")

    df = df[
            (df.Scenario == 'Distributed Energy')
            & (df.Case == "Reference Grid")
            & (df.Year == 2040)
            & (df["Climate Year"] == 1984)
            & ((df.Parameter == "Import Capacity") |
               (df.Parameter == "Export Capacity"))
            ]

    df["country0"] = df["Node/Line"].str[:2]

    df["country1"] = df["Node/Line"].str[5:7]

    c_export = df[df.Parameter=="Export Capacity"].groupby(["country0", "country1"]).Value.sum()

    c_import = df[df.Parameter=="Import Capacity"].groupby(["country0", "country1"]).Value.sum()

    capacities = pd.DataFrame(index = c_export.index, 
                              data = {"export": c_export.abs(),
                                      "import": c_import.abs()}).reset_index()

    with_de = capacities[(capacities.country0 == 'DE')
                         & (capacities.country1 != 'DE')].set_index('country1')[
                             ["export", "import"]]

    with_de = with_de.append(
        capacities[(capacities.country0 != 'DE')
                         & (capacities.country1 == 'DE')].set_index('country0')[
                             ["export", "import"]])
              
    countries = ['DE', 'DK', 'NL', 'CZ', 'PL', 'AT', 'CH', 'FR', 'LU', 'BE',
           'GB', 'NO', 'SE']

    without_de = capacities[(capacities.country0 != 'DE')
                         & (capacities.country1 != 'DE')
                         & (capacities.country0.isin(countries))
                         & (capacities.country1.isin(countries))
                         & (capacities.country1 != capacities.country0)]

    without_de["country"] = without_de.country0+without_de.country1

    without_de.set_index("country", inplace=True)

    without_de = without_de[["export", "import"]].fillna(0.)

    return {**without_de.min(axis=1).to_dict(), 
                       **with_de.min(axis=1).to_dict()}
    
    
    
def crossborder_capacity(self):
    """
    Adjust interconnector capacties.

    Parameters
    ----------
    network : :class:`pypsa.Network
        Overall container of PyPSA
    method : string
        Method of correction. Options are 'ntc_acer' and 'thermal_acer'.
        'ntc_acer' corrects all capacities according to values published by
        the ACER in 2016.
        'thermal_acer' corrects certain capacities where our dataset most
        likely overestimates the thermal capacity.

    """
    if self.args["foreign_lines"]["capacity"] != "osmTGmod":
        network = self.network

        if self.args["foreign_lines"]["capacity"] == "ntc_acer":
            cap_per_country = {
                "AT": 4900,
                "CH": 2695,
                "CZ": 1301,
                "DK": 913,
                "FR": 3593,
                "LU": 2912,
                "NL": 2811,
                "PL": 280,
                "SE": 217,
                "CZAT": 574,
                "ATCZ": 574,
                "CZPL": 312,
                "PLCZ": 312,
                "ATCH": 979,
                "CHAT": 979,
                "CHFR": 2087,
                "FRCH": 2087,
                "FRLU": 364,
                "LUFR": 364,
                "SEDK": 1928,
                "DKSE": 1928,
            }

        elif self.args["foreign_lines"]["capacity"] == "thermal_acer":
            cap_per_country = {"CH": 12000, "DK": 4000, "SEDK": 3500, "DKSE": 3500}
            
        elif self.args["foreign_lines"]["capacity"] == "tyndp2020":
            
            cap_per_country = crossborder_capacity_tyndp2020()

        else:
            logger.info(
                "args['foreign_lines']['capacity'] has to be "
                "in ['osmTGmod', 'ntc_acer', 'thermal_acer', 'tyndp2020']"
            )

        if not network.lines[network.lines.country != "DE"].empty:
            weighting = (
                network.lines.loc[network.lines.country != "DE", "s_nom"]
                .groupby(network.lines.country)
                .transform(lambda x: x / x.sum())
            )

        dc_lines = self.dc_lines()

        weighting_links = (
            dc_lines.loc[dc_lines.country != "DE", "p_nom"]
            .groupby(dc_lines.country)
            .transform(lambda x: x / x.sum())
            .fillna(0.0)
        )

        for country in cap_per_country:

            index_HV = network.lines[
                (network.lines.country == country) & (network.lines.v_nom == 110)
            ].index
            index_eHV = network.lines[
                (network.lines.country == country) & (network.lines.v_nom > 110)
            ].index
            index_links = dc_lines[dc_lines.country == country].index

            if not network.lines[network.lines.country == country].empty:
                network.lines.loc[index_HV, "s_nom"] = (
                    weighting[index_HV] * cap_per_country[country]
                )

                network.lines.loc[index_eHV, "s_nom"] = (
                    weighting[index_eHV] * cap_per_country[country]
                )

            if not dc_lines[dc_lines.country == country].empty:
                network.links.loc[index_links, "p_nom"] = (
                    weighting_links[index_links] * cap_per_country[country]
                )
            if country == "SE":
                network.links.loc[
                    dc_lines[dc_lines.country == country].index, "p_nom"
                ] = cap_per_country[country]

            if not network.lines[network.lines.country == (country + country)].empty:
                i_HV = network.lines[
                    (network.lines.v_nom == 110)
                    & (network.lines.country == country + country)
                ].index

                i_eHV = network.lines[
                    (network.lines.v_nom == 110)
                    & (network.lines.country == country + country)
                ].index

                network.lines.loc[i_HV, "s_nom"] = (
                    weighting[i_HV] * cap_per_country[country]
                )
                network.lines.loc[i_eHV, "s_nom"] = (
                    weighting[i_eHV] * cap_per_country[country]
                )

            if not dc_lines[dc_lines.country == (country + country)].empty:
                i_links = dc_lines[dc_lines.country == (country + country)].index
                network.links.loc[i_links, "p_nom"] = (
                    weighting_links[i_links] * cap_per_country[country]
                )


def set_branch_capacity(etrago):

    """
    Set branch capacity factor of lines and transformers, different factors for
    HV (110kV) and eHV (220kV, 380kV).

    Parameters
    ----------
    etrago : :class:`etrago.Etrago
        Transmission grid object

    """
    network = etrago.network
    args = etrago.args

    network.transformers["v_nom0"] = network.transformers.bus0.map(network.buses.v_nom)

    network.lines.s_max_pu[network.lines.v_nom == 110] = args["branch_capacity_factor"][
        "HV"
    ]

    network.lines.s_max_pu[network.lines.v_nom > 110] = args["branch_capacity_factor"][
        "eHV"
    ]

    network.transformers.s_max_pu[network.transformers.v_nom0 == 110] = args[
        "branch_capacity_factor"
    ]["HV"]

    network.transformers.s_max_pu[network.transformers.v_nom0 > 110] = args[
        "branch_capacity_factor"
    ]["eHV"]


def check_args(etrago):
    """
    Function that checks the consistency of etragos input parameters.

    Parameters
    ----------
    etrago : :class:`etrago.Etrago
        Overall container of eTraGo

    Returns
    -------
    None.

    """

    assert etrago.args["scn_name"] in ["eGon2035", "eGon100RE"], (
        "'scn_name' has to be in ['eGon2035', 'eGon100RE'] "
        "but is " + etrago.args["scn_name"]
    )

    assert (
        etrago.args["start_snapshot"] <= etrago.args["end_snapshot"]
    ), "start_snapshot after end_snapshot"

    if etrago.args["gridversion"] != None:
        from saio.grid import egon_etrago_bus

        assert (
            etrago.args["gridversion"]
            in pd.read_sql(
                etrago.session.query(egon_etrago_bus).statement, etrago.session.bind
            ).version.unique()
        ), "gridversion does not exist"

    if etrago.args["snapshot_clustering"]["active"] != False:

        assert etrago.args["end_snapshot"] / etrago.args["start_snapshot"] % 24 == 0, (
            "Please select snapshots covering whole days when choosing "
            "snapshot clustering"
        )

        if etrago.args["snapshot_clustering"]["method"] == "typical_periods":
            assert etrago.args["end_snapshot"] - etrago.args["start_snapshot"] + 1 >= (
                24 * etrago.args["snapshot_clustering"]["n_clusters"]
            ), "Number of selected days is smaller than number of representative snapshots"

        elif etrago.args["snapshot_clustering"]["method"] == "segmentation":
            assert etrago.args["end_snapshot"] - etrago.args["start_snapshot"] + 1 >= (
                etrago.args["snapshot_clustering"]["n_segments"]
            ), "Number of segments is higher than number of snapshots"

    if not etrago.args["method"]["pyomo"]:
        try:
            import gurobipy
        except ModuleNotFoundError:
            print(
                "If you want to use nomopyomo you need to use the "
                "solver gurobi and the package gurobipy. "
                "You can find more information and installation "
                "instructions for gurobi here: "
                "https://support.gurobi.com/hc/en-us/articles/360044290292-How-do-I-install-Gurobi-for-Python- "
                "For installation of gurobipy use pip."
            )
            raise


def drop_sectors(self, drop_carriers):
    """
    Manually drop secors from eTraGo network, used for debugging

    Parameters
    ----------
    drop_carriers : array
        List of sectors that will be dropped.

    Returns
    -------
    None.

    """

    self.network.mremove('Bus',
        self.network.buses[
            self.network.buses.carrier.isin(drop_carriers)].index,
        )

    for one_port in self.network.iterate_components(
            ["Load", "Generator", "Store", "StorageUnit"]):

        self.network.mremove(one_port.name,
            one_port.df[
                ~one_port.df.bus.isin(self.network.buses.index)].index,
            )

    for two_port in self.network.iterate_components(
            ["Line", "Link", "Transformer"]):

        self.network.mremove(two_port.name,
            two_port.df[
                ~two_port.df.bus0.isin(self.network.buses.index)].index,
            )

        self.network.mremove(two_port.name,
            two_port.df[
                ~two_port.df.bus1.isin(self.network.buses.index)].index,
            )


<<<<<<< HEAD
def add_gas_bus(self):
    #blablabla
    self.network.buses.loc['1','x'] = 3
=======
def update_busmap(self, new_busmap):
    """
    Update busmap after any clustering process
    Parameters
    ----------
    new_busmap : dictionary
        busmap used to clusted the network.
    Returns
    -------
    None.
    """
    
    if not self.busmap:
        self.busmap = new_busmap
    else:
        self.busmap = pd.Series(self.busmap).map(new_busmap).to_dict()
>>>>>>> 9abeb9be
<|MERGE_RESOLUTION|>--- conflicted
+++ resolved
@@ -1736,11 +1736,6 @@
             )
 
 
-<<<<<<< HEAD
-def add_gas_bus(self):
-    #blablabla
-    self.network.buses.loc['1','x'] = 3
-=======
 def update_busmap(self, new_busmap):
     """
     Update busmap after any clustering process
@@ -1756,5 +1751,4 @@
     if not self.busmap:
         self.busmap = new_busmap
     else:
-        self.busmap = pd.Series(self.busmap).map(new_busmap).to_dict()
->>>>>>> 9abeb9be
+        self.busmap = pd.Series(self.busmap).map(new_busmap).to_dict()