# -*- coding: utf-8 -*-
# Copyright 2016-2018  Flensburg University of Applied Sciences,
# Europa-Universität Flensburg,
# Centre for Sustainable Energy Systems,
# DLR-Institute for Networked Energy Systems
#
# This program is free software; you can redistribute it and/or
# modify it under the terms of the GNU Affero General Public License as
# published by the Free Software Foundation; either version 3 of the
# License, or (at your option) any later version.
#
# This program is distributed in the hope that it will be useful,
# but WITHOUT ANY WARRANTY; without even the implied warranty of
# MERCHANTABILITY or FITNESS FOR A PARTICULAR PURPOSE.  See the
# GNU Affero General Public License for more details.
#
# You should have received a copy of the GNU Affero General Public License
# along with this program.  If not, see <http://www.gnu.org/licenses/>.

# File description
"""
Utilities.py includes a wide range of useful functions.
"""

from collections.abc import Mapping
from copy import deepcopy
import json
import logging
import math
import os

from egoio.tools import db
from pyomo.environ import Constraint, PositiveReals, Var
from shapely.geometry import LineString, Point
import geopandas as gpd
import numpy as np
import pandas as pd
import pypsa
import sqlalchemy.exc

logger = logging.getLogger(__name__)


__copyright__ = (
    "Flensburg University of Applied Sciences, "
    "Europa-Universität Flensburg, "
    "Centre for Sustainable Energy Systems, "
    "DLR-Institute for Networked Energy Systems"
)
__license__ = "GNU Affero General Public License Version 3 (AGPL-3.0)"
__author__ = "ulfmueller, s3pp, wolfbunke, mariusves, lukasol"


def filter_links_by_carrier(self, carrier, like=True):
    if isinstance(carrier, str):
        if like:
            df = self.network.links[
                self.network.links.carrier.str.contains(carrier)
            ]
        else:
            df = self.network.links[self.network.links.carrier == carrier]
    elif isinstance(carrier, list):
        df = self.network.links[self.network.links.carrier.isin(carrier)]
    return df


def buses_of_vlvl(network, voltage_level):
    """Get bus-ids of given voltage level(s).

    Parameters
    ----------
    network : :class:`pypsa.Network
        Overall container of PyPSA
    voltage_level: list

    Returns
    -------
    list
        List containing bus-ids.
    """

    mask = network.buses.v_nom.isin(voltage_level)
    df = network.buses[mask]

    return df.index


def buses_grid_linked(network, voltage_level):
    """Get bus-ids of a given voltage level connected to the grid.

    Parameters
    ----------
    network : :class:`pypsa.Network
        Overall container of PyPSA
    voltage_level: list

    Returns
    -------
    list
        List containing bus-ids.
    """

    mask = (
        network.buses.index.isin(network.lines.bus0)
        | (network.buses.index.isin(network.lines.bus1))
    ) & (network.buses.v_nom.isin(voltage_level))

    df = network.buses[mask]

    return df.index


def geolocation_buses(self):
    """
    If geopandas is installed:
    Use geometries of buses x/y(lon/lat) and polygons
    of countries from RenpassGisParameterRegion
    in order to locate the buses

    Else:
    Use coordinats of buses to locate foreign buses, which is less accurate.

    TODO: Why not alway use geopandas??

    Parameters
    ----------
    etrago : :class:`etrago.Etrago`
       Transmission grid object

    """
    network = self.network

    transborder_lines_0 = network.lines[
        network.lines["bus0"].isin(
            network.buses.index[network.buses["country"] != "DE"]
        )
    ].index
    transborder_lines_1 = network.lines[
        network.lines["bus1"].isin(
            network.buses.index[network.buses["country"] != "DE"]
        )
    ].index

    # set country tag for lines
    network.lines.loc[transborder_lines_0, "country"] = network.buses.loc[
        network.lines.loc[transborder_lines_0, "bus0"].values, "country"
    ].values

    network.lines.loc[transborder_lines_1, "country"] = network.buses.loc[
        network.lines.loc[transborder_lines_1, "bus1"].values, "country"
    ].values
    network.lines["country"].fillna("DE", inplace=True)
    doubles = list(set(transborder_lines_0.intersection(transborder_lines_1)))
    for line in doubles:
        c_bus0 = network.buses.loc[network.lines.loc[line, "bus0"], "country"]
        c_bus1 = network.buses.loc[network.lines.loc[line, "bus1"], "country"]
        network.lines.loc[line, "country"] = "{}{}".format(c_bus0, c_bus1)

    transborder_links_0 = network.links[
        network.links["bus0"].isin(
            network.buses.index[network.buses["country"] != "DE"]
        )
    ].index
    transborder_links_1 = network.links[
        network.links["bus1"].isin(
            network.buses.index[network.buses["country"] != "DE"]
        )
    ].index

    # set country tag for links
    network.links.loc[transborder_links_0, "country"] = network.buses.loc[
        network.links.loc[transborder_links_0, "bus0"].values, "country"
    ].values

    network.links.loc[transborder_links_1, "country"] = network.buses.loc[
        network.links.loc[transborder_links_1, "bus1"].values, "country"
    ].values
    network.links["country"].fillna("DE", inplace=True)
    doubles = list(set(transborder_links_0.intersection(transborder_links_1)))
    for link in doubles:
        c_bus0 = network.buses.loc[network.links.loc[link, "bus0"], "country"]
        c_bus1 = network.buses.loc[network.links.loc[link, "bus1"], "country"]
        network.links.loc[link, "country"] = "{}{}".format(c_bus0, c_bus1)

    return network


def buses_by_country(self):
    """
    Find buses of foreign countries using coordinates
    and return them as Pandas Series

    Parameters
    ----------
    self : Etrago object
        Overall container of PyPSA

    Returns
    -------
    None
    """

    countries = {
        "Poland": "PL",
        "Czechia": "CZ",
        "Denmark": "DK",
        "Sweden": "SE",
        "Austria": "AT",
        "Switzerland": "CH",
        "Netherlands": "NL",
        "Luxembourg": "LU",
        "France": "FR",
        "Belgium": "BE",
        "United Kingdom": "GB",
        "Norway": "NO",
        "Finland": "FI",
        "Germany": "DE",
        "Russia": "RU",
    }

    # read Germany borders from egon-data
    query = "SELECT * FROM boundaries.vg250_lan"
    con = self.engine
    germany_sh = gpd.read_postgis(query, con, geom_col="geometry")

    path = gpd.datasets.get_path("naturalearth_lowres")
    shapes = gpd.read_file(path)
    shapes = shapes[shapes.name.isin([*countries])].set_index(keys="name")

    # Use Germany borders from egon-data if not using the SH test case
    if len(germany_sh.gen.unique()) > 1:
        shapes.at["Germany", "geometry"] = germany_sh.geometry.unary_union

    geobuses = self.network.buses.copy()
    geobuses["geom"] = geobuses.apply(
        lambda x: Point([x["x"], x["y"]]), axis=1
    )

    geobuses = gpd.GeoDataFrame(
        data=geobuses, geometry="geom", crs="EPSG:4326"
    )
    geobuses["country"] = np.nan

    for country in countries:
        geobuses["country"][
            self.network.buses.index.isin(
                geobuses.clip(shapes[shapes.index == country]).index
            )
        ] = countries[country]

    shapes = shapes.to_crs(3035)
    geobuses = geobuses.to_crs(3035)

    for bus in geobuses[geobuses["country"].isna()].index:
        distances = shapes.distance(geobuses.loc[bus, "geom"])
        closest = distances.idxmin()
        geobuses.loc[bus, "country"] = countries[closest]

    self.network.buses = geobuses.drop(columns="geom")

    return


def clip_foreign(network):
    """
    Delete all components and timelines located outside of Germany.
    If applied after optimization, transborder flows divided by country of
    origin are added as network.foreign_trade.

    Parameters
    ----------
    network : :class:`pypsa.Network
        Overall container of PyPSA

    Returns
    -------
    network : :class:`pypsa.Network
        Overall container of PyPSA
    """

    # get foreign buses by country

    foreign_buses = network.buses[network.buses.country != "DE"]
    network.buses = network.buses.drop(
        network.buses.loc[foreign_buses.index].index
    )

    if not network.lines_t.p0.empty:
        # identify transborder lines
        # TODO: Add links!
        transborder_lines = network.lines.query("country != 'DE'")
        transborder_lines["bus0"] = network.lines["bus0"]
        transborder_lines["bus1"] = network.lines["bus1"]
        transborder_lines["country"] = network.lines.country

        # identify amount of flows per line and group to get flow per country
        transborder_flows = network.lines_t.p0[transborder_lines.index]
        for i in transborder_flows.columns:
            if network.lines.loc[str(i)]["bus1"] in foreign_buses.index:
                transborder_flows.loc[:, str(i)] = (
                    transborder_flows.loc[:, str(i)] * -1
                )

        network.foreign_trade = transborder_flows.groupby(
            transborder_lines["country"], axis=1
        ).sum()

    # drop foreign components
    network.lines = network.lines.drop(
        network.lines[
            ~(network.lines["bus0"].isin(network.buses.index))
            | ~(network.lines["bus1"].isin(network.buses.index))
        ].index
    )

    network.links = network.links.drop(
        network.links[
            ~(network.links["bus0"].isin(network.buses.index))
            | ~(network.links["bus1"].isin(network.buses.index))
        ].index
    )

    network.transformers = network.transformers.drop(
        network.transformers[
            ~(network.transformers["bus0"].isin(network.buses.index))
            | ~(network.transformers["bus1"].isin(network.buses.index))
        ].index
    )
    network.generators = network.generators.drop(
        network.generators[
            ~(network.generators["bus"].isin(network.buses.index))
        ].index
    )
    network.loads = network.loads.drop(
        network.loads[~(network.loads["bus"].isin(network.buses.index))].index
    )
    network.storage_units = network.storage_units.drop(
        network.storage_units[
            ~(network.storage_units["bus"].isin(network.buses.index))
        ].index
    )

    components = [
        "loads",
        "generators",
        "lines",
        "buses",
        "transformers",
        "links",
    ]
    for g in components:  # loads_t
        h = g + "_t"
        nw = getattr(network, h)  # network.loads_t
        for i in nw.keys():  # network.loads_t.p
            cols = [
                j
                for j in getattr(nw, i).columns
                if j not in getattr(network, g).index
            ]
            for k in cols:
                del getattr(nw, i)[k]

    return network


def foreign_links(self):
    """Change transmission technology of foreign lines from AC to DC (links).

    Parameters
    ----------
    network : :class:`pypsa.Network
        Overall container of PyPSA

    Returns
    -------
    network : :class:`pypsa.Network
        Overall container of PyPSA

    """
    if self.args["foreign_lines"]["carrier"] == "DC":
        network = self.network

        foreign_buses = network.buses[
            (network.buses.country != "DE")
            & (network.buses.carrier.isin(["AC", "DC"]))
        ]

        foreign_lines = network.lines[
            network.lines.bus0.astype(str).isin(foreign_buses.index)
            | network.lines.bus1.astype(str).isin(foreign_buses.index)
        ]

        foreign_links = network.links[
            (
                network.links.bus0.astype(str).isin(foreign_buses.index)
                | network.links.bus1.astype(str).isin(foreign_buses.index)
            )
            & (network.links.carrier == "DC")
        ]

        network.links.loc[foreign_links.index, "p_min_pu"] = -1

        network.links.loc[foreign_links.index, "efficiency"] = 1

        network.links.loc[foreign_links.index, "carrier"] = "DC"

        network.import_components_from_dataframe(
            foreign_lines.loc[:, ["bus0", "bus1", "capital_cost", "length"]]
            .assign(p_nom=foreign_lines.s_nom)
            .assign(p_nom_min=foreign_lines.s_nom_min)
            .assign(p_nom_max=foreign_lines.s_nom_max)
            .assign(p_nom_extendable=foreign_lines.s_nom_extendable)
            .assign(p_max_pu=foreign_lines.s_max_pu)
            .assign(p_min_pu=-1)
            .assign(carrier="DC")
            .set_index("N" + foreign_lines.index),
            "Link",
        )

        network.lines = network.lines.drop(foreign_lines.index)

        self.geolocation_buses()


def set_q_national_loads(self, cos_phi=1):
    """
    Set q component of national loads based on the p component and cos_phi

    Parameters
    ----------
    network : :class:`pypsa.Network
    Overall container of PyPSA
    cos_phi : float
    Choose ration of active and reactive power of foreign loads

    Returns
    -------
    network : :class:`pypsa.Network
    Overall container of PyPSA

    """
    network = self.network

    national_buses = network.buses[
        (network.buses.country == "DE") & (network.buses.carrier == "AC")
    ]

    network.loads_t["q_set"].loc[
        :,
        network.loads.index[
            network.loads.bus.astype(str).isin(national_buses.index)
        ].astype(int),
    ] = network.loads_t["p_set"].loc[
        :,
        network.loads.index[
            network.loads.bus.astype(str).isin(national_buses.index)
        ],
    ] * math.tan(
        math.acos(cos_phi)
    )
    # To avoid a problem when the index of the load is the weather year,
    # the column names were temporarily set to `int` and changed back to
    # `str`.
    network.loads_t["q_set"].columns = network.loads_t["q_set"].columns.astype(
        str
    )


def set_q_foreign_loads(self, cos_phi=1):
    """Set reative power timeseries of loads in neighbouring countries

    Parameters
    ----------
    network : :class:`pypsa.Network
        Overall container of PyPSA
    cos_phi: float
        Choose ration of active and reactive power of foreign loads

    Returns
    -------
    network : :class:`pypsa.Network
        Overall container of PyPSA

    """
    network = self.network

    foreign_buses = network.buses[
        (network.buses.country != "DE") & (network.buses.carrier == "AC")
    ]

    network.loads_t["q_set"].loc[
        :,
        network.loads.index[
            (network.loads.bus.astype(str).isin(foreign_buses.index))
            & (network.loads.carrier != "H2_for_industry")
        ].astype(int),
    ] = network.loads_t["p_set"].loc[
        :,
        network.loads.index[
            (network.loads.bus.astype(str).isin(foreign_buses.index))
            & (network.loads.carrier != "H2_for_industry")
        ],
    ].values * math.tan(
        math.acos(cos_phi)
    )
    network.generators.control[network.generators.control == "PQ"] = "PV"

    # To avoid a problem when the index of the load is the weather year,
    # the column names were temporarily set to `int` and changed back to
    # `str`.
    network.loads_t["q_set"].columns = network.loads_t["q_set"].columns.astype(
        str
    )


def connected_grid_lines(network, busids):
    """Get grid lines connected to given buses.

    Parameters
    ----------
    network : :class:`pypsa.Network
        Overall container of PyPSA
    busids  : list
        List containing bus-ids.

    Returns
    -------
    :class:`pandas.DataFrame
        PyPSA lines.
    """

    mask = network.lines.bus1.isin(busids) | network.lines.bus0.isin(busids)

    return network.lines[mask]


def connected_transformer(network, busids):
    """Get transformer connected to given buses.

    Parameters
    ----------
    network : :class:`pypsa.Network
        Overall container of PyPSA
    busids  : list
        List containing bus-ids.

    Returns
    -------
    :class:`pandas.DataFrame
        PyPSA transformer.
    """

    mask = network.transformers.bus0.isin(busids)

    return network.transformers[mask]


def load_shedding(self, **kwargs):
    """Implement load shedding in existing network to identify
    feasibility problems

    Parameters
    ----------
    network : :class:`pypsa.Network
        Overall container of PyPSA
    marginal_cost : int
        Marginal costs for load shedding
    p_nom : int
        Installed capacity of load shedding generator
    Returns
    -------

    """
    if self.args["load_shedding"]:
        marginal_cost_def = 10000  # network.generators.marginal_cost.max()*2
        p_nom_def = self.network.loads_t.p_set.max().max()

        marginal_cost = kwargs.get("marginal_cost", marginal_cost_def)
        p_nom = kwargs.get("p_nom", p_nom_def)

        self.network.add("Carrier", "load")
        start = (
            self.network.generators.index.to_series()
            .str.rsplit(" ")
            .str[0]
            .astype(int)
            .sort_values()
            .max()
            + 1
        )

        if start != start:
            start = 0

        index = list(range(start, start + len(self.network.buses.index)))
        self.network.import_components_from_dataframe(
            pd.DataFrame(
                dict(
                    marginal_cost=marginal_cost,
                    p_nom=p_nom,
                    carrier="load shedding",
                    bus=self.network.buses.index,
                ),
                index=index,
            ),
            "Generator",
        )


def data_manipulation_sh(network):
    """Adds missing components to run calculations with SH scenarios.

    Parameters
    ----------
    network : :class:`pypsa.Network
        Overall container of PyPSA



    """
    from geoalchemy2.shape import from_shape, to_shape
    from shapely.geometry import LineString, MultiLineString, Point

    # add connection from Luebeck to Siems
    new_bus = str(network.buses.index.astype(np.int64).max() + 1)
    new_trafo = str(network.transformers.index.astype(np.int64).max() + 1)
    new_line = str(network.lines.index.astype(np.int64).max() + 1)
    network.add(
        "Bus", new_bus, carrier="AC", v_nom=220, x=10.760835, y=53.909745
    )
    network.add(
        "Transformer",
        new_trafo,
        bus0="25536",
        bus1=new_bus,
        x=1.29960,
        tap_ratio=1,
        s_nom=1600,
    )
    network.add(
        "Line", new_line, bus0="26387", bus1=new_bus, x=0.0001, s_nom=1600
    )
    network.lines.loc[new_line, "cables"] = 3.0

    # bus geom
    point_bus1 = Point(10.760835, 53.909745)
    network.buses.set_value(new_bus, "geom", from_shape(point_bus1, 4326))

    # line geom/topo
    network.lines.set_value(
        new_line,
        "geom",
        from_shape(
            MultiLineString(
                [
                    LineString(
                        [to_shape(network.buses.geom["26387"]), point_bus1]
                    )
                ]
            ),
            4326,
        ),
    )
    network.lines.set_value(
        new_line,
        "topo",
        from_shape(
            LineString([to_shape(network.buses.geom["26387"]), point_bus1]),
            4326,
        ),
    )

    # trafo geom/topo
    network.transformers.set_value(
        new_trafo,
        "geom",
        from_shape(
            MultiLineString(
                [
                    LineString(
                        [to_shape(network.buses.geom["25536"]), point_bus1]
                    )
                ]
            ),
            4326,
        ),
    )
    network.transformers.set_value(
        new_trafo,
        "topo",
        from_shape(
            LineString([to_shape(network.buses.geom["25536"]), point_bus1]),
            4326,
        ),
    )


def _enumerate_row(row):
    row["name"] = row.name
    return row


def export_to_csv(self, path):
    """Write calculation results to csv-files in `path`.

    Parameters
    ----------
    network : :class:`pypsa.Network
        Overall container of PyPSA
    args: dict
        Contains calculation settings of appl.py
    path: str or False or None
        Choose path for csv-files. Specify `""`, `False` or `None` to
        not do anything.

    """
    if not path:
        pass
    if not os.path.exists(path):
        os.makedirs(path, exist_ok=True)

    self.network.export_to_csv_folder(path)
    data = pd.read_csv(os.path.join(path, "network.csv"))
    # data['time'] = network.results['Solver'].Time
    data = data.apply(_enumerate_row, axis=1)
    data.to_csv(os.path.join(path, "network.csv"), index=False)

    with open(os.path.join(path, "args.json"), "w") as fp:
        json.dump(self.args, fp, indent=4)

    if hasattr(self.network, "Z"):
        file = [
            i for i in os.listdir(path.strip("0123456789")) if i == "Z.csv"
        ]
        if file:
            print("Z already calculated")
        else:
            self.network.Z.to_csv(
                path.strip("0123456789") + "/Z.csv", index=False
            )

    if bool(self.busmap):
        path_clus = os.path.join(path, "clustering")
        if not os.path.exists(path_clus):
            os.makedirs(path_clus, exist_ok=True)

        with open(os.path.join(path_clus, "busmap.json"), "w") as d:
            json.dump(self.busmap["busmap"], d, indent=4)
        self.busmap["orig_network"].export_to_csv_folder(path_clus)
        data = pd.read_csv(os.path.join(path_clus, "network.csv"))
        data = data.apply(_enumerate_row, axis=1)
        data.to_csv(os.path.join(path_clus, "network.csv"), index=False)

    if isinstance(self.ch4_h2_mapping, pd.Series):
        path_clus = os.path.join(path, "clustering")
        if not os.path.exists(path_clus):
            os.makedirs(path_clus, exist_ok=True)
        with open(os.path.join(path_clus, "ch4_h2_mapping.json"), "w") as d:
            self.ch4_h2_mapping.to_json(d, indent=4)

    return


def loading_minimization(network, snapshots):
    network.model.number1 = Var(
        network.model.passive_branch_p_index, within=PositiveReals
    )
    network.model.number2 = Var(
        network.model.passive_branch_p_index, within=PositiveReals
    )

    def cRule(model, c, l, t):
        return (
            model.number1[c, l, t] - model.number2[c, l, t]
            == model.passive_branch_p[c, l, t]
        )

    network.model.cRule = Constraint(
        network.model.passive_branch_p_index, rule=cRule
    )

    network.model.objective.expr += 0.00001 * sum(
        network.model.number1[i] + network.model.number2[i]
        for i in network.model.passive_branch_p_index
    )


def _make_consense(component, attr):
    def consense(x):
        v = x.iat[0]
        assert (x == v).all() or x.isnull().all(), (
            f"In {component} cluster {x.name} the values"
            f" of attribute {attr} do not agree:\n{x}"
        )
        return v

    return consense


def _normed(s):
    tot = s.sum()
    if tot == 0:
        return 1.0
    else:
        return s / tot


def agg_series_lines(l, network):
    attrs = network.components["Line"]["attrs"]
    columns = set(
        attrs.index[attrs.static & attrs.status.str.startswith("Input")]
    ).difference(("name", "bus0", "bus1"))
    consense = {
        attr: _make_consense("Bus", attr)
        for attr in (
            columns
            # | {"sub_network"}
            - {
                "r",
                "x",
                "g",
                "b",
                "terrain_factor",
                "s_nom",
                "s_nom_min",
                "s_nom_max",
                "s_nom_extendable",
                "length",
                "v_ang_min",
                "v_ang_max",
            }
        )
    }

    Line = l["Line"].iloc[0]
    data = dict(
        r=l["r"].sum(),
        x=l["x"].sum(),
        g=1.0 / (1.0 / l["g"]).sum(),
        b=1.0 / (1.0 / l["b"]).sum(),
        terrain_factor=l["terrain_factor"].mean(),
        s_max_pu=(l["s_max_pu"] * _normed(l["s_nom"])).sum(),
        s_nom=l["s_nom"].iloc[0],
        s_nom_min=l["s_nom_min"].max(),
        s_nom_max=l["s_nom_max"].min(),
        s_nom_extendable=l["s_nom_extendable"].any(),
        num_parallel=l["num_parallel"].max(),
        capital_cost=(_normed(l["s_nom"]) * l["capital_cost"]).sum(),
        length=l["length"].sum(),
        v_ang_min=l["v_ang_min"].max(),
        v_ang_max=l["v_ang_max"].min(),
    )
    data.update((f, consense[f](l[f])) for f in columns.difference(data))
    return pd.Series(
        data, index=[f for f in l.columns if f in columns], name=Line
    )


def group_parallel_lines(network):
    """
    Function that groups parallel lines of the same voltage level to one
    line component representing all parallel lines

    Parameters
    ----------
    network : :class:`pypsa.Network
        Overall container of PyPSA

    Returns
    -------
    None.

    """

    def agg_parallel_lines(l):
        attrs = network.components["Line"]["attrs"]
        columns = set(
            attrs.index[attrs.static & attrs.status.str.startswith("Input")]
        ).difference(("name", "bus0", "bus1"))
        columns.add("Line")
        columns.add("geom")
        consense = {
            attr: _make_consense("Bus", attr)
            for attr in (
                columns
                | {"sub_network"}
                - {
                    "Line",
                    "r",
                    "x",
                    "g",
                    "b",
                    "terrain_factor",
                    "s_nom",
                    "s_nom_min",
                    "s_nom_max",
                    "s_nom_extendable",
                    "length",
                    "v_ang_min",
                    "v_ang_max",
                    "geom",
                }
            )
        }

        data = dict(
            Line=l["Line"].iloc[0],
            r=1.0 / (1.0 / l["r"]).sum(),
            x=1.0 / (1.0 / l["x"]).sum(),
            g=l["g"].sum(),
            b=l["b"].sum(),
            terrain_factor=l["terrain_factor"].mean(),
            s_max_pu=(l["s_max_pu"] * _normed(l["s_nom"])).sum(),
            s_nom=l["s_nom"].sum(),
            s_nom_min=l["s_nom_min"].sum(),
            s_nom_max=l["s_nom_max"].sum(),
            s_nom_extendable=l["s_nom_extendable"].any(),
            num_parallel=l["num_parallel"].sum(),
            capital_cost=(_normed(l["s_nom"]) * l["capital_cost"]).sum(),
            length=l["length"].mean(),
            sub_network=consense["sub_network"](l["sub_network"]),
            v_ang_min=l["v_ang_min"].max(),
            v_ang_max=l["v_ang_max"].min(),
            geom=l["geom"].iloc[0],
        )
        data.update((f, consense[f](l[f])) for f in columns.difference(data))
        return pd.Series(data, index=[f for f in l.columns if f in columns])

    # Make bus0 always the greattest to identify repeated lines
    lines_2 = network.lines.copy()
    bus_max = lines_2.apply(lambda x: max(x.bus0, x.bus1), axis=1)
    bus_min = lines_2.apply(lambda x: min(x.bus0, x.bus1), axis=1)
    lines_2["bus0"] = bus_max
    lines_2["bus1"] = bus_min
    lines_2.reset_index(inplace=True)
    lines_2["geom"] = lines_2.apply(
        lambda x: None if x.geom is None else x.geom.wkt, axis=1
    )
    network.lines = (
        lines_2.groupby(["bus0", "bus1"])
        .apply(agg_parallel_lines)
        .reset_index()
        .set_index("Line", drop=True)
    )
    network.lines["geom"] = gpd.GeoSeries.from_wkt(network.lines["geom"])

    return


def delete_dispensable_ac_buses(etrago):
    """
    Function that identifies and delete AC buses without links, transformers,
    generators, loads, stores or storage_units, which also are connected to
    just one or two other buses

    Parameters
    ----------
    etrago : etrago object
    Returns
    -------
    None.

    """

    def delete_buses(delete_buses, network):
        drop_buses = delete_buses.index.to_list()
        network.buses.drop(labels=drop_buses, inplace=True)
        drop_lines = network.lines.index[
            (network.lines.bus0.isin(drop_buses))
            | (network.lines.bus1.isin(drop_buses))
        ].to_list()
        network.lines.drop(labels=drop_lines, inplace=True)
        drop_storage_units = network.storage_units.index[
            (network.storage_units.bus.isin(drop_buses))
        ].to_list()
        network.storage_units.drop(drop_storage_units, inplace=True)
        return (network.buses, network.lines, network.storage_units)

    def count_lines(lines):
        buses_in_lines = lines[["bus0", "bus1"]].drop_duplicates()

        def count(bus):
            total = (
                (buses_in_lines["bus0"] == bus.name)
                | (buses_in_lines["bus1"] == bus.name)
            ).sum()
            return total

        return count

    network = etrago.network

    # Group the parallel transmission lines to reduce the complexity
    group_parallel_lines(etrago.network)

    # ordering of buses
    bus0_new = network.lines.apply(lambda x: max(x.bus0, x.bus1), axis=1)
    bus1_new = network.lines.apply(lambda x: min(x.bus0, x.bus1), axis=1)
    network.lines["bus0"] = bus0_new
    network.lines["bus1"] = bus1_new

    # Find the buses without any other kind of elements attached to them
    # more than transmission lines.
    ac_buses = network.buses[network.buses.carrier == "AC"][
        ["geom", "country"]
    ]
    b_links = pd.concat([network.links.bus0, network.links.bus1]).unique()
    b_trafo = pd.concat(
        [network.transformers.bus0, network.transformers.bus1]
    ).unique()
    b_gen = network.generators.bus.unique()
    b_load = network.loads.bus.unique()
    b_store = network.stores[network.stores.e_nom > 0].bus.unique()
    b_store_unit = network.storage_units[
        network.storage_units.p_nom > 0
    ].bus.unique()

    ac_buses["links"] = ac_buses.index.isin(b_links)
    ac_buses["trafo"] = ac_buses.index.isin(b_trafo)
    ac_buses["gen"] = ac_buses.index.isin(b_gen)
    ac_buses["load"] = ac_buses.index.isin(b_load)
    ac_buses["store"] = ac_buses.index.isin(b_store)
    ac_buses["storage_unit"] = ac_buses.index.isin(b_store_unit)

    ac_buses = ac_buses[
        ~(ac_buses.links)
        & ~(ac_buses.trafo)
        & ~(ac_buses.gen)
        & ~(ac_buses.load)
        & ~(ac_buses.store)
        & ~(ac_buses.storage_unit)
    ][[]]

    # count how many lines are connected to each bus
    number_of_lines = count_lines(network.lines)
    ac_buses["n_lines"] = 0
    ac_buses["n_lines"] = ac_buses.apply(number_of_lines, axis=1)

    # Keep the buses with two or less transmission lines
    ac_buses = ac_buses[ac_buses["n_lines"] <= 2]

    # Keep only the buses connecting 2 lines with the same capacity
    lines_cap = network.lines[
        (network.lines.bus0.isin(ac_buses.index))
        | (network.lines.bus1.isin(ac_buses.index))
    ][["bus0", "bus1", "s_nom"]]

    delete_bus = []
    for bus in ac_buses[ac_buses["n_lines"] == 2].index:
        l = lines_cap[(lines_cap.bus0 == bus) | (lines_cap.bus1 == bus)][
            "s_nom"
        ].unique()
        if len(l) != 1:
            delete_bus.append(bus)
    ac_buses.drop(delete_bus, inplace=True)

    # create groups of lines to join
    buses_2 = ac_buses[ac_buses["n_lines"] == 2]
    lines = network.lines[
        (network.lines.bus0.isin(buses_2.index))
        | (network.lines.bus1.isin(buses_2.index))
    ][["bus0", "bus1"]].copy()
    lines_index = lines.index
    new_lines = pd.DataFrame(columns=["bus0", "bus1", "lines"])
    group = 0

    for line in lines_index:
        if line not in lines.index:
            continue
        bus0 = lines.at[line, "bus0"]
        bus1 = lines.at[line, "bus1"]
        lines_group = [line]
        lines.drop(line, inplace=True)

        # Determine bus0 new group
        end_search = False

        while not end_search:
            if bus0 not in ac_buses.index:
                end_search = True
                continue
            lines_b = lines[(lines.bus0 == bus0) | (lines.bus1 == bus0)]
            if len(lines_b) > 0:
                lines_group.append(lines_b.index[0])
                if lines_b.iat[0, 0] == bus0:
                    bus0 = lines_b.iat[0, 1]
                else:
                    bus0 = lines_b.iat[0, 0]
                lines.drop(lines_b.index[0], inplace=True)
            else:
                end_search = True

        # Determine bus1 new group
        end_search = False
        while not end_search:
            if bus1 not in ac_buses.index:
                end_search = True
                continue
            lines_b = lines[(lines.bus0 == bus1) | (lines.bus1 == bus1)]
            if len(lines_b) > 0:
                lines_group.append(lines_b.index[0])
                if lines_b.iat[0, 0] == bus1:
                    bus1 = lines_b.iat[0, 1]
                else:
                    bus1 = lines_b.iat[0, 0]
                lines.drop(lines_b.index[0], inplace=True)
            else:
                end_search = True

        # Define the parameters of the new lines to be inserted into
        # `network.lines`.
        new_lines.loc[group] = [bus0, bus1, lines_group]
        group = group + 1

    # Create the new lines as result of aggregating series lines
    lines = network.lines[
        (network.lines.bus0.isin(buses_2.index))
        | (network.lines.bus1.isin(buses_2.index))
    ]

    new_lines_df = pd.DataFrame(columns=lines.columns).rename_axis("Lines")

    for l in new_lines.index:
        lines_group = (
            lines[lines.index.isin(new_lines.at[l, "lines"])]
            .copy()
            .reset_index()
        )
        l_new = agg_series_lines(lines_group, network)
        l_new["bus0"] = new_lines.at[l, "bus0"]
        l_new["bus1"] = new_lines.at[l, "bus1"]
        l_new["geom"] = LineString(
            [
                (
                    network.buses.at[l_new["bus0"], "x"],
                    network.buses.at[l_new["bus0"], "y"],
                ),
                (
                    network.buses.at[l_new["bus1"], "x"],
                    network.buses.at[l_new["bus1"], "y"],
                ),
            ]
        )
        new_lines_df["s_nom_extendable"] = new_lines_df[
            "s_nom_extendable"
        ].astype(bool)
        new_lines_df.loc[l_new.name] = l_new

    # Delete all the dispensable buses
    (network.buses, network.lines, network.storage_units) = delete_buses(
        ac_buses, network
    )

    # exclude from the new lines the ones connected to deleted buses
    new_lines_df = new_lines_df[
        (~new_lines_df.bus0.isin(ac_buses.index))
        & (~new_lines_df.bus1.isin(ac_buses.index))
    ]

    etrago.network.lines = pd.concat([etrago.network.lines, new_lines_df])

    return


def delete_h2_feedin(self):
    """Delete H2_feedin links if H2_vol_share = 0"""

    if self.args["H2_vol_share"] == 0:
        self.network.links = self.network.links[
            self.network.links.carrier != "H2_feedin"
        ]


def set_line_costs(self, cost110=230, cost220=290, cost380=85, costDC=375):
    """Set capital costs for extendable lines in respect to PyPSA [€/MVA]

    Parameters
    ----------
    network : :class:`pypsa.Network
        Overall container of PyPSA
    args: dict containing settings from appl.py
    cost110 : capital costs per km for 110kV lines and cables
                default: 230€/MVA/km, source: costs for extra circuit in
                dena Verteilnetzstudie, p. 146)
    cost220 : capital costs per km for 220kV lines and cables
                default: 280€/MVA/km, source: costs for extra circuit in
                NEP 2025, capactity from most used 220 kV lines in model
    cost380 : capital costs per km for 380kV lines and cables
                default: 85€/MVA/km, source: costs for extra circuit in
                NEP 2025, capactity from most used 380 kV lines in NEP
    costDC : capital costs per km for DC-lines
                default: 375€/MVA/km, source: costs for DC transmission line
                in NEP 2035
    -------

    """

    network = self.network

    network.lines.loc[(network.lines.v_nom == 110), "capital_cost"] = (
        cost110 * network.lines.length
    )

    network.lines.loc[(network.lines.v_nom == 220), "capital_cost"] = (
        cost220 * network.lines.length
    )

    network.lines.loc[(network.lines.v_nom == 380), "capital_cost"] = (
        cost380 * network.lines.length
    )

    network.links.loc[
        (network.links.p_nom_extendable)
        & (network.links.index.isin(self.dc_lines().index)),
        "capital_cost",
    ] = (
        costDC * network.links.length
    )

    return network


def set_trafo_costs(
    self, cost110_220=7500, cost110_380=17333, cost220_380=14166
):
    """Set capital costs for extendable transformers in respect
    to PyPSA [€/MVA]

    Parameters
    ----------
    network : :class:`pypsa.Network
        Overall container of PyPSA
    cost110_220 : capital costs for 110/220kV transformer
                    default: 7500€/MVA, source: costs for extra trafo in
                    dena Verteilnetzstudie, p. 146; S of trafo used in osmTGmod
    cost110_380 : capital costs for 110/380kV transformer
                default: 17333€/MVA, source: NEP 2025
    cost220_380 : capital costs for 220/380kV transformer
                default: 14166€/MVA, source: NEP 2025

    """

    network = self.network
    network.transformers["v_nom0"] = network.transformers.bus0.map(
        network.buses.v_nom
    )
    network.transformers["v_nom1"] = network.transformers.bus1.map(
        network.buses.v_nom
    )

    network.transformers.loc[
        (network.transformers.v_nom0 == 110)
        & (network.transformers.v_nom1 == 220),
        "capital_cost",
    ] = cost110_220

    network.transformers.loc[
        (network.transformers.v_nom0 == 110)
        & (network.transformers.v_nom1 == 380),
        "capital_cost",
    ] = cost110_380

    network.transformers.loc[
        (network.transformers.v_nom0 == 220)
        & (network.transformers.v_nom1 == 380),
        "capital_cost",
    ] = cost220_380

    return network


def add_missing_components(self):
    # Munich
    # TODO: Manually adds lines between hard-coded buses. Has to be
    #       changed for the next dataversion and should be moved to data
    #       processing
    """
    Add a missing transformer at Heizkraftwerk Nord in Munich and a missing
    transformer in Stuttgart.

    Parameters
    ----------
    network : :class:`pypsa.Network
        Overall container of PyPSA

    Returns
    -------
    network : :class:`pypsa.Network
        Overall container of PyPSA

    """

    """
    "https://www.swm.de/privatkunden/unternehmen/energieerzeugung"
    + "/heizkraftwerke.html?utm_medium=301"

     to bus 25096:
     25369 (86)
     28232 (24)
     25353 to 25356 (79)
     to bus 23822: (110kV bus  of 380/110-kV-transformer)
     25355 (90)
     28212 (98)

     25357 to 665 (85)
     25354 to 27414 (30)
     27414 to 28212 (33)
     25354 to 28294 (32/63)
     28335 to 28294 (64)
     28335 to 28139 (28)
     Overhead lines:
     16573 to 24182 (part of 4)

     Installierte Leistung der Umspannungsebene Höchst- zu Hochspannung
     (380 kV / 110 kV): 2.750.000 kVA

     "https://www.swm-infrastruktur.de/strom/netzstrukturdaten"
     + "/strukturmerkmale.html
    """
    network = self.network

    new_trafo = str(network.transformers.index.astype(int).max() + 1)

    network.add(
        "Transformer",
        new_trafo,
        bus0="16573",
        bus1="23648",
        x=0.135 / (2750 / 2),
        r=0.0,
        tap_ratio=1,
        s_nom=2750 / 2,
    )

    def add_110kv_line(bus0, bus1, overhead=False):
        new_line = str(network.lines.index.astype(int).max() + 1)
        if not overhead:
            network.add("Line", new_line, bus0=bus0, bus1=bus1, s_nom=280)
        else:
            network.add("Line", new_line, bus0=bus0, bus1=bus1, s_nom=260)
        network.lines.loc[new_line, "scn_name"] = "Status Quo"
        network.lines.loc[new_line, "v_nom"] = 110
        network.lines.loc[new_line, "version"] = "added_manually"
        network.lines.loc[new_line, "frequency"] = 50
        network.lines.loc[new_line, "cables"] = 3.0
        network.lines.loc[new_line, "country"] = "DE"
        network.lines.loc[new_line, "length"] = (
            pypsa.geo.haversine(
                network.buses.loc[bus0, ["x", "y"]],
                network.buses.loc[bus1, ["x", "y"]],
            )[0][0]
            * 1.2
        )
        if not overhead:
            network.lines.loc[new_line, "r"] = (
                network.lines.loc[new_line, "length"] * 0.0177
            )
            network.lines.loc[new_line, "g"] = 0
            # or: (network.lines.loc[new_line, "length"]*78e-9)
            network.lines.loc[new_line, "x"] = (
                network.lines.loc[new_line, "length"] * 0.3e-3
            )
            network.lines.loc[new_line, "b"] = (
                network.lines.loc[new_line, "length"] * 250e-9
            )

        elif overhead:
            network.lines.loc[new_line, "r"] = (
                network.lines.loc[new_line, "length"] * 0.05475
            )
            network.lines.loc[new_line, "g"] = 0
            # or: (network.lines.loc[new_line, "length"]*40e-9)
            network.lines.loc[new_line, "x"] = (
                network.lines.loc[new_line, "length"] * 1.2e-3
            )
            network.lines.loc[new_line, "b"] = (
                network.lines.loc[new_line, "length"] * 9.5e-9
            )

    add_110kv_line("16573", "28353")
    add_110kv_line("16573", "28092")
    add_110kv_line("25096", "25369")
    add_110kv_line("25096", "28232")
    add_110kv_line("25353", "25356")
    add_110kv_line("23822", "25355")
    add_110kv_line("23822", "28212")
    add_110kv_line("25357", "665")
    add_110kv_line("25354", "27414")
    add_110kv_line("27414", "28212")
    add_110kv_line("25354", "28294")
    add_110kv_line("28335", "28294")
    add_110kv_line("28335", "28139")
    add_110kv_line("16573", "24182", overhead=True)

    # Stuttgart
    """
         Stuttgart:
         Missing transformer, because 110-kV-bus is situated outside
         Heizkraftwerk Heilbronn:
    """
    # new_trafo = str(network.transformers.index.astype(int).max()1)
    network.add(
        "Transformer",
        "99999",
        bus0="18967",
        bus1="25766",
        x=0.135 / 300,
        r=0.0,
        tap_ratio=1,
        s_nom=300,
    )
    """
    According to:
    https://assets.ctfassets.net/xytfb1vrn7of/NZO8x4rKesAcYGGcG4SQg/b780d6a3ca4c2600ab51a30b70950bb1/netzschemaplan-110-kv.pdf
    the following lines are missing:
    """
    add_110kv_line("18967", "22449", overhead=True)  # visible in OSM & DSO map
    add_110kv_line("21165", "24068", overhead=True)  # visible in OSM & DSO map
    add_110kv_line("23782", "24089", overhead=True)
    # visible in DSO map & OSM till 1 km from bus1
    """
    Umspannwerk Möhringen (bus 23697)
    https://de.wikipedia.org/wiki/Umspannwerk_M%C3%B6hringen
    there should be two connections:
    to Sindelfingen (2*110kV)
    to Wendingen (former 220kV, now 2*110kV)
    the line to Sindelfingen is connected, but the connection of Sindelfingen
    itself to 380kV is missing:
    """
    add_110kv_line("19962", "27671", overhead=True)  # visible in OSM & DSO map
    add_110kv_line("19962", "27671", overhead=True)
    """
    line to Wendingen is missing, probably because it ends shortly before the
    way of the substation and is connected via cables:
    """
    add_110kv_line("23697", "24090", overhead=True)  # visible in OSM & DSO map
    add_110kv_line("23697", "24090", overhead=True)

    # Lehrte
    """
    Lehrte: 220kV Bus located outsinde way of Betriebszentrtum Lehrte and
    therefore not connected:
    """

    def add_220kv_line(bus0, bus1, overhead=False):
        new_line = str(network.lines.index.astype(int).max() + 1)
        if not overhead:
            network.add("Line", new_line, bus0=bus0, bus1=bus1, s_nom=550)
        else:
            network.add("Line", new_line, bus0=bus0, bus1=bus1, s_nom=520)
        network.lines.loc[new_line, "scn_name"] = "Status Quo"
        network.lines.loc[new_line, "v_nom"] = 220
        network.lines.loc[new_line, "version"] = "added_manually"
        network.lines.loc[new_line, "frequency"] = 50
        network.lines.loc[new_line, "cables"] = 3.0
        network.lines.loc[new_line, "country"] = "DE"
        network.lines.loc[new_line, "length"] = (
            pypsa.geo.haversine(
                network.buses.loc[bus0, ["x", "y"]],
                network.buses.loc[bus1, ["x", "y"]],
            )[0][0]
            * 1.2
        )
        if not overhead:
            network.lines.loc[new_line, "r"] = (
                network.lines.loc[new_line, "length"] * 0.0176
            )
            network.lines.loc[new_line, "g"] = 0
            # or: (network.lines.loc[new_line, "length"]*67e-9)
            network.lines.loc[new_line, "x"] = (
                network.lines.loc[new_line, "length"] * 0.3e-3
            )
            network.lines.loc[new_line, "b"] = (
                network.lines.loc[new_line, "length"] * 210e-9
            )

        elif overhead:
            network.lines.loc[new_line, "r"] = (
                network.lines.loc[new_line, "length"] * 0.05475
            )
            network.lines.loc[new_line, "g"] = 0
            # or: (network.lines.loc[new_line, "length"]*30e-9)
            network.lines.loc[new_line, "x"] = (
                network.lines.loc[new_line, "length"] * 1e-3
            )
            network.lines.loc[new_line, "b"] = (
                network.lines.loc[new_line, "length"] * 11e-9
            )

    add_220kv_line("266", "24633", overhead=True)

    # temporary turn buses of transformers
    network.transformers["v_nom0"] = network.transformers.bus0.map(
        network.buses.v_nom
    )
    network.transformers["v_nom1"] = network.transformers.bus1.map(
        network.buses.v_nom
    )
    new_bus0 = network.transformers.bus1[
        network.transformers.v_nom0 > network.transformers.v_nom1
    ]
    new_bus1 = network.transformers.bus0[
        network.transformers.v_nom0 > network.transformers.v_nom1
    ]
    network.transformers.bus0[
        network.transformers.v_nom0 > network.transformers.v_nom1
    ] = new_bus0.values
    network.transformers.bus1[
        network.transformers.v_nom0 > network.transformers.v_nom1
    ] = new_bus1.values

    return network


def convert_capital_costs(self):
    """Convert capital_costs to fit to considered timesteps

    Parameters
    ----------
    etrago : :class:`etrago.Etrago
        Transmission grid object
    -------

    """

    network = self.network
    n_snapshots = self.args["end_snapshot"] - self.args["start_snapshot"] + 1

    # Costs are already annuized yearly in the datamodel
    # adjust to number of considered snapshots

    network.lines.loc[network.lines.s_nom_extendable, "capital_cost"] *= (
        n_snapshots / 8760
    )

    network.links.loc[network.links.p_nom_extendable, "capital_cost"] *= (
        n_snapshots / 8760
    )

    network.transformers.loc[
        network.transformers.s_nom_extendable, "capital_cost"
    ] *= (n_snapshots / 8760)

    network.storage_units.loc[
        network.storage_units.p_nom_extendable, "capital_cost"
    ] *= (n_snapshots / 8760)

    network.stores.loc[network.stores.e_nom_extendable, "capital_cost"] *= (
        n_snapshots / 8760
    )


def find_snapshots(network, carrier, maximum=True, minimum=True, n=3):
    """
    Function that returns snapshots with maximum and/or minimum feed-in of
    selected carrier.

    Parameters
    ----------
    network : :class:`pypsa.Network
        Overall container of PyPSA
    carrier: str
        Selected carrier of generators
    maximum: bool
        Choose if timestep of maximal feed-in is returned.
    minimum: bool
        Choose if timestep of minimal feed-in is returned.
    n: int
        Number of maximal/minimal snapshots

    Returns
    -------
    calc_snapshots : 'pandas.core.indexes.datetimes.DatetimeIndex'
        List containing snapshots
    """

    if carrier == "residual load":
        power_plants = network.generators[
            network.generators.carrier.isin(["solar", "wind", "wind_onshore"])
        ]
        power_plants_t = (
            network.generators.p_nom[power_plants.index]
            * network.generators_t.p_max_pu[power_plants.index]
        )
        load = network.loads_t.p_set.sum(axis=1)
        all_renew = power_plants_t.sum(axis=1)
        all_carrier = load - all_renew

    if carrier in (
        "solar",
        "wind",
        "wind_onshore",
        "wind_offshore",
        "run_of_river",
    ):
        power_plants = network.generators[
            network.generators.carrier == carrier
        ]

        power_plants_t = (
            network.generators.p_nom[power_plants.index]
            * network.generators_t.p_max_pu[power_plants.index]
        )
        all_carrier = power_plants_t.sum(axis=1)

    if maximum and not minimum:
        times = all_carrier.sort_values().head(n=n)

    if minimum and not maximum:
        times = all_carrier.sort_values().tail(n=n)

    if maximum and minimum:
        times = all_carrier.sort_values().head(n=n)
        times = pd.concat([times, all_carrier.sort_values().tail(n=n)])

    calc_snapshots = all_carrier.index[all_carrier.index.isin(times.index)]

    return calc_snapshots


def ramp_limits(network):
    """Add ramping constraints to thermal power plants.

    Parameters
    ----------
    network : :class:`pypsa.Network
        Overall container of PyPSA

    Returns
    -------

    """
    carrier = [
        "coal",
        "biomass",
        "gas",
        "oil",
        "waste",
        "lignite",
        "uranium",
        "geothermal",
    ]
    data = {
        "start_up_cost": [77, 57, 42, 57, 57, 77, 50, 57],  # €/MW
        "start_up_fuel": [4.3, 2.8, 1.45, 2.8, 2.8, 4.3, 16.7, 2.8],  # MWh/MW
        "min_up_time": [5, 2, 3, 2, 2, 5, 12, 2],
        "min_down_time": [7, 2, 2, 2, 2, 7, 17, 2],
        # ===================================================================
        #   'ramp_limit_start_up':[0.4, 0.4, 0.4, 0.4, 0.4, 0.6, 0.5, 0.4],
        #   'ramp_limit_shut_down':[0.4, 0.4, 0.4, 0.4, 0.4, 0.6, 0.5, 0.4]
        # ===================================================================
        "p_min_pu": [0.33, 0.38, 0.4, 0.38, 0.38, 0.5, 0.45, 0.38],
    }
    df = pd.DataFrame(data, index=carrier)
    fuel_costs = network.generators.marginal_cost.groupby(
        network.generators.carrier
    ).mean()[carrier]
    df["start_up_fuel"] = df["start_up_fuel"] * fuel_costs
    df["start_up_cost"] = df["start_up_cost"] + df["start_up_fuel"]
    df.drop("start_up_fuel", axis=1, inplace=True)
    for tech in df.index:
        for limit in df.columns:
            network.generators.loc[
                network.generators.carrier == tech, limit
            ] = df.loc[tech, limit]
    network.generators.start_up_cost = (
        network.generators.start_up_cost * network.generators.p_nom
    )
    network.generators.committable = True


def get_args_setting(self, jsonpath="scenario_setting.json"):
    """
    Get and open json file with scenaio settings of eTraGo ``args``.
    The settings incluedes all eTraGo specific settings of arguments and
    parameters for a reproducible calculation.

    Parameters
    ----------
    json_file : str
        Default: ``scenario_setting.json``
        Name of scenario setting json file

    Returns
    -------
    args : dict
        Dictionary of json file
    """

    if jsonpath is not None:
        with open(jsonpath) as f:
            if "args" in locals():
                self.args = merge_dicts(self.args, json.load(f))
            else:
                self.args = json.load(f)


def merge_dicts(dict1, dict2):
    """Return a new dictionary by merging two dictionaries recursively."""

    result = deepcopy(dict1)

    for key, value in dict2.items():
        if isinstance(value, Mapping):
            result[key] = merge_dicts(result.get(key, {}), value)
        else:
            result[key] = deepcopy(dict2[key])

    return result


def get_clustering_data(self, path):
    """
    Import the final busmap and the initial buses, lines and links

    Parameters
    ----------
    path : str
        Name of folder from which to import CSVs of network data.
    """

    if (self.args["network_clustering_ehv"]) | (
        self.args["network_clustering"]["active"]
    ):
        path_clus = os.path.join(path, "clustering")
        if os.path.exists(path_clus):
            ch4_h2_mapping_path = os.path.join(
                path_clus, "ch4_h2_mapping.json"
            )
            if os.path.exists(ch4_h2_mapping_path):
                with open(ch4_h2_mapping_path) as f:
                    self.ch4_h2_mapping = pd.read_json(f, typ="series").astype(
                        str
                    )
                    self.ch4_h2_mapping.index.name = "CH4_bus"
                    self.ch4_h2_mapping.index = (
                        self.ch4_h2_mapping.index.astype(str)
                    )
            else:
                logger.info(
                    """There is no CH4 to H2 bus mapping data
                    available in the loaded object."""
                )

            busmap_path = os.path.join(path_clus, "busmap.json")
            if os.path.exists(busmap_path):
                with open(busmap_path) as f:
                    self.busmap["busmap"] = json.load(f)
                self.busmap["orig_network"] = pypsa.Network(
                    path_clus, name="orig"
                )
            else:
                logger.info(
                    "There is no busmap data available in the loaded object."
                )

        else:
            logger.info(
                "There is no clustering data available in the loaded object."
            )


def set_random_noise(self, sigma=0.01):
    """
    Sets random noise to marginal cost of each generator.

    Parameters
    ----------
    etrago : :class:`etrago.Etrago
        Transmission grid object

    seed: int
        seed number, needed to reproduce results

    sigma: float
        Default: 0.01
        standard deviation, small values reduce impact on dispatch
        but might lead to numerical instability
    """

    if self.args["generator_noise"]:
        network = self.network
        seed = self.args["generator_noise"]
        s = np.random.RandomState(seed)
        network.generators.marginal_cost[
            network.generators.bus.isin(
                network.buses.index[network.buses.country == "DE"]
            )
        ] += abs(
            s.normal(
                0,
                sigma,
                len(
                    network.generators.marginal_cost[
                        network.generators.bus.isin(
                            network.buses.index[network.buses.country == "DE"]
                        )
                    ]
                ),
            )
        )

        network.generators.marginal_cost[
            network.generators.bus.isin(
                network.buses.index[network.buses.country != "DE"]
            )
        ] += abs(
            s.normal(
                0,
                sigma,
                len(
                    network.generators.marginal_cost[
                        network.generators.bus.isin(
                            network.buses.index[network.buses.country == "DE"]
                        )
                    ]
                ),
            )
        ).max()


def set_line_country_tags(network):
    """
    Set country tag for AC- and DC-lines.

    Parameters
    ----------
    network : :class:`pypsa.Network
        Overall container of PyPSA


    """

    transborder_lines_0 = network.lines[
        network.lines["bus0"].isin(
            network.buses.index[network.buses["country"] != "DE"]
        )
    ].index
    transborder_lines_1 = network.lines[
        network.lines["bus1"].isin(
            network.buses.index[network.buses["country"] != "DE"]
        )
    ].index
    # set country tag for lines
    network.lines.loc[transborder_lines_0, "country"] = network.buses.loc[
        network.lines.loc[transborder_lines_0, "bus0"].values, "country"
    ].values

    network.lines.loc[transborder_lines_1, "country"] = network.buses.loc[
        network.lines.loc[transborder_lines_1, "bus1"].values, "country"
    ].values
    network.lines["country"].fillna("DE", inplace=True)
    doubles = list(set(transborder_lines_0.intersection(transborder_lines_1)))
    for line in doubles:
        c_bus0 = network.buses.loc[network.lines.loc[line, "bus0"], "country"]
        c_bus1 = network.buses.loc[network.lines.loc[line, "bus1"], "country"]
        network.lines.loc[line, "country"] = "{}{}".format(c_bus0, c_bus1)

    transborder_links_0 = network.links[
        network.links["bus0"].isin(
            network.buses.index[network.buses["country"] != "DE"]
        )
    ].index
    transborder_links_1 = network.links[
        network.links["bus1"].isin(
            network.buses.index[network.buses["country"] != "DE"]
        )
    ].index

    # set country tag for links
    network.links.loc[transborder_links_0, "country"] = network.buses.loc[
        network.links.loc[transborder_links_0, "bus0"].values, "country"
    ].values

    network.links.loc[transborder_links_1, "country"] = network.buses.loc[
        network.links.loc[transborder_links_1, "bus1"].values, "country"
    ].values
    network.links["country"].fillna("DE", inplace=True)
    doubles = list(set(transborder_links_0.intersection(transborder_links_1)))
    for link in doubles:
        c_bus0 = network.buses.loc[network.links.loc[link, "bus0"], "country"]
        c_bus1 = network.buses.loc[network.links.loc[link, "bus1"], "country"]
        network.links.loc[link, "country"] = "{}{}".format(c_bus0, c_bus1)


def crossborder_capacity_tyndp2020():
    from urllib.request import urlretrieve
    import zipfile

    path = "TYNDP-2020-Scenario-Datafile.xlsx"

    urlretrieve(
        "https://www.entsos-tyndp2020-scenarios.eu/wp-content/uploads"
        "/2020/06/TYNDP-2020-Scenario-Datafile.xlsx.zip",
        path,
    )

    file = zipfile.ZipFile(path)

    df = pd.read_excel(
        file.open("TYNDP-2020-Scenario-Datafile.xlsx").read(),
        sheet_name="Line",
    )

    df = df[
        (df.Scenario == "Distributed Energy")
        & (df.Case == "Reference Grid")
        & (df.Year == 2040)
        & (df["Climate Year"] == 1984)
        & (
            (df.Parameter == "Import Capacity")
            | (df.Parameter == "Export Capacity")
        )
    ]

    df["country0"] = df["Node/Line"].str[:2]

    df["country1"] = df["Node/Line"].str[5:7]

    c_export = (
        df[df.Parameter == "Export Capacity"]
        .groupby(["country0", "country1"])
        .Value.sum()
    )

    c_import = (
        df[df.Parameter == "Import Capacity"]
        .groupby(["country0", "country1"])
        .Value.sum()
    )

    capacities = pd.DataFrame(
        index=c_export.index,
        data={"export": c_export.abs(), "import": c_import.abs()},
    ).reset_index()

    with_de = capacities[
        (capacities.country0 == "DE") & (capacities.country1 != "DE")
    ].set_index("country1")[["export", "import"]]

    with_de = pd.concat(
        [
            with_de,
            capacities[
                (capacities.country0 != "DE") & (capacities.country1 == "DE")
            ].set_index("country0")[["export", "import"]],
        ]
    )

    countries = [
        "DE",
        "DK",
        "NL",
        "CZ",
        "PL",
        "AT",
        "CH",
        "FR",
        "LU",
        "BE",
        "GB",
        "NO",
        "SE",
    ]

    without_de = capacities[
        (capacities.country0 != "DE")
        & (capacities.country1 != "DE")
        & (capacities.country0.isin(countries))
        & (capacities.country1.isin(countries))
        & (capacities.country1 != capacities.country0)
    ]

    without_de["country"] = without_de.country0 + without_de.country1

    without_de.set_index("country", inplace=True)

    without_de = without_de[["export", "import"]].fillna(0.0)

    return {
        **without_de.min(axis=1).to_dict(),
        **with_de.min(axis=1).to_dict(),
    }


def crossborder_capacity(self):
    """
    Adjust interconnector capacties.

    Parameters
    ----------
    network : :class:`pypsa.Network
        Overall container of PyPSA
    method : string
        Method of correction. Options are 'ntc_acer' and 'thermal_acer'.
        'ntc_acer' corrects all capacities according to values published by
        the ACER in 2016.
        'thermal_acer' corrects certain capacities where our dataset most
        likely overestimates the thermal capacity.

    """
    if self.args["foreign_lines"]["capacity"] != "osmTGmod":
        network = self.network

        if self.args["foreign_lines"]["capacity"] == "ntc_acer":
            cap_per_country = {
                "AT": 4900,
                "CH": 2695,
                "CZ": 1301,
                "DK": 913,
                "FR": 3593,
                "LU": 2912,
                "NL": 2811,
                "PL": 280,
                "SE": 217,
                "CZAT": 574,
                "ATCZ": 574,
                "CZPL": 312,
                "PLCZ": 312,
                "ATCH": 979,
                "CHAT": 979,
                "CHFR": 2087,
                "FRCH": 2087,
                "FRLU": 364,
                "LUFR": 364,
                "SEDK": 1928,
                "DKSE": 1928,
            }

        elif self.args["foreign_lines"]["capacity"] == "thermal_acer":
            cap_per_country = {
                "CH": 12000,
                "DK": 4000,
                "SEDK": 3500,
                "DKSE": 3500,
            }

        elif self.args["foreign_lines"]["capacity"] == "tyndp2020":
            cap_per_country = crossborder_capacity_tyndp2020()

        else:
            logger.info(
                "args['foreign_lines']['capacity'] has to be "
                "in ['osmTGmod', 'ntc_acer', 'thermal_acer', 'tyndp2020']"
            )

        if not network.lines[network.lines.country != "DE"].empty:
            weighting = (
                network.lines.loc[network.lines.country != "DE", "s_nom"]
                .groupby(network.lines.country)
                .transform(lambda x: x / x.sum())
            )

        dc_lines = self.dc_lines()

        weighting_links = (
            dc_lines.loc[dc_lines.country != "DE", "p_nom"]
            .groupby(dc_lines.country)
            .transform(lambda x: x / x.sum())
            .fillna(0.0)
        )

        for country in cap_per_country:
            index_HV = network.lines[
                (network.lines.country == country)
                & (network.lines.v_nom == 110)
            ].index
            index_eHV = network.lines[
                (network.lines.country == country)
                & (network.lines.v_nom > 110)
            ].index
            index_links = dc_lines[dc_lines.country == country].index

            if not network.lines[network.lines.country == country].empty:
                network.lines.loc[index_HV, "s_nom"] = (
                    weighting[index_HV] * cap_per_country[country]
                )

                network.lines.loc[index_eHV, "s_nom"] = (
                    weighting[index_eHV] * cap_per_country[country]
                )

            if not dc_lines[dc_lines.country == country].empty:
                network.links.loc[index_links, "p_nom"] = (
                    weighting_links[index_links] * cap_per_country[country]
                )
            if country == "SE":
                network.links.loc[
                    dc_lines[dc_lines.country == country].index, "p_nom"
                ] = cap_per_country[country]

            if not network.lines[
                network.lines.country == (country + country)
            ].empty:
                i_HV = network.lines[
                    (network.lines.v_nom == 110)
                    & (network.lines.country == country + country)
                ].index

                i_eHV = network.lines[
                    (network.lines.v_nom == 110)
                    & (network.lines.country == country + country)
                ].index

                network.lines.loc[i_HV, "s_nom"] = (
                    weighting[i_HV] * cap_per_country[country]
                )
                network.lines.loc[i_eHV, "s_nom"] = (
                    weighting[i_eHV] * cap_per_country[country]
                )

            if not dc_lines[dc_lines.country == (country + country)].empty:
                i_links = dc_lines[
                    dc_lines.country == (country + country)
                ].index
                network.links.loc[i_links, "p_nom"] = (
                    weighting_links[i_links] * cap_per_country[country]
                )


def set_branch_capacity(etrago):
    """
    Set branch capacity factor of lines and transformers, different factors for
    HV (110kV) and eHV (220kV, 380kV).

    Parameters
    ----------
    etrago : :class:`etrago.Etrago
        Transmission grid object

    """
    network = etrago.network
    args = etrago.args

    network.transformers["v_nom0"] = network.transformers.bus0.map(
        network.buses.v_nom
    )

    # If any line has a time dependend s_max_pu, use the time dependend
    # factor for all lines, to avoid problems in the clustering
    if not network.lines_t.s_max_pu.empty:
        # Set time dependend s_max_pu for
        # lines without dynamic line rating to 1.0
        network.lines_t.s_max_pu[
            network.lines[
                ~network.lines.index.isin(network.lines_t.s_max_pu.columns)
            ].index
        ] = 1.0

        # Multiply time dependend s_max_pu with static branch capacitiy fator
        network.lines_t.s_max_pu[
            network.lines[network.lines.v_nom == 110].index
        ] *= args["branch_capacity_factor"]["HV"]

        network.lines_t.s_max_pu[
            network.lines[network.lines.v_nom > 110].index
        ] *= args["branch_capacity_factor"]["eHV"]
    else:
        network.lines.s_max_pu[network.lines.v_nom == 110] = args[
            "branch_capacity_factor"
        ]["HV"]

        network.lines.s_max_pu[network.lines.v_nom > 110] = args[
            "branch_capacity_factor"
        ]["eHV"]

    network.transformers.s_max_pu[network.transformers.v_nom0 == 110] = args[
        "branch_capacity_factor"
    ]["HV"]

    network.transformers.s_max_pu[network.transformers.v_nom0 > 110] = args[
        "branch_capacity_factor"
    ]["eHV"]


def check_args(etrago):
    """
    Function that checks the consistency of etragos input parameters.

    Parameters
    ----------
    etrago : :class:`etrago.Etrago
        Overall container of eTraGo

    Returns
    -------
    None.

    """

    names = [
        "eGon2035",
        "eGon100RE",
        "eGon2035_lowflex",
        "eGon2035_mediumflex",
    ]
    assert (
        etrago.args["scn_name"] in names
    ), f"'scn_name' has to be in {names} but is {etrago.args['scn_name']}."

    assert (
        etrago.args["start_snapshot"] <= etrago.args["end_snapshot"]
    ), "start_snapshot after end_snapshot"

    if etrago.args["gridversion"] is not None:
        from saio.grid import egon_etrago_bus

        assert (
            etrago.args["gridversion"]
            in pd.read_sql(
                etrago.session.query(egon_etrago_bus).statement,
                etrago.session.bind,
            ).version.unique()
        ), "gridversion does not exist"

    if etrago.args["snapshot_clustering"]["active"]:
        # typical periods

        if etrago.args["snapshot_clustering"]["method"] == "typical_periods":
            # typical days

            if etrago.args["snapshot_clustering"]["how"] == "daily":
                assert (
                    etrago.args["end_snapshot"]
                    / etrago.args["start_snapshot"]
                    % 24
                    == 0
                ), (
                    "Please select snapshots covering whole days when"
                    " choosing clustering to typical days."
                )

                if (
                    etrago.args["snapshot_clustering"]["method"]
                    == "typical_periods"
                ):
                    assert etrago.args["end_snapshot"] - etrago.args[
                        "start_snapshot"
                    ] + 1 >= (
                        24 * etrago.args["snapshot_clustering"]["n_clusters"]
                    ), (
                        "The umber of selected snapshots is is too small"
                        " for the chosen number of typical days."
                    )

            # typical weeks

            if etrago.args["snapshot_clustering"]["how"] == "weekly":
                assert (
                    etrago.args["end_snapshot"]
                    / etrago.args["start_snapshot"]
                    % 168
                    == 0
                ), (
                    "Please select snapshots covering whole weeks when"
                    " choosing clustering to typical weeks."
                )

                if (
                    etrago.args["snapshot_clustering"]["method"]
                    == "typical_periods"
                ):
                    assert etrago.args["end_snapshot"] - etrago.args[
                        "start_snapshot"
                    ] + 1 >= (
                        168 * etrago.args["snapshot_clustering"]["n_clusters"]
                    ), (
                        "The number of selected snapshots is too small"
                        " for the chosen number of typical weeks."
                    )
            # typical months

            if etrago.args["snapshot_clustering"]["how"] == "monthly":
                assert (
                    etrago.args["end_snapshot"]
                    / etrago.args["start_snapshot"]
                    % 720
                    == 0
                ), (
                    "Please select snapshots covering whole months when"
                    " choosing clustering to typical months."
                )

                if (
                    etrago.args["snapshot_clustering"]["method"]
                    == "typical_periods"
                ):
                    assert etrago.args["end_snapshot"] - etrago.args[
                        "start_snapshot"
                    ] + 1 >= (
                        720 * etrago.args["snapshot_clustering"]["n_clusters"]
                    ), (
                        "The number of selected snapshots is too small"
                        " for the chosen number of typical months."
                    )

        # segmentation

        elif etrago.args["snapshot_clustering"]["method"] == "segmentation":
            assert etrago.args["end_snapshot"] - etrago.args[
                "start_snapshot"
            ] + 1 >= (
                etrago.args["snapshot_clustering"]["n_segments"]
            ), "Number of segments is higher than number of snapshots"

        if not etrago.args["method"]["pyomo"]:
            logger.warning(
                "Snapshot clustering constraints are"
                " not yet correctly implemented without pyomo."
                " Setting `args['method']['pyomo']` to `True`."
            )
            etrago.args["method"]["pyomo"] = True

    if not etrago.args["method"]["pyomo"]:
        try:
            # The import isn't used, but just here to test for Gurobi.
            # So we can make `flake8` stop complaining about the "unused
            # import" via the appropriate `noqa` comment.
            import gurobipy  # noqa: F401
        except ModuleNotFoundError:
            print(
                "If you want to use nomopyomo you need to use the"
                " solver gurobi and the package gurobipy."
                " You can find more information and installation"
                " instructions for gurobi here:"
                " https://support.gurobi.com/hc/en-us/articles"
                "/360044290292-How-do-I-install-Gurobi-for-Python-"
                " For installation of gurobipy use pip."
            )
            raise


def drop_sectors(self, drop_carriers):
    """
    Manually drop secors from eTraGo network, used for debugging

    Parameters
    ----------
    drop_carriers : array
        List of sectors that will be dropped.

    Returns
    -------
    None.

    """

    self.network.mremove(
        "Bus",
        self.network.buses[
            self.network.buses.carrier.isin(drop_carriers)
        ].index,
    )

    for one_port in self.network.iterate_components(
        ["Load", "Generator", "Store", "StorageUnit"]
    ):
        self.network.mremove(
            one_port.name,
            one_port.df[~one_port.df.bus.isin(self.network.buses.index)].index,
        )

    for two_port in self.network.iterate_components(
        ["Line", "Link", "Transformer"]
    ):
        self.network.mremove(
            two_port.name,
            two_port.df[
                ~two_port.df.bus0.isin(self.network.buses.index)
            ].index,
        )

        self.network.mremove(
            two_port.name,
            two_port.df[
                ~two_port.df.bus1.isin(self.network.buses.index)
            ].index,
        )


def update_busmap(self, new_busmap):
    """
    Update busmap after any clustering process
    Parameters
    ----------
    new_busmap : dictionary
        busmap used to clusted the network.
    Returns
    -------
    None.
    """
    if "busmap" not in self.busmap.keys():
        self.busmap["busmap"] = new_busmap
        self.busmap["orig_network"] = pypsa.Network()
        pypsa.io.import_components_from_dataframe(
            self.busmap["orig_network"], self.network.buses, "Bus"
        )
        pypsa.io.import_components_from_dataframe(
            self.busmap["orig_network"], self.network.lines, "Line"
        )
        pypsa.io.import_components_from_dataframe(
            self.busmap["orig_network"], self.network.links, "Link"
        )

    else:
        self.busmap["busmap"] = (
            pd.Series(self.busmap["busmap"]).map(new_busmap).to_dict()
        )


def adjust_CH4_gen_carriers(self):
    """Precise the carrier for the generators with CH4 carrier

    For the eGon2035 scenario, the generators with carrier CH4
    represent the prodution od biogas and methan. In the data model,
    these two differents types are differenciated only by the
    marginal cost of the generator. This function introduces a
    carrier distion (CH4_biogas and CH4_NG) in order to avoid the
    clustering of these two types of generator together and facilitate
    the contraint applying differently to each of them.
    """

<<<<<<< HEAD
    if "eGon2035" in self.args["scn_name"]:

=======
    if self.args["scn_name"] == "eGon2035":
>>>>>>> 775d1f60
        # Define marginal cost
        marginal_cost_def = {"CH4": 40.9765, "biogas": 25.6}

        engine = db.connection(section=self.args["db"])
        try:
            sql = f"""
            SELECT gas_parameters
            FROM scenario.egon_scenario_parameters
            WHERE name = '{self.args["scn_name"]}';"""
            df = pd.read_sql(sql, engine)
            # TODO: There might be a bug in here raising a `KeyError`.
            #       If you encounter it, that means you have live data
            #       to test against. Please do a `git blame` on these
            #       lines and follow the hints in the commit message to
            #       fix the bug.
            marginal_cost = df["marginal_cost"]
        except sqlalchemy.exc.ProgrammingError:
            marginal_cost = marginal_cost_def

        self.network.generators.loc[
            self.network.generators[
                (self.network.generators.carrier == "CH4")
                & (
                    self.network.generators.marginal_cost
                    != marginal_cost["biogas"]
                )
                & (
                    self.network.generators.bus.astype(str).isin(
                        self.network.buses.index[
                            self.network.buses.country == "DE"
                        ]
                    )
                )
            ].index,
            "carrier",
        ] = "CH4_NG"

        self.network.generators.loc[
            self.network.generators[
                (self.network.generators.carrier == "CH4")
                & (
                    self.network.generators.marginal_cost
                    == marginal_cost["biogas"]
                )
                & (
                    self.network.generators.bus.astype(str).isin(
                        self.network.buses.index[
                            self.network.buses.country == "DE"
                        ]
                    )
                )
            ].index,
            "carrier",
        ] = "CH4_biogas"


def residual_load(network, sector="electricity"):
    """
    Calculate the residual load for the specified sector.

    In case of the electricity sector residual load is calculated using
    all AC loads and all renewable generators with carriers
    'wind_onshore', 'wind_offshore', 'solar', 'solar_rooftop',
    'biomass', 'run_of_river', and 'reservoir'.

    In case of the central heat sector residual load is calculated using
    all central heat loads and all renewable generators with carriers
    'solar_thermal_collector' and 'geo_thermal'.

    Parameters
    -----------
    network : PyPSA network
        Network to retrieve load and generation time series from, needed
        to determine residual load.
    sector : str
        Sector to determine residual load for. Possible options are
        'electricity' and 'central_heat'. Default: 'electricity'.

    Returns
    --------
    pd.DataFrame
        Dataframe with residual load for each bus in the network.
        Columns of the dataframe contain the corresponding bus name and
        index of the dataframe is a datetime index with the
        corresponding time step.

    """

    if sector == "electricity":
        carrier_gen = [
            "wind_onshore",
            "wind_offshore",
            "solar",
            "solar_rooftop",
            "biomass",
            "run_of_river",
            "reservoir",
        ]
        carrier_load = ["AC"]
    elif sector == "central_heat":
        carrier_gen = ["solar_thermal_collector", "geo_thermal"]
        carrier_load = ["central_heat"]
    else:
        raise ValueError(
            f"Specified sector {sector} is not a valid option."
            " Valid options are 'electricity' and 'central_heat'."
        )
    # Calculate loads per bus and timestep
    loads = network.loads[network.loads.carrier.isin(carrier_load)]
    loads_per_bus = (
        network.loads_t.p_set[loads.index].groupby(loads.bus, axis=1).sum()
    )

    # Calculate dispatch of renewable generators per bus of loads and timesteps
    renewable_dispatch = pd.DataFrame(
        index=loads_per_bus.index, columns=loads_per_bus.columns, data=0
    )

    renewable_generators = network.generators[
        network.generators.carrier.isin(carrier_gen)
    ]

    renewable_dispatch[renewable_generators.bus.unique()] = (
        network.generators_t.p[renewable_generators.index]
        .groupby(renewable_generators.bus, axis=1)
        .sum()
    )

    return loads_per_bus - renewable_dispatch<|MERGE_RESOLUTION|>--- conflicted
+++ resolved
@@ -2420,12 +2420,8 @@
     the contraint applying differently to each of them.
     """
 
-<<<<<<< HEAD
     if "eGon2035" in self.args["scn_name"]:
 
-=======
-    if self.args["scn_name"] == "eGon2035":
->>>>>>> 775d1f60
         # Define marginal cost
         marginal_cost_def = {"CH4": 40.9765, "biogas": 25.6}
 
