--- conflicted
+++ resolved
@@ -27,42 +27,7 @@
 import time
 from pyomo.environ import (Var,Constraint, PositiveReals,ConcreteModel)
 
-<<<<<<< HEAD
-#from oedialect import dialect
-
-def oedb_session(section='oedb'):
-    """Get SQLAlchemy session object with valid connection to OEDB"""
-
-    # get session object by oemof.db tools (requires .oemof/config.ini
-    try:
-        from oemof import db
-        conn = db.connection(section=section)
-
-    except Exception as e:
-        raise e
-        print('Please provide connection parameters to database:')
-
-        host = input('host (default 127.0.0.1): ') or '127.0.0.1'
-        port = input('port (default 5432): ') or '5432'
-        user = input('user (default postgres): ') or 'postgres'
-        database = input('database name: ')
-        password = input('password: ')
-
-        conn = create_engine(
-            'postgresql://' + '%s:%s@%s:%s/%s' % (user,
-                                                  password,
-                                                  host,
-                                                  port,
-                                                  database))
-
-    Session = sessionmaker(bind=conn)
-    session = Session()
-    return session
-
-  
-=======
-
->>>>>>> 757b2ebb
+
 def buses_of_vlvl(network, voltage_level):
     """ Get bus-ids of given voltage level(s).
 
