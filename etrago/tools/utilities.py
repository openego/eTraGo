--- conflicted
+++ resolved
@@ -516,16 +516,6 @@
     -------
 
     """
-<<<<<<< HEAD
-    if self.args['load_shedding']:
-        
-        marginal_cost_def = 10000  # network.generators.marginal_cost.max()*2
-        p_nom_def = self.network.loads_t.p_set.max().max()
-
-        marginal_cost = kwargs.get('marginal_cost', marginal_cost_def)
-        p_nom = kwargs.get('p_nom', p_nom_def)
-        
-=======
     if self.args["load_shedding"]:
         marginal_cost_def = 10000  # network.generators.marginal_cost.max()*2
         p_nom_def = self.network.loads_t.p_set.max().max()
@@ -533,7 +523,6 @@
         marginal_cost = kwargs.get("marginal_cost", marginal_cost_def)
         p_nom = kwargs.get("p_nom", p_nom_def)
 
->>>>>>> 6409d459
         self.network.add("Carrier", "load")
         start = (
             self.network.generators.index.to_series()
@@ -1583,30 +1572,6 @@
     if etrago.args["gridversion"] != None:
         from saio.grid import egon_etrago_bus
 
-<<<<<<< HEAD
-        assert etrago.args['gridversion'] in pd.read_sql(
-            etrago.session.query(egon_etrago_bus).statement, etrago.session.bind
-            ).version.unique(), ("gridversion does not exist")
-
-    '''if etrago.args['snapshot_clustering']['active'] != False:
-
-        assert etrago.args['end_snapshot']/\
-            etrago.args['start_snapshot'] % 24 == 0,\
-            ("Please select snapshots covering whole days when choosing "
-             "snapshot clustering")
-        
-        if etrago.args['snapshot_clustering']['method'] == 'typical_periods':
-            assert etrago.args['end_snapshot']-etrago.args['start_snapshot'] + 1 >= \
-                (24 *etrago.args['snapshot_clustering']['n_clusters']),\
-                ("Number of selected days is smaller than number of representative snapshots")
-                
-        elif etrago.args['snapshot_clustering']['method'] == 'segmentation':
-            assert etrago.args['end_snapshot']-etrago.args['start_snapshot'] + 1 >= \
-                (etrago.args['snapshot_clustering']['n_segments']),\
-                ("Number of segments is higher than number of snapshots")'''
-
-    if not etrago.args['method']['pyomo']:
-=======
         assert (
             etrago.args["gridversion"]
             in pd.read_sql(
@@ -1614,7 +1579,7 @@
             ).version.unique()
         ), "gridversion does not exist"
 
-    if etrago.args["snapshot_clustering"]["active"] != False:
+    '''if etrago.args["snapshot_clustering"]["active"] != False:
 
         assert etrago.args["end_snapshot"] / etrago.args["start_snapshot"] % 24 == 0, (
             "Please select snapshots covering whole days when choosing "
@@ -1629,10 +1594,9 @@
         elif etrago.args["snapshot_clustering"]["method"] == "segmentation":
             assert etrago.args["end_snapshot"] - etrago.args["start_snapshot"] + 1 >= (
                 etrago.args["snapshot_clustering"]["n_segments"]
-            ), "Number of segments is higher than number of snapshots"
+            ), "Number of segments is higher than number of snapshots"'''
 
     if not etrago.args["method"]["pyomo"]:
->>>>>>> 6409d459
         try:
             import gurobipy
         except ModuleNotFoundError:
