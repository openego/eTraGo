# -*- coding: utf-8 -*-
# Copyright 2016-2018  Flensburg University of Applied Sciences,
# Europa-Universität Flensburg,
# Centre for Sustainable Energy Systems,
# DLR-Institute for Networked Energy Systems
#
# This program is free software; you can redistribute it and/or
# modify it under the terms of the GNU Affero General Public License as
# published by the Free Software Foundation; either version 3 of the
# License, or (at your option) any later version.
#
# This program is distributed in the hope that it will be useful,
# but WITHOUT ANY WARRANTY; without even the implied warranty of
# MERCHANTABILITY or FITNESS FOR A PARTICULAR PURPOSE.  See the
# GNU Affero General Public License for more details.
#
# You should have received a copy of the GNU Affero General Public License
# along with this program.  If not, see <http://www.gnu.org/licenses/>.

# File description
"""
Utilities.py includes a wide range of useful functions.
"""
import pandas as pd
import numpy as np
import os
import time
<<<<<<< HEAD
from pyomo.environ import (Var,Constraint, PositiveReals,ConcreteModel)
import configparser as cp


def readcfg(path):
    """ Reads the configuration file
    Parameters
    ----------
    path : str
        Filepath.
    Returns
    -------
    cfg : configparser.ConfigParser
        Used for configuration file parser language.
    """

    cfg = cp.ConfigParser()
    cfg.read(path)
    return cfg

def dbconnect(section, cfg):
    """ Uses db connection parameters to establish a connection.
    Parameters
    ----------
    section : str
        Section in configuration file.
    cfg : configparser.ConfigParser
        Used for configuration file parser language.
    Returs
    ------
    conn : sqlalchemy.engine.Engine
    """

    conn = create_engine(
        "postgresql+psycopg2://{user}:{password}@{host}:{port}/{db}".format(
            user=cfg.get(section, 'username'),
            password=cfg.get(section, 'password'),
            host=cfg.get(section, 'host'),
            port=cfg.get(section, 'port'),
            db=cfg.get(section, 'db')))
    return conn
=======
import json
from pyomo.environ import (Var, Constraint, PositiveReals, ConcreteModel)

__copyright__ = ("Flensburg University of Applied Sciences, "
                 "Europa-Universität Flensburg, "
                 "Centre for Sustainable Energy Systems, "
                 "DLR-Institute for Networked Energy Systems")
__license__ = "GNU Affero General Public License Version 3 (AGPL-3.0)"
__author__ = "ulfmueller, s3pp, wolfbunke, mariusves, lukasol"
>>>>>>> 8426404c


def buses_of_vlvl(network, voltage_level):
    """ Get bus-ids of given voltage level(s).

    Parameters
    ----------
    network : :class:`pypsa.Network
        Overall container of PyPSA
    voltage_level: list

    Returns
    -------
    list
        List containing bus-ids.
    """

    mask = network.buses.v_nom.isin(voltage_level)
    df = network.buses[mask]

    return df.index


def buses_grid_linked(network, voltage_level):
    """ Get bus-ids of a given voltage level connected to the grid.

    Parameters
    ----------
    network : :class:`pypsa.Network
        Overall container of PyPSA
    voltage_level: list

    Returns
    -------
    list
        List containing bus-ids.
    """

    mask = ((network.buses.index.isin(network.lines.bus0) |
             (network.buses.index.isin(network.lines.bus1))) &
            (network.buses.v_nom.isin(voltage_level)))

    df = network.buses[mask]

    return df.index


def clip_foreign(network):
    """
    Delete all components and timelines located outside of Germany.
    Add transborder flows divided by country of origin as
    network.foreign_trade.

    Parameters
    ----------
    network : :class:`pypsa.Network
        Overall container of PyPSA

    Returns
    -------
    network : :class:`pypsa.Network
        Overall container of PyPSA
    """

    # get foreign buses by country
    poland = pd.Series(index=network.
                       buses[(network.buses['x'] > 17)].index,
                       data="Poland")
    czech = pd.Series(index=network.
                      buses[(network.buses['x'] < 17) &
                            (network.buses['x'] > 15.1)].index,
                      data="Czech")
    denmark = pd.Series(index=network.
                        buses[((network.buses['y'] < 60) &
                               (network.buses['y'] > 55.2)) |
                              ((network.buses['x'] > 11.95) &
                               (network.buses['x'] < 11.97) &
                               (network.buses['y'] > 54.5))].
                        index,
                        data="Denmark")
    sweden = pd.Series(index=network.buses[(network.buses['y'] > 60)].index,
                       data="Sweden")
    austria = pd.Series(index=network.
                        buses[(network.buses['y'] < 47.33) &
                              (network.buses['x'] > 9) |
                              ((network.buses['x'] > 9.65) &
                               (network.buses['x'] < 9.9) &
                               (network.buses['y'] < 47.5) &
                               (network.buses['y'] > 47.3)) |
                              ((network.buses['x'] > 12.14) &
                               (network.buses['x'] < 12.15) &
                               (network.buses['y'] > 47.57) &
                               (network.buses['y'] < 47.58)) |
                              (network.buses['y'] < 47.6) &
                              (network.buses['x'] > 14.1)].index,
                        data="Austria")
    switzerland = pd.Series(index=network.
                            buses[((network.buses['x'] > 8.1) &
                                   (network.buses['x'] < 8.3) &
                                   (network.buses['y'] < 46.8)) |
                                  ((network.buses['x'] > 7.82) &
                                   (network.buses['x'] < 7.88) &
                                   (network.buses['y'] > 47.54) &
                                   (network.buses['y'] < 47.57)) |
                                  ((network.buses['x'] > 10.91) &
                                   (network.buses['x'] < 10.92) &
                                   (network.buses['y'] > 49.91) &
                                   (network.buses['y'] < 49.92))].index,
                            data="Switzerland")
    netherlands = pd.Series(index=network.
                            buses[((network.buses['x'] < 6.96) &
                                   (network.buses['y'] < 53.15) &
                                   (network.buses['y'] > 53.1)) |
                                  ((network.buses['x'] < 5.4) &
                                   (network.buses['y'] > 52.1))].index,
                            data="Netherlands")
    luxembourg = pd.Series(index=network.
                           buses[((network.buses['x'] < 6.15) &
                                  (network.buses['y'] < 49.91) &
                                  (network.buses['y'] > 49.65))].index,
                           data="Luxembourg")
    france = pd.Series(index=network.
                       buses[(network.buses['x'] < 4.5) |
                             ((network.buses['x'] > 7.507) &
                              (network.buses['x'] < 7.508) &
                              (network.buses['y'] > 47.64) &
                              (network.buses['y'] < 47.65)) |
                             ((network.buses['x'] > 6.2) &
                              (network.buses['x'] < 6.3) &
                              (network.buses['y'] > 49.1) &
                              (network.buses['y'] < 49.2)) |
                             ((network.buses['x'] > 6.7) &
                              (network.buses['x'] < 6.76) &
                              (network.buses['y'] > 49.13) &
                              (network.buses['y'] < 49.16))].index,
                       data="France")
    foreign_buses = pd.Series()
    foreign_buses = foreign_buses.append([poland, czech, denmark, sweden,
                                          austria, switzerland,
                                          netherlands, luxembourg, france])

    network.buses = network.buses.drop(
        network.buses.loc[foreign_buses.index].index)

    # identify transborder lines (one bus foreign, one bus not) and the country
    # it is coming from
    transborder_lines = pd.DataFrame(index=network.lines[
        ((network.lines['bus0'].isin(network.buses.index) == False) &
         (network.lines['bus1'].isin(network.buses.index) == True)) |
        ((network.lines['bus0'].isin(network.buses.index) == True) &
         (network.lines['bus1'].isin(network.buses.index) == False))].index)
    transborder_lines['bus0'] = network.lines['bus0']
    transborder_lines['bus1'] = network.lines['bus1']
    transborder_lines['country'] = ""
    for i in range(0, len(transborder_lines)):
        if transborder_lines.iloc[i, 0] in foreign_buses.index:
            transborder_lines['country'][i] = foreign_buses[str(
                transborder_lines.iloc[i, 0])]
        else:
            transborder_lines['country'][i] = foreign_buses[str(
                transborder_lines.iloc[i, 1])]

    # identify amount of flows per line and group to get flow per country
    transborder_flows = network.lines_t.p0[transborder_lines.index]
    for i in transborder_flows.columns:
        if network.lines.loc[str(i)]['bus1'] in foreign_buses.index:
            transborder_flows.loc[:, str(
                i)] = transborder_flows.loc[:, str(i)]*-1

    network.foreign_trade = transborder_flows.\
        groupby(transborder_lines['country'], axis=1).sum()

    # drop foreign components
    network.lines = network.lines.drop(network.lines[
        (network.lines['bus0'].isin(network.buses.index) == False) |
        (network.lines['bus1'].isin(network.buses.index) == False)].index)
    network.transformers = network.transformers.drop(network.transformers[
        (network.transformers['bus0'].isin(network.buses.index) == False) |
        (network.transformers['bus1'].isin(network.
                                           buses.index) == False)].index)
    network.generators = network.generators.drop(network.generators[
        (network.generators['bus'].isin(network.buses.index) == False)].index)
    network.loads = network.loads.drop(network.loads[
        (network.loads['bus'].isin(network.buses.index) == False)].index)
    network.storage_units = network.storage_units.drop(network.storage_units[
        (network.storage_units['bus'].isin(network.
                                           buses.index) == False)].index)

    components = ['loads', 'generators', 'lines', 'buses', 'transformers']
    for g in components:  # loads_t
        h = g + '_t'
        nw = getattr(network, h)  # network.loads_t
        for i in nw.keys():  # network.loads_t.p
            cols = [j for j in getattr(
                nw, i).columns if j not in getattr(network, g).index]
            for k in cols:
                del getattr(nw, i)[k]

    return network


def connected_grid_lines(network, busids):
    """ Get grid lines connected to given buses.

    Parameters
    ----------
    network : :class:`pypsa.Network
        Overall container of PyPSA
    busids  : list
        List containing bus-ids.

    Returns
    -------
    :class:`pandas.DataFrame
        PyPSA lines.
    """

    mask = network.lines.bus1.isin(busids) |\
        network.lines.bus0.isin(busids)

    return network.lines[mask]


def connected_transformer(network, busids):
    """ Get transformer connected to given buses.

    Parameters
    ----------
    network : :class:`pypsa.Network
        Overall container of PyPSA
    busids  : list
        List containing bus-ids.

    Returns
    -------
    :class:`pandas.DataFrame
        PyPSA transformer.
    """

    mask = (network.transformers.bus0.isin(busids))

    return network.transformers[mask]


def load_shedding(network, **kwargs):
    """ Implement load shedding in existing network to identify
    feasibility problems
    ----------
    network : :class:`pypsa.Network
        Overall container of PyPSA
    marginal_cost : int
        Marginal costs for load shedding
    p_nom : int
        Installed capacity of load shedding generator
    Returns
    -------

    """

    marginal_cost_def = 10000  # network.generators.marginal_cost.max()*2
    p_nom_def = network.loads_t.p_set.max().max()

    marginal_cost = kwargs.get('marginal_cost', marginal_cost_def)
    p_nom = kwargs.get('p_nom', p_nom_def)

    network.add("Carrier", "load")
    start = network.generators.index.to_series().str.rsplit(
        ' ').str[0].astype(int).sort_values().max()+1
    index = list(range(start, start+len(network.buses.index)))
    network.import_components_from_dataframe(
        pd.DataFrame(
            dict(marginal_cost=marginal_cost,
                 p_nom=p_nom,
                 carrier='load shedding',
                 bus=network.buses.index),
            index=index),
        "Generator"
    )
    return


def data_manipulation_sh(network):
    from shapely.geometry import Point, LineString, MultiLineString
    from geoalchemy2.shape import from_shape, to_shape

    # add connection from Luebeck to Siems
    new_bus = str(network.buses.index.astype(np.int64).max()+1)
    new_trafo = str(network.transformers.index.astype(np.int64).max()+1)
    new_line = str(network.lines.index.astype(np.int64).max()+1)
    network.add("Bus", new_bus, carrier='AC',
                v_nom=220, x=10.760835, y=53.909745)
    network.add("Transformer", new_trafo, bus0="25536",
                bus1=new_bus, x=1.29960, tap_ratio=1, s_nom=1600)
    network.add("Line", new_line, bus0="26387",
                bus1=new_bus, x=0.0001, s_nom=1600)
    network.lines.loc[new_line, 'cables'] = 3.0

    # bus geom
    point_bus1 = Point(10.760835, 53.909745)
    network.buses.set_value(new_bus, 'geom', from_shape(point_bus1, 4326))

    # line geom/topo
    network.lines.set_value(new_line, 'geom', from_shape(MultiLineString(
        [LineString([to_shape(network.
                              buses.geom['26387']), point_bus1])]), 4326))
    network.lines.set_value(new_line, 'topo', from_shape(LineString(
        [to_shape(network.buses.geom['26387']), point_bus1]), 4326))

    # trafo geom/topo
    network.transformers.set_value(new_trafo,
                                   'geom', from_shape(MultiLineString(
                                       [LineString(
                                           [to_shape(network
                                                     .buses.geom['25536']),
                                            point_bus1])]), 4326))
    network.transformers.set_value(new_trafo, 'topo', from_shape(
        LineString([to_shape(network.buses.geom['25536']), point_bus1]), 4326))

    return

def _enumerate_row(row):
    row['name'] = row.name
    return row

def results_to_csv(network, args):
    """
    """

    path = args['results']

    if path == False:
        return None

    if not os.path.exists(path):
        os.makedirs(path, exist_ok=True)

    network.export_to_csv_folder(path)
    data = pd.read_csv(os.path.join(path, 'network.csv'))
    data['time'] = network.results['Solver'].Time
    data = data.apply(_enumerate_row,  axis=1)
    data.to_csv(os.path.join(path, 'network.csv'), index=False)

    with open(os.path.join(path, 'args.json'), 'w') as fp:
        json.dump(args, fp)

    if hasattr(network, 'Z'):
        file = [i for i in os.listdir(
            path.strip('0123456789')) if i == 'Z.csv']
        if file:
            print('Z already calculated')
        else:
            network.Z.to_csv(path.strip('0123456789')+'/Z.csv', index=False)

    return


def parallelisation(network, start_snapshot, end_snapshot, group_size,
                    solver_name, solver_options, extra_functionality=None):

    print("Performing linear OPF, {} snapshot(s) at a time:".
          format(group_size))
    x = time.time()

    for i in range(int((end_snapshot-start_snapshot+1)/group_size)):
        if i > 0:
            network.storage_units.state_of_charge_initial = network.\
                storage_units_t.state_of_charge.loc[
                    network.snapshots[group_size*i-1]]
        network.lopf(network.snapshots[group_size*i:group_size*i+group_size],
                     solver_name=solver_name,
                     solver_options=solver_options,
                     extra_functionality=extra_functionality)
        network.lines.s_nom = network.lines.s_nom_opt

    y = time.time()
    z = (y - x) / 60
    print(z)
    return


def pf_post_lopf(network, scenario):

    network_pf = network

    # For the PF, set the P to the optimised P
    network_pf.generators_t.p_set = network_pf.generators_t.p_set.reindex(
        columns=network_pf.generators.index)
    network_pf.generators_t.p_set = network_pf.generators_t.p

    old_slack = network.generators.index[network.
                                         generators.control == 'Slack'][0]
    old_gens = network.generators
    gens_summed = network.generators_t.p.sum()
    old_gens['p_summed'] = gens_summed
    max_gen_buses_index = old_gens.groupby(['bus']).agg(
        {'p_summed': np.sum}).p_summed.sort_values().index

    for bus_iter in range(1, len(max_gen_buses_index)-1):
        if old_gens[(network.
                     generators['bus'] == max_gen_buses_index[-bus_iter]) &
                    (network.generators['control'] == 'PV')].empty:
            continue
        else:
            new_slack_bus = max_gen_buses_index[-bus_iter]
            break

    network.generators = network.generators.drop('p_summed', 1)
    new_slack_gen = network.generators.\
        p_nom[(network.generators['bus'] == new_slack_bus) & (
            network.generators['control'] == 'PV')].sort_values().index[-1]

    # check if old slack was PV or PQ control:
    if network.generators.p_nom[old_slack] > 50 and network.generators.\
            carrier[old_slack] in ('solar', 'wind'):
        old_control = 'PQ'
    elif network.generators.p_nom[old_slack] > 50 and network.generators.\
            carrier[old_slack] not in ('solar', 'wind'):
        old_control = 'PV'
    elif network.generators.p_nom[old_slack] < 50:
        old_control = 'PQ'

    network.generators = network.generators.set_value(
        old_slack, 'control', old_control)
    network.generators = network.generators.set_value(
        new_slack_gen, 'control', 'Slack')

    # execute non-linear pf
    network_pf.pf(scenario.timeindex, use_seed=True)

    return network_pf


def calc_line_losses(network):
    """ Calculate losses per line with PF result data
    ----------
    network : :class:`pypsa.Network
        Overall container of PyPSA
    s0 : series
        apparent power of line
    i0 : series
        current of line
    -------

    """

    # Line losses
    # calculate apparent power S = sqrt(p² + q²) [in MW]
    s0_lines = ((network.lines_t.p0**2 + network.lines_t.q0**2).
                apply(np.sqrt))
    # calculate current I = S / U [in A]
    i0_lines = np.multiply(s0_lines, 1000000) / \
        np.multiply(network.lines.v_nom, 1000)
    # calculate losses per line and timestep network.\
    # lines_t.line_losses = I² * R [in MW]
    network.lines_t.losses = np.divide(i0_lines**2 * network.lines.r, 1000000)
    # calculate total losses per line [in MW]
    network.lines = network.lines.assign(
        losses=np.sum(network.lines_t.losses).values)

    # Transformer losses
    # https://books.google.de/books?id=0glcCgAAQBAJ&pg=PA151&lpg=PA151&dq=
    # wirkungsgrad+transformator+1000+mva&source=bl&ots=a6TKhNfwrJ&sig=
    # r2HCpHczRRqdgzX_JDdlJo4hj-k&hl=de&sa=X&ved=
    # 0ahUKEwib5JTFs6fWAhVJY1AKHa1cAeAQ6AEIXjAI#v=onepage&q=
    # wirkungsgrad%20transformator%201000%20mva&f=false
    # Crastan, Elektrische Energieversorgung, p.151
    # trafo 1000 MVA: 99.8 %
    network.transformers = network.transformers.assign(
        losses=np.multiply(network.transformers.s_nom, (1-0.998)).values)

    # calculate total losses (possibly enhance with adding these values
    # to network container)
    losses_total = sum(network.lines.losses) + sum(network.transformers.losses)
    print("Total lines losses for all snapshots [MW]:", round(losses_total, 2))
    losses_costs = losses_total * np.average(network.buses_t.marginal_price)
    print("Total costs for these losses [EUR]:", round(losses_costs, 2))

    return


def loading_minimization(network, snapshots):

    network.model.number1 = Var(
        network.model.passive_branch_p_index, within=PositiveReals)
    network.model.number2 = Var(
        network.model.passive_branch_p_index, within=PositiveReals)

    def cRule(model, c, l, t):
        return (model.number1[c, l, t] - model.number2[c, l, t] == model.
                passive_branch_p[c, l, t])

    network.model.cRule = Constraint(
        network.model.passive_branch_p_index, rule=cRule)

    network.model.objective.expr += 0.00001 * \
        sum(network.model.number1[i] + network.model.number2[i]
            for i in network.model.passive_branch_p_index)


def group_parallel_lines(network):

    # ordering of buses: (not sure if still necessary, remaining from SQL code)
    old_lines = network.lines

    for line in old_lines.index:
        bus0_new = str(old_lines.loc[line, ['bus0', 'bus1']].astype(int).min())
        bus1_new = str(old_lines.loc[line, ['bus0', 'bus1']].astype(int).max())
        old_lines.set_value(line, 'bus0', bus0_new)
        old_lines.set_value(line, 'bus1', bus1_new)

    # saving the old index
    for line in old_lines:
        old_lines['old_index'] = network.lines.index

    grouped = old_lines.groupby(['bus0', 'bus1'])

    # calculating electrical properties for parallel lines
    grouped_agg = grouped.\
        agg({'b': np.sum,
             'b_pu': np.sum,
             'cables': np.sum,
             'capital_cost': np.min,
             'frequency': np.mean,
             'g': np.sum,
             'g_pu': np.sum,
             'geom': lambda x: x[0],
             'length': lambda x: x.min(),
             'num_parallel': np.sum,
             'r': lambda x: np.reciprocal(np.sum(np.reciprocal(x))),
             'r_pu': lambda x: np.reciprocal(np.sum(np.reciprocal(x))),
             's_nom': np.sum,
             's_nom_extendable': lambda x: x.min(),
             's_nom_max': np.sum,
             's_nom_min': np.sum,
             's_nom_opt': np.sum,
             'scn_name': lambda x: x.min(),
             'sub_network': lambda x: x.min(),
             'terrain_factor': lambda x: x.min(),
             'topo': lambda x: x[0],
             'type': lambda x: x.min(),
             'v_ang_max': lambda x: x.min(),
             'v_ang_min': lambda x: x.min(),
             'x': lambda x: np.reciprocal(np.sum(np.reciprocal(x))),
             'x_pu': lambda x: np.reciprocal(np.sum(np.reciprocal(x))),
             'old_index': np.min})

    for i in range(0, len(grouped_agg.index)):
        grouped_agg.set_value(
            grouped_agg.index[i], 'bus0', grouped_agg.index[i][0])
        grouped_agg.set_value(
            grouped_agg.index[i], 'bus1', grouped_agg.index[i][1])

    new_lines = grouped_agg.set_index(grouped_agg.old_index)
    new_lines = new_lines.drop('old_index', 1)
    network.lines = new_lines

    return


def set_line_costs(network, cost110=230, cost220=290, cost380=85):
    """ Set capital costs for extendable lines in respect to PyPSA [€/MVA]
    ----------
    network : :class:`pypsa.Network
        Overall container of PyPSA
    cost110 : capital costs per km for 110kV lines and cables
                default: 230€/MVA/km, source: costs for extra circuit in
                dena Verteilnetzstudie, p. 146)
    cost220 : capital costs per km for 220kV lines and cables
                default: 280€/MVA/km, source: costs for extra circuit in
                NEP 2025, capactity from most used 220 kV lines in model
    cost380 : capital costs per km for 380kV lines and cables
                default: 85€/MVA/km, source: costs for extra circuit in
                NEP 2025, capactity from most used 380 kV lines in NEP
    -------

    """
    network.lines["v_nom"] = network.lines.bus0.map(network.buses.v_nom)

    network.lines.loc[(network.lines.v_nom == 110) & network.lines.
                      s_nom_extendable,
                      'capital_cost'] = cost110 * network.lines.length
    network.lines.loc[(network.lines.v_nom == 220) & network.lines.
                      s_nom_extendable,
                      'capital_cost'] = cost220 * network.lines.length
    network.lines.loc[(network.lines.v_nom == 380) & network.lines.
                      s_nom_extendable,
                      'capital_cost'] = cost380 * network.lines.length

    return network


def set_trafo_costs(network, cost110_220=7500, cost110_380=17333,
                    cost220_380=14166):
    """ Set capital costs for extendable transformers in respect
    to PyPSA [€/MVA]
    ----------
    network : :class:`pypsa.Network
        Overall container of PyPSA
    cost110_220 : capital costs for 110/220kV transformer
                    default: 7500€/MVA, source: costs for extra trafo in
                    dena Verteilnetzstudie, p. 146; S of trafo used in osmTGmod
    cost110_380 : capital costs for 110/380kV transformer
                default: 17333€/MVA, source: NEP 2025
    cost220_380 : capital costs for 220/380kV transformer
                default: 14166€/MVA, source: NEP 2025

    """
    network.transformers["v_nom0"] = network.transformers.bus0.map(
        network.buses.v_nom)
    network.transformers["v_nom1"] = network.transformers.bus1.map(
        network.buses.v_nom)

    network.transformers.loc[(network.transformers.v_nom0 == 110) & (
        network.transformers.v_nom1 == 220) & network.transformers.
        s_nom_extendable, 'capital_cost'] = cost110_220
    network.transformers.loc[(network.transformers.v_nom0 == 110) & (
        network.transformers.v_nom1 == 380) & network.transformers.
        s_nom_extendable, 'capital_cost'] = cost110_380
    network.transformers.loc[(network.transformers.v_nom0 == 220) & (
        network.transformers.v_nom1 == 380) & network.transformers.
        s_nom_extendable, 'capital_cost'] = cost220_380

    return network


def convert_capital_costs(network, start_snapshot, end_snapshot, p=0.05, T=40):
    """ Convert capital_costs to fit to pypsa and caluculated time
    ----------
    network : :class:`pypsa.Network
        Overall container of PyPSA
    p : interest rate, default 0.05
    T : number of periods, default 40 years (source: StromNEV Anlage 1)
    -------

    """
    # Add costs for converter
    network.links.capital_cost = network.links.capital_cost + 400000

    # Calculate present value of an annuity (PVA)
    PVA = (1 / p) - (1 / (p*(1 + p) ** T))

    #
<<<<<<< HEAD
    network.lines.loc[network.lines.s_nom_extendable == True, 'capital_cost']= network.lines.capital_cost / (PVA * (8760//(end_snapshot - start_snapshot +1)))
    network.links.loc[network.links.p_nom_extendable == True, 'capital_cost'] = network.links.capital_cost / (PVA * (8760//(end_snapshot - start_snapshot +1)))
    network.transformers.loc[network.transformers.s_nom_extendable == True, 'capital_cost'] = network.transformers.capital_cost / (PVA * (8760//(end_snapshot - start_snapshot +1)))
    network.storage_units.loc[network.storage_units.p_nom_extendable == True, 'capital_cost']= network.storage_units.capital_cost /  (8760//(end_snapshot - start_snapshot +1))
    
    return network

def set_line_costs(network, cost110 = 230, cost220=290 , cost380= 85):
    
    """ Set capital costs for extendable lines in respect to PyPSA [€/MVA]
    ----------
    network : :class:`pypsa.Network
        Overall container of PyPSA
    cost110 : capital costs per km for 110kV lines and cables
                default: 230€/MVA/km, source: costs for extra circuit in dena Verteilnetzstudie, p. 146)
    cost220 : capital costs per km for 220kV lines and cables 
                default: 280€/MVA/km, source: costs for extra circuit in NEP 2025, capactity from most used 220 kV lines in model
    cost380 : capital costs per km for 380kV lines and cables 
                default: 85€/MVA/km, source: costs for extra circuit in NEP 2025, capactity from most used 380 kV lines in NEP
    -------

    """
    network.lines["v_nom"] = network.lines.bus0.map(network.buses.v_nom)
    
    network.lines.loc[network.lines.v_nom == 110 & network.lines.s_nom_extendable == True, 'capital_cost'] = cost110 * network.lines.length
    network.lines.loc[network.lines.v_nom == 220 & network.lines.s_nom_extendable == True, 'capital_cost'] = cost220 * network.lines.length
    network.lines.loc[network.lines.v_nom == 380 & network.lines.s_nom_extendable == True, 'capital_cost'] = cost380 * network.lines.length
   
   
    return network

def set_trafo_costs(network, cost110_220 = 7500, cost110_380=17333 , cost220_380= 14166):
    
    """ Set capital costs for extendable transformers in respect to PyPSA [€/MVA]
    ----------
    network : :class:`pypsa.Network
        Overall container of PyPSA
    cost110_220 : capital costs for 110/220kV transformer
                    default: 7500€/MVA, source: costs for extra trafo in dena Verteilnetzstudie, p. 146; S of trafo used in osmTGmod
    cost110_380 : capital costs for 110/380kV transformer
                default: 17333€/MVA, source: NEP 2025
    cost220_380 : capital costs for 220/380kV transformer
                default: 14166€/MVA, source: NEP 2025

    """
    network.transformers["v_nom0"] = network.transformers.bus0.map(network.buses.v_nom)
    network.transformers["v_nom1"] = network.transformers.bus1.map(network.buses.v_nom)
    
    network.transformers.loc[network.transformers.v_nom0 == 110 & network.transformers.v_nom1 == 220 & network.transformers.s_nom_extendable == True, 'capital_cost'] = cost110_220
    network.transformers.loc[network.transformers.v_nom0 == 110 & network.transformers.v_nom1 == 380 & network.transformers.s_nom_extendable == True, 'capital_cost'] = cost110_380
    network.transformers.loc[network.transformers.v_nom0 == 220 & network.transformers.v_nom1 == 380 & network.transformers.s_nom_extendable == True, 'capital_cost'] = cost220_380
    
   
=======
    network.lines.loc[network.lines.s_nom_extendable == True,
                      'capital_cost'] = (network.lines.capital_cost /
                                         (PVA * (8760/(end_snapshot -
                                                       start_snapshot + 1))))
    network.links.loc[network.links.p_nom_extendable == True,
                      'capital_cost'] = network.\
        links.capital_cost / (PVA * (8760//(end_snapshot -
                                            start_snapshot + 1)))
    network.transformers.loc[network.transformers.s_nom_extendable == True,
                             'capital_cost'] = network.\
        transformers.capital_cost / \
        (PVA * (8760//(end_snapshot - start_snapshot + 1)))
    network.storage_units.loc[network.storage_units.
                              p_nom_extendable == True,
                              'capital_cost'] = network.\
        storage_units.capital_cost / (8760//(end_snapshot -
                                             start_snapshot + 1))

>>>>>>> 8426404c
    return network<|MERGE_RESOLUTION|>--- conflicted
+++ resolved
@@ -25,11 +25,15 @@
 import numpy as np
 import os
 import time
-<<<<<<< HEAD
-from pyomo.environ import (Var,Constraint, PositiveReals,ConcreteModel)
-import configparser as cp
-
-
+import json
+from pyomo.environ import (Var, Constraint, PositiveReals, ConcreteModel)
+
+__copyright__ = ("Flensburg University of Applied Sciences, "
+                 "Europa-Universität Flensburg, "
+                 "Centre for Sustainable Energy Systems, "
+                 "DLR-Institute for Networked Energy Systems")
+__license__ = "GNU Affero General Public License Version 3 (AGPL-3.0)"
+__author__ = "ulfmueller, s3pp, wolfbunke, mariusves, lukasol"
 def readcfg(path):
     """ Reads the configuration file
     Parameters
@@ -67,17 +71,6 @@
             port=cfg.get(section, 'port'),
             db=cfg.get(section, 'db')))
     return conn
-=======
-import json
-from pyomo.environ import (Var, Constraint, PositiveReals, ConcreteModel)
-
-__copyright__ = ("Flensburg University of Applied Sciences, "
-                 "Europa-Universität Flensburg, "
-                 "Centre for Sustainable Energy Systems, "
-                 "DLR-Institute for Networked Energy Systems")
-__license__ = "GNU Affero General Public License Version 3 (AGPL-3.0)"
-__author__ = "ulfmueller, s3pp, wolfbunke, mariusves, lukasol"
->>>>>>> 8426404c
 
 
 def buses_of_vlvl(network, voltage_level):
@@ -561,9 +554,7 @@
 def loading_minimization(network, snapshots):
 
     network.model.number1 = Var(
-        network.model.passive_branch_p_index, within=PositiveReals)
-    network.model.number2 = Var(
-        network.model.passive_branch_p_index, within=PositiveReals)
+    network.model.passive_branch_p_index, within=PositiveReals)
 
     def cRule(model, c, l, t):
         return (model.number1[c, l, t] - model.number2[c, l, t] == model.
@@ -720,61 +711,6 @@
     PVA = (1 / p) - (1 / (p*(1 + p) ** T))
 
     #
-<<<<<<< HEAD
-    network.lines.loc[network.lines.s_nom_extendable == True, 'capital_cost']= network.lines.capital_cost / (PVA * (8760//(end_snapshot - start_snapshot +1)))
-    network.links.loc[network.links.p_nom_extendable == True, 'capital_cost'] = network.links.capital_cost / (PVA * (8760//(end_snapshot - start_snapshot +1)))
-    network.transformers.loc[network.transformers.s_nom_extendable == True, 'capital_cost'] = network.transformers.capital_cost / (PVA * (8760//(end_snapshot - start_snapshot +1)))
-    network.storage_units.loc[network.storage_units.p_nom_extendable == True, 'capital_cost']= network.storage_units.capital_cost /  (8760//(end_snapshot - start_snapshot +1))
-    
-    return network
-
-def set_line_costs(network, cost110 = 230, cost220=290 , cost380= 85):
-    
-    """ Set capital costs for extendable lines in respect to PyPSA [€/MVA]
-    ----------
-    network : :class:`pypsa.Network
-        Overall container of PyPSA
-    cost110 : capital costs per km for 110kV lines and cables
-                default: 230€/MVA/km, source: costs for extra circuit in dena Verteilnetzstudie, p. 146)
-    cost220 : capital costs per km for 220kV lines and cables 
-                default: 280€/MVA/km, source: costs for extra circuit in NEP 2025, capactity from most used 220 kV lines in model
-    cost380 : capital costs per km for 380kV lines and cables 
-                default: 85€/MVA/km, source: costs for extra circuit in NEP 2025, capactity from most used 380 kV lines in NEP
-    -------
-
-    """
-    network.lines["v_nom"] = network.lines.bus0.map(network.buses.v_nom)
-    
-    network.lines.loc[network.lines.v_nom == 110 & network.lines.s_nom_extendable == True, 'capital_cost'] = cost110 * network.lines.length
-    network.lines.loc[network.lines.v_nom == 220 & network.lines.s_nom_extendable == True, 'capital_cost'] = cost220 * network.lines.length
-    network.lines.loc[network.lines.v_nom == 380 & network.lines.s_nom_extendable == True, 'capital_cost'] = cost380 * network.lines.length
-   
-   
-    return network
-
-def set_trafo_costs(network, cost110_220 = 7500, cost110_380=17333 , cost220_380= 14166):
-    
-    """ Set capital costs for extendable transformers in respect to PyPSA [€/MVA]
-    ----------
-    network : :class:`pypsa.Network
-        Overall container of PyPSA
-    cost110_220 : capital costs for 110/220kV transformer
-                    default: 7500€/MVA, source: costs for extra trafo in dena Verteilnetzstudie, p. 146; S of trafo used in osmTGmod
-    cost110_380 : capital costs for 110/380kV transformer
-                default: 17333€/MVA, source: NEP 2025
-    cost220_380 : capital costs for 220/380kV transformer
-                default: 14166€/MVA, source: NEP 2025
-
-    """
-    network.transformers["v_nom0"] = network.transformers.bus0.map(network.buses.v_nom)
-    network.transformers["v_nom1"] = network.transformers.bus1.map(network.buses.v_nom)
-    
-    network.transformers.loc[network.transformers.v_nom0 == 110 & network.transformers.v_nom1 == 220 & network.transformers.s_nom_extendable == True, 'capital_cost'] = cost110_220
-    network.transformers.loc[network.transformers.v_nom0 == 110 & network.transformers.v_nom1 == 380 & network.transformers.s_nom_extendable == True, 'capital_cost'] = cost110_380
-    network.transformers.loc[network.transformers.v_nom0 == 220 & network.transformers.v_nom1 == 380 & network.transformers.s_nom_extendable == True, 'capital_cost'] = cost220_380
-    
-   
-=======
     network.lines.loc[network.lines.s_nom_extendable == True,
                       'capital_cost'] = (network.lines.capital_cost /
                                          (PVA * (8760/(end_snapshot -
@@ -793,5 +729,51 @@
         storage_units.capital_cost / (8760//(end_snapshot -
                                              start_snapshot + 1))
 
->>>>>>> 8426404c
+    return network
+    
+def set_line_costs(network, cost110 = 230, cost220=290 , cost380= 85):
+    """ Set capital costs for extendable lines in respect to PyPSA [€/MVA]
+    ----------
+    network : :class:`pypsa.Network
+        Overall container of PyPSA
+    cost110 : capital costs per km for 110kV lines and cables
+                default: 230€/MVA/km, source: costs for extra circuit in dena Verteilnetzstudie, p. 146)
+    cost220 : capital costs per km for 220kV lines and cables 
+                default: 280€/MVA/km, source: costs for extra circuit in NEP 2025, capactity from most used 220 kV lines in model
+    cost380 : capital costs per km for 380kV lines and cables 
+                default: 85€/MVA/km, source: costs for extra circuit in NEP 2025, capactity from most used 380 kV lines in NEP
+    -------
+
+    """
+    network.lines["v_nom"] = network.lines.bus0.map(network.buses.v_nom)
+    
+    network.lines.loc[network.lines.v_nom == 110 & network.lines.s_nom_extendable == True, 'capital_cost'] = cost110 * network.lines.length
+    network.lines.loc[network.lines.v_nom == 220 & network.lines.s_nom_extendable == True, 'capital_cost'] = cost220 * network.lines.length
+    network.lines.loc[network.lines.v_nom == 380 & network.lines.s_nom_extendable == True, 'capital_cost'] = cost380 * network.lines.length
+   
+   
+    return network
+
+def set_trafo_costs(network, cost110_220 = 7500, cost110_380=17333 , cost220_380= 14166):
+    
+    """ Set capital costs for extendable transformers in respect to PyPSA [€/MVA]
+    ----------
+    network : :class:`pypsa.Network
+        Overall container of PyPSA
+    cost110_220 : capital costs for 110/220kV transformer
+                    default: 7500€/MVA, source: costs for extra trafo in dena Verteilnetzstudie, p. 146; S of trafo used in osmTGmod
+    cost110_380 : capital costs for 110/380kV transformer
+                default: 17333€/MVA, source: NEP 2025
+    cost220_380 : capital costs for 220/380kV transformer
+                default: 14166€/MVA, source: NEP 2025
+
+    """
+    network.transformers["v_nom0"] = network.transformers.bus0.map(network.buses.v_nom)
+    network.transformers["v_nom1"] = network.transformers.bus1.map(network.buses.v_nom)
+    
+    network.transformers.loc[network.transformers.v_nom0 == 110 & network.transformers.v_nom1 == 220 & network.transformers.s_nom_extendable == True, 'capital_cost'] = cost110_220
+    network.transformers.loc[network.transformers.v_nom0 == 110 & network.transformers.v_nom1 == 380 & network.transformers.s_nom_extendable == True, 'capital_cost'] = cost110_380
+    network.transformers.loc[network.transformers.v_nom0 == 220 & network.transformers.v_nom1 == 380 & network.transformers.s_nom_extendable == True, 'capital_cost'] = cost220_380
+    
+   
     return network