--- conflicted
+++ resolved
@@ -58,10 +58,6 @@
         df = self.network.links[self.network.links.carrier.isin(carrier)]
     return df
 
-<<<<<<< HEAD
-=======
-
->>>>>>> 77566617
 def buses_of_vlvl(network, voltage_level):
     """Get bus-ids of given voltage level(s).
 
@@ -404,20 +400,6 @@
     network = self.network
 
     national_buses = network.buses[
-<<<<<<< HEAD
-        (network.buses.country == 'DE')&
-        (network.buses.carrier == 'AC')]
-
-    network.loads_t['q_set'][network.loads.index[
-        network.loads.bus.astype(str).isin(national_buses.index)].astype(int)] = \
-        network.loads_t['p_set'][network.loads.index[
-            network.loads.bus.astype(str).isin(
-                national_buses.index)]] * math.tan(math.acos(cos_phi))
-
-    # To avoid problem when the index of the load is the weather year, the column
-    # names were temporaray set to int and changed back to str
-    network.loads_t['q_set'].columns = network.loads_t['q_set'].columns.astype(str)
-=======
         (network.buses.country == "DE") & (network.buses.carrier == "AC")
     ]
 
@@ -434,7 +416,6 @@
     # To avoid problem when the index of the load is the weather year, the column
     # names were temporaray set to int and changed back to str
     network.loads_t["q_set"].columns = network.loads_t["q_set"].columns.astype(str)
->>>>>>> 77566617
 
 
 def set_q_foreign_loads(self, cos_phi=1):
@@ -1122,11 +1103,7 @@
     """
 
     network = self.network
-<<<<<<< HEAD
-    n_snapshots = self.args['end_snapshot'] - self.args['start_snapshot'] + 1
-=======
     n_snapshots = self.args["end_snapshot"] - self.args["start_snapshot"] + 1
->>>>>>> 77566617
 
     # Add costs for DC-converter
     network.links.loc[self.dc_lines().index, "capital_cost"] += 400000
@@ -1136,21 +1113,6 @@
 
     # Apply function on lines, links, trafos and storages
     # Storage costs are already annuized yearly
-<<<<<<< HEAD
-    network.lines.loc[network.lines.s_nom_extendable == True,
-                      'capital_cost'] /= PVA * (8760 / n_snapshots)
-
-    network.links.loc[network.links.p_nom_extendable == True,
-                      'capital_cost'] /= PVA * (8760 / n_snapshots)
-
-    network.transformers.loc[
-        network.transformers.s_nom_extendable == True,
-        'capital_cost'] /= PVA * (8760 / n_snapshots)
-
-    network.storage_units.loc[
-        network.storage_units.p_nom_extendable == True,
-        'capital_cost'] /= PVA * (8760 / n_snapshots)
-=======
     network.lines.loc[network.lines.s_nom_extendable == True, "capital_cost"] /= PVA * (
         8760 / n_snapshots
     )
@@ -1167,7 +1129,6 @@
         network.storage_units.p_nom_extendable == True, "capital_cost"
     ] /= PVA * (8760 / n_snapshots)
 
->>>>>>> 77566617
 
 def find_snapshots(network, carrier, maximum=True, minimum=True, n=3):
 
@@ -1610,30 +1571,6 @@
     if etrago.args["gridversion"] != None:
         from saio.grid import egon_etrago_bus
 
-<<<<<<< HEAD
-        assert etrago.args['gridversion'] in pd.read_sql(
-            etrago.session.query(egon_etrago_bus).statement, etrago.session.bind
-            ).version.unique(), ("gridversion does not exist")
-
-    if etrago.args['snapshot_clustering']['active'] != False:
-
-        assert etrago.args['end_snapshot']/\
-            etrago.args['start_snapshot'] % 24 == 0,\
-            ("Please select snapshots covering whole days when choosing "
-             "snapshot clustering")
-
-        if etrago.args['snapshot_clustering']['method'] == 'typical_periods':
-            assert etrago.args['end_snapshot']-etrago.args['start_snapshot'] + 1 >= \
-                (24 *etrago.args['snapshot_clustering']['n_clusters']),\
-                ("Number of selected days is smaller than number of representative snapshots")
-
-        elif etrago.args['snapshot_clustering']['method'] == 'segmentation':
-            assert etrago.args['end_snapshot']-etrago.args['start_snapshot'] + 1 >= \
-                (etrago.args['snapshot_clustering']['n_segments']),\
-                ("Number of segments is higher than number of snapshots")
-
-    if not etrago.args['method']['pyomo']:
-=======
         assert (
             etrago.args["gridversion"]
             in pd.read_sql(
@@ -1659,7 +1596,6 @@
             ), "Number of segments is higher than number of snapshots"
 
     if not etrago.args["method"]["pyomo"]:
->>>>>>> 77566617
         try:
             import gurobipy
         except ModuleNotFoundError:
