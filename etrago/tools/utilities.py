--- conflicted
+++ resolved
@@ -338,8 +338,6 @@
 
     # get foreign buses by country
 
-    #foreign_buses = buses_by_country(network)
-    
     foreign_buses = network.buses[network.buses.country_code != 'DE']
 
     network.buses = network.buses.drop(
@@ -422,7 +420,6 @@
         Overall container of PyPSA
 
     """
-    #foreign_buses = buses_by_country(network)
     foreign_buses = network.buses[network.buses.country_code != 'DE']
 
     foreign_lines = network.lines[network.lines.bus0.astype(str).isin(
@@ -470,7 +467,6 @@
         Overall container of PyPSA
 
     """
-    #foreign_buses = buses_by_country(network)
     foreign_buses = network.buses[network.buses.country_code != 'DE']
 
     network.loads_t['q_set'][network.loads.index[
@@ -710,7 +706,7 @@
 def pf_post_lopf(network, args, extra_functionality, add_foreign_lopf):
 
     network_pf = network
-        
+
     # Update x of extended lines and transformers
     if network_pf.lines.s_nom_extendable.any() or \
             network_pf.transformers.s_nom_extendable.any():
@@ -926,7 +922,6 @@
     q_distributed[q_distributed.abs() == np.inf] = 0
     q_storages[q_storages.isnull()] = 0
     q_storages[q_storages.abs() == np.inf] = 0
-    print()
     network.generators_t.q = q_distributed
     network.storage_units_t.q = q_storages
 
@@ -1340,6 +1335,7 @@
 
     return network
 
+
 def find_snapshots(network, carrier, maximum = True, minimum = True, n = 3):
     
     """
@@ -1397,7 +1393,6 @@
 
     return calc_snapshots
 
-<<<<<<< HEAD
 
 def ramp_limits(network):
     """ Add ramping constraints to thermal power plants.
@@ -1436,6 +1431,32 @@
     network.generators.start_up_cost = network.generators.start_up_cost\
                                         *network.generators.p_nom
     network.generators.committable = True
+
+
+def get_args_setting(args, jsonpath='scenario_setting.json'):
+    """
+    Get and open json file with scenaio settings of eTraGo ``args``.
+    The settings incluedes all eTraGo specific settings of arguments and 
+    parameters for a reproducible calculation.
+
+    Parameters
+    ----------
+    json_file : str
+        Default: ``scenario_setting.json``
+        Name of scenario setting json file
+
+    Returns
+    -------
+    args : dict
+        Dictionary of json file 
+    """
+ 
+    if not jsonpath == None:
+        with open(jsonpath) as f:
+            args = json.load(f)
+
+
+    return args
 
 
 def set_line_country_tags(network):
@@ -1565,30 +1586,4 @@
                                      (country+country)].index
             network.links.loc[i_links, 'p_nom'] = \
                                 weighting_links[i_links] * cap_per_country\
-                                [country]*capacity_factor
-=======
-def get_args_setting(args, jsonpath='scenario_setting.json'):
-    """
-    Get and open json file with scenaio settings of eTraGo ``args``.
-    The settings incluedes all eTraGo specific settings of arguments and 
-    parameters for a reproducible calculation.
-
-    Parameters
-    ----------
-    json_file : str
-        Default: ``scenario_setting.json``
-        Name of scenario setting json file
-
-    Returns
-    -------
-    args : dict
-        Dictionary of json file 
-    """
- 
-    if not jsonpath == None:
-        with open(jsonpath) as f:
-            args = json.load(f)
-
-
-    return args
->>>>>>> 3366f49f
+                                [country]*capacity_factor