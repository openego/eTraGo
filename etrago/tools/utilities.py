# -*- coding: utf-8 -*-
# Copyright 2016-2018  Flensburg University of Applied Sciences,
# Europa-Universität Flensburg,
# Centre for Sustainable Energy Systems,
# DLR-Institute for Networked Energy Systems
#
# This program is free software; you can redistribute it and/or
# modify it under the terms of the GNU Affero General Public License as
# published by the Free Software Foundation; either version 3 of the
# License, or (at your option) any later version.
#
# This program is distributed in the hope that it will be useful,
# but WITHOUT ANY WARRANTY; without even the implied warranty of
# MERCHANTABILITY or FITNESS FOR A PARTICULAR PURPOSE.  See the
# GNU Affero General Public License for more details.
#
# You should have received a copy of the GNU Affero General Public License
# along with this program.  If not, see <http://www.gnu.org/licenses/>.

# File description
"""
Utilities.py includes a wide range of useful functions.
"""

import os
import numpy as np
import pandas as pd
import geopandas as gpd
from shapely.geometry import Point
import pypsa
import json
import logging
import math
from pyomo.environ import Var, Constraint, PositiveReals
from importlib import import_module

logger = logging.getLogger(__name__)


__copyright__ = (
    "Flensburg University of Applied Sciences, "
    "Europa-Universität Flensburg, "
    "Centre for Sustainable Energy Systems, "
    "DLR-Institute for Networked Energy Systems"
)
__license__ = "GNU Affero General Public License Version 3 (AGPL-3.0)"
__author__ = "ulfmueller, s3pp, wolfbunke, mariusves, lukasol"


def filter_links_by_carrier(self, carrier, like=True):

    if isinstance(carrier, str):
        if like:
            df = self.network.links[self.network.links.carrier.str.contains(carrier)]
        else:
            df = self.network.links[self.network.links.carrier == carrier]
    elif isinstance(carrier, list):
        df = self.network.links[self.network.links.carrier.isin(carrier)]
    return df

def buses_of_vlvl(network, voltage_level):
    """Get bus-ids of given voltage level(s).

    Parameters
    ----------
    network : :class:`pypsa.Network
        Overall container of PyPSA
    voltage_level: list

    Returns
    -------
    list
        List containing bus-ids.
    """

    mask = network.buses.v_nom.isin(voltage_level)
    df = network.buses[mask]

    return df.index


def buses_grid_linked(network, voltage_level):
    """Get bus-ids of a given voltage level connected to the grid.

    Parameters
    ----------
    network : :class:`pypsa.Network
        Overall container of PyPSA
    voltage_level: list

    Returns
    -------
    list
        List containing bus-ids.
    """

    mask = (
        network.buses.index.isin(network.lines.bus0)
        | (network.buses.index.isin(network.lines.bus1))
    ) & (network.buses.v_nom.isin(voltage_level))

    df = network.buses[mask]

    return df.index


def geolocation_buses(self):
    """
    If geopandas is installed:
    Use geometries of buses x/y(lon/lat) and polygons
    of countries from RenpassGisParameterRegion
    in order to locate the buses

    Else:
    Use coordinats of buses to locate foreign buses, which is less accurate.

    TODO: Why not alway use geopandas??

    Parameters
    ----------
    etrago : :class:`etrago.Etrago
       Transmission grid object

    """
    network = self.network

    transborder_lines_0 = network.lines[
        network.lines["bus0"].isin(
            network.buses.index[network.buses["country"] != "DE"]
        )
    ].index
    transborder_lines_1 = network.lines[
        network.lines["bus1"].isin(
            network.buses.index[network.buses["country"] != "DE"]
        )
    ].index

    # set country tag for lines
    network.lines.loc[transborder_lines_0, "country"] = network.buses.loc[
        network.lines.loc[transborder_lines_0, "bus0"].values, "country"
    ].values

    network.lines.loc[transborder_lines_1, "country"] = network.buses.loc[
        network.lines.loc[transborder_lines_1, "bus1"].values, "country"
    ].values
    network.lines["country"].fillna("DE", inplace=True)
    doubles = list(set(transborder_lines_0.intersection(transborder_lines_1)))
    for line in doubles:
        c_bus0 = network.buses.loc[network.lines.loc[line, "bus0"], "country"]
        c_bus1 = network.buses.loc[network.lines.loc[line, "bus1"], "country"]
        network.lines.loc[line, "country"] = "{}{}".format(c_bus0, c_bus1)

    transborder_links_0 = network.links[
        network.links["bus0"].isin(
            network.buses.index[network.buses["country"] != "DE"]
        )
    ].index
    transborder_links_1 = network.links[
        network.links["bus1"].isin(
            network.buses.index[network.buses["country"] != "DE"]
        )
    ].index

    # set country tag for links
    network.links.loc[transborder_links_0, "country"] = network.buses.loc[
        network.links.loc[transborder_links_0, "bus0"].values, "country"
    ].values

    network.links.loc[transborder_links_1, "country"] = network.buses.loc[
        network.links.loc[transborder_links_1, "bus1"].values, "country"
    ].values
    network.links["country"].fillna("DE", inplace=True)
    doubles = list(set(transborder_links_0.intersection(transborder_links_1)))
    for link in doubles:
        c_bus0 = network.buses.loc[network.links.loc[link, "bus0"], "country"]
        c_bus1 = network.buses.loc[network.links.loc[link, "bus1"], "country"]
        network.links.loc[link, "country"] = "{}{}".format(c_bus0, c_bus1)

    return network


def buses_by_country(etrago):
    """
    Find buses of foreign countries using coordinates
    and return them as Pandas Series

    Parameters
    ----------
    etrago : Etrago object
        Overall container of PyPSA

    Returns
    -------
    buses_country: Series containing buses by country
    """

    countries = {
        "Poland": "PL",
        "Czechia": "CZ",
        "Denmark": "DK",
        "Sweden": "SE",
        "Austria": "AT",
        "Switzerland": "CH",
        "Netherlands": "NL",
        "Luxembourg": "LU",
        "France": "FR",
        "Belgium": "BE",
        "United Kingdom": "GB",
        "Norway": "NO",
        "Finland": "FI",
        "Germany": "DE",
    }

    #read Germany borders from egon-data
    query = "SELECT * FROM boundaries.vg250_lan"
    con = etrago.engine    
    germany_sh = gpd.read_postgis(query, con, geom_col= "geometry")
   
    path = gpd.datasets.get_path("naturalearth_lowres")
    shapes = gpd.read_file(path)
    shapes = shapes[shapes.name.isin([*countries])].set_index(keys="name")
    
    #Use Germany borders from egon-data if not using the SH test case
    if len(germany_sh.gen.unique()) > 1:
        shapes.at["Germany", "geometry"] = germany_sh.geometry.unary_union
        
    geobuses = etrago.network.buses.copy()
    geobuses["geom"] = geobuses.apply(
        lambda x: Point(float(x["x"]), float(x["y"])), axis=1
    )
    geobuses = gpd.GeoDataFrame(data=geobuses, geometry="geom", crs="EPSG:4326")
    geobuses["country"] = np.nan

    for country in countries:
        geobuses["country"][
            etrago.network.buses.index.isin(
                geobuses.clip(shapes[shapes.index == country]).index
            )
        ] = countries[country]

    shapes = shapes.to_crs(3035)
    geobuses = geobuses.to_crs(3035)

    for bus in geobuses[geobuses["country"].isna()].index:
        distances = shapes.distance(geobuses.loc[bus, "geom"])
        closest = distances.idxmin()
        geobuses.loc[bus, "country"] = countries[closest]

    etrago.network.buses = geobuses.drop(columns="geom")

    buses_country = etrago.network.buses["country"].copy()

    return buses_country


def clip_foreign(network):
    """
    Delete all components and timelines located outside of Germany.
    If applied after optimization, transborder flows divided by country of
    origin are added as network.foreign_trade.

    Parameters
    ----------
    network : :class:`pypsa.Network
        Overall container of PyPSA

    Returns
    -------
    network : :class:`pypsa.Network
        Overall container of PyPSA
    """

    # get foreign buses by country

    foreign_buses = network.buses[network.buses.country != "DE"]
    network.buses = network.buses.drop(network.buses.loc[foreign_buses.index].index)

    if not network.lines_t.p0.empty:
        # identify transborder lines
        # TODO: Add links!
        transborder_lines = network.lines.query("country != 'DE'")
        transborder_lines["bus0"] = network.lines["bus0"]
        transborder_lines["bus1"] = network.lines["bus1"]
        transborder_lines["country"] = network.lines.country

        # identify amount of flows per line and group to get flow per country
        transborder_flows = network.lines_t.p0[transborder_lines.index]
        for i in transborder_flows.columns:
            if network.lines.loc[str(i)]["bus1"] in foreign_buses.index:
                transborder_flows.loc[:, str(i)] = transborder_flows.loc[:, str(i)] * -1

        network.foreign_trade = transborder_flows.groupby(
            transborder_lines["country"], axis=1
        ).sum()

    # drop foreign components
    network.lines = network.lines.drop(
        network.lines[
            (network.lines["bus0"].isin(network.buses.index) == False)
            | (network.lines["bus1"].isin(network.buses.index) == False)
        ].index
    )

    network.links = network.links.drop(
        network.links[
            (network.links["bus0"].isin(network.buses.index) == False)
            | (network.links["bus1"].isin(network.buses.index) == False)
        ].index
    )

    network.transformers = network.transformers.drop(
        network.transformers[
            (network.transformers["bus0"].isin(network.buses.index) == False)
            | (network.transformers["bus1"].isin(network.buses.index) == False)
        ].index
    )
    network.generators = network.generators.drop(
        network.generators[
            (network.generators["bus"].isin(network.buses.index) == False)
        ].index
    )
    network.loads = network.loads.drop(
        network.loads[(network.loads["bus"].isin(network.buses.index) == False)].index
    )
    network.storage_units = network.storage_units.drop(
        network.storage_units[
            (network.storage_units["bus"].isin(network.buses.index) == False)
        ].index
    )

    components = ["loads", "generators", "lines", "buses", "transformers", "links"]
    for g in components:  # loads_t
        h = g + "_t"
        nw = getattr(network, h)  # network.loads_t
        for i in nw.keys():  # network.loads_t.p
            cols = [
                j for j in getattr(nw, i).columns if j not in getattr(network, g).index
            ]
            for k in cols:
                del getattr(nw, i)[k]

    return network


def foreign_links(self):
    """Change transmission technology of foreign lines from AC to DC (links).

    Parameters
    ----------
    network : :class:`pypsa.Network
        Overall container of PyPSA

    Returns
    -------
    network : :class:`pypsa.Network
        Overall container of PyPSA

    """
    if self.args["foreign_lines"]["carrier"] == "DC":
        network = self.network

        foreign_buses = network.buses[
            (network.buses.country != "DE") & (network.buses.carrier.isin(["AC", "DC"]))
        ]

        foreign_lines = network.lines[
            network.lines.bus0.astype(str).isin(foreign_buses.index)
            | network.lines.bus1.astype(str).isin(foreign_buses.index)
        ]

        foreign_links = network.links[
            network.links.bus0.astype(str).isin(foreign_buses.index)
            | network.links.bus1.astype(str).isin(foreign_buses.index)
        ]

        network.links.loc[foreign_links.index, "p_min_pu"] = -1

        network.links.loc[foreign_links.index, "efficiency"] = 1
        
        network.links.loc[foreign_links.index, "carrier"] = "DC"

        network.import_components_from_dataframe(
            foreign_lines.loc[:, ["bus0", "bus1", "capital_cost", "length"]]
            .assign(p_nom=foreign_lines.s_nom)
            .assign(p_nom_min=foreign_lines.s_nom_min)
            .assign(p_nom_max=foreign_lines.s_nom_max)
            .assign(p_nom_extendable=foreign_lines.s_nom_extendable)
            .assign(p_max_pu=foreign_lines.s_max_pu)
            .assign(p_min_pu=-1)
            .assign(carrier="DC")
            .set_index("N" + foreign_lines.index),
            "Link",
        )

        network.lines = network.lines.drop(foreign_lines.index)

        self.geolocation_buses()


def set_q_national_loads(self, cos_phi=1):
    """
    Set q component of national loads based on the p component and cos_phi

    Parameters
    ----------
    network : :class:`pypsa.Network
    Overall container of PyPSA
    cos_phi : float
    Choose ration of active and reactive power of foreign loads

    Returns
    -------
    network : :class:`pypsa.Network
    Overall container of PyPSA

    """
    network = self.network

    national_buses = network.buses[
        (network.buses.country == "DE") & (network.buses.carrier == "AC")
    ]

    network.loads_t["q_set"][
        network.loads.index[
            network.loads.bus.astype(str).isin(national_buses.index)
        ].astype(int)
    ] = network.loads_t["p_set"][
        network.loads.index[network.loads.bus.astype(str).isin(national_buses.index)]
    ] * math.tan(
        math.acos(cos_phi)
    )

    # To avoid problem when the index of the load is the weather year, the column
    # names were temporaray set to int and changed back to str
    network.loads_t["q_set"].columns = network.loads_t["q_set"].columns.astype(str)


def set_q_foreign_loads(self, cos_phi=1):
    """Set reative power timeseries of loads in neighbouring countries

    Parameters
    ----------
    network : :class:`pypsa.Network
        Overall container of PyPSA
    cos_phi: float
        Choose ration of active and reactive power of foreign loads

    Returns
    -------
    network : :class:`pypsa.Network
        Overall container of PyPSA

    """
    network = self.network

    foreign_buses = network.buses[
        (network.buses.country != "DE") & (network.buses.carrier == "AC")
    ]

    network.loads_t["q_set"][
        network.loads.index[
            network.loads.bus.astype(str).isin(foreign_buses.index)
        ].astype(int)
    ] = network.loads_t["p_set"][
        network.loads.index[network.loads.bus.astype(str).isin(foreign_buses.index)]
    ] * math.tan(
        math.acos(cos_phi)
    )

    network.generators.control[network.generators.control == "PQ"] = "PV"

    # To avoid problem when the index of the load is the weather year, the column
    # names were temporaray set to int and changed back to str
    network.loads_t["q_set"].columns = network.loads_t["q_set"].columns.astype(str)


def connected_grid_lines(network, busids):
    """Get grid lines connected to given buses.

    Parameters
    ----------
    network : :class:`pypsa.Network
        Overall container of PyPSA
    busids  : list
        List containing bus-ids.

    Returns
    -------
    :class:`pandas.DataFrame
        PyPSA lines.
    """

    mask = network.lines.bus1.isin(busids) | network.lines.bus0.isin(busids)

    return network.lines[mask]


def connected_transformer(network, busids):
    """Get transformer connected to given buses.

    Parameters
    ----------
    network : :class:`pypsa.Network
        Overall container of PyPSA
    busids  : list
        List containing bus-ids.

    Returns
    -------
    :class:`pandas.DataFrame
        PyPSA transformer.
    """

    mask = network.transformers.bus0.isin(busids)

    return network.transformers[mask]


def load_shedding(self, **kwargs):
    """Implement load shedding in existing network to identify
    feasibility problems

    Parameters
    ----------
    network : :class:`pypsa.Network
        Overall container of PyPSA
    marginal_cost : int
        Marginal costs for load shedding
    p_nom : int
        Installed capacity of load shedding generator
    Returns
    -------

    """
    if self.args["load_shedding"]:
        marginal_cost_def = 10000  # network.generators.marginal_cost.max()*2
        p_nom_def = self.network.loads_t.p_set.max().max()

        marginal_cost = kwargs.get("marginal_cost", marginal_cost_def)
        p_nom = kwargs.get("p_nom", p_nom_def)

        self.network.add("Carrier", "load")
        start = (
            self.network.generators.index.to_series()
            .str.rsplit(" ")
            .str[0]
            .astype(int)
            .sort_values()
            .max()
            + 1
        )

        if start != start:
            start = 0

        index = list(range(start, start + len(self.network.buses.index)))
        self.network.import_components_from_dataframe(
            pd.DataFrame(
                dict(
                    marginal_cost=marginal_cost,
                    p_nom=p_nom,
                    carrier="load shedding",
                    bus=self.network.buses.index,
                ),
                index=index,
            ),
            "Generator",
        )


def data_manipulation_sh(network):
    """Adds missing components to run calculations with SH scenarios.

    Parameters
    ----------
    network : :class:`pypsa.Network
        Overall container of PyPSA



    """
    from shapely.geometry import Point, LineString, MultiLineString
    from geoalchemy2.shape import from_shape, to_shape

    # add connection from Luebeck to Siems
    new_bus = str(network.buses.index.astype(np.int64).max() + 1)
    new_trafo = str(network.transformers.index.astype(np.int64).max() + 1)
    new_line = str(network.lines.index.astype(np.int64).max() + 1)
    network.add("Bus", new_bus, carrier="AC", v_nom=220, x=10.760835, y=53.909745)
    network.add(
        "Transformer",
        new_trafo,
        bus0="25536",
        bus1=new_bus,
        x=1.29960,
        tap_ratio=1,
        s_nom=1600,
    )
    network.add("Line", new_line, bus0="26387", bus1=new_bus, x=0.0001, s_nom=1600)
    network.lines.loc[new_line, "cables"] = 3.0

    # bus geom
    point_bus1 = Point(10.760835, 53.909745)
    network.buses.set_value(new_bus, "geom", from_shape(point_bus1, 4326))

    # line geom/topo
    network.lines.set_value(
        new_line,
        "geom",
        from_shape(
            MultiLineString(
                [LineString([to_shape(network.buses.geom["26387"]), point_bus1])]
            ),
            4326,
        ),
    )
    network.lines.set_value(
        new_line,
        "topo",
        from_shape(
            LineString([to_shape(network.buses.geom["26387"]), point_bus1]), 4326
        ),
    )

    # trafo geom/topo
    network.transformers.set_value(
        new_trafo,
        "geom",
        from_shape(
            MultiLineString(
                [LineString([to_shape(network.buses.geom["25536"]), point_bus1])]
            ),
            4326,
        ),
    )
    network.transformers.set_value(
        new_trafo,
        "topo",
        from_shape(
            LineString([to_shape(network.buses.geom["25536"]), point_bus1]), 4326
        ),
    )


def _enumerate_row(row):
    row["name"] = row.name
    return row


def export_to_csv(self, path):
    """Function the writes the calaculation results
    in csv-files in the desired directory.

    Parameters
    ----------
    network : :class:`pypsa.Network
        Overall container of PyPSA
    args: dict
        Contains calculation settings of appl.py
    path: str
        Choose path for csv-files

    """
    if path == False:
        pass

    if not os.path.exists(path):
        os.makedirs(path, exist_ok=True)

    self.network.export_to_csv_folder(path)
    data = pd.read_csv(os.path.join(path, "network.csv"))
    # data['time'] = network.results['Solver'].Time
    data = data.apply(_enumerate_row, axis=1)
    data.to_csv(os.path.join(path, "network.csv"), index=False)

    with open(os.path.join(path, "args.json"), "w") as fp:
        json.dump(self.args, fp)

    if hasattr(self.network, "Z"):
        file = [i for i in os.listdir(path.strip("0123456789")) if i == "Z.csv"]
        if file:
            print("Z already calculated")
        else:
            self.network.Z.to_csv(path.strip("0123456789") + "/Z.csv", index=False)

    return


def loading_minimization(network, snapshots):

    network.model.number1 = Var(
        network.model.passive_branch_p_index, within=PositiveReals
    )
    network.model.number2 = Var(
        network.model.passive_branch_p_index, within=PositiveReals
    )

    def cRule(model, c, l, t):
        return (
            model.number1[c, l, t] - model.number2[c, l, t]
            == model.passive_branch_p[c, l, t]
        )

    network.model.cRule = Constraint(network.model.passive_branch_p_index, rule=cRule)

    network.model.objective.expr += 0.00001 * sum(
        network.model.number1[i] + network.model.number2[i]
        for i in network.model.passive_branch_p_index
    )


def group_parallel_lines(network):
    """
    TODO: Will be improved when merging feature/sclopf
    Functions that groups parallel lines of the same voltage level to one
    line component representing all parallel lines

    Parameters
    ----------
    network : :class:`pypsa.Network
        Overall container of PyPSA

    Returns
    -------
    None.

    """

    # ordering of buses: (not sure if still necessary, remaining from SQL code)
    old_lines = network.lines

    for line in old_lines.index:
        bus0_new = str(old_lines.loc[line, ["bus0", "bus1"]].astype(int).min())
        bus1_new = str(old_lines.loc[line, ["bus0", "bus1"]].astype(int).max())
        old_lines.set_value(line, "bus0", bus0_new)
        old_lines.set_value(line, "bus1", bus1_new)

    # saving the old index
    for line in old_lines:
        old_lines["old_index"] = network.lines.index

    grouped = old_lines.groupby(["bus0", "bus1"])

    # calculating electrical properties for parallel lines
    grouped_agg = grouped.agg(
        {
            "b": np.sum,
            "b_pu": np.sum,
            "cables": np.sum,
            "capital_cost": np.min,
            "frequency": np.mean,
            "g": np.sum,
            "g_pu": np.sum,
            "geom": lambda x: x[0],
            "length": lambda x: x.min(),
            "num_parallel": np.sum,
            "r": lambda x: np.reciprocal(np.sum(np.reciprocal(x))),
            "r_pu": lambda x: np.reciprocal(np.sum(np.reciprocal(x))),
            "s_nom": np.sum,
            "s_nom_extendable": lambda x: x.min(),
            "s_nom_max": np.sum,
            "s_nom_min": np.sum,
            "s_nom_opt": np.sum,
            "scn_name": lambda x: x.min(),
            "sub_network": lambda x: x.min(),
            "terrain_factor": lambda x: x.min(),
            "topo": lambda x: x[0],
            "type": lambda x: x.min(),
            "v_ang_max": lambda x: x.min(),
            "v_ang_min": lambda x: x.min(),
            "x": lambda x: np.reciprocal(np.sum(np.reciprocal(x))),
            "x_pu": lambda x: np.reciprocal(np.sum(np.reciprocal(x))),
            "old_index": np.min,
        }
    )

    for i in range(0, len(grouped_agg.index)):
        grouped_agg.set_value(grouped_agg.index[i], "bus0", grouped_agg.index[i][0])
        grouped_agg.set_value(grouped_agg.index[i], "bus1", grouped_agg.index[i][1])

    new_lines = grouped_agg.set_index(grouped_agg.old_index)
    new_lines = new_lines.drop("old_index", 1)
    network.lines = new_lines

    return


def set_line_costs(self, cost110=230, cost220=290, cost380=85, costDC=375):
    """Set capital costs for extendable lines in respect to PyPSA [€/MVA]

    Parameters
    ----------
    network : :class:`pypsa.Network
        Overall container of PyPSA
    args: dict containing settings from appl.py
    cost110 : capital costs per km for 110kV lines and cables
                default: 230€/MVA/km, source: costs for extra circuit in
                dena Verteilnetzstudie, p. 146)
    cost220 : capital costs per km for 220kV lines and cables
                default: 280€/MVA/km, source: costs for extra circuit in
                NEP 2025, capactity from most used 220 kV lines in model
    cost380 : capital costs per km for 380kV lines and cables
                default: 85€/MVA/km, source: costs for extra circuit in
                NEP 2025, capactity from most used 380 kV lines in NEP
    costDC : capital costs per km for DC-lines
                default: 375€/MVA/km, source: costs for DC transmission line
                in NEP 2035
    -------

    """

    network = self.network

    network.lines.loc[(network.lines.v_nom == 110), "capital_cost"] = (
        cost110 * network.lines.length
    )

    network.lines.loc[(network.lines.v_nom == 220), "capital_cost"] = (
        cost220 * network.lines.length
    )

    network.lines.loc[(network.lines.v_nom == 380), "capital_cost"] = (
        cost380 * network.lines.length
    )

    network.links.loc[
        (network.links.p_nom_extendable)
        & (network.links.index.isin(self.dc_lines().index)),
        "capital_cost",
    ] = (costDC * network.links.length)

    return network


def set_trafo_costs(self, cost110_220=7500, cost110_380=17333, cost220_380=14166):
    """Set capital costs for extendable transformers in respect
    to PyPSA [€/MVA]

    Parameters
    ----------
    network : :class:`pypsa.Network
        Overall container of PyPSA
    cost110_220 : capital costs for 110/220kV transformer
                    default: 7500€/MVA, source: costs for extra trafo in
                    dena Verteilnetzstudie, p. 146; S of trafo used in osmTGmod
    cost110_380 : capital costs for 110/380kV transformer
                default: 17333€/MVA, source: NEP 2025
    cost220_380 : capital costs for 220/380kV transformer
                default: 14166€/MVA, source: NEP 2025

    """

    network = self.network
    network.transformers["v_nom0"] = network.transformers.bus0.map(network.buses.v_nom)
    network.transformers["v_nom1"] = network.transformers.bus1.map(network.buses.v_nom)

    network.transformers.loc[
        (network.transformers.v_nom0 == 110) & (network.transformers.v_nom1 == 220),
        "capital_cost",
    ] = cost110_220

    network.transformers.loc[
        (network.transformers.v_nom0 == 110) & (network.transformers.v_nom1 == 380),
        "capital_cost",
    ] = cost110_380

    network.transformers.loc[
        (network.transformers.v_nom0 == 220) & (network.transformers.v_nom1 == 380),
        "capital_cost",
    ] = cost220_380

    return network


def add_missing_components(self):
    # Munich
    """TODO: Manualy adds lines between hard-coded buses. Has to be changed
            for the next dataversion and should be moved to data processing

    Add missing transformer at Heizkraftwerk Nord in Munich and missing
    transformer in Stuttgart

    Parameters
    ----------
    network : :class:`pypsa.Network
        Overall container of PyPSA

    Returns
    -------
    network : :class:`pypsa.Network
        Overall container of PyPSA

    """

    """
    https://www.swm.de/privatkunden/unternehmen/energieerzeugung/heizkraftwerke.html?utm_medium=301

     to bus 25096:
     25369 (86)
     28232 (24)
     25353 to 25356 (79)
     to bus 23822: (110kV bus  of 380/110-kV-transformer)
     25355 (90)
     28212 (98)

     25357 to 665 (85)
     25354 to 27414 (30)
     27414 to 28212 (33)
     25354 to 28294 (32/63)
     28335 to 28294 (64)
     28335 to 28139 (28)
     Overhead lines:
     16573 to 24182 (part of 4)
     """
    """
     Installierte Leistung der Umspannungsebene Höchst- zu Hochspannung
     (380 kV / 110 kV): 2.750.000 kVA
     https://www.swm-infrastruktur.de/strom/netzstrukturdaten/strukturmerkmale.html
    """
    network = self.network

    new_trafo = str(network.transformers.index.astype(int).max() + 1)

    network.add(
        "Transformer",
        new_trafo,
        bus0="16573",
        bus1="23648",
        x=0.135 / (2750 / 2),
        r=0.0,
        tap_ratio=1,
        s_nom=2750 / 2,
    )

    def add_110kv_line(bus0, bus1, overhead=False):
        new_line = str(network.lines.index.astype(int).max() + 1)
        if not overhead:
            network.add("Line", new_line, bus0=bus0, bus1=bus1, s_nom=280)
        else:
            network.add("Line", new_line, bus0=bus0, bus1=bus1, s_nom=260)
        network.lines.loc[new_line, "scn_name"] = "Status Quo"
        network.lines.loc[new_line, "v_nom"] = 110
        network.lines.loc[new_line, "version"] = "added_manually"
        network.lines.loc[new_line, "frequency"] = 50
        network.lines.loc[new_line, "cables"] = 3.0
        network.lines.loc[new_line, "country"] = "DE"
        network.lines.loc[new_line, "length"] = (
            pypsa.geo.haversine(
                network.buses.loc[bus0, ["x", "y"]], network.buses.loc[bus1, ["x", "y"]]
            )[0][0]
            * 1.2
        )
        if not overhead:
            network.lines.loc[new_line, "r"] = (
                network.lines.loc[new_line, "length"] * 0.0177
            )
            network.lines.loc[new_line, "g"] = 0
            # or: (network.lines.loc[new_line, "length"]*78e-9)
            network.lines.loc[new_line, "x"] = (
                network.lines.loc[new_line, "length"] * 0.3e-3
            )
            network.lines.loc[new_line, "b"] = (
                network.lines.loc[new_line, "length"] * 250e-9
            )

        elif overhead:
            network.lines.loc[new_line, "r"] = (
                network.lines.loc[new_line, "length"] * 0.05475
            )
            network.lines.loc[new_line, "g"] = 0
            # or: (network.lines.loc[new_line, "length"]*40e-9)
            network.lines.loc[new_line, "x"] = (
                network.lines.loc[new_line, "length"] * 1.2e-3
            )
            network.lines.loc[new_line, "b"] = (
                network.lines.loc[new_line, "length"] * 9.5e-9
            )

    add_110kv_line("16573", "28353")
    add_110kv_line("16573", "28092")
    add_110kv_line("25096", "25369")
    add_110kv_line("25096", "28232")
    add_110kv_line("25353", "25356")
    add_110kv_line("23822", "25355")
    add_110kv_line("23822", "28212")
    add_110kv_line("25357", "665")
    add_110kv_line("25354", "27414")
    add_110kv_line("27414", "28212")
    add_110kv_line("25354", "28294")
    add_110kv_line("28335", "28294")
    add_110kv_line("28335", "28139")
    add_110kv_line("16573", "24182", overhead=True)

    # Stuttgart
    """
         Stuttgart:
         Missing transformer, because 110-kV-bus is situated outside
         Heizkraftwerk Heilbronn:
    """
    # new_trafo = str(network.transformers.index.astype(int).max()1)
    network.add(
        "Transformer",
        "99999",
        bus0="18967",
        bus1="25766",
        x=0.135 / 300,
        r=0.0,
        tap_ratio=1,
        s_nom=300,
    )
    """
    According to:
    https://assets.ctfassets.net/xytfb1vrn7of/NZO8x4rKesAcYGGcG4SQg/b780d6a3ca4c2600ab51a30b70950bb1/netzschemaplan-110-kv.pdf
    the following lines are missing:
    """
    add_110kv_line("18967", "22449", overhead=True)  # visible in OSM & DSO map
    add_110kv_line("21165", "24068", overhead=True)  # visible in OSM & DSO map
    add_110kv_line("23782", "24089", overhead=True)
    # visible in DSO map & OSM till 1 km from bus1
    """
    Umspannwerk Möhringen (bus 23697)
    https://de.wikipedia.org/wiki/Umspannwerk_M%C3%B6hringen
    there should be two connections:
    to Sindelfingen (2*110kV)
    to Wendingen (former 220kV, now 2*110kV)
    the line to Sindelfingen is connected, but the connection of Sindelfingen
    itself to 380kV is missing:
    """
    add_110kv_line("19962", "27671", overhead=True)  # visible in OSM & DSO map
    add_110kv_line("19962", "27671", overhead=True)
    """
    line to Wendingen is missing, probably because it ends shortly before the
    way of the substation and is connected via cables:
    """
    add_110kv_line("23697", "24090", overhead=True)  # visible in OSM & DSO map
    add_110kv_line("23697", "24090", overhead=True)

    # Lehrte
    """
    Lehrte: 220kV Bus located outsinde way of Betriebszentrtum Lehrte and
    therefore not connected:
    """

    def add_220kv_line(bus0, bus1, overhead=False):
        new_line = str(network.lines.index.astype(int).max() + 1)
        if not overhead:
            network.add("Line", new_line, bus0=bus0, bus1=bus1, s_nom=550)
        else:
            network.add("Line", new_line, bus0=bus0, bus1=bus1, s_nom=520)
        network.lines.loc[new_line, "scn_name"] = "Status Quo"
        network.lines.loc[new_line, "v_nom"] = 220
        network.lines.loc[new_line, "version"] = "added_manually"
        network.lines.loc[new_line, "frequency"] = 50
        network.lines.loc[new_line, "cables"] = 3.0
        network.lines.loc[new_line, "country"] = "DE"
        network.lines.loc[new_line, "length"] = (
            pypsa.geo.haversine(
                network.buses.loc[bus0, ["x", "y"]], network.buses.loc[bus1, ["x", "y"]]
            )[0][0]
            * 1.2
        )
        if not overhead:
            network.lines.loc[new_line, "r"] = (
                network.lines.loc[new_line, "length"] * 0.0176
            )
            network.lines.loc[new_line, "g"] = 0
            # or: (network.lines.loc[new_line, "length"]*67e-9)
            network.lines.loc[new_line, "x"] = (
                network.lines.loc[new_line, "length"] * 0.3e-3
            )
            network.lines.loc[new_line, "b"] = (
                network.lines.loc[new_line, "length"] * 210e-9
            )

        elif overhead:
            network.lines.loc[new_line, "r"] = (
                network.lines.loc[new_line, "length"] * 0.05475
            )
            network.lines.loc[new_line, "g"] = 0
            # or: (network.lines.loc[new_line, "length"]*30e-9)
            network.lines.loc[new_line, "x"] = (
                network.lines.loc[new_line, "length"] * 1e-3
            )
            network.lines.loc[new_line, "b"] = (
                network.lines.loc[new_line, "length"] * 11e-9
            )

    add_220kv_line("266", "24633", overhead=True)

    # temporary turn buses of transformers
    network.transformers["v_nom0"] = network.transformers.bus0.map(network.buses.v_nom)
    network.transformers["v_nom1"] = network.transformers.bus1.map(network.buses.v_nom)
    new_bus0 = network.transformers.bus1[
        network.transformers.v_nom0 > network.transformers.v_nom1
    ]
    new_bus1 = network.transformers.bus0[
        network.transformers.v_nom0 > network.transformers.v_nom1
    ]
    network.transformers.bus0[
        network.transformers.v_nom0 > network.transformers.v_nom1
    ] = new_bus0.values
    network.transformers.bus1[
        network.transformers.v_nom0 > network.transformers.v_nom1
    ] = new_bus1.values

    return network


def convert_capital_costs(self):
    """Convert capital_costs to fit to considered timesteps

    Parameters
    ----------
    etrago : :class:`etrago.Etrago
        Transmission grid object
    -------

    """

    network = self.network
    n_snapshots = self.args["end_snapshot"] - self.args["start_snapshot"] + 1

    # Costs are already annuized yearly in the datamodel
    # adjust to number of considered snapshots

    network.lines.loc[
        network.lines.s_nom_extendable == True, "capital_cost"
        ] *= n_snapshots / 8760

    network.links.loc[
        network.links.p_nom_extendable == True, "capital_cost"
        ] *= n_snapshots / 8760

    network.transformers.loc[
        network.transformers.s_nom_extendable == True, "capital_cost"
    ] *= n_snapshots / 8760

    network.storage_units.loc[
        network.storage_units.p_nom_extendable == True, "capital_cost"
    ] *=  n_snapshots / 8760

    network.stores.loc[
        network.stores.e_nom_extendable == True, "capital_cost"
    ] *=  n_snapshots / 8760



def find_snapshots(network, carrier, maximum=True, minimum=True, n=3):

    """
    Function that returns snapshots with maximum and/or minimum feed-in of
    selected carrier.

    Parameters
    ----------
    network : :class:`pypsa.Network
        Overall container of PyPSA
    carrier: str
        Selected carrier of generators
    maximum: bool
        Choose if timestep of maximal feed-in is returned.
    minimum: bool
        Choose if timestep of minimal feed-in is returned.
    n: int
        Number of maximal/minimal snapshots

    Returns
    -------
    calc_snapshots : 'pandas.core.indexes.datetimes.DatetimeIndex'
        List containing snapshots
    """

    if carrier == "residual load":
        power_plants = network.generators[
            network.generators.carrier.isin(["solar", "wind", "wind_onshore"])
        ]
        power_plants_t = (
            network.generators.p_nom[power_plants.index]
            * network.generators_t.p_max_pu[power_plants.index]
        )
        load = network.loads_t.p_set.sum(axis=1)
        all_renew = power_plants_t.sum(axis=1)
        all_carrier = load - all_renew

    if carrier in ("solar", "wind", "wind_onshore", "wind_offshore", "run_of_river"):
        power_plants = network.generators[network.generators.carrier == carrier]

        power_plants_t = (
            network.generators.p_nom[power_plants.index]
            * network.generators_t.p_max_pu[power_plants.index]
        )
        all_carrier = power_plants_t.sum(axis=1)

    if maximum and not minimum:
        times = all_carrier.sort_values().head(n=n)

    if minimum and not maximum:
        times = all_carrier.sort_values().tail(n=n)

    if maximum and minimum:
        times = all_carrier.sort_values().head(n=n)
        times = times.append(all_carrier.sort_values().tail(n=n))

    calc_snapshots = all_carrier.index[all_carrier.index.isin(times.index)]

    return calc_snapshots


def ramp_limits(network):
    """Add ramping constraints to thermal power plants.

    Parameters
    ----------
    network : :class:`pypsa.Network
        Overall container of PyPSA

    Returns
    -------

    """
    carrier = [
        "coal",
        "biomass",
        "gas",
        "oil",
        "waste",
        "lignite",
        "uranium",
        "geothermal",
    ]
    data = {
        "start_up_cost": [77, 57, 42, 57, 57, 77, 50, 57],  # €/MW
        "start_up_fuel": [4.3, 2.8, 1.45, 2.8, 2.8, 4.3, 16.7, 2.8],  # MWh/MW
        "min_up_time": [5, 2, 3, 2, 2, 5, 12, 2],
        "min_down_time": [7, 2, 2, 2, 2, 7, 17, 2],
        # =============================================================================
        #             'ramp_limit_start_up':[0.4, 0.4, 0.4, 0.4, 0.4, 0.6, 0.5, 0.4],
        #             'ramp_limit_shut_down':[0.4, 0.4, 0.4, 0.4, 0.4, 0.6, 0.5, 0.4]
        # =============================================================================
        "p_min_pu": [0.33, 0.38, 0.4, 0.38, 0.38, 0.5, 0.45, 0.38],
    }
    df = pd.DataFrame(data, index=carrier)
    fuel_costs = network.generators.marginal_cost.groupby(
        network.generators.carrier
    ).mean()[carrier]
    df["start_up_fuel"] = df["start_up_fuel"] * fuel_costs
    df["start_up_cost"] = df["start_up_cost"] + df["start_up_fuel"]
    df.drop("start_up_fuel", axis=1, inplace=True)
    for tech in df.index:
        for limit in df.columns:
            network.generators.loc[network.generators.carrier == tech, limit] = df.loc[
                tech, limit
            ]
    network.generators.start_up_cost = (
        network.generators.start_up_cost * network.generators.p_nom
    )
    network.generators.committable = True


def get_args_setting(self, jsonpath="scenario_setting.json"):
    """
    Get and open json file with scenaio settings of eTraGo ``args``.
    The settings incluedes all eTraGo specific settings of arguments and
    parameters for a reproducible calculation.

    Parameters
    ----------
    json_file : str
        Default: ``scenario_setting.json``
        Name of scenario setting json file

    Returns
    -------
    args : dict
        Dictionary of json file
    """

    if not jsonpath == None:
        with open(jsonpath) as f:
            self.args = json.load(f)


def set_random_noise(self, sigma=0.01):
    """
    Sets random noise to marginal cost of each generator.

    Parameters
    ----------
    etrago : :class:`etrago.Etrago
        Transmission grid object

    seed: int
        seed number, needed to reproduce results

    sigma: float
        Default: 0.01
        standard deviation, small values reduce impact on dispatch
        but might lead to numerical instability
    """

    if self.args["generator_noise"] != False:
        network = self.network
        seed = self.args["generator_noise"]
        s = np.random.RandomState(seed)
        network.generators.marginal_cost[
            network.generators.bus.isin(
                network.buses.index[network.buses.country == "DE"]
            )
        ] += abs(
            s.normal(
                0,
                sigma,
                len(
                    network.generators.marginal_cost[
                        network.generators.bus.isin(
                            network.buses.index[network.buses.country == "DE"]
                        )
                    ]
                ),
            )
        )

        network.generators.marginal_cost[
            network.generators.bus.isin(
                network.buses.index[network.buses.country != "DE"]
            )
        ] += abs(
            s.normal(
                0,
                sigma,
                len(
                    network.generators.marginal_cost[
                        network.generators.bus.isin(
                            network.buses.index[network.buses.country == "DE"]
                        )
                    ]
                ),
            )
        ).max()


def set_line_country_tags(network):
    """
    Set country tag for AC- and DC-lines.

    Parameters
    ----------
    network : :class:`pypsa.Network
        Overall container of PyPSA


    """

    transborder_lines_0 = network.lines[
        network.lines["bus0"].isin(
            network.buses.index[network.buses["country"] != "DE"]
        )
    ].index
    transborder_lines_1 = network.lines[
        network.lines["bus1"].isin(
            network.buses.index[network.buses["country"] != "DE"]
        )
    ].index
    # set country tag for lines
    network.lines.loc[transborder_lines_0, "country"] = network.buses.loc[
        network.lines.loc[transborder_lines_0, "bus0"].values, "country"
    ].values

    network.lines.loc[transborder_lines_1, "country"] = network.buses.loc[
        network.lines.loc[transborder_lines_1, "bus1"].values, "country"
    ].values
    network.lines["country"].fillna("DE", inplace=True)
    doubles = list(set(transborder_lines_0.intersection(transborder_lines_1)))
    for line in doubles:
        c_bus0 = network.buses.loc[network.lines.loc[line, "bus0"], "country"]
        c_bus1 = network.buses.loc[network.lines.loc[line, "bus1"], "country"]
        network.lines.loc[line, "country"] = "{}{}".format(c_bus0, c_bus1)

    transborder_links_0 = network.links[
        network.links["bus0"].isin(
            network.buses.index[network.buses["country"] != "DE"]
        )
    ].index
    transborder_links_1 = network.links[
        network.links["bus1"].isin(
            network.buses.index[network.buses["country"] != "DE"]
        )
    ].index

    # set country tag for links
    network.links.loc[transborder_links_0, "country"] = network.buses.loc[
        network.links.loc[transborder_links_0, "bus0"].values, "country"
    ].values

    network.links.loc[transborder_links_1, "country"] = network.buses.loc[
        network.links.loc[transborder_links_1, "bus1"].values, "country"
    ].values
    network.links["country"].fillna("DE", inplace=True)
    doubles = list(set(transborder_links_0.intersection(transborder_links_1)))
    for link in doubles:
        c_bus0 = network.buses.loc[network.links.loc[link, "bus0"], "country"]
        c_bus1 = network.buses.loc[network.links.loc[link, "bus1"], "country"]
        network.links.loc[link, "country"] = "{}{}".format(c_bus0, c_bus1)

def crossborder_capacity_tyndp2020():
    
    from urllib.request import urlretrieve
    import zipfile

    path = "TYNDP-2020-Scenario-Datafile.xlsx"

    urlretrieve("https://www.entsos-tyndp2020-scenarios.eu/wp-content/uploads/2020/06/TYNDP-2020-Scenario-Datafile.xlsx.zip"
                , path)

    file = zipfile.ZipFile(path)

    df = pd.read_excel(
        file.open("TYNDP-2020-Scenario-Datafile.xlsx").read(),
        sheet_name="Line")

    df = df[
            (df.Scenario == 'Distributed Energy')
            & (df.Case == "Reference Grid")
            & (df.Year == 2040)
            & (df["Climate Year"] == 1984)
            & ((df.Parameter == "Import Capacity") |
               (df.Parameter == "Export Capacity"))
            ]

    df["country0"] = df["Node/Line"].str[:2]

    df["country1"] = df["Node/Line"].str[5:7]

    c_export = df[df.Parameter=="Export Capacity"].groupby(["country0", "country1"]).Value.sum()

    c_import = df[df.Parameter=="Import Capacity"].groupby(["country0", "country1"]).Value.sum()

    capacities = pd.DataFrame(index = c_export.index, 
                              data = {"export": c_export.abs(),
                                      "import": c_import.abs()}).reset_index()

    with_de = capacities[(capacities.country0 == 'DE')
                         & (capacities.country1 != 'DE')].set_index('country1')[
                             ["export", "import"]]

    with_de = with_de.append(
        capacities[(capacities.country0 != 'DE')
                         & (capacities.country1 == 'DE')].set_index('country0')[
                             ["export", "import"]])
              
    countries = ['DE', 'DK', 'NL', 'CZ', 'PL', 'AT', 'CH', 'FR', 'LU', 'BE',
           'GB', 'NO', 'SE']

    without_de = capacities[(capacities.country0 != 'DE')
                         & (capacities.country1 != 'DE')
                         & (capacities.country0.isin(countries))
                         & (capacities.country1.isin(countries))
                         & (capacities.country1 != capacities.country0)]

    without_de["country"] = without_de.country0+without_de.country1

    without_de.set_index("country", inplace=True)

    without_de = without_de[["export", "import"]].fillna(0.)

    return {**without_de.min(axis=1).to_dict(), 
                       **with_de.min(axis=1).to_dict()}
    
    
    
def crossborder_capacity(self):
    """
    Adjust interconnector capacties.

    Parameters
    ----------
    network : :class:`pypsa.Network
        Overall container of PyPSA
    method : string
        Method of correction. Options are 'ntc_acer' and 'thermal_acer'.
        'ntc_acer' corrects all capacities according to values published by
        the ACER in 2016.
        'thermal_acer' corrects certain capacities where our dataset most
        likely overestimates the thermal capacity.

    """
    if self.args["foreign_lines"]["capacity"] != "osmTGmod":
        network = self.network

        if self.args["foreign_lines"]["capacity"] == "ntc_acer":
            cap_per_country = {
                "AT": 4900,
                "CH": 2695,
                "CZ": 1301,
                "DK": 913,
                "FR": 3593,
                "LU": 2912,
                "NL": 2811,
                "PL": 280,
                "SE": 217,
                "CZAT": 574,
                "ATCZ": 574,
                "CZPL": 312,
                "PLCZ": 312,
                "ATCH": 979,
                "CHAT": 979,
                "CHFR": 2087,
                "FRCH": 2087,
                "FRLU": 364,
                "LUFR": 364,
                "SEDK": 1928,
                "DKSE": 1928,
            }

        elif self.args["foreign_lines"]["capacity"] == "thermal_acer":
            cap_per_country = {"CH": 12000, "DK": 4000, "SEDK": 3500, "DKSE": 3500}
            
        elif self.args["foreign_lines"]["capacity"] == "tyndp2020":
            
            cap_per_country = crossborder_capacity_tyndp2020()

        else:
            logger.info(
                "args['foreign_lines']['capacity'] has to be "
                "in ['osmTGmod', 'ntc_acer', 'thermal_acer', 'tyndp2020']"
            )

        if not network.lines[network.lines.country != "DE"].empty:
            weighting = (
                network.lines.loc[network.lines.country != "DE", "s_nom"]
                .groupby(network.lines.country)
                .transform(lambda x: x / x.sum())
            )

        dc_lines = self.dc_lines()

        weighting_links = (
            dc_lines.loc[dc_lines.country != "DE", "p_nom"]
            .groupby(dc_lines.country)
            .transform(lambda x: x / x.sum())
            .fillna(0.0)
        )

        for country in cap_per_country:

            index_HV = network.lines[
                (network.lines.country == country) & (network.lines.v_nom == 110)
            ].index
            index_eHV = network.lines[
                (network.lines.country == country) & (network.lines.v_nom > 110)
            ].index
            index_links = dc_lines[dc_lines.country == country].index

            if not network.lines[network.lines.country == country].empty:
                network.lines.loc[index_HV, "s_nom"] = (
                    weighting[index_HV] * cap_per_country[country]
                )

                network.lines.loc[index_eHV, "s_nom"] = (
                    weighting[index_eHV] * cap_per_country[country]
                )

            if not dc_lines[dc_lines.country == country].empty:
                network.links.loc[index_links, "p_nom"] = (
                    weighting_links[index_links] * cap_per_country[country]
                )
            if country == "SE":
                network.links.loc[
                    dc_lines[dc_lines.country == country].index, "p_nom"
                ] = cap_per_country[country]

            if not network.lines[network.lines.country == (country + country)].empty:
                i_HV = network.lines[
                    (network.lines.v_nom == 110)
                    & (network.lines.country == country + country)
                ].index

                i_eHV = network.lines[
                    (network.lines.v_nom == 110)
                    & (network.lines.country == country + country)
                ].index

                network.lines.loc[i_HV, "s_nom"] = (
                    weighting[i_HV] * cap_per_country[country]
                )
                network.lines.loc[i_eHV, "s_nom"] = (
                    weighting[i_eHV] * cap_per_country[country]
                )

            if not dc_lines[dc_lines.country == (country + country)].empty:
                i_links = dc_lines[dc_lines.country == (country + country)].index
                network.links.loc[i_links, "p_nom"] = (
                    weighting_links[i_links] * cap_per_country[country]
                )


def set_branch_capacity(etrago):

    """
    Set branch capacity factor of lines and transformers, different factors for
    HV (110kV) and eHV (220kV, 380kV).

    Parameters
    ----------
    etrago : :class:`etrago.Etrago
        Transmission grid object

    """
    network = etrago.network
    args = etrago.args

    network.transformers["v_nom0"] = network.transformers.bus0.map(network.buses.v_nom)

    network.lines.s_max_pu[network.lines.v_nom == 110] = args["branch_capacity_factor"][
        "HV"
    ]

    network.lines.s_max_pu[network.lines.v_nom > 110] = args["branch_capacity_factor"][
        "eHV"
    ]

    network.transformers.s_max_pu[network.transformers.v_nom0 == 110] = args[
        "branch_capacity_factor"
    ]["HV"]

    network.transformers.s_max_pu[network.transformers.v_nom0 > 110] = args[
        "branch_capacity_factor"
    ]["eHV"]


def check_args(etrago):
    """
    Function that checks the consistency of etragos input parameters.

    Parameters
    ----------
    etrago : :class:`etrago.Etrago
        Overall container of eTraGo

    Returns
    -------
    None.

    """

    assert etrago.args["scn_name"] in ["eGon2035", "eGon100RE"], (
        "'scn_name' has to be in ['eGon2035', 'eGon100RE'] "
        "but is " + etrago.args["scn_name"]
    )

    assert (
        etrago.args["start_snapshot"] <= etrago.args["end_snapshot"]
    ), "start_snapshot after end_snapshot"

    if etrago.args["gridversion"] != None:
        from saio.grid import egon_etrago_bus

        assert (
            etrago.args["gridversion"]
            in pd.read_sql(
                etrago.session.query(egon_etrago_bus).statement, etrago.session.bind
            ).version.unique()
        ), "gridversion does not exist"

    if etrago.args["snapshot_clustering"]["active"] != False:

        assert etrago.args["end_snapshot"] / etrago.args["start_snapshot"] % 24 == 0, (
            "Please select snapshots covering whole days when choosing "
            "snapshot clustering"
        )

        if etrago.args["snapshot_clustering"]["method"] == "typical_periods":
            assert etrago.args["end_snapshot"] - etrago.args["start_snapshot"] + 1 >= (
                24 * etrago.args["snapshot_clustering"]["n_clusters"]
            ), "Number of selected days is smaller than number of representative snapshots"

        elif etrago.args["snapshot_clustering"]["method"] == "segmentation":
            assert etrago.args["end_snapshot"] - etrago.args["start_snapshot"] + 1 >= (
                etrago.args["snapshot_clustering"]["n_segments"]
            ), "Number of segments is higher than number of snapshots"

    if not etrago.args["method"]["pyomo"]:
        try:
            import gurobipy
        except ModuleNotFoundError:
            print(
                "If you want to use nomopyomo you need to use the "
                "solver gurobi and the package gurobipy. "
                "You can find more information and installation "
                "instructions for gurobi here: "
                "https://support.gurobi.com/hc/en-us/articles/360044290292-How-do-I-install-Gurobi-for-Python- "
                "For installation of gurobipy use pip."
            )
            raise


def drop_sectors(self, drop_carriers):
    """
    Manually drop secors from eTraGo network, used for debugging

    Parameters
    ----------
    drop_carriers : array
        List of sectors that will be dropped.

    Returns
    -------
    None.

    """

    self.network.mremove('Bus',
        self.network.buses[
            self.network.buses.carrier.isin(drop_carriers)].index,
        )

    for one_port in self.network.iterate_components(
            ["Load", "Generator", "Store", "StorageUnit"]):

        self.network.mremove(one_port.name,
            one_port.df[
                ~one_port.df.bus.isin(self.network.buses.index)].index,
            )

    for two_port in self.network.iterate_components(
            ["Line", "Link", "Transformer"]):

        self.network.mremove(two_port.name,
            two_port.df[
                ~two_port.df.bus0.isin(self.network.buses.index)].index,
            )

        self.network.mremove(two_port.name,
            two_port.df[
                ~two_port.df.bus1.isin(self.network.buses.index)].index,
            )

<<<<<<< HEAD
def adapt_crossborder_buses(self):
    """
    Assign to the crossborder buses close to Germany the value "DE" in the
    country column. It is only used when the kmean clustering is activated and
    the user does not want to cluster the foreign buses.

    Parameters
    ----------
    None

    Returns
    -------
    None.

    """
    if self.args['network_clustering_kmeans']['cluster_foreign_AC'] == False:
        buses = self.network.buses.copy()
        loads = self.network.loads.copy()
        pass_to_ger = buses[(buses["country"] != "DE") &
                            (buses["carrier"] == "AC")]
        pass_to_ger = pass_to_ger[~pass_to_ger.index.isin(loads["bus"])]
        self.network.buses.loc[pass_to_ger.index, "country"] = "DE"

    
=======

def update_busmap(self, new_busmap):
    """
    Update busmap after any clustering process
    Parameters
    ----------
    new_busmap : dictionary
        busmap used to clusted the network.
    Returns
    -------
    None.
    """
    
    if not self.busmap:
        self.busmap = new_busmap
    else:
        self.busmap = pd.Series(self.busmap).map(new_busmap).to_dict()
>>>>>>> 9abeb9be
<|MERGE_RESOLUTION|>--- conflicted
+++ resolved
@@ -1735,7 +1735,6 @@
                 ~two_port.df.bus1.isin(self.network.buses.index)].index,
             )
 
-<<<<<<< HEAD
 def adapt_crossborder_buses(self):
     """
     Assign to the crossborder buses close to Germany the value "DE" in the
@@ -1759,8 +1758,6 @@
         pass_to_ger = pass_to_ger[~pass_to_ger.index.isin(loads["bus"])]
         self.network.buses.loc[pass_to_ger.index, "country"] = "DE"
 
-    
-=======
 
 def update_busmap(self, new_busmap):
     """
@@ -1777,5 +1774,4 @@
     if not self.busmap:
         self.busmap = new_busmap
     else:
-        self.busmap = pd.Series(self.busmap).map(new_busmap).to_dict()
->>>>>>> 9abeb9be
+        self.busmap = pd.Series(self.busmap).map(new_busmap).to_dict()