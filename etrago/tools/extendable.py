# -*- coding: utf-8 -*-
# Copyright 2016-2018  Flensburg University of Applied Sciences,
# Europa-Universität Flensburg,
# Centre for Sustainable Energy Systems,
# DLR-Institute for Networked Energy Systems
#
# This program is free software; you can redistribute it and/or
# modify it under the terms of the GNU Affero General Public License as
# published by the Free Software Foundation; either version 3 of the
# License, or (at your option) any later version.
#
# This program is distributed in the hope that it will be useful,
# but WITHOUT ANY WARRANTY; without even the implied warranty of
# MERCHANTABILITY or FITNESS FOR A PARTICULAR PURPOSE.  See the
# GNU Affero General Public License for more details.
#
# You should have received a copy of the GNU Affero General Public License
# along with this program.  If not, see <http://www.gnu.org/licenses/>.

# File description
"""
Extendable.py defines function to set PyPSA-components extendable.
"""
from etrago.tools.utilities import (
        convert_capital_costs,
        find_snapshots,
        buses_by_country)

from etrago.cluster.snapshot import snapshot_clustering

import numpy as np

import time

__copyright__ = ("Flensburg University of Applied Sciences, "
                 "Europa-Universität Flensburg, "
                 "Centre for Sustainable Energy Systems, "
                 "DLR-Institute for Networked Energy Systems")
__license__ = "GNU Affero General Public License Version 3 (AGPL-3.0)"
__author__ = "ulfmueller, s3pp, wolfbunke, mariusves, lukasol"


def extendable(self, line_max):

    """
    Function that sets selected components extendable

    'network' for all lines, links and transformers
    'german_network' for all lines, links and transformers located in Germany
    'foreign_network' for all foreign lines, links and transformers
    'transformers' for all transformers
    'storages' for extendable storages
    'overlay_network' for lines, links and trafos in extension scenerio(s)

    Parameters
    ----------
    network : :class:`pypsa.Network
        Overall container of PyPSA
    args  : dict
        Arguments set in appl.py


    Returns
    -------
    network : :class:`pypsa.Network
        Overall container of PyPSA
    """
    network = self.network
    
    if not 'as_in_db' in self.args['extendable']:
        network.lines.s_nom_extendable = False
        network.transformers.s_nom_extendable = False
        network.links.p_nom_extendable = False
        network.storage_units.p_nom_extendable = False
        network.stores.e_nom_extendable = False
        network.generators.p_nom_extendable = False


    if 'network' in self.args['extendable']:
        network.lines.s_nom_extendable = True
        network.lines.s_nom_min = network.lines.s_nom

        if not line_max == None:
            network.lines.s_nom_max = line_max * network.lines.s_nom

        else:
            network.lines.s_nom_max = float("inf")

        if not network.transformers.empty:
            network.transformers.s_nom_extendable = True
            network.transformers.s_nom_min = network.transformers.s_nom

            if not line_max == None:
                network.transformers.s_nom_max =\
                line_max * network.transformers.s_nom

            else:
                network.transformers.s_nom_max = float("inf")

        if not network.links.empty:
            network.links.loc[
                network.links.carrier=='DC', 'p_nom_extendable'] = True
            network.links.loc[
                network.links.carrier=='DC', 'p_nom_min'] = network.links.p_nom
            network.links.loc[
                network.links.carrier=='DC', 'p_nom_max'] = float("inf")
            if not line_max == None:
                network.links.loc[
                    network.links.carrier=='DC', 'p_nom_max'] =\
                line_max * network.links.p_nom

            else:
                network.links.p_nom_max = float("inf")


    if 'german_network' in self.args['extendable']:
        buses = network.buses[~network.buses.index.isin(
            buses_by_country(network).index)]
        network.lines.loc[(network.lines.bus0.isin(buses.index)) &
                          (network.lines.bus1.isin(buses.index)),
                          's_nom_extendable'] = True
        network.lines.loc[(network.lines.bus0.isin(buses.index)) &
                          (network.lines.bus1.isin(buses.index)),
                          's_nom_min'] = network.lines.s_nom
        network.lines.loc[(network.lines.bus0.isin(buses.index)) &
                          (network.lines.bus1.isin(buses.index)),
                          's_nom_max'] = float("inf")

        if not line_max == None:
            network.lines.loc[
                (network.lines.bus0.isin(buses.index)) &
                (network.lines.bus1.isin(buses.index)),
                's_nom_max'] = line_max * network.lines.s_nom

        else:
            network.lines.loc[
                (network.lines.bus0.isin(buses.index)) &
                (network.lines.bus1.isin(buses.index)),
                's_nom_max'] = float("inf")

        if not network.transformers.empty:
            network.transformers.loc[network.transformers.bus0.isin(
                buses.index), 's_nom_extendable'] = True
            network.transformers.loc[network.transformers.bus0.isin(
                buses.index), 's_nom_min'] = network.transformers.s_nom

            if not line_max == None:
                network.transformers.loc[network.transformers.bus0.isin(
                    buses.index), 's_nom_max'] = \
                line_max * network.transformers.s_nom

            else:
                network.transformers.loc[network.transformers.bus0.isin(
                    buses.index), 's_nom_max'] = float("inf")

        if not network.links.empty:
            network.links.loc[(network.links.bus0.isin(buses.index)) &
                              (network.links.bus1.isin(buses.index)),
                              'p_nom_extendable'] = True
            network.links.loc[(network.links.bus0.isin(buses.index)) &
                              (network.links.bus1.isin(buses.index)),
                              'p_nom_min'] = network.links.p_nom

            if not line_max == None:
                network.links.loc[
                    (network.links.bus0.isin(buses.index)) &
                    (network.links.bus1.isin(buses.index)),
                    'p_nom_max'] = line_max * network.links.p_nom

            else:
                network.links.loc[
                    (network.links.bus0.isin(buses.index)) &
                    (network.links.bus1.isin(buses.index)),
                    'p_nom_max'] = float("inf")

<<<<<<< HEAD
        network = self.set_line_costs(network)
        network = self.set_trafo_costs(network)
=======
>>>>>>> 23085ae4

    if 'foreign_network' in self.args['extendable']:
        buses = network.buses[network.buses.index.isin(
            buses_by_country(network).index)]
        network.lines.loc[network.lines.bus0.isin(buses.index) |
                          network.lines.bus1.isin(buses.index),
                          's_nom_extendable'] = True
        network.lines.loc[network.lines.bus0.isin(buses.index) |
                          network.lines.bus1.isin(buses.index),
                          's_nom_min'] = network.lines.s_nom

        if not line_max == None:
            network.lines.loc[network.lines.bus0.isin(buses.index) |
                              network.lines.bus1.isin(buses.index),
                              's_nom_max'] = line_max * network.lines.s_nom

        else:
            network.lines.loc[network.lines.bus0.isin(buses.index) |
                              network.lines.bus1.isin(buses.index),
                              's_nom_max'] = float("inf")

        if not network.transformers.empty:
            network.transformers.loc[network.transformers.bus0.isin(
                buses.index) | network.transformers.bus1.isin(
                    buses.index), 's_nom_extendable'] = True
            network.transformers.loc[network.transformers.bus0.isin(
                buses.index) | network.transformers.bus1.isin(
                    buses.index), 's_nom_min'] = network.transformers.s_nom

            if not line_max == None:
                network.transformers.loc[network.transformers.bus0.isin(
                    buses.index) | network.transformers.bus1.isin(
                        buses.index), 's_nom_max'] = \
                line_max * network.transformers.s_nom

            else:
                network.transformers.loc[network.transformers.bus0.isin(
                    buses.index) | network.transformers.bus1.isin(
                        buses.index), 's_nom_max'] = float("inf")

        if not network.links.empty:
            network.links.loc[(network.links.bus0.isin(buses.index)) |
                              (network.links.bus1.isin(buses.index)),
                              'p_nom_extendable'] = True
            network.links.loc[(network.links.bus0.isin(buses.index)) |
                              (network.links.bus1.isin(buses.index)),
                              'p_nom_min'] = network.links.p_nom

            if not line_max == None:
                network.links.loc[
                    (network.links.bus0.isin(buses.index)) |
                    (network.links.bus1.isin(buses.index)),
                    'p_nom_max'] = line_max * network.links.p_nom

            else:
                network.links.loc[
                    (network.links.bus0.isin(buses.index)) |
                    (network.links.bus1.isin(buses.index)),
                    'p_nom_max'] = float("inf")

<<<<<<< HEAD
        network = self.set_line_costs(network)
        network = self.set_trafo_costs(network)
=======

>>>>>>> 23085ae4

    if 'transformers' in self.args['extendable']:
        network.transformers.s_nom_extendable = True
        network.transformers.s_nom_min = network.transformers.s_nom
        network.transformers.s_nom_max = float("inf")
<<<<<<< HEAD
        network = self.set_trafo_costs(network)
=======

>>>>>>> 23085ae4

    if 'storages' in self.args['extendable'] or 'storage' in self.args['extendable']:
        if not network.storage_units.carrier[
                network.storage_units.carrier.str.contains(
                    'extendable')].empty:
            network.storage_units.loc[network.storage_units.carrier.str.\
                                      contains('extendable'),
                                      'p_nom_extendable'] = True

            # Split extendable carriers to keep them seperated in clustering
            self.network.storage_units.carrier[
                (self.network.storage_units.carrier == 'extendable_storage')&
                (self.network.storage_units.max_hours == 6)] =\
                    'extendable_battery_storage'

            self.network.storage_units.carrier[
                (self.network.storage_units.carrier == 'extendable_storage')&
                (self.network.storage_units.max_hours == 168)] = \
                    'extendable_hydrogen_storage'

    if 'foreign_storage' in self.args['extendable']:
        network.storage_units.p_nom_extendable[(network.storage_units.bus.isin(
            network.buses.index[network.buses.country != 'DE'])) & (
                network.storage_units.carrier.isin(
                    ['battery_storage', 'hydrogen_storage']))] = True

        network.storage_units.loc[
            network.storage_units.p_nom_max.isnull(), 'p_nom_max'] = \
                network.storage_units.p_nom

        network.storage_units.loc[
            (network.storage_units.carrier == 'battery_storage'),
            'capital_cost'] = network.storage_units.loc[
                (network.storage_units.carrier == 'extendable_battery_storage')
                & (network.storage_units.max_hours == 6), 'capital_cost'].max()

        network.storage_units.loc[
            (network.storage_units.carrier == 'hydrogen_storage'),
            'capital_cost'] = network.storage_units.loc[
                (network.storage_units.carrier == 'extendable_hydrogen_storage') &
                (network.storage_units.max_hours == 168), 'capital_cost'].max()

        network.storage_units.loc[
            (network.storage_units.carrier == 'battery_storage'),
            'marginal_cost'] = network.storage_units.loc[
                (network.storage_units.carrier == 'extendable_battery_storage')
                & (network.storage_units.max_hours == 6), 'marginal_cost'].max()

        network.storage_units.loc[
            (network.storage_units.carrier == 'hydrogen_storage'),
            'marginal_cost'] = network.storage_units.loc[
                (network.storage_units.carrier == 'extendable_hydrogen_storage') &
                (network.storage_units.max_hours == 168), 'marginal_cost'].max()


    # Extension settings for extension-NEP 2035 scenarios
    if 'overlay_network' in self.args['extendable']:
        for i in range(len(self.args['scn_extension'])):
            network.lines.loc[network.lines.scn_name == (
                'extension_' + self.args['scn_extension'][i]
            ), 's_nom_extendable'] = True

            network.lines.loc[network.lines.scn_name == (
                'extension_' + self.args['scn_extension'][i]
            ), 's_nom_max'] = network.lines.s_nom[network.lines.scn_name == (
                'extension_' + self.args['scn_extension'][i])]

            network.links.loc[network.links.scn_name == (
                'extension_' + self.args['scn_extension'][i]
            ), 'p_nom_extendable'] = True

            network.transformers.loc[network.transformers.scn_name == (
                'extension_' + self.args['scn_extension'][i]
            ), 's_nom_extendable'] = True

            network.lines.loc[network.lines.scn_name == (
                'extension_' + self.args['scn_extension'][i]
            ), 'capital_cost'] = network.lines.capital_cost


    return network


def extension_preselection(etrago, method, days=3):

    """
    Function that preselects lines which are extendend in snapshots leading to
    overloading to reduce nubmer of extension variables.

    Parameters
    ----------
    network : :class:`pypsa.Network
        Overall container of PyPSA
    args  : dict
        Arguments set in appl.py
    method: str
        Choose method of selection:
        'extreme_situations' for remarkable timsteps
        (e.g. minimal resiudual load)
        'snapshot_clustering' for snapshot clustering with number of days
    days: int
        Number of clustered days, only used when method = 'snapshot_clustering'

    Returns
    -------
    network : :class:`pypsa.Network
        Overall container of PyPSA
    """
    network = etrago.network
    args = etrago.args
    weighting = network.snapshot_weightings

    if method == 'extreme_situations':
        snapshots = find_snapshots(network, 'residual load')
        snapshots = snapshots.append(find_snapshots(network, 'wind_onshore'))
        snapshots = snapshots.append(find_snapshots(network, 'solar'))
        snapshots = snapshots.drop_duplicates()
        snapshots = snapshots.sort_values()

    if method == 'snapshot_clustering':
        network_cluster = snapshot_clustering(etrago, how='daily')
        snapshots = network_cluster.snapshots
        network.snapshot_weightings = network_cluster.snapshot_weightings

    # Set all lines and trafos extendable in network
    network.lines.loc[:, 's_nom_extendable'] = True
    network.lines.loc[:, 's_nom_min'] = network.lines.s_nom
    network.lines.loc[:, 's_nom_max'] = np.inf

    network.links.loc[:, 'p_nom_extendable'] = True
    network.links.loc[:, 'p_nom_min'] = network.links.p_nom
    network.links.loc[:, 'p_nom_max'] = np.inf

    network.transformers.loc[:, 's_nom_extendable'] = True
    network.transformers.loc[:, 's_nom_min'] = network.transformers.s_nom
    network.transformers.loc[:, 's_nom_max'] = np.inf


    network = convert_capital_costs(network, 1, 1)
    extended_lines = network.lines.index[network.lines.s_nom_opt >
                                         network.lines.s_nom]
    extended_links = network.links.index[network.links.p_nom_opt >
                                         network.links.p_nom]

    x = time.time()
    for i in range(int(snapshots.value_counts().sum())):
        if i > 0:
            network.lopf(snapshots[i], solver_name=args['solver'])
            extended_lines = extended_lines.append(
                network.lines.index[network.lines.s_nom_opt >
                                    network.lines.s_nom])
            extended_lines = extended_lines.drop_duplicates()
            extended_links = extended_links.append(
                network.links.index[network.links.p_nom_opt >
                                    network.links.p_nom])
            extended_links = extended_links.drop_duplicates()

    print("Number of preselected lines: ", len(extended_lines))

    network.lines.loc[~network.lines.index.isin(extended_lines),
                      's_nom_extendable'] = False
    network.lines.loc[network.lines.s_nom_extendable, 's_nom_min']\
        = network.lines.s_nom
    network.lines.loc[network.lines.s_nom_extendable, 's_nom_max']\
        = np.inf

    network.links.loc[~network.links.index.isin(extended_links),
                      'p_nom_extendable'] = False
    network.links.loc[network.links.p_nom_extendable, 'p_nom_min']\
        = network.links.p_nom
    network.links.loc[network.links.p_nom_extendable, 'p_nom_max']\
        = np.inf

    network.snapshot_weightings = weighting
    network = convert_capital_costs(network, args['start_snapshot'],
                                    args['end_snapshot'])

    y = time.time()
    z1st = (y - x) / 60

    print("Time for first LOPF [min]:", round(z1st, 2))

    return network

def print_expansion_costs(network):
    """ Function that prints network and storage investment costs


    Parameters
    ----------
    network : :class:`pypsa.Network
        Overall container of PyPSA

    Returns
    -------
    None.

    """

    ext_storage = network.storage_units[network.storage_units.p_nom_extendable]
    ext_lines = network.lines[network.lines.s_nom_extendable]
    ext_links = network.links[network.links.p_nom_extendable]
    ext_trafos = network.transformers[network.transformers.s_nom_extendable]

    if not ext_storage.empty:
        storage_costs = (ext_storage.p_nom_opt*ext_storage.capital_cost).sum()

    if not ext_lines.empty:
        network_costs = ((
            (ext_lines.s_nom_opt-ext_lines.s_nom)*ext_lines.capital_cost
            ).sum() +
            (ext_links.p_nom_opt-ext_links.p_nom)*ext_links.capital_cost).sum()

    if not ext_trafos.empty:
        network_costs = network_costs+(
            (ext_trafos.s_nom_opt-ext_trafos.s_nom
             )*ext_trafos.capital_cost).sum()

    if not ext_storage.empty:
        print(
            "Investment costs for all storage units in selected snapshots [EUR]:",
            round(storage_costs, 2))

    if not ext_lines.empty:
        print(
            "Investment costs for all lines and transformers in selected snapshots [EUR]:",
            round(network_costs, 2))<|MERGE_RESOLUTION|>--- conflicted
+++ resolved
@@ -173,12 +173,6 @@
                     (network.links.bus1.isin(buses.index)),
                     'p_nom_max'] = float("inf")
 
-<<<<<<< HEAD
-        network = self.set_line_costs(network)
-        network = self.set_trafo_costs(network)
-=======
->>>>>>> 23085ae4
-
     if 'foreign_network' in self.args['extendable']:
         buses = network.buses[network.buses.index.isin(
             buses_by_country(network).index)]
@@ -238,22 +232,10 @@
                     (network.links.bus1.isin(buses.index)),
                     'p_nom_max'] = float("inf")
 
-<<<<<<< HEAD
-        network = self.set_line_costs(network)
-        network = self.set_trafo_costs(network)
-=======
-
->>>>>>> 23085ae4
-
     if 'transformers' in self.args['extendable']:
         network.transformers.s_nom_extendable = True
         network.transformers.s_nom_min = network.transformers.s_nom
         network.transformers.s_nom_max = float("inf")
-<<<<<<< HEAD
-        network = self.set_trafo_costs(network)
-=======
-
->>>>>>> 23085ae4
 
     if 'storages' in self.args['extendable'] or 'storage' in self.args['extendable']:
         if not network.storage_units.carrier[
