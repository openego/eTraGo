--- conflicted
+++ resolved
@@ -325,8 +325,6 @@
         network.storage_units.loc[foreign_battery, "marginal_cost"] = (
             network.storage_units.loc[de_battery, "marginal_cost"].max()
         )
-<<<<<<< HEAD
-=======
 
     if (
         "foreign_storage_unlimited"
@@ -365,7 +363,6 @@
         network.storage_units.loc[foreign_battery, "marginal_cost"] = (
             network.storage_units.loc[de_battery, "marginal_cost"].max()
         )
->>>>>>> 3e506248
 
     # Extension settings for extension-NEP 2035 scenarios
     if "overlay_network" in extendable_settings["extendable_components"]:
