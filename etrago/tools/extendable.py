# -*- coding: utf-8 -*-
# Copyright 2016-2018  Flensburg University of Applied Sciences,
# Europa-Universität Flensburg,
# Centre for Sustainable Energy Systems,
# DLR-Institute for Networked Energy Systems
#
# This program is free software; you can redistribute it and/or
# modify it under the terms of the GNU Affero General Public License as
# published by the Free Software Foundation; either version 3 of the
# License, or (at your option) any later version.
#
# This program is distributed in the hope that it will be useful,
# but WITHOUT ANY WARRANTY; without even the implied warranty of
# MERCHANTABILITY or FITNESS FOR A PARTICULAR PURPOSE.  See the
# GNU Affero General Public License for more details.
#
# You should have received a copy of the GNU Affero General Public License
# along with this program.  If not, see <http://www.gnu.org/licenses/>.

# File description
"""
Extendable.py defines function to set PyPSA-components extendable.
"""
from etrago.tools.utilities import (
        set_line_costs,
        set_trafo_costs,
        convert_capital_costs,
        find_snapshots,
        buses_by_country)

from etrago.cluster.snapshot import snapshot_clustering

import numpy as np

import time

__copyright__ = ("Flensburg University of Applied Sciences, "
                 "Europa-Universität Flensburg, "
                 "Centre for Sustainable Energy Systems, "
                 "DLR-Institute for Networked Energy Systems")
__license__ = "GNU Affero General Public License Version 3 (AGPL-3.0)"
__author__ = "ulfmueller, s3pp, wolfbunke, mariusves, lukasol"


def extendable(network, args):

    if 'network' in args['extendable']:
        network.lines.s_nom_extendable = True
        network.lines.s_nom_min = network.lines.s_nom
        network.lines.s_nom_max = float("inf")

        if not network.transformers.empty:
            network.transformers.s_nom_extendable = True
            network.transformers.s_nom_min = network.transformers.s_nom
            network.transformers.s_nom_max = float("inf")

        if not network.links.empty:
            network.links.loc.p_nom_extendable = True
            network.links.p_nom_min = network.links.p_nom
            network.links.p_nom_max = float("inf")

        network = set_line_costs(network)
        network = set_trafo_costs(network)
    
<<<<<<< HEAD
    if 'german_grid' in args['extendable']:
        buses = network.buses[network.buses.country_code == 'DE']
=======
    if 'german_network' in args['extendable']:
        buses = network.buses[~network.buses.index.isin(
                buses_by_country(network).index)]
>>>>>>> 3361310f
        network.lines.loc[(network.lines.bus0.isin(buses.index)) &
                          (network.lines.bus1.isin(buses.index)),
                          's_nom_extendable'] = True
        network.lines.loc[(network.lines.bus0.isin(buses.index)) &
                          (network.lines.bus1.isin(buses.index)),
                          's_nom_min'] = network.lines.s_nom
        network.lines.loc[(network.lines.bus0.isin(buses.index)) &
                          (network.lines.bus1.isin(buses.index)),
                          's_nom_max'] = float("inf")
        
        if not network.transformers.empty:
            network.transformers.loc[network.transformers.bus0.isin(
                    buses.index),'s_nom_extendable'] = True
            network.transformers.loc[network.transformers.bus0.isin(
                    buses.index),'s_nom_min'] = network.transformers.s_nom
            network.transformers.loc[network.transformers.bus0.isin(
                    buses.index),'s_nom_max'] = float("inf")

        if not network.links.empty:
            network.links.loc[(network.links.bus0.isin(buses.index)) &
                              (network.links.bus1.isin(buses.index)),
                              'p_nom_extendable'] = True
            network.links.loc[(network.links.bus0.isin(buses.index)) &
                              (network.links.bus1.isin(buses.index)),
                          'p_nom_min'] = network.links.p_nom
            network.links.loc[(network.links.bus0.isin(buses.index)) &
                              (network.links.bus1.isin(buses.index)),
                          'p_nom_max'] = float("inf")
            
        network = set_line_costs(network)
        network = set_trafo_costs(network)
     
        
<<<<<<< HEAD
    if 'foreign_grid' in args['extendable']:
        buses = network.buses[~network.buses.index[
                network.buses.country_code == 'DE']]
=======
    if 'foreign_network' in args['extendable']:
        buses = network.buses[network.buses.index.isin(
                buses_by_country(network).index)]
>>>>>>> 3361310f
        network.lines.loc[network.lines.bus0.isin(buses.index) |
                          network.lines.bus1.isin(buses.index) ,
                          's_nom_extendable'] = True
        network.lines.loc[network.lines.bus0.isin(buses.index) |
                          network.lines.bus1.isin(buses.index),
                          's_nom_min'] = network.lines.s_nom
        network.lines.loc[network.lines.bus0.isin(buses.index) |
                          network.lines.bus1.isin(buses.index),
                          's_nom_max'] = float("inf")
        
        if not network.transformers.empty:
            network.transformers.loc[network.transformers.bus0.isin(
                    buses.index) | network.transformers.bus1.isin(
                    buses.index) ,'s_nom_extendable'] = True
            network.transformers.loc[network.transformers.bus0.isin(
                    buses.index) | network.transformers.bus1.isin(
                    buses.index) ,'s_nom_min'] = network.transformers.s_nom
            network.transformers.loc[network.transformers.bus0.isin(
                    buses.index) | network.transformers.bus1.isin(
                    buses.index) ,'s_nom_max'] = float("inf")

        if not network.links.empty:
            network.links.loc[(network.links.bus0.isin(buses.index)) |
                              (network.links.bus1.isin(buses.index)),
                          'p_nom_extendable'] = True
            network.links.loc[(network.links.bus0.isin(buses.index)) |
                              (network.links.bus1.isin(buses.index)),
                          'p_nom_min'] = network.links.p_nom
            network.links.loc[(network.links.bus0.isin(buses.index)) |
                              (network.links.bus1.isin(buses.index)),
                          'p_nom_max'] = float("inf")
            
        network = set_line_costs(network)
        network = set_trafo_costs(network)
        

    if 'transformers' in args['extendable']:
        network.transformers.s_nom_extendable = True
        network.transformers.s_nom_min = network.transformers.s_nom
        network.transformers.s_nom_max = float("inf")
        network = set_trafo_costs(network)

    if 'storages' in args['extendable'] or 'storage' in args['extendable']:
        if network.storage_units.\
            carrier[network.
                    storage_units.carrier ==
                    'extendable_storage'].any() == 'extendable_storage':
            network.storage_units.loc[network.storage_units.carrier ==
                                      'extendable_storage',
                                      'p_nom_extendable'] = True

    if 'generators' in args['extendable']:
        network.generators.p_nom_extendable = True
        network.generators.p_nom_min = network.generators.p_nom
        network.generators.p_nom_max = float("inf")

    # Extension settings for extension-NEP 2035 scenarios
    if 'NEP Zubaunetz' in args['extendable']:
        for i in range(len(args['scn_extension'])):
            network.lines.loc[(network.lines.project != 'EnLAG') & (
            network.lines.scn_name == 'extension_' + args['scn_extension'][i]),
            's_nom_extendable'] = True
                    
            network.transformers.loc[(
                    network.transformers.project != 'EnLAG') & (
                            network.transformers.scn_name == (
                                    'extension_'+ args['scn_extension'][i])),
                                        's_nom_extendable'] = True
                    
            network.links.loc[network.links.scn_name == (
            'extension_' + args['scn_extension'][i]
            ), 'p_nom_extendable'] = True

    if 'overlay_network' in args['extendable']:
        for i in range(len(args['scn_extension'])):
            network.lines.loc[network.lines.scn_name == (
            'extension_' + args['scn_extension'][i]
            ), 's_nom_extendable'] = True
                
            network.links.loc[network.links.scn_name == (
            'extension_' + args['scn_extension'][i]
            ), 'p_nom_extendable'] = True
                
            network.transformers.loc[network.transformers.scn_name == (
            'extension_' + args['scn_extension'][i]
            ), 's_nom_extendable'] = True

    if 'overlay_lines' in args['extendable']:
        for i in range(len(args['scn_extension'])):
            network.lines.loc[network.lines.scn_name == (
            'extension_' + args['scn_extension'][i]
            ), 's_nom_extendable'] = True
                
            network.links.loc[network.links.scn_name == (
            'extension_' + args['scn_extension'][i]
            ), 'p_nom_extendable'] = True
                
            network.lines.loc[network.lines.scn_name == (
            'extension_' + args['scn_extension'][i]),
                'capital_cost'] = network.lines.capital_cost + (2 * 14166)
        
    network.lines.s_nom_min[network.lines.s_nom_extendable == False] =\
        network.lines.s_nom
    
    network.transformers.s_nom_min[network.transformers.s_nom_extendable == \
        False] = network.transformers.s_nom
                                   
    network.lines.s_nom_max[network.lines.s_nom_extendable == False] =\
        network.lines.s_nom
    
    network.transformers.s_nom_max[network.transformers.s_nom_extendable == \
        False] = network.transformers.s_nom

    return network


def extension_preselection(network, args, method, days = 3):
    
    """
    Function that preselects lines which are extendend in snapshots leading to 
    overloading to reduce nubmer of extension variables. 
    
    Parameters
    ----------
    network : :class:`pypsa.Network
        Overall container of PyPSA
    args  : dict
        Arguments set in appl.py
    method: str
        Choose method of selection:
            'extreme_situations' for remarkable timsteps 
            (e.g. minimal resiudual load)
            'snapshot_clustering' for snapshot clustering with number of days
    days: int
        Number of clustered days, only used when method = 'snapshot_clustering'

    Returns
    -------
    network : :class:`pypsa.Network
        Overall container of PyPSA
    """

    weighting = network.snapshot_weightings

    if method == 'extreme_situations':
        snapshots = find_snapshots(network, 'residual load')
        snapshots = snapshots.append(find_snapshots(network, 'wind_onshore'))
        snapshots = snapshots.append(find_snapshots(network, 'solar'))
        snapshots = snapshots.drop_duplicates()
        snapshots = snapshots.sort_values()

    if method == 'snapshot_clustering':
        network_cluster = snapshot_clustering(network, how='daily', 
                                              clusters=days)
        snapshots = network_cluster.snapshots
        network.snapshot_weightings = network_cluster.snapshot_weightings

    # Set all lines and trafos extendable in network
    network.lines.loc[:, 's_nom_extendable'] = True
    network.lines.loc[:, 's_nom_min'] = network.lines.s_nom
    network.lines.loc[:, 's_nom_max'] = np.inf
    
    network.links.loc[:, 'p_nom_extendable'] = True
    network.links.loc[:, 'p_nom_min'] = network.links.p_nom
    network.links.loc[:, 'p_nom_max'] = np.inf

    network.transformers.loc[:, 's_nom_extendable'] = True
    network.transformers.loc[:, 's_nom_min'] = network.transformers.s_nom
    network.transformers.loc[:, 's_nom_max'] = np.inf

    network = set_line_costs(network)
    network = set_trafo_costs(network)
    network = convert_capital_costs(network, 1, 1)
    extended_lines = network.lines.index[network.lines.s_nom_opt >
                                         network.lines.s_nom]
    extended_links = network.links.index[network.links.p_nom_opt >
                                         network.links.p_nom]

    x = time.time()
    for i in range(int(snapshots.value_counts().sum())):
        if i > 0:
            network.lopf(snapshots[i], solver_name=args['solver'])
            extended_lines = extended_lines.append(
                    network.lines.index[network.lines.s_nom_opt >
                                        network.lines.s_nom])
            extended_lines = extended_lines.drop_duplicates()
            extended_links = extended_links.append(
                    network.links.index[network.links.p_nom_opt >
                                        network.links.p_nom])
            extended_links = extended_links.drop_duplicates()

    print("Number of preselected lines: ", len(extended_lines))

    network.lines.loc[~network.lines.index.isin(extended_lines),
                      's_nom_extendable'] = False
    network.lines.loc[network.lines.s_nom_extendable, 's_nom_min']\
        = network.lines.s_nom
    network.lines.loc[network.lines.s_nom_extendable, 's_nom_max']\
        = np.inf
        
    network.links.loc[~network.links.index.isin(extended_links),
                      'p_nom_extendable'] = False
    network.links.loc[network.links.p_nom_extendable, 'p_nom_min']\
        = network.links.p_nom
    network.links.loc[network.links.p_nom_extendable, 'p_nom_max']\
        = np.inf

    network.snapshot_weightings = weighting
    network = set_line_costs(network)
    network = set_trafo_costs(network)
    network = convert_capital_costs(network, args['start_snapshot'],
                                    args['end_snapshot'])

    y = time.time()
    z1st = (y - x) / 60

    print("Time for first LOPF [min]:", round(z1st, 2))

    return network<|MERGE_RESOLUTION|>--- conflicted
+++ resolved
@@ -62,14 +62,9 @@
         network = set_line_costs(network)
         network = set_trafo_costs(network)
     
-<<<<<<< HEAD
-    if 'german_grid' in args['extendable']:
-        buses = network.buses[network.buses.country_code == 'DE']
-=======
     if 'german_network' in args['extendable']:
         buses = network.buses[~network.buses.index.isin(
                 buses_by_country(network).index)]
->>>>>>> 3361310f
         network.lines.loc[(network.lines.bus0.isin(buses.index)) &
                           (network.lines.bus1.isin(buses.index)),
                           's_nom_extendable'] = True
@@ -103,15 +98,9 @@
         network = set_trafo_costs(network)
      
         
-<<<<<<< HEAD
-    if 'foreign_grid' in args['extendable']:
-        buses = network.buses[~network.buses.index[
-                network.buses.country_code == 'DE']]
-=======
     if 'foreign_network' in args['extendable']:
         buses = network.buses[network.buses.index.isin(
                 buses_by_country(network).index)]
->>>>>>> 3361310f
         network.lines.loc[network.lines.bus0.isin(buses.index) |
                           network.lines.bus1.isin(buses.index) ,
                           's_nom_extendable'] = True
