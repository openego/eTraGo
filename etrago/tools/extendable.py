# -*- coding: utf-8 -*-
# Copyright 2016-2018  Flensburg University of Applied Sciences,
# Europa-Universität Flensburg,
# Centre for Sustainable Energy Systems,
# DLR-Institute for Networked Energy Systems
#
# This program is free software; you can redistribute it and/or
# modify it under the terms of the GNU Affero General Public License as
# published by the Free Software Foundation; either version 3 of the
# License, or (at your option) any later version.
#
# This program is distributed in the hope that it will be useful,
# but WITHOUT ANY WARRANTY; without even the implied warranty of
# MERCHANTABILITY or FITNESS FOR A PARTICULAR PURPOSE.  See the
# GNU Affero General Public License for more details.
#
# You should have received a copy of the GNU Affero General Public License
# along with this program.  If not, see <http://www.gnu.org/licenses/>.

# File description
"""
Extendable.py defines function to set PyPSA-components extendable.
"""
from etrago.tools.utilities import (
        set_line_costs,
        set_trafo_costs,
        convert_capital_costs,
        find_snapshots)

from etrago.cluster.snapshot import snapshot_clustering

import numpy as np

import time

__copyright__ = ("Flensburg University of Applied Sciences, "
                 "Europa-Universität Flensburg, "
                 "Centre for Sustainable Energy Systems, "
                 "DLR-Institute for Networked Energy Systems")
__license__ = "GNU Affero General Public License Version 3 (AGPL-3.0)"
__author__ = "ulfmueller, s3pp, wolfbunke, mariusves, lukasol"


def extendable(network, args):

    if 'network' in args['extendable']:
        network.lines.s_nom_extendable = True
        network.lines.s_nom_min = network.lines.s_nom
        network.lines.s_nom_max = float("inf")

        if not network.transformers.empty:
            network.transformers.s_nom_extendable = True
            network.transformers.s_nom_min = network.transformers.s_nom
            network.transformers.s_nom_max = float("inf")

        if not network.links.empty:
            network.links.loc.p_nom_extendable = True
            network.links.p_nom_min = network.links.p_nom
            network.links.p_nom_max = float("inf")

        network = set_line_costs(network)
        network = set_trafo_costs(network)

    if 'transformers' in args['extendable']:
        network.transformers.s_nom_extendable = True
        network.transformers.s_nom_min = network.transformers.s_nom
        network.transformers.s_nom_max = float("inf")
        network = set_trafo_costs(network)

<<<<<<< HEAD
    if 'storages' in args['extendable']:
=======
    if 'storages' in extendable or 'storage' in extendable:
>>>>>>> 645eb297
        if network.storage_units.\
            carrier[network.
                    storage_units.carrier ==
                    'extendable_storage'].any() == 'extendable_storage':
            network.storage_units.loc[network.storage_units.carrier ==
                                      'extendable_storage',
                                      'p_nom_extendable'] = True

    if 'generators' in args['extendable']:
        network.generators.p_nom_extendable = True
        network.generators.p_nom_min = network.generators.p_nom
        network.generators.p_nom_max = float("inf")

    # Extension settings for extension-NEP 2035 scenarios
    if 'NEP Zubaunetz' in args['extendable']:
        for i in range(len(args['scn_extension'])):
            network.lines.loc[(network.lines.project != 'EnLAG') & (
            network.lines.scn_name == 'extension_' + args['scn_extension'][i]),
            's_nom_extendable'] = True
                    
            network.transformers.loc[(
                    network.transformers.project != 'EnLAG') & (
                            network.transformers.scn_name == (
                                    'extension_'+ args['scn_extension'][i])),
                                        's_nom_extendable'] = True
                    
            network.links.loc[network.links.scn_name == (
            'extension_' + args['scn_extension'][i]
            ), 'p_nom_extendable'] = True

    if 'overlay_network' in args['extendable']:
        for i in range(len(args['scn_extension'])):
            network.lines.loc[network.lines.scn_name == (
            'extension_' + args['scn_extension'][i]
            ), 's_nom_extendable'] = True
                
            network.links.loc[network.links.scn_name == (
            'extension_' + args['scn_extension'][i]
            ), 'p_nom_extendable'] = True
                
            network.transformers.loc[network.transformers.scn_name == (
            'extension_' + args['scn_extension'][i]
            ), 's_nom_extendable'] = True

    if 'overlay_lines' in args['extendable']:
        for i in range(len(args['scn_extension'])):
            network.lines.loc[network.lines.scn_name == (
            'extension_' + args['scn_extension'][i]
            ), 's_nom_extendable'] = True
                
            network.links.loc[network.links.scn_name == (
            'extension_' + args['scn_extension'][i]
            ), 'p_nom_extendable'] = True
                
            network.lines.loc[network.lines.scn_name == (
            'extension_' + args['scn_extension'][i]),
                'capital_cost'] = network.lines.capital_cost + (2 * 14166)
        
    network.lines.s_nom_min[network.lines.s_nom_extendable == False] =\
        network.lines.s_nom
    
    network.transformers.s_nom_min[network.transformers.s_nom_extendable == \
        False] = network.transformers.s_nom
                                   
    network.lines.s_nom_max[network.lines.s_nom_extendable == False] =\
        network.lines.s_nom
    
    network.transformers.s_nom_max[network.transformers.s_nom_extendable == \
        False] = network.transformers.s_nom

    return network


def extension_preselection(network, args, method, days = 3):
    
    """
    Function that preselects lines which are extendend in snapshots leading to 
    overloading to reduce nubmer of extension variables. 
    
    Parameters
    ----------
    network : :class:`pypsa.Network
        Overall container of PyPSA
    args  : dict
        Arguments set in appl.py
    method: str
        Choose method of selection:
            'extreme_situations' for remarkable timsteps 
            (e.g. minimal resiudual load)
            'snapshot_clustering' for snapshot clustering with number of days
    days: int
        Number of clustered days, only used when method = 'snapshot_clustering'

    Returns
    -------
    network : :class:`pypsa.Network
        Overall container of PyPSA
    """

    weighting = network.snapshot_weightings

    if method == 'extreme_situations':
        snapshots = find_snapshots(network, 'residual load')
        snapshots = snapshots.append(find_snapshots(network, 'wind_onshore'))
        snapshots = snapshots.append(find_snapshots(network, 'solar'))
        snapshots = snapshots.drop_duplicates()
        snapshots = snapshots.sort_values()

    if method == 'snapshot_clustering':
        network_cluster = snapshot_clustering(network, how='daily', 
                                              clusters=days)
        snapshots = network_cluster.snapshots
        network.snapshot_weightings = network_cluster.snapshot_weightings

    # Set all lines and trafos extendable in network
    network.lines.loc[:, 's_nom_extendable'] = True
    network.lines.loc[:, 's_nom_min'] = network.lines.s_nom
    network.lines.loc[:, 's_nom_max'] = np.inf
    
    network.links.loc[:, 'p_nom_extendable'] = True
    network.links.loc[:, 'p_nom_min'] = network.links.p_nom
    network.links.loc[:, 'p_nom_max'] = np.inf

    network.transformers.loc[:, 's_nom_extendable'] = True
    network.transformers.loc[:, 's_nom_min'] = network.transformers.s_nom
    network.transformers.loc[:, 's_nom_max'] = np.inf

    network = set_line_costs(network)
    network = set_trafo_costs(network)
    network = convert_capital_costs(network, 1, 1)
    extended_lines = network.lines.index[network.lines.s_nom_opt >
                                         network.lines.s_nom]
    extended_links = network.links.index[network.links.p_nom_opt >
                                         network.links.p_nom]

    x = time.time()
    for i in range(int(snapshots.value_counts().sum())):
        if i > 0:
            network.lopf(snapshots[i], solver_name=args['solver'])
            extended_lines = extended_lines.append(
                    network.lines.index[network.lines.s_nom_opt >
                                        network.lines.s_nom])
            extended_lines = extended_lines.drop_duplicates()
            extended_links = extended_links.append(
                    network.links.index[network.links.p_nom_opt >
                                        network.links.p_nom])
            extended_links = extended_links.drop_duplicates()

    print("Number of preselected lines: ", len(extended_lines))

    network.lines.loc[~network.lines.index.isin(extended_lines),
                      's_nom_extendable'] = False
    network.lines.loc[network.lines.s_nom_extendable, 's_nom_min']\
        = network.lines.s_nom
    network.lines.loc[network.lines.s_nom_extendable, 's_nom_max']\
        = np.inf
        
    network.links.loc[~network.links.index.isin(extended_links),
                      'p_nom_extendable'] = False
    network.links.loc[network.links.p_nom_extendable, 'p_nom_min']\
        = network.links.p_nom
    network.links.loc[network.links.p_nom_extendable, 'p_nom_max']\
        = np.inf

    network.snapshot_weightings = weighting
    network = set_line_costs(network)
    network = set_trafo_costs(network)
    network = convert_capital_costs(network, args['start_snapshot'],
                                    args['end_snapshot'])

    y = time.time()
    z1st = (y - x) / 60

    print("Time for first LOPF [min]:", round(z1st, 2))

    return network<|MERGE_RESOLUTION|>--- conflicted
+++ resolved
@@ -67,11 +67,7 @@
         network.transformers.s_nom_max = float("inf")
         network = set_trafo_costs(network)
 
-<<<<<<< HEAD
-    if 'storages' in args['extendable']:
-=======
-    if 'storages' in extendable or 'storage' in extendable:
->>>>>>> 645eb297
+    if 'storages' in args['extendable'] or 'storage' in args['extendable']:
         if network.storage_units.\
             carrier[network.
                     storage_units.carrier ==
