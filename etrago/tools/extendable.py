# -*- coding: utf-8 -*-
# Copyright 2016-2018  Flensburg University of Applied Sciences,
# Europa-Universität Flensburg,
# Centre for Sustainable Energy Systems,
# DLR-Institute for Networked Energy Systems
#
# This program is free software; you can redistribute it and/or
# modify it under the terms of the GNU Affero General Public License as
# published by the Free Software Foundation; either version 3 of the
# License, or (at your option) any later version.
#
# This program is distributed in the hope that it will be useful,
# but WITHOUT ANY WARRANTY; without even the implied warranty of
# MERCHANTABILITY or FITNESS FOR A PARTICULAR PURPOSE.  See the
# GNU Affero General Public License for more details.
#
# You should have received a copy of the GNU Affero General Public License
# along with this program.  If not, see <http://www.gnu.org/licenses/>.

# File description
"""
Extendable.py defines function to set PyPSA-components extendable.
"""
from etrago.tools.utilities import convert_capital_costs, find_snapshots

from etrago.cluster.snapshot import snapshot_clustering

import numpy as np
import pandas as pd

import time
from math import sqrt


__copyright__ = (
    "Flensburg University of Applied Sciences, "
    "Europa-Universität Flensburg, "
    "Centre for Sustainable Energy Systems, "
    "DLR-Institute for Networked Energy Systems"
)
__license__ = "GNU Affero General Public License Version 3 (AGPL-3.0)"
__author__ = "ulfmueller, s3pp, wolfbunke, mariusves, lukasol"


def extendable(
    self,
    grid_max_D=None,
    grid_max_abs_D={
        "380": {"i": 1020, "wires": 4, "circuits": 4},
        "220": {"i": 1020, "wires": 4, "circuits": 4},
        "110": {"i": 1020, "wires": 4, "circuits": 2},
        "dc": 0,
    },
    grid_max_foreign=4,
    grid_max_abs_foreign=None,
):

    """
    Function that sets selected components extendable

    'network' for all lines, links and transformers
    'german_network' for all lines, links and transformers located in Germany
    'foreign_network' for all foreign lines, links and transformers
    'transformers' for all transformers
    'storages' for extendable storages
    'overlay_network' for lines, links and trafos in extension scenerio(s)

    Parameters
    ----------
    network : :class:`pypsa.Network
        Overall container of PyPSA
    args  : dict
        Arguments set in appl.py


    Returns
    -------
    network : :class:`pypsa.Network
        Overall container of PyPSA
    """
    network = self.network
    extendable_settings = self.args["extendable"]

    if not "as_in_db" in extendable_settings["extendable_components"]:
        network.lines.s_nom_extendable = False
        network.transformers.s_nom_extendable = False
        network.links.p_nom_extendable = False
        network.storage_units.p_nom_extendable = False
        network.stores.e_nom_extendable = False
        network.generators.p_nom_extendable = False

<<<<<<< HEAD
        
    if 'network' in extendable_settings["extendable_components"]:
=======
    if "network" in extendable_settings["extendable_components"]:
>>>>>>> 6aaf960c
        network.lines.s_nom_extendable = True
        network.lines.s_nom_min = network.lines.s_nom

        if not network.transformers.empty:
            network.transformers.s_nom_extendable = True
            network.transformers.s_nom_min = network.transformers.s_nom
            network.transformers.s_nom_max = float("inf")

        if not network.links.empty:
            network.links.loc[network.links.carrier == "DC", "p_nom_extendable"] = True
            network.links.loc[
                network.links.carrier == "DC", "p_nom_min"
            ] = network.links.p_nom
            network.links.loc[network.links.carrier == "DC", "p_nom_max"] = float("inf")

    if "german_network" in extendable_settings["extendable_components"]:
        buses = network.buses[network.buses.country == "DE"]
        network.lines.loc[
            (network.lines.bus0.isin(buses.index))
            & (network.lines.bus1.isin(buses.index)),
            "s_nom_extendable",
        ] = True
        network.lines.loc[
            (network.lines.bus0.isin(buses.index))
            & (network.lines.bus1.isin(buses.index)),
            "s_nom_min",
        ] = network.lines.s_nom
        network.lines.loc[
            (network.lines.bus0.isin(buses.index))
            & (network.lines.bus1.isin(buses.index)),
            "s_nom_max",
        ] = float("inf")

        if not network.transformers.empty:
<<<<<<< HEAD
            network.transformers.loc[network.transformers.bus0.isin(
                buses.index), 's_nom_extendable'] = True
            network.transformers.loc[network.transformers.bus0.isin(
                buses.index), 's_nom_min'] = network.transformers.s_nom


        if not network.links.empty:
            network.links.loc[(network.links.bus0.isin(buses.index)) &
                              (network.links.bus1.isin(buses.index)),
                              'p_nom_extendable'] = True
            network.links.loc[(network.links.bus0.isin(buses.index)) &
                              (network.links.bus1.isin(buses.index)),
                              'p_nom_min'] = network.links.p_nom


    if 'foreign_network' in extendable_settings["extendable_components"]:
        buses = network.buses[network.buses.country!='DE']
        network.lines.loc[network.lines.bus0.isin(buses.index) |
                          network.lines.bus1.isin(buses.index),
                          's_nom_extendable'] = True
        network.lines.loc[network.lines.bus0.isin(buses.index) |
                          network.lines.bus1.isin(buses.index),
                          's_nom_min'] = network.lines.s_nom


        if not network.transformers.empty:
            network.transformers.loc[network.transformers.bus0.isin(
                buses.index) | network.transformers.bus1.isin(
                    buses.index), 's_nom_extendable'] = True
            network.transformers.loc[network.transformers.bus0.isin(
                buses.index) | network.transformers.bus1.isin(
                    buses.index), 's_nom_min'] = network.transformers.s_nom


        if not network.links.empty:
            network.links.loc[(network.links.bus0.isin(buses.index)) |
                              (network.links.bus1.isin(buses.index)),
                              'p_nom_extendable'] = True
            network.links.loc[(network.links.bus0.isin(buses.index)) |
                              (network.links.bus1.isin(buses.index)),
                              'p_nom_min'] = network.links.p_nom


    if 'transformers' in extendable_settings["extendable_components"]:
=======
            network.transformers.loc[
                network.transformers.bus0.isin(buses.index), "s_nom_extendable"
            ] = True
            network.transformers.loc[
                network.transformers.bus0.isin(buses.index), "s_nom_min"
            ] = network.transformers.s_nom
            network.transformers.loc[
                network.transformers.bus0.isin(buses.index), "s_nom_max"
            ] = float("inf")

        if not network.links[network.links.carrier == "DC"].empty:
            network.links.loc[
                (network.links.bus0.isin(buses.index))
                & (network.links.bus1.isin(buses.index))
                & (network.links.carrier == "DC"),
                "p_nom_extendable",
            ] = True
            network.links.loc[
                (network.links.bus0.isin(buses.index))
                & (network.links.bus1.isin(buses.index))
                & (network.links.carrier == "DC"),
                "p_nom_min",
            ] = network.links.p_nom
            network.links.loc[
                (network.links.bus0.isin(buses.index))
                & (network.links.bus1.isin(buses.index))
                & (network.links.carrier == "DC"),
                "p_nom_max",
            ] = float("inf")

    if "foreign_network" in extendable_settings["extendable_components"]:
        buses = network.buses[network.buses.country != "DE"]
        network.lines.loc[
            network.lines.bus0.isin(buses.index) | network.lines.bus1.isin(buses.index),
            "s_nom_extendable",
        ] = True
        network.lines.loc[
            network.lines.bus0.isin(buses.index) | network.lines.bus1.isin(buses.index),
            "s_nom_min",
        ] = network.lines.s_nom
        network.lines.loc[
            network.lines.bus0.isin(buses.index) | network.lines.bus1.isin(buses.index),
            "s_nom_max",
        ] = float("inf")

        if not network.transformers.empty:
            network.transformers.loc[
                network.transformers.bus0.isin(buses.index)
                | network.transformers.bus1.isin(buses.index),
                "s_nom_extendable",
            ] = True
            network.transformers.loc[
                network.transformers.bus0.isin(buses.index)
                | network.transformers.bus1.isin(buses.index),
                "s_nom_min",
            ] = network.transformers.s_nom
            network.transformers.loc[
                network.transformers.bus0.isin(buses.index)
                | network.transformers.bus1.isin(buses.index),
                "s_nom_max",
            ] = float("inf")

        if not network.links[network.links.carrier == "DC"].empty:
            network.links.loc[
                (
                    (network.links.bus0.isin(buses.index))
                    | (network.links.bus1.isin(buses.index))
                )
                & (network.links.carrier == "DC"),
                "p_nom_extendable",
            ] = True
            network.links.loc[
                (
                    (network.links.bus0.isin(buses.index))
                    | (network.links.bus1.isin(buses.index))
                )
                & (network.links.carrier == "DC"),
                "p_nom_min",
            ] = network.links.p_nom
            network.links.loc[
                (
                    (network.links.bus0.isin(buses.index))
                    | (network.links.bus1.isin(buses.index))
                )
                & (network.links.carrier == "DC"),
                "p_nom_max",
            ] = float("inf")

    if "transformers" in extendable_settings["extendable_components"]:
>>>>>>> 6aaf960c
        network.transformers.s_nom_extendable = True
        network.transformers.s_nom_min = network.transformers.s_nom
        network.transformers.s_nom_max = float("inf")

    if (
        "storages" in extendable_settings["extendable_components"]
        or "storage" in extendable_settings["extendable_components"]
        or "store" in extendable_settings["extendable_components"]
        or "stores" in extendable_settings["extendable_components"]
    ):
        network.storage_units.loc[
            network.storage_units.carrier == "battery",
            "p_nom_extendable",
        ] = True
        network.storage_units.loc[
            network.storage_units.carrier == "battery",
            "p_nom_min",
        ] = 0
        network.storage_units.loc[
            network.storage_units.carrier == "battery",
            "p_nom_max",
        ] = float("inf")
        network.storage_units.loc[
            (network.storage_units.carrier == "battery")
            & (network.storage_units.capital_cost == 0),
            "capital_cost",
        ] = network.storage_units.loc[
            network.storage_units.carrier == "battery", "capital_cost"
        ].max()

        ext_stores = [
            "H2_overground",
            "H2_underground",
            "central_heat_store",
            "rural_heat_store",
        ]
        network.stores.loc[
            network.stores.carrier.isin(ext_stores),
            "e_nom_extendable",
        ] = True
        network.stores.loc[
            network.stores.carrier.isin(ext_stores),
            "e_nom_min",
        ] = 0
        network.stores.loc[
            network.stores.carrier.isin(ext_stores),
            "e_nom_max",
        ] = float("inf")
        if (
            len(
                network.stores.loc[
                    (network.stores.carrier.isin(ext_stores))
                    & (network.stores.capital_cost == 0)
                ]
            )
            > 0
        ):
            for c in ext_stores:
                network.stores.loc[
                    (network.stores.carrier == c) & (network.stores.capital_cost == 0),
                    "capital_cost",
                ] = network.stores.loc[
                    (network.stores.carrier == c), "capital_cost"
                ].max()

    if "foreign_storage" in extendable_settings["extendable_components"]:

        foreign_battery = network.storage_units[
            (
                network.storage_units.bus.isin(
                    network.buses.index[network.buses.country != "DE"]
                )
            )
            & (network.storage_units.carrier == "battery")
        ].index

        de_battery = network.storage_units[
            (
                network.storage_units.bus.isin(
                    network.buses.index[network.buses.country == "DE"]
                )
            )
            & (network.storage_units.carrier == "battery")
        ].index

        network.storage_units.loc[foreign_battery, "p_nom_extendable"] = True

        network.storage_units.loc[
            foreign_battery, "p_nom_max"
        ] = network.storage_units.loc[foreign_battery, "p_nom"]

<<<<<<< HEAD

    if 'foreign_storage' in extendable_settings["extendable_components"]:
        network.storage_units.p_nom_extendable[(network.storage_units.bus.isin(
            network.buses.index[network.buses.country != 'DE'])) & (
                network.storage_units.carrier.isin(
                    ['battery_storage', 'hydrogen_storage']))] = True
=======
        network.storage_units.loc[foreign_battery, "p_nom"] = network.storage_units.loc[
            foreign_battery, "p_nom_min"
        ]
>>>>>>> 6aaf960c

        network.storage_units.loc[
            foreign_battery, "capital_cost"
        ] = network.storage_units.loc[de_battery, "capital_cost"].max()

        network.storage_units.loc[
            foreign_battery, "marginal_cost"
        ] = network.storage_units.loc[de_battery, "marginal_cost"].max()

    # Extension settings for extension-NEP 2035 scenarios
    if "overlay_network" in extendable_settings["extendable_components"]:
        for i in range(len(self.args["scn_extension"])):
            network.lines.loc[
                network.lines.scn_name
                == ("extension_" + self.args["scn_extension"][i]),
                "s_nom_extendable",
            ] = True

            network.lines.loc[
                network.lines.scn_name
                == ("extension_" + self.args["scn_extension"][i]),
                "s_nom_max",
            ] = network.lines.s_nom[
                network.lines.scn_name == ("extension_" + self.args["scn_extension"][i])
            ]

            network.links.loc[
                network.links.scn_name
                == ("extension_" + self.args["scn_extension"][i]),
                "p_nom_extendable",
            ] = True

            network.transformers.loc[
                network.transformers.scn_name
                == ("extension_" + self.args["scn_extension"][i]),
                "s_nom_extendable",
            ] = True

            network.lines.loc[
                network.lines.scn_name
                == ("extension_" + self.args["scn_extension"][i]),
                "capital_cost",
            ] = network.lines.capital_cost

    # constrain network expansion to maximum

    if not grid_max_abs_D == None:
        buses = network.buses[
            (network.buses.country == "DE") & (network.buses.carrier == "AC")
        ]

        line_max_abs(network=network, buses=buses, line_max_abs=grid_max_abs_D)

        transformer_max_abs(network=network, buses=buses)

        network.links.loc[
            (network.links.bus0.isin(buses.index))
            & (network.links.bus1.isin(buses.index))
            & (network.links.carrier == "DC"),
            "p_nom_max",
        ] = grid_max_abs_D["dc"]

    if not grid_max_abs_foreign == None:
        foreign_buses = network.buses[
            (network.buses.country != "DE") & (network.buses.carrier == "AC")
        ]

<<<<<<< HEAD
            network.lines.loc[network.lines.scn_name == (
                'extension_' + self.args['scn_extension'][i]
            ), 'capital_cost'] = network.lines.capital_cost
        
        
    if not grid_max_abs_D==None:
        buses = network.buses[(network.buses.country=='DE') 
                              & (network.buses.carrier == 'AC')]
        
        line_max_abs(network=network, buses=buses,
                     line_max_abs=grid_max_abs_D)
        
        transformer_max_abs(network=network, buses=buses)

        network.links.loc[(network.links.bus0.isin(buses.index)) &
                (network.links.bus1.isin(buses.index)),
                  'p_nom_max'] = grid_max_abs_D['dc']                

        
    if not grid_max_abs_foreign==None:
        foreign_buses = network.buses[(network.buses.country!='DE')
                                      & (network.buses.carrier == 'AC')]

        line_max_abs(network=network, buses=foreign_buses,
                     line_max_abs=grid_max_abs_foreign)
        
        transformer_max_abs(network=network, buses=foreign_buses)
               
        network.links.loc[(network.links.bus0.isin(foreign_buses.index)) |
                              (network.links.bus1.isin(foreign_buses.index)),
                          'p_nom_max'] = grid_max_abs_foreign['dc']  

        
    if not grid_max_D == None:
        buses = network.buses[(network.buses.country=='DE')
                              & (network.buses.carrier == 'AC')]

        
        network.lines.loc[(network.lines.bus0.isin(buses.index)) &
                    (network.lines.bus1.isin(buses.index)),
                    's_nom_max'] = grid_max_D * network.lines.s_nom  
        
        network.transformers.loc[network.transformers.bus0.isin(
            buses.index),'s_nom_max'] = grid_max_D * network.transformers.s_nom
        
        network.links.loc[(network.links.bus0.isin(buses.index)) &
        (network.links.bus1.isin(buses.index)),
          'p_nom_max'] = grid_max_D * network.links.p_nom

        
    if not grid_max_foreign==None:
        foreign_buses = network.buses[(network.buses.country!='DE')
                                      & (network.buses.carrier == 'AC')]

        
        network.lines.loc[network.lines.bus0.isin(foreign_buses.index) |
                      network.lines.bus1.isin(foreign_buses.index),
                's_nom_max'] = grid_max_foreign * network.lines.s_nom
        
        network.links.loc[(network.links.bus0.isin(foreign_buses.index)) |
                              (network.links.bus1.isin(foreign_buses.index)),
                          'p_nom_max'] = grid_max_foreign* network.links.p_nom
        
        network.transformers.loc[network.transformers.bus0.isin(
                    foreign_buses.index) | network.transformers.bus1.isin(
                    foreign_buses.index),'s_nom_max'] = \
                grid_max_foreign * network.transformers.s_nom
=======
        line_max_abs(
            network=network,
            buses=foreign_buses,
            line_max_abs=grid_max_abs_foreign,
        )

        transformer_max_abs(network=network, buses=foreign_buses)

        network.links.loc[
            (
                (network.links.bus0.isin(foreign_buses.index))
                | (network.links.bus1.isin(foreign_buses.index))
            )
            & (network.links.carrier == "DC"),
            "p_nom_max",
        ] = grid_max_abs_foreign["dc"]

    if not grid_max_D == None:
        buses = network.buses[
            (network.buses.country == "DE") & (network.buses.carrier == "AC")
        ]

        network.lines.loc[
            (network.lines.bus0.isin(buses.index))
            & (network.lines.bus1.isin(buses.index)),
            "s_nom_max",
        ] = (
            grid_max_D * network.lines.s_nom
        )

        network.transformers.loc[
            network.transformers.bus0.isin(buses.index), "s_nom_max"
        ] = (grid_max_D * network.transformers.s_nom)

        network.links.loc[
            (network.links.bus0.isin(buses.index))
            & (network.links.bus1.isin(buses.index))
            & (network.links.carrier == "DC"),
            "p_nom_max",
        ] = (
            grid_max_D * network.links.p_nom
        )

    if not grid_max_foreign == None:
        foreign_buses = network.buses[
            (network.buses.country != "DE") & (network.buses.carrier == "AC")
        ]

        network.lines.loc[
            network.lines.bus0.isin(foreign_buses.index)
            | network.lines.bus1.isin(foreign_buses.index),
            "s_nom_max",
        ] = (
            grid_max_foreign * network.lines.s_nom
        )

        network.links.loc[
            (
                (network.links.bus0.isin(foreign_buses.index))
                | (network.links.bus1.isin(foreign_buses.index))
            )
            & (network.links.carrier == "DC"),
            "p_nom_max",
        ] = (
            grid_max_foreign * network.links.p_nom
        )

        network.transformers.loc[
            network.transformers.bus0.isin(foreign_buses.index)
            | network.transformers.bus1.isin(foreign_buses.index),
            "s_nom_max",
        ] = (
            grid_max_foreign * network.transformers.s_nom
        )
>>>>>>> 6aaf960c

       
    return network


def snommax(i=1020, u=380, wires=4, circuits=4):
    s_nom_max = (i * u * sqrt(3) * wires * circuits) / 1000
    return s_nom_max


def line_max_abs(
    network,
    buses,
    line_max_abs={
        "380": {"i": 1020, "wires": 4, "circuits": 4},
        "220": {"i": 1020, "wires": 4, "circuits": 4},
        "110": {"i": 1020, "wires": 4, "circuits": 2},
        "dc": 0,
    },
):
    # calculate the cables of the route between two buses
    cables = network.lines.groupby(["bus0", "bus1"]).cables.sum()
    cables2 = network.lines.groupby(["bus1", "bus0"]).cables.sum()
    doubles_idx = cables.index == cables2.index
    cables3 = cables[doubles_idx] + cables2[doubles_idx]
    cables4 = cables3.swaplevel()
    cables[cables3.index] = cables3
    cables[cables4.index] = cables4
    network.lines["total_cables"] = network.lines.apply(
        lambda x: cables[(x.bus0, x.bus1)], axis=1
    )
    s_nom_max_110 = snommax(
        u=110,
        i=line_max_abs["110"]["i"],
        wires=line_max_abs["110"]["wires"],
        circuits=line_max_abs["110"]["circuits"],
    ) * (network.lines["cables"] / network.lines["total_cables"])
    s_nom_max_220 = snommax(
        u=220,
        i=line_max_abs["220"]["i"],
        wires=line_max_abs["220"]["wires"],
        circuits=line_max_abs["220"]["circuits"],
    ) * (network.lines["cables"] / network.lines["total_cables"])
    s_nom_max_380 = snommax(
        u=380,
        i=line_max_abs["380"]["i"],
        wires=line_max_abs["380"]["wires"],
        circuits=line_max_abs["380"]["circuits"],
    ) * (network.lines["cables"] / network.lines["total_cables"])
    # set the s_nom_max depending on the voltage level and the share of the route
    network.lines.loc[
        (network.lines.bus0.isin(buses.index))
        & (network.lines.bus1.isin(buses.index))
        & (network.lines.v_nom == 110.0)
        & (network.lines.s_nom < s_nom_max_110),
        "s_nom_max",
    ] = s_nom_max_110

    network.lines.loc[
        (network.lines.bus0.isin(buses.index))
        & (network.lines.bus1.isin(buses.index))
        & (network.lines.v_nom == 110.0)
        & (network.lines.s_nom >= s_nom_max_110),
        "s_nom_max",
    ] = network.lines.s_nom

    network.lines.loc[
        (network.lines.bus0.isin(buses.index))
        & (network.lines.bus1.isin(buses.index))
        & (network.lines.v_nom == 220.0)
        & (network.lines.s_nom < s_nom_max_220),
        "s_nom_max",
    ] = s_nom_max_220

    network.lines.loc[
        (network.lines.bus0.isin(buses.index))
        & (network.lines.bus1.isin(buses.index))
        & (network.lines.v_nom == 220.0)
        & (network.lines.s_nom >= s_nom_max_220),
        "s_nom_max",
    ] = network.lines.s_nom

    network.lines.loc[
        (network.lines.bus0.isin(buses.index))
        & (network.lines.bus1.isin(buses.index))
        & (network.lines.v_nom == 380.0)
        & (network.lines.s_nom < s_nom_max_380),
        "s_nom_max",
    ] = s_nom_max_380

    network.lines.loc[
        (network.lines.bus0.isin(buses.index))
        & (network.lines.bus1.isin(buses.index))
        & (network.lines.v_nom == 380.0)
        & (network.lines.s_nom >= s_nom_max_380),
        "s_nom_max",
    ] = network.lines.s_nom


def transformer_max_abs(network, buses):

    # To determine the maximum extendable capacity of a transformer, the sum of
    # the maximum capacities of the lines connected to it is calculated for each
    # of its 2 sides. The smallest one is selected.
    smax_bus0 = network.lines.s_nom_max.groupby(network.lines.bus0).sum()
    smax_bus1 = network.lines.s_nom_max.groupby(network.lines.bus1).sum()
    smax_bus = pd.concat([smax_bus0, smax_bus1], axis=1)
    smax_bus.columns = ["s_nom_max_0", "s_nom_max_1"]
    smax_bus = smax_bus.fillna(0)
    smax_bus["s_nom_max_bus"] = smax_bus.apply(
        lambda x: x["s_nom_max_0"] + x["s_nom_max_1"], axis=1
    )

    pmax_links_bus0 = network.links.p_nom_max.groupby(network.links.bus0).sum()
    pmax_links_bus1 = network.links.p_nom_max.groupby(network.links.bus1).sum()
    pmax_links_bus = pd.concat([pmax_links_bus0, pmax_links_bus1], axis=1)
    pmax_links_bus.columns = ["p_nom_max_0", "p_nom_max_1"]
    pmax_links_bus = pmax_links_bus.fillna(0)
    pmax_links_bus["p_nom_max_bus"] = pmax_links_bus.apply(
        lambda x: x["p_nom_max_0"] + x["p_nom_max_1"], axis=1
    )

    trafo_smax_0 = network.transformers.bus0.map(smax_bus["s_nom_max_bus"])
    trafo_smax_1 = network.transformers.bus1.map(smax_bus["s_nom_max_bus"])
    trafo_pmax_0 = network.transformers.bus0.map(pmax_links_bus["p_nom_max_bus"]) / 2
    trafo_pmax_1 = network.transformers.bus1.map(pmax_links_bus["p_nom_max_bus"]) / 2
    trafo_smax = pd.concat(
        [trafo_smax_0, trafo_smax_1, trafo_pmax_0, trafo_pmax_1], axis=1
    )
    trafo_smax = trafo_smax.fillna(0)
    trafo_smax.columns = ["bus0", "bus1", "dcbus0", "dcbus1"]
    trafo_smax["s_nom_max"] = trafo_smax[trafo_smax.gt(0)].min(axis=1)
    network.transformers.loc[
        network.transformers.bus0.isin(buses.index), "s_nom_max"
    ] = trafo_smax["s_nom_max"]

    # Since the previous calculation does not depent on the min_capacity of the
    # transformer, there are few cases where the min capacity is greater than
    # the calculated maximum. For these cases, max capacity is set to be the
    # equal to the min capacity.
    network.transformers["s_nom_max"] = network.transformers.apply(
        lambda x: x["s_nom_max"]
        if float(x["s_nom_max"]) > float(x["s_nom_min"])
        else x["s_nom_min"],
        axis=1,
    )


def extension_preselection(etrago, method, days=3):

    """
    Function that preselects lines which are extendend in snapshots leading to
    overloading to reduce nubmer of extension variables.

    Parameters
    ----------
    network : :class:`pypsa.Network
        Overall container of PyPSA
    args  : dict
        Arguments set in appl.py
    method: str
        Choose method of selection:
        'extreme_situations' for remarkable timsteps
        (e.g. minimal resiudual load)
        'snapshot_clustering' for snapshot clustering with number of days
    days: int
        Number of clustered days, only used when method = 'snapshot_clustering'

    Returns
    -------
    network : :class:`pypsa.Network
        Overall container of PyPSA
    """
    network = etrago.network
    args = etrago.args
    weighting = network.snapshot_weightings

    if method == "extreme_situations":
        snapshots = find_snapshots(network, "residual load")
        snapshots = snapshots.append(find_snapshots(network, "wind_onshore"))
        snapshots = snapshots.append(find_snapshots(network, "solar"))
        snapshots = snapshots.drop_duplicates()
        snapshots = snapshots.sort_values()

    if method == "snapshot_clustering":
        network_cluster = snapshot_clustering(etrago, how="daily")
        snapshots = network_cluster.snapshots
        network.snapshot_weightings = network_cluster.snapshot_weightings

    # Set all lines and trafos extendable in network
    network.lines.loc[:, "s_nom_extendable"] = True
    network.lines.loc[:, "s_nom_min"] = network.lines.s_nom
    network.lines.loc[:, "s_nom_max"] = np.inf

    network.links.loc[:, "p_nom_extendable"] = True
    network.links.loc[:, "p_nom_min"] = network.links.p_nom
    network.links.loc[:, "p_nom_max"] = np.inf

    network.transformers.loc[:, "s_nom_extendable"] = True
    network.transformers.loc[:, "s_nom_min"] = network.transformers.s_nom
    network.transformers.loc[:, "s_nom_max"] = np.inf

    network = convert_capital_costs(network, 1, 1)
    extended_lines = network.lines.index[network.lines.s_nom_opt > network.lines.s_nom]
    extended_links = network.links.index[network.links.p_nom_opt > network.links.p_nom]

    x = time.time()
    for i in range(int(snapshots.value_counts().sum())):
        if i > 0:
            network.lopf(snapshots[i], solver_name=args["solver"])
            extended_lines = extended_lines.append(
                network.lines.index[network.lines.s_nom_opt > network.lines.s_nom]
            )
            extended_lines = extended_lines.drop_duplicates()
            extended_links = extended_links.append(
                network.links.index[network.links.p_nom_opt > network.links.p_nom]
            )
            extended_links = extended_links.drop_duplicates()

    print("Number of preselected lines: ", len(extended_lines))

    network.lines.loc[
        ~network.lines.index.isin(extended_lines), "s_nom_extendable"
    ] = False
    network.lines.loc[network.lines.s_nom_extendable, "s_nom_min"] = network.lines.s_nom
    network.lines.loc[network.lines.s_nom_extendable, "s_nom_max"] = np.inf

    network.links.loc[
        ~network.links.index.isin(extended_links), "p_nom_extendable"
    ] = False
    network.links.loc[network.links.p_nom_extendable, "p_nom_min"] = network.links.p_nom
    network.links.loc[network.links.p_nom_extendable, "p_nom_max"] = np.inf

    network.snapshot_weightings = weighting
    network = convert_capital_costs(
        network, args["start_snapshot"], args["end_snapshot"]
    )

    y = time.time()
    z1st = (y - x) / 60

    print("Time for first LOPF [min]:", round(z1st, 2))

    return network


def print_expansion_costs(network):
    """Function that prints network and storage investment costs


    Parameters
    ----------
    network : :class:`pypsa.Network
        Overall container of PyPSA

    Returns
    -------
    None.

    """

    ext_storage = network.storage_units[network.storage_units.p_nom_extendable]
    ext_lines = network.lines[network.lines.s_nom_extendable]
    ext_links = network.links[network.links.p_nom_extendable]
    ext_trafos = network.transformers[network.transformers.s_nom_extendable]

    if not ext_storage.empty:
        storage_costs = (ext_storage.p_nom_opt * ext_storage.capital_cost).sum()

    if not ext_lines.empty:
        network_costs = (
            ((ext_lines.s_nom_opt - ext_lines.s_nom) * ext_lines.capital_cost).sum()
            + (ext_links.p_nom_opt - ext_links.p_nom) * ext_links.capital_cost
        ).sum()

    if not ext_trafos.empty:
        network_costs = (
            network_costs
            + (
                (ext_trafos.s_nom_opt - ext_trafos.s_nom) * ext_trafos.capital_cost
            ).sum()
        )

    if not ext_storage.empty:
        print(
            "Investment costs for all storage units in selected snapshots [EUR]:",
            round(storage_costs, 2),
        )

    if not ext_lines.empty:
        print(
            "Investment costs for all lines and transformers in selected snapshots [EUR]:",
            round(network_costs, 2),
        )<|MERGE_RESOLUTION|>--- conflicted
+++ resolved
@@ -89,12 +89,8 @@
         network.stores.e_nom_extendable = False
         network.generators.p_nom_extendable = False
 
-<<<<<<< HEAD
-        
     if 'network' in extendable_settings["extendable_components"]:
-=======
-    if "network" in extendable_settings["extendable_components"]:
->>>>>>> 6aaf960c
+
         network.lines.s_nom_extendable = True
         network.lines.s_nom_min = network.lines.s_nom
 
@@ -129,52 +125,6 @@
         ] = float("inf")
 
         if not network.transformers.empty:
-<<<<<<< HEAD
-            network.transformers.loc[network.transformers.bus0.isin(
-                buses.index), 's_nom_extendable'] = True
-            network.transformers.loc[network.transformers.bus0.isin(
-                buses.index), 's_nom_min'] = network.transformers.s_nom
-
-
-        if not network.links.empty:
-            network.links.loc[(network.links.bus0.isin(buses.index)) &
-                              (network.links.bus1.isin(buses.index)),
-                              'p_nom_extendable'] = True
-            network.links.loc[(network.links.bus0.isin(buses.index)) &
-                              (network.links.bus1.isin(buses.index)),
-                              'p_nom_min'] = network.links.p_nom
-
-
-    if 'foreign_network' in extendable_settings["extendable_components"]:
-        buses = network.buses[network.buses.country!='DE']
-        network.lines.loc[network.lines.bus0.isin(buses.index) |
-                          network.lines.bus1.isin(buses.index),
-                          's_nom_extendable'] = True
-        network.lines.loc[network.lines.bus0.isin(buses.index) |
-                          network.lines.bus1.isin(buses.index),
-                          's_nom_min'] = network.lines.s_nom
-
-
-        if not network.transformers.empty:
-            network.transformers.loc[network.transformers.bus0.isin(
-                buses.index) | network.transformers.bus1.isin(
-                    buses.index), 's_nom_extendable'] = True
-            network.transformers.loc[network.transformers.bus0.isin(
-                buses.index) | network.transformers.bus1.isin(
-                    buses.index), 's_nom_min'] = network.transformers.s_nom
-
-
-        if not network.links.empty:
-            network.links.loc[(network.links.bus0.isin(buses.index)) |
-                              (network.links.bus1.isin(buses.index)),
-                              'p_nom_extendable'] = True
-            network.links.loc[(network.links.bus0.isin(buses.index)) |
-                              (network.links.bus1.isin(buses.index)),
-                              'p_nom_min'] = network.links.p_nom
-
-
-    if 'transformers' in extendable_settings["extendable_components"]:
-=======
             network.transformers.loc[
                 network.transformers.bus0.isin(buses.index), "s_nom_extendable"
             ] = True
@@ -204,6 +154,14 @@
                 & (network.links.carrier == "DC"),
                 "p_nom_max",
             ] = float("inf")
+
+        if not network.links.empty:
+            network.links.loc[(network.links.bus0.isin(buses.index)) &
+                              (network.links.bus1.isin(buses.index)),
+                              'p_nom_extendable'] = True
+            network.links.loc[(network.links.bus0.isin(buses.index)) &
+                              (network.links.bus1.isin(buses.index)),
+                              'p_nom_min'] = network.links.p_nom
 
     if "foreign_network" in extendable_settings["extendable_components"]:
         buses = network.buses[network.buses.country != "DE"]
@@ -263,8 +221,16 @@
                 "p_nom_max",
             ] = float("inf")
 
-    if "transformers" in extendable_settings["extendable_components"]:
->>>>>>> 6aaf960c
+        if not network.links.empty:
+            network.links.loc[(network.links.bus0.isin(buses.index)) |
+                              (network.links.bus1.isin(buses.index)),
+                              'p_nom_extendable'] = True
+            network.links.loc[(network.links.bus0.isin(buses.index)) |
+                              (network.links.bus1.isin(buses.index)),
+                              'p_nom_min'] = network.links.p_nom
+
+    if 'transformers' in extendable_settings["extendable_components"]:
+    
         network.transformers.s_nom_extendable = True
         network.transformers.s_nom_min = network.transformers.s_nom
         network.transformers.s_nom_max = float("inf")
@@ -356,18 +322,9 @@
             foreign_battery, "p_nom_max"
         ] = network.storage_units.loc[foreign_battery, "p_nom"]
 
-<<<<<<< HEAD
-
-    if 'foreign_storage' in extendable_settings["extendable_components"]:
-        network.storage_units.p_nom_extendable[(network.storage_units.bus.isin(
-            network.buses.index[network.buses.country != 'DE'])) & (
-                network.storage_units.carrier.isin(
-                    ['battery_storage', 'hydrogen_storage']))] = True
-=======
         network.storage_units.loc[foreign_battery, "p_nom"] = network.storage_units.loc[
             foreign_battery, "p_nom_min"
         ]
->>>>>>> 6aaf960c
 
         network.storage_units.loc[
             foreign_battery, "capital_cost"
@@ -435,75 +392,6 @@
             (network.buses.country != "DE") & (network.buses.carrier == "AC")
         ]
 
-<<<<<<< HEAD
-            network.lines.loc[network.lines.scn_name == (
-                'extension_' + self.args['scn_extension'][i]
-            ), 'capital_cost'] = network.lines.capital_cost
-        
-        
-    if not grid_max_abs_D==None:
-        buses = network.buses[(network.buses.country=='DE') 
-                              & (network.buses.carrier == 'AC')]
-        
-        line_max_abs(network=network, buses=buses,
-                     line_max_abs=grid_max_abs_D)
-        
-        transformer_max_abs(network=network, buses=buses)
-
-        network.links.loc[(network.links.bus0.isin(buses.index)) &
-                (network.links.bus1.isin(buses.index)),
-                  'p_nom_max'] = grid_max_abs_D['dc']                
-
-        
-    if not grid_max_abs_foreign==None:
-        foreign_buses = network.buses[(network.buses.country!='DE')
-                                      & (network.buses.carrier == 'AC')]
-
-        line_max_abs(network=network, buses=foreign_buses,
-                     line_max_abs=grid_max_abs_foreign)
-        
-        transformer_max_abs(network=network, buses=foreign_buses)
-               
-        network.links.loc[(network.links.bus0.isin(foreign_buses.index)) |
-                              (network.links.bus1.isin(foreign_buses.index)),
-                          'p_nom_max'] = grid_max_abs_foreign['dc']  
-
-        
-    if not grid_max_D == None:
-        buses = network.buses[(network.buses.country=='DE')
-                              & (network.buses.carrier == 'AC')]
-
-        
-        network.lines.loc[(network.lines.bus0.isin(buses.index)) &
-                    (network.lines.bus1.isin(buses.index)),
-                    's_nom_max'] = grid_max_D * network.lines.s_nom  
-        
-        network.transformers.loc[network.transformers.bus0.isin(
-            buses.index),'s_nom_max'] = grid_max_D * network.transformers.s_nom
-        
-        network.links.loc[(network.links.bus0.isin(buses.index)) &
-        (network.links.bus1.isin(buses.index)),
-          'p_nom_max'] = grid_max_D * network.links.p_nom
-
-        
-    if not grid_max_foreign==None:
-        foreign_buses = network.buses[(network.buses.country!='DE')
-                                      & (network.buses.carrier == 'AC')]
-
-        
-        network.lines.loc[network.lines.bus0.isin(foreign_buses.index) |
-                      network.lines.bus1.isin(foreign_buses.index),
-                's_nom_max'] = grid_max_foreign * network.lines.s_nom
-        
-        network.links.loc[(network.links.bus0.isin(foreign_buses.index)) |
-                              (network.links.bus1.isin(foreign_buses.index)),
-                          'p_nom_max'] = grid_max_foreign* network.links.p_nom
-        
-        network.transformers.loc[network.transformers.bus0.isin(
-                    foreign_buses.index) | network.transformers.bus1.isin(
-                    foreign_buses.index),'s_nom_max'] = \
-                grid_max_foreign * network.transformers.s_nom
-=======
         line_max_abs(
             network=network,
             buses=foreign_buses,
@@ -578,7 +466,55 @@
         ] = (
             grid_max_foreign * network.transformers.s_nom
         )
->>>>>>> 6aaf960c
+        
+    if not grid_max_abs_foreign==None:
+        foreign_buses = network.buses[(network.buses.country!='DE')
+                                      & (network.buses.carrier == 'AC')]
+
+        line_max_abs(network=network, buses=foreign_buses,
+                     line_max_abs=grid_max_abs_foreign)
+        
+        transformer_max_abs(network=network, buses=foreign_buses)
+               
+        network.links.loc[(network.links.bus0.isin(foreign_buses.index)) |
+                              (network.links.bus1.isin(foreign_buses.index)),
+                          'p_nom_max'] = grid_max_abs_foreign['dc']  
+
+        
+    if not grid_max_D == None:
+        buses = network.buses[(network.buses.country=='DE')
+                              & (network.buses.carrier == 'AC')]
+
+        
+        network.lines.loc[(network.lines.bus0.isin(buses.index)) &
+                    (network.lines.bus1.isin(buses.index)),
+                    's_nom_max'] = grid_max_D * network.lines.s_nom  
+        
+        network.transformers.loc[network.transformers.bus0.isin(
+            buses.index),'s_nom_max'] = grid_max_D * network.transformers.s_nom
+        
+        network.links.loc[(network.links.bus0.isin(buses.index)) &
+        (network.links.bus1.isin(buses.index)),
+          'p_nom_max'] = grid_max_D * network.links.p_nom
+
+        
+    if not grid_max_foreign==None:
+        foreign_buses = network.buses[(network.buses.country!='DE')
+                                      & (network.buses.carrier == 'AC')]
+
+        
+        network.lines.loc[network.lines.bus0.isin(foreign_buses.index) |
+                      network.lines.bus1.isin(foreign_buses.index),
+                's_nom_max'] = grid_max_foreign * network.lines.s_nom
+        
+        network.links.loc[(network.links.bus0.isin(foreign_buses.index)) |
+                              (network.links.bus1.isin(foreign_buses.index)),
+                          'p_nom_max'] = grid_max_foreign* network.links.p_nom
+        
+        network.transformers.loc[network.transformers.bus0.isin(
+                    foreign_buses.index) | network.transformers.bus1.isin(
+                    foreign_buses.index),'s_nom_max'] = \
+                grid_max_foreign * network.transformers.s_nom
 
        
     return network
