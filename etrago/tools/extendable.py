--- conflicted
+++ resolved
@@ -42,9 +42,6 @@
 __author__ = "ulfmueller, s3pp, wolfbunke, mariusves, lukasol"
 
 
-<<<<<<< HEAD
-def extendable(self, grid_max_D= None, grid_max_abs_D= {'380': 1000, '220': 700, '110':500, 'dc':2000}, grid_max_foreign=4, grid_max_abs_foreign=None):
-=======
 def extendable(self, grid_max_D= None, 
                grid_max_abs_D= {'380':{'i':1020, 'wires':4, 'circuits':4}, 
                                 '220':{'i':1020, 'wires':4, 'circuits':4}, 
@@ -52,7 +49,6 @@
                                 'dc':0}, 
                grid_max_foreign=4, 
                grid_max_abs_foreign=None):
->>>>>>> 11bb10ba
 
     """
     Function that sets selected components extendable
@@ -81,11 +77,7 @@
     extendable_settings = self.args["extendable"]
 
     
-<<<<<<< HEAD
-    if not 'as_in_db' in extendable_settings:
-=======
     if not 'as_in_db' in extendable_settings["extendable_components"]:
->>>>>>> 11bb10ba
         network.lines.s_nom_extendable = False
         network.transformers.s_nom_extendable = False
         network.links.p_nom_extendable = False
@@ -94,12 +86,8 @@
         network.generators.p_nom_extendable = False
         
     if not grid_max_abs_D==None:
-<<<<<<< HEAD
-        buses = network.buses[network.buses.country=='DE']
-=======
         buses = network.buses[(network.buses.country=='DE') 
                               & (network.buses.carrier == 'AC')]
->>>>>>> 11bb10ba
         
         line_max_abs(network=network, buses=buses,
                      line_max_abs=grid_max_abs_D)
@@ -111,8 +99,9 @@
                   'p_nom_max'] = grid_max_abs_D['dc']
         
     if not grid_max_abs_foreign==None:
-<<<<<<< HEAD
-        foreign_buses = network.buses[network.buses.country!='DE']
+        foreign_buses = network.buses[(network.buses.country!='DE')
+                                      & (network.buses.carrier == 'AC')]
+
         line_max_abs(network=network, buses=foreign_buses,
                      line_max_abs=grid_max_abs_foreign)
         
@@ -124,31 +113,13 @@
 
         
     if not grid_max_D == None:
-        buses = network.buses[network.buses.country=='DE']
-=======
-        foreign_buses = network.buses[(network.buses.country!='DE')
-                                      & (network.buses.carrier == 'AC')]
-
-        line_max_abs(network=network, buses=foreign_buses,
-                     line_max_abs=grid_max_abs_foreign)
-        
-        transformer_max_abs(network=network, buses=foreign_buses)
-               
-        network.links.loc[(network.links.bus0.isin(foreign_buses.index)) |
-                              (network.links.bus1.isin(foreign_buses.index)),
-                          'p_nom_max'] = grid_max_abs_foreign['dc']  
-
-        
-    if not grid_max_D == None:
         buses = network.buses[(network.buses.country=='DE')
                               & (network.buses.carrier == 'AC')]
 
->>>>>>> 11bb10ba
         
         network.lines.loc[(network.lines.bus0.isin(buses.index)) &
                     (network.lines.bus1.isin(buses.index)),
                     's_nom_max'] = grid_max_D * network.lines.s_nom  
-<<<<<<< HEAD
         
         network.transformers.loc[network.transformers.bus0.isin(
             buses.index),'s_nom_max'] = grid_max_D * network.transformers.s_nom
@@ -158,23 +129,10 @@
           'p_nom_max'] = grid_max_D * network.links.p_nom
         
     if not grid_max_foreign==None:
-        foreign_buses = network.buses[network.buses.country!='DE']
-        
-=======
-        
-        network.transformers.loc[network.transformers.bus0.isin(
-            buses.index),'s_nom_max'] = grid_max_D * network.transformers.s_nom
-        
-        network.links.loc[(network.links.bus0.isin(buses.index)) &
-        (network.links.bus1.isin(buses.index)),
-          'p_nom_max'] = grid_max_D * network.links.p_nom
-        
-    if not grid_max_foreign==None:
         foreign_buses = network.buses[(network.buses.country!='DE')
                                       & (network.buses.carrier == 'AC')]
 
         
->>>>>>> 11bb10ba
         network.lines.loc[network.lines.bus0.isin(foreign_buses.index) |
                       network.lines.bus1.isin(foreign_buses.index),
                 's_nom_max'] = grid_max_foreign * network.lines.s_nom
@@ -188,17 +146,10 @@
                     foreign_buses.index),'s_nom_max'] = \
                 grid_max_foreign * network.transformers.s_nom
         
-<<<<<<< HEAD
-
-
-
-    if 'network' in extendable_settings:
-=======
 
 
 
     if 'network' in extendable_settings["extendable_components"]:
->>>>>>> 11bb10ba
         network.lines.s_nom_extendable = True
         network.lines.s_nom_min = network.lines.s_nom
 
@@ -213,15 +164,9 @@
                 network.links.carrier=='DC', 'p_nom_min'] = network.links.p_nom
             network.links.loc[
                 network.links.carrier=='DC', 'p_nom_max'] = float("inf")
-<<<<<<< HEAD
-
-
-    if 'german_network' in extendable_settings:
-=======
 
 
     if 'german_network' in extendable_settings["extendable_components"]:
->>>>>>> 11bb10ba
         buses = network.buses[network.buses.country=='DE']
         network.lines.loc[(network.lines.bus0.isin(buses.index)) &
                           (network.lines.bus1.isin(buses.index)),
@@ -249,15 +194,9 @@
                               (network.links.bus1.isin(buses.index)),
                               'p_nom_min'] = network.links.p_nom
 
-<<<<<<< HEAD
-
-
-    if 'foreign_network' in extendable_settings:
-=======
 
 
     if 'foreign_network' in extendable_settings["extendable_components"]:
->>>>>>> 11bb10ba
         buses = network.buses[network.buses.country!='DE']
         network.lines.loc[network.lines.bus0.isin(buses.index) |
                           network.lines.bus1.isin(buses.index),
@@ -286,21 +225,13 @@
 
 
 
-<<<<<<< HEAD
-    if 'transformers' in extendable_settings:
-=======
     if 'transformers' in extendable_settings["extendable_components"]:
->>>>>>> 11bb10ba
         network.transformers.s_nom_extendable = True
         network.transformers.s_nom_min = network.transformers.s_nom
         network.transformers.s_nom_max = float("inf")
 
 
-<<<<<<< HEAD
-    if 'storages' in extendable_settings or 'storage' in extendable_settings:
-=======
     if 'storages' in extendable_settings["extendable_components"] or 'storage' in extendable_settings["extendable_components"]:
->>>>>>> 11bb10ba
         if not network.storage_units.carrier[
                 network.storage_units.carrier.str.contains(
                     'extendable')].empty:
@@ -319,11 +250,7 @@
                 (self.network.storage_units.max_hours == 168)] = \
                     'extendable_hydrogen_storage'
 
-<<<<<<< HEAD
-    if 'foreign_storage' in extendable_settings:
-=======
     if 'foreign_storage' in extendable_settings["extendable_components"]:
->>>>>>> 11bb10ba
         network.storage_units.p_nom_extendable[(network.storage_units.bus.isin(
             network.buses.index[network.buses.country != 'DE'])) & (
                 network.storage_units.carrier.isin(
@@ -359,11 +286,7 @@
 
 
     # Extension settings for extension-NEP 2035 scenarios
-<<<<<<< HEAD
-    if 'overlay_network' in extendable_settings:
-=======
     if 'overlay_network' in extendable_settings["extendable_components"]:
->>>>>>> 11bb10ba
         for i in range(len(self.args['scn_extension'])):
             network.lines.loc[network.lines.scn_name == (
                 'extension_' + self.args['scn_extension'][i]
@@ -482,85 +405,6 @@
     network.transformers.loc[network.transformers.bus0.isin(
                     buses.index),'s_nom_max']= trafo_smax['s_nom_max']      
 
-def line_max_abs(network, buses, line_max_abs= {'380': 1000, '220': 700, '110':500, 'dc':2000}):
-    # calculate the cables of the route between two buses
-    cables = network.lines.groupby(["bus0", "bus1"]).cables.sum()
-    cables2 = network.lines.groupby(["bus1", "bus0"]).cables.sum()
-    doubles_idx = cables.index == cables2.index
-    cables3 = cables[doubles_idx]+cables2[doubles_idx]
-    cables4 = cables3.swaplevel()
-    cables[cables3.index] = cables3
-    cables[cables4.index] = cables4
-    network.lines["total_cables"] = network.lines.apply(lambda x: cables[(x.bus0, x.bus1)], axis=1) 
-    s_nom_max_110 = line_max_abs['110'] * (network.lines["cables"]/network.lines["total_cables"])
-    s_nom_max_220 = line_max_abs['220'] \
-                  * (network.lines["cables"]/network.lines["total_cables"])
-    s_nom_max_380 = line_max_abs['380'] \
-                  * (network.lines["cables"]/network.lines["total_cables"])
-    # set the s_nom_max depending on the voltage level and the share of the route
-    network.lines.loc[(network.lines.bus0.isin(buses.index)) &
-                  (network.lines.bus1.isin(buses.index)) &
-                  (network.lines.v_nom == 110.0) &
-                  (network.lines.s_nom < s_nom_max_110),
-                  's_nom_max'] = s_nom_max_110
-
-    network.lines.loc[(network.lines.bus0.isin(buses.index)) &
-                  (network.lines.bus1.isin(buses.index)) &
-                  (network.lines.v_nom == 110.0) &
-                  (network.lines.s_nom >= s_nom_max_110),
-                  's_nom_max'] = network.lines.s_nom                          
-                  
-    network.lines.loc[(network.lines.bus0.isin(buses.index)) &
-                  (network.lines.bus1.isin(buses.index)) &
-                  (network.lines.v_nom == 220.0) &
-                  (network.lines.s_nom < s_nom_max_220),
-                  's_nom_max'] = s_nom_max_220
-
-    network.lines.loc[(network.lines.bus0.isin(buses.index)) &
-                  (network.lines.bus1.isin(buses.index)) &
-                  (network.lines.v_nom == 220.0) &
-                  (network.lines.s_nom >= s_nom_max_220),
-                  's_nom_max'] = network.lines.s_nom
-                  
-    network.lines.loc[(network.lines.bus0.isin(buses.index)) &
-                  (network.lines.bus1.isin(buses.index)) &
-                  (network.lines.v_nom == 380.0)&
-                  (network.lines.s_nom < s_nom_max_380),
-                  's_nom_max'] = s_nom_max_380
-                  
-    network.lines.loc[(network.lines.bus0.isin(buses.index)) &
-                  (network.lines.bus1.isin(buses.index)) &
-                  (network.lines.v_nom == 380.0)&
-                  (network.lines.s_nom >= s_nom_max_380),
-                  's_nom_max'] = network.lines.s_nom 
-
-def transformer_max_abs(network, buses):
-
-    smax_bus0 = network.lines.s_nom_max.groupby(network.lines.bus0).sum()
-    smax_bus1 = network.lines.s_nom_max.groupby(network.lines.bus1).sum()
-    smax_bus = pd.concat([smax_bus0, smax_bus1], axis=1)
-    smax_bus.columns = ['s_nom_max_0', 's_nom_max_1']
-    smax_bus = smax_bus.fillna(0)
-    smax_bus['s_nom_max_bus'] = smax_bus.apply(lambda x: x['s_nom_max_0'] + x['s_nom_max_1'], axis=1)
-
-    pmax_links_bus0 = network.links.p_nom_max.groupby(network.links.bus0).sum()
-    pmax_links_bus1 = network.links.p_nom_max.groupby(network.links.bus1).sum()
-    pmax_links_bus = pd.concat([pmax_links_bus0, pmax_links_bus1], axis=1)
-    pmax_links_bus.columns = ['p_nom_max_0', 'p_nom_max_1']
-    pmax_links_bus = pmax_links_bus.fillna(0)
-    pmax_links_bus['p_nom_max_bus'] = pmax_links_bus.apply(lambda x: x['p_nom_max_0'] + x['p_nom_max_1'], axis=1)
-
-    trafo_smax_0 = network.transformers.bus0.map(smax_bus['s_nom_max_bus'])
-    trafo_smax_1 = network.transformers.bus1.map(smax_bus['s_nom_max_bus'])
-    trafo_pmax_0 = network.transformers.bus0.map(pmax_links_bus['p_nom_max_bus'])/2
-    trafo_pmax_1 = network.transformers.bus1.map(pmax_links_bus['p_nom_max_bus'])/2
-    trafo_smax = pd.concat([trafo_smax_0, trafo_smax_1, trafo_pmax_0, trafo_pmax_1], axis=1)
-    trafo_smax = trafo_smax.fillna(0)
-    trafo_smax.columns = ['bus0', 'bus1', 'dcbus0', 'dcbus1']    
-    trafo_smax['s_nom_max'] = trafo_smax[trafo_smax.gt(0)].min(axis=1)
-    network.transformers.loc[network.transformers.bus0.isin(
-                    buses.index),'s_nom_max']= trafo_smax['s_nom_max']      
-
 def extension_preselection(etrago, method, days=3):
 
     """
