# -*- coding: utf-8 -*-
# Copyright 2016-2018  Flensburg University of Applied Sciences,
# Europa-Universität Flensburg,
# Centre for Sustainable Energy Systems,
# DLR-Institute for Networked Energy Systems
#
# This program is free software; you can redistribute it and/or
# modify it under the terms of the GNU Affero General Public License as
# published by the Free Software Foundation; either version 3 of the
# License, or (at your option) any later version.
#
# This program is distributed in the hope that it will be useful,
# but WITHOUT ANY WARRANTY; without even the implied warranty of
# MERCHANTABILITY or FITNESS FOR A PARTICULAR PURPOSE.  See the
# GNU Affero General Public License for more details.
#
# You should have received a copy of the GNU Affero General Public License
# along with this program.  If not, see <http://www.gnu.org/licenses/>.

# File description
"""
Extendable.py defines function to set PyPSA-components extendable.
"""
from etrago.tools.utilities import (
        convert_capital_costs,
        find_snapshots,
        buses_by_country)

from etrago.cluster.snapshot import snapshot_clustering

import numpy as np

import time

__copyright__ = ("Flensburg University of Applied Sciences, "
                 "Europa-Universität Flensburg, "
                 "Centre for Sustainable Energy Systems, "
                 "DLR-Institute for Networked Energy Systems")
__license__ = "GNU Affero General Public License Version 3 (AGPL-3.0)"
__author__ = "ulfmueller, s3pp, wolfbunke, mariusves, lukasol"


def extendable(self, line_max):

    """
    Function that sets selected components extendable

    'network' for all lines, links and transformers
    'german_network' for all lines, links and transformers located in Germany
    'foreign_network' for all foreign lines, links and transformers
    'transformers' for all transformers
    'storages' for extendable storages
    'overlay_network' for lines, links and trafos in extension scenerio(s)

    Parameters
    ----------
    network : :class:`pypsa.Network
        Overall container of PyPSA
    args  : dict
        Arguments set in appl.py


    Returns
    -------
    network : :class:`pypsa.Network
        Overall container of PyPSA
    """
    network = self.network
    
    if not 'as_in_db' in self.args['extendable']:
        network.lines.s_nom_extendable = False
        network.transformers.s_nom_extendable = False
        network.links.p_nom_extendable = False
        network.storage_units.p_nom_extendable = False
        network.stores.e_nom_extendable = False
        network.generators.p_nom_extendable = False


    if 'network' in self.args['extendable']:
        network.lines.s_nom_extendable = True
        network.lines.s_nom_min = network.lines.s_nom

        if not line_max == None:
            network.lines.s_nom_max = line_max * network.lines.s_nom

        else:
            network.lines.s_nom_max = float("inf")

        if not network.transformers.empty:
            network.transformers.s_nom_extendable = True
            network.transformers.s_nom_min = network.transformers.s_nom

            if not line_max == None:
                network.transformers.s_nom_max =\
                line_max * network.transformers.s_nom

            else:
                network.transformers.s_nom_max = float("inf")

        if not network.links.empty:
            network.links.loc[
                network.links.carrier=='DC', 'p_nom_extendable'] = True
            network.links.loc[
                network.links.carrier=='DC', 'p_nom_min'] = network.links.p_nom
            network.links.loc[
                network.links.carrier=='DC', 'p_nom_max'] = float("inf")
            if not line_max == None:
                network.links.loc[
                    network.links.carrier=='DC', 'p_nom_max'] =\
                line_max * network.links.p_nom

            else:
                network.links.p_nom_max = float("inf")


    if 'german_network' in self.args['extendable']:
        buses = network.buses[~network.buses.index.isin(
            buses_by_country(network).index)]
        network.lines.loc[(network.lines.bus0.isin(buses.index)) &
                          (network.lines.bus1.isin(buses.index)),
                          's_nom_extendable'] = True
        network.lines.loc[(network.lines.bus0.isin(buses.index)) &
                          (network.lines.bus1.isin(buses.index)),
                          's_nom_min'] = network.lines.s_nom
        network.lines.loc[(network.lines.bus0.isin(buses.index)) &
                          (network.lines.bus1.isin(buses.index)),
                          's_nom_max'] = float("inf")

        if not line_max == None:
            network.lines.loc[
                (network.lines.bus0.isin(buses.index)) &
                (network.lines.bus1.isin(buses.index)),
                's_nom_max'] = line_max * network.lines.s_nom

        else:
            network.lines.loc[
                (network.lines.bus0.isin(buses.index)) &
                (network.lines.bus1.isin(buses.index)),
                's_nom_max'] = float("inf")

        if not network.transformers.empty:
            network.transformers.loc[network.transformers.bus0.isin(
                buses.index), 's_nom_extendable'] = True
            network.transformers.loc[network.transformers.bus0.isin(
                buses.index), 's_nom_min'] = network.transformers.s_nom

            if not line_max == None:
                network.transformers.loc[network.transformers.bus0.isin(
                    buses.index), 's_nom_max'] = \
                line_max * network.transformers.s_nom

            else:
                network.transformers.loc[network.transformers.bus0.isin(
                    buses.index), 's_nom_max'] = float("inf")

        if not network.links.empty:
            network.links.loc[(network.links.bus0.isin(buses.index)) &
                              (network.links.bus1.isin(buses.index)),
                              'p_nom_extendable'] = True
            network.links.loc[(network.links.bus0.isin(buses.index)) &
                              (network.links.bus1.isin(buses.index)),
                              'p_nom_min'] = network.links.p_nom

            if not line_max == None:
                network.links.loc[
                    (network.links.bus0.isin(buses.index)) &
                    (network.links.bus1.isin(buses.index)),
                    'p_nom_max'] = line_max * network.links.p_nom

            else:
                network.links.loc[
                    (network.links.bus0.isin(buses.index)) &
                    (network.links.bus1.isin(buses.index)),
                    'p_nom_max'] = float("inf")


    if 'foreign_network' in self.args['extendable']:
        buses = network.buses[network.buses.index.isin(
            buses_by_country(network).index)]
        network.lines.loc[network.lines.bus0.isin(buses.index) |
                          network.lines.bus1.isin(buses.index),
                          's_nom_extendable'] = True
        network.lines.loc[network.lines.bus0.isin(buses.index) |
                          network.lines.bus1.isin(buses.index),
                          's_nom_min'] = network.lines.s_nom

        if not line_max == None:
            network.lines.loc[network.lines.bus0.isin(buses.index) |
                              network.lines.bus1.isin(buses.index),
                              's_nom_max'] = line_max * network.lines.s_nom

        else:
            network.lines.loc[network.lines.bus0.isin(buses.index) |
                              network.lines.bus1.isin(buses.index),
                              's_nom_max'] = float("inf")

        if not network.transformers.empty:
            network.transformers.loc[network.transformers.bus0.isin(
                buses.index) | network.transformers.bus1.isin(
                    buses.index), 's_nom_extendable'] = True
            network.transformers.loc[network.transformers.bus0.isin(
                buses.index) | network.transformers.bus1.isin(
                    buses.index), 's_nom_min'] = network.transformers.s_nom

            if not line_max == None:
                network.transformers.loc[network.transformers.bus0.isin(
                    buses.index) | network.transformers.bus1.isin(
                        buses.index), 's_nom_max'] = \
                line_max * network.transformers.s_nom

            else:
                network.transformers.loc[network.transformers.bus0.isin(
                    buses.index) | network.transformers.bus1.isin(
                        buses.index), 's_nom_max'] = float("inf")

        if not network.links.empty:
            network.links.loc[(network.links.bus0.isin(buses.index)) |
                              (network.links.bus1.isin(buses.index)),
                              'p_nom_extendable'] = True
            network.links.loc[(network.links.bus0.isin(buses.index)) |
                              (network.links.bus1.isin(buses.index)),
                              'p_nom_min'] = network.links.p_nom

            if not line_max == None:
                network.links.loc[
                    (network.links.bus0.isin(buses.index)) |
                    (network.links.bus1.isin(buses.index)),
                    'p_nom_max'] = line_max * network.links.p_nom

            else:
                network.links.loc[
                    (network.links.bus0.isin(buses.index)) |
                    (network.links.bus1.isin(buses.index)),
                    'p_nom_max'] = float("inf")



    if 'transformers' in self.args['extendable']:
        network.transformers.s_nom_extendable = True
        network.transformers.s_nom_min = network.transformers.s_nom
        network.transformers.s_nom_max = float("inf")


    if 'storages' in self.args['extendable'] or 'storage' in self.args['extendable']:
        if not network.storage_units.carrier[
                network.storage_units.carrier.str.contains(
                    'extendable')].empty:
            network.storage_units.loc[network.storage_units.carrier.str.\
                                      contains('extendable'),
                                      'p_nom_extendable'] = True

            # Split extendable carriers to keep them seperated in clustering
            self.network.storage_units.carrier[
                (self.network.storage_units.carrier == 'extendable_storage')&
                (self.network.storage_units.max_hours == 6)] =\
                    'extendable_battery_storage'

            self.network.storage_units.carrier[
                (self.network.storage_units.carrier == 'extendable_storage')&
                (self.network.storage_units.max_hours == 168)] = \
                    'extendable_hydrogen_storage'

    if 'foreign_storage' in self.args['extendable']:
        network.storage_units.p_nom_extendable[(network.storage_units.bus.isin(
            network.buses.index[network.buses.country != 'DE'])) & (
                network.storage_units.carrier.isin(
                    ['battery_storage', 'hydrogen_storage']))] = True

        network.storage_units.loc[
            network.storage_units.p_nom_max.isnull(), 'p_nom_max'] = \
                network.storage_units.p_nom

        network.storage_units.loc[
            (network.storage_units.carrier == 'battery_storage'),
            'capital_cost'] = network.storage_units.loc[
                (network.storage_units.carrier == 'extendable_battery_storage')
                & (network.storage_units.max_hours == 6), 'capital_cost'].max()

        network.storage_units.loc[
            (network.storage_units.carrier == 'hydrogen_storage'),
            'capital_cost'] = network.storage_units.loc[
                (network.storage_units.carrier == 'extendable_hydrogen_storage') &
                (network.storage_units.max_hours == 168), 'capital_cost'].max()

        network.storage_units.loc[
            (network.storage_units.carrier == 'battery_storage'),
            'marginal_cost'] = network.storage_units.loc[
                (network.storage_units.carrier == 'extendable_battery_storage')
                & (network.storage_units.max_hours == 6), 'marginal_cost'].max()

        network.storage_units.loc[
            (network.storage_units.carrier == 'hydrogen_storage'),
            'marginal_cost'] = network.storage_units.loc[
                (network.storage_units.carrier == 'extendable_hydrogen_storage') &
                (network.storage_units.max_hours == 168), 'marginal_cost'].max()


    # Extension settings for extension-NEP 2035 scenarios
    if 'overlay_network' in self.args['extendable']:
        for i in range(len(self.args['scn_extension'])):
            network.lines.loc[network.lines.scn_name == (
                'extension_' + self.args['scn_extension'][i]
            ), 's_nom_extendable'] = True

            network.lines.loc[network.lines.scn_name == (
                'extension_' + self.args['scn_extension'][i]
            ), 's_nom_max'] = network.lines.s_nom[network.lines.scn_name == (
                'extension_' + self.args['scn_extension'][i])]

            network.links.loc[network.links.scn_name == (
                'extension_' + self.args['scn_extension'][i]
            ), 'p_nom_extendable'] = True

            network.transformers.loc[network.transformers.scn_name == (
                'extension_' + self.args['scn_extension'][i]
            ), 's_nom_extendable'] = True

            network.lines.loc[network.lines.scn_name == (
                'extension_' + self.args['scn_extension'][i]
            ), 'capital_cost'] = network.lines.capital_cost

<<<<<<< HEAD
=======
    network.lines.s_nom_min[network.lines.s_nom_extendable == False] =\
        network.lines.s_nom

    network.transformers.s_nom_min[network.transformers.s_nom_extendable == \
        False] = network.transformers.s_nom

    network.lines.s_nom_max[network.lines.s_nom_extendable == False] =\
        network.lines.s_nom

    network.transformers.s_nom_max[network.transformers.s_nom_extendable == \
        False] = network.transformers.s_nom

    self.convert_capital_costs()        
>>>>>>> 2be3021b

    return network


def extension_preselection(etrago, method, days=3):

    """
    Function that preselects lines which are extendend in snapshots leading to
    overloading to reduce nubmer of extension variables.

    Parameters
    ----------
    network : :class:`pypsa.Network
        Overall container of PyPSA
    args  : dict
        Arguments set in appl.py
    method: str
        Choose method of selection:
        'extreme_situations' for remarkable timsteps
        (e.g. minimal resiudual load)
        'snapshot_clustering' for snapshot clustering with number of days
    days: int
        Number of clustered days, only used when method = 'snapshot_clustering'

    Returns
    -------
    network : :class:`pypsa.Network
        Overall container of PyPSA
    """
    network = etrago.network
    args = etrago.args
    weighting = network.snapshot_weightings

    if method == 'extreme_situations':
        snapshots = find_snapshots(network, 'residual load')
        snapshots = snapshots.append(find_snapshots(network, 'wind_onshore'))
        snapshots = snapshots.append(find_snapshots(network, 'solar'))
        snapshots = snapshots.drop_duplicates()
        snapshots = snapshots.sort_values()

    if method == 'snapshot_clustering':
        network_cluster = snapshot_clustering(etrago, how='daily')
        snapshots = network_cluster.snapshots
        network.snapshot_weightings = network_cluster.snapshot_weightings

    # Set all lines and trafos extendable in network
    network.lines.loc[:, 's_nom_extendable'] = True
    network.lines.loc[:, 's_nom_min'] = network.lines.s_nom
    network.lines.loc[:, 's_nom_max'] = np.inf

    network.links.loc[:, 'p_nom_extendable'] = True
    network.links.loc[:, 'p_nom_min'] = network.links.p_nom
    network.links.loc[:, 'p_nom_max'] = np.inf

    network.transformers.loc[:, 's_nom_extendable'] = True
    network.transformers.loc[:, 's_nom_min'] = network.transformers.s_nom
    network.transformers.loc[:, 's_nom_max'] = np.inf


    network = convert_capital_costs(network, 1, 1)
    extended_lines = network.lines.index[network.lines.s_nom_opt >
                                         network.lines.s_nom]
    extended_links = network.links.index[network.links.p_nom_opt >
                                         network.links.p_nom]

    x = time.time()
    for i in range(int(snapshots.value_counts().sum())):
        if i > 0:
            network.lopf(snapshots[i], solver_name=args['solver'])
            extended_lines = extended_lines.append(
                network.lines.index[network.lines.s_nom_opt >
                                    network.lines.s_nom])
            extended_lines = extended_lines.drop_duplicates()
            extended_links = extended_links.append(
                network.links.index[network.links.p_nom_opt >
                                    network.links.p_nom])
            extended_links = extended_links.drop_duplicates()

    print("Number of preselected lines: ", len(extended_lines))

    network.lines.loc[~network.lines.index.isin(extended_lines),
                      's_nom_extendable'] = False
    network.lines.loc[network.lines.s_nom_extendable, 's_nom_min']\
        = network.lines.s_nom
    network.lines.loc[network.lines.s_nom_extendable, 's_nom_max']\
        = np.inf

    network.links.loc[~network.links.index.isin(extended_links),
                      'p_nom_extendable'] = False
    network.links.loc[network.links.p_nom_extendable, 'p_nom_min']\
        = network.links.p_nom
    network.links.loc[network.links.p_nom_extendable, 'p_nom_max']\
        = np.inf

    network.snapshot_weightings = weighting
    network = convert_capital_costs(network, args['start_snapshot'],
                                    args['end_snapshot'])

    y = time.time()
    z1st = (y - x) / 60

    print("Time for first LOPF [min]:", round(z1st, 2))

    return network

def print_expansion_costs(network):
    """ Function that prints network and storage investment costs


    Parameters
    ----------
    network : :class:`pypsa.Network
        Overall container of PyPSA

    Returns
    -------
    None.

    """

    ext_storage = network.storage_units[network.storage_units.p_nom_extendable]
    ext_lines = network.lines[network.lines.s_nom_extendable]
    ext_links = network.links[network.links.p_nom_extendable]
    ext_trafos = network.transformers[network.transformers.s_nom_extendable]

    if not ext_storage.empty:
        storage_costs = (ext_storage.p_nom_opt*ext_storage.capital_cost).sum()

    if not ext_lines.empty:
        network_costs = ((
            (ext_lines.s_nom_opt-ext_lines.s_nom)*ext_lines.capital_cost
            ).sum() +
            (ext_links.p_nom_opt-ext_links.p_nom)*ext_links.capital_cost).sum()

    if not ext_trafos.empty:
        network_costs = network_costs+(
            (ext_trafos.s_nom_opt-ext_trafos.s_nom
             )*ext_trafos.capital_cost).sum()

    if not ext_storage.empty:
        print(
            "Investment costs for all storage units in selected snapshots [EUR]:",
            round(storage_costs, 2))

    if not ext_lines.empty:
        print(
            "Investment costs for all lines and transformers in selected snapshots [EUR]:",
            round(network_costs, 2))<|MERGE_RESOLUTION|>--- conflicted
+++ resolved
@@ -319,22 +319,6 @@
                 'extension_' + self.args['scn_extension'][i]
             ), 'capital_cost'] = network.lines.capital_cost
 
-<<<<<<< HEAD
-=======
-    network.lines.s_nom_min[network.lines.s_nom_extendable == False] =\
-        network.lines.s_nom
-
-    network.transformers.s_nom_min[network.transformers.s_nom_extendable == \
-        False] = network.transformers.s_nom
-
-    network.lines.s_nom_max[network.lines.s_nom_extendable == False] =\
-        network.lines.s_nom
-
-    network.transformers.s_nom_max[network.transformers.s_nom_extendable == \
-        False] = network.transformers.s_nom
-
-    self.convert_capital_costs()        
->>>>>>> 2be3021b
 
     return network
 
