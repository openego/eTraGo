# -*- coding: utf-8 -*-
## Copyright 2016-2018  Flensburg University of Applied Sciences,
##                      Europa-Universität Flensburg,
##                      Centre for Sustainable Energy Systems,
##                      DLR-Institute for Networked Energy Systems

## This program is free software; you can redistribute it and/or
## modify it under the terms of the GNU Affero General Public License as
## published by the Free Software Foundation; either version 3 of the
## License, or (at your option) any later version.

## This program is distributed in the hope that it will be useful,
## but WITHOUT ANY WARRANTY; without even the implied warranty of
## MERCHANTABILITY or FITNESS FOR A PARTICULAR PURPOSE.  See the
## GNU Affero General Public License for more details.

## You should have received a copy of the GNU Affero General Public License
## along with this program.  If not, see <http://www.gnu.org/licenses/>.

# File description
"""
Extendable.py defines function to set PyPSA-components extendable.
"""

__copyright__ = "Flensburg University of Applied Sciences, Europa-Universität Flensburg, Centre for Sustainable Energy Systems, DLR-Institute for Networked Energy Systems"
__license__ = "GNU Affero General Public License Version 3 (AGPL-3.0)"
__author__ = "ulfmueller, s3pp, wolfbunke, mariusves, lukasol"

from etrago.tools.utilities import set_line_costs, set_trafo_costs

def extendable (network, extendable, overlay_scn_name = None):

    if 'network' in extendable :
        network.lines.s_nom_extendable = True
        network.lines.s_nom_min = network.lines.s_nom
        network.lines.s_nom_max = float("inf")
<<<<<<< HEAD

=======
        
        
>>>>>>> 5f0f69ce
        if not network.transformers.empty:
            network.transformers.s_nom_extendable = True
            network.transformers.s_nom_min = network.transformers.s_nom
            network.transformers.s_nom_max = float("inf")

        if not network.links.empty:
            network.links.loc.p_nom_extendable = True
            network.links.p_nom_min = network.links.p_nom
            network.links.p_nom_max = float("inf")
<<<<<<< HEAD

=======
            
        network = set_line_costs(network)
        network = set_trafo_costs(network)
      
>>>>>>> 5f0f69ce
    if 'transformers' in extendable:
        network.transformers.s_nom_extendable = True
        network.transformers.s_nom_min = network.transformers.s_nom
        network.transformers.s_nom_max = float("inf")
<<<<<<< HEAD

    if 'storages' in extendable:
=======
        network = set_trafo_costs(network)
        
    if 'storages' in extendable:       
>>>>>>> 5f0f69ce
        if network.storage_units.carrier[network.storage_units.carrier== 'extendable_storage'].any() == 'extendable_storage':
            network.storage_units.loc[network.storage_units.carrier=='extendable_storage','p_nom_extendable'] = True

    if 'generators' in extendable:
        network.generators.p_nom_extendable = True
        network.generators.p_nom_min = network.generators.p_nom
        network.generators.p_nom_max = float("inf")

# Extension settings for extension-NEP 2305 scenarios

    if 'NEP Zubaunetz' in extendable:
       network.lines.loc[(network.lines.project != 'EnLAG') & (network.lines.scn_name == 'extension_' + overlay_scn_name), 's_nom_extendable'] = True
       network.transformers.loc[(network.transformers.project != 'EnLAG') & (network.transformers.scn_name == ('extension_' + overlay_scn_name)), 's_nom_extendable'] = True
       network.links.loc[network.links.scn_name == ('extension_' + overlay_scn_name), 'p_nom_extendable'] = True


    if 'overlay_network' in extendable:
        network.lines.loc[network.lines.scn_name == ('extension_' + overlay_scn_name), 's_nom_extendable' ] = True
        network.links.loc[network.links.scn_name == ('extension_' + overlay_scn_name), 'p_nom_extendable'] = True
        network.transformers.loc[network.transformers.scn_name == ('extension_' + overlay_scn_name), 's_nom_extendable'] = True

    if 'overlay_lines' in extendable:
        network.lines.loc[network.lines.scn_name == ('extension_' + overlay_scn_name), 's_nom_extendable' ] = True
        network.links.loc[network.links.scn_name == ('extension_' + overlay_scn_name), 'p_nom_extendable'] = True
        network.lines.loc[network.lines.scn_name == ('extension_' + overlay_scn_name), 'capital_cost'] = network.lines.capital_cost +( 2 * 14166 )

    return network<|MERGE_RESOLUTION|>--- conflicted
+++ resolved
@@ -29,70 +29,57 @@
 from etrago.tools.utilities import set_line_costs, set_trafo_costs
 
 def extendable (network, extendable, overlay_scn_name = None):
-
+ 
     if 'network' in extendable :
         network.lines.s_nom_extendable = True
         network.lines.s_nom_min = network.lines.s_nom
         network.lines.s_nom_max = float("inf")
-<<<<<<< HEAD
-
-=======
         
         
->>>>>>> 5f0f69ce
         if not network.transformers.empty:
             network.transformers.s_nom_extendable = True
             network.transformers.s_nom_min = network.transformers.s_nom
             network.transformers.s_nom_max = float("inf")
-
+            
         if not network.links.empty:
             network.links.loc.p_nom_extendable = True
             network.links.p_nom_min = network.links.p_nom
             network.links.p_nom_max = float("inf")
-<<<<<<< HEAD
-
-=======
             
         network = set_line_costs(network)
         network = set_trafo_costs(network)
       
->>>>>>> 5f0f69ce
     if 'transformers' in extendable:
         network.transformers.s_nom_extendable = True
         network.transformers.s_nom_min = network.transformers.s_nom
         network.transformers.s_nom_max = float("inf")
-<<<<<<< HEAD
-
-    if 'storages' in extendable:
-=======
         network = set_trafo_costs(network)
         
     if 'storages' in extendable:       
->>>>>>> 5f0f69ce
         if network.storage_units.carrier[network.storage_units.carrier== 'extendable_storage'].any() == 'extendable_storage':
             network.storage_units.loc[network.storage_units.carrier=='extendable_storage','p_nom_extendable'] = True
-
-    if 'generators' in extendable:
+            
+    if 'generators' in extendable:       
         network.generators.p_nom_extendable = True
         network.generators.p_nom_min = network.generators.p_nom
         network.generators.p_nom_max = float("inf")
-
+        
 # Extension settings for extension-NEP 2305 scenarios
-
+        
     if 'NEP Zubaunetz' in extendable:
        network.lines.loc[(network.lines.project != 'EnLAG') & (network.lines.scn_name == 'extension_' + overlay_scn_name), 's_nom_extendable'] = True
-       network.transformers.loc[(network.transformers.project != 'EnLAG') & (network.transformers.scn_name == ('extension_' + overlay_scn_name)), 's_nom_extendable'] = True
+       network.transformers.loc[(network.transformers.project != 'EnLAG') & (network.transformers.scn_name == ('extension_' + overlay_scn_name)), 's_nom_extendable'] = True      
        network.links.loc[network.links.scn_name == ('extension_' + overlay_scn_name), 'p_nom_extendable'] = True
-
-
+      
+        
     if 'overlay_network' in extendable:
         network.lines.loc[network.lines.scn_name == ('extension_' + overlay_scn_name), 's_nom_extendable' ] = True
         network.links.loc[network.links.scn_name == ('extension_' + overlay_scn_name), 'p_nom_extendable'] = True
         network.transformers.loc[network.transformers.scn_name == ('extension_' + overlay_scn_name), 's_nom_extendable'] = True
-
+        
     if 'overlay_lines' in extendable:
         network.lines.loc[network.lines.scn_name == ('extension_' + overlay_scn_name), 's_nom_extendable' ] = True
         network.links.loc[network.links.scn_name == ('extension_' + overlay_scn_name), 'p_nom_extendable'] = True
         network.lines.loc[network.lines.scn_name == ('extension_' + overlay_scn_name), 'capital_cost'] = network.lines.capital_cost +( 2 * 14166 )
-
+    
     return network