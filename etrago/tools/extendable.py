# -*- coding: utf-8 -*-
# Copyright 2016-2018  Flensburg University of Applied Sciences,
# Europa-Universität Flensburg,
# Centre for Sustainable Energy Systems,
# DLR-Institute for Networked Energy Systems
#
# This program is free software; you can redistribute it and/or
# modify it under the terms of the GNU Affero General Public License as
# published by the Free Software Foundation; either version 3 of the
# License, or (at your option) any later version.
#
# This program is distributed in the hope that it will be useful,
# but WITHOUT ANY WARRANTY; without even the implied warranty of
# MERCHANTABILITY or FITNESS FOR A PARTICULAR PURPOSE.  See the
# GNU Affero General Public License for more details.
#
# You should have received a copy of the GNU Affero General Public License
# along with this program.  If not, see <http://www.gnu.org/licenses/>.

# File description
"""
Extendable.py defines function to set PyPSA-components extendable.
"""
from etrago.tools.utilities import (
        set_line_costs,
        set_trafo_costs,
        convert_capital_costs,
        find_snapshots)

import numpy as np

import time

__copyright__ = ("Flensburg University of Applied Sciences, "
                 "Europa-Universität Flensburg, "
                 "Centre for Sustainable Energy Systems, "
                 "DLR-Institute for Networked Energy Systems")
__license__ = "GNU Affero General Public License Version 3 (AGPL-3.0)"
__author__ = "ulfmueller, s3pp, wolfbunke, mariusves, lukasol"


def extendable(network, args):

    if 'network' in args['extendable']:
        network.lines.s_nom_extendable = True
        network.lines.s_nom_min = network.lines.s_nom
        network.lines.s_nom_max = float("inf")

        if not network.transformers.empty:
            network.transformers.s_nom_extendable = True
            network.transformers.s_nom_min = network.transformers.s_nom
            network.transformers.s_nom_max = float("inf")

        if not network.links.empty:
            network.links.loc.p_nom_extendable = True
            network.links.p_nom_min = network.links.p_nom
            network.links.p_nom_max = float("inf")

        network = set_line_costs(network)
        network = set_trafo_costs(network)

    if 'transformers' in args['extendable']:
        network.transformers.s_nom_extendable = True
        network.transformers.s_nom_min = network.transformers.s_nom
        network.transformers.s_nom_max = float("inf")
        network = set_trafo_costs(network)

    if 'preselection_network' in args['extendable']:
        remarkable_snapshots(network, args)

    if 'storages' in args['extendable']:
        if network.storage_units.\
            carrier[network.
                    storage_units.carrier ==
                    'extendable_storage'].any() == 'extendable_storage':
            network.storage_units.loc[network.storage_units.carrier ==
                                      'extendable_storage',
                                      'p_nom_extendable'] = True

    if 'generators' in args['extendable']:
        network.generators.p_nom_extendable = True
        network.generators.p_nom_min = network.generators.p_nom
        network.generators.p_nom_max = float("inf")

<<<<<<< HEAD
    # Extension settings for extension-NEP 2035 scenarios
    if 'NEP Zubaunetz' in args['extendable']:
        network.lines.loc[(network.lines.project != 'EnLAG') & (
            network.lines.scn_name == 'extension_' + args['overlay_scn_name']),
            's_nom_extendable'] = True

        network.transformers.loc[(network.transformers.project != 'EnLAG') & (
            network.transformers.scn_name == (
                    'extension_' + args['overlay_scn_name']
                    )), 's_nom_extendable'] = True

        network.links.loc[network.links.scn_name == (
            'extension_' + args['overlay_scn_name']),
                'p_nom_extendable'] = True

    if 'overlay_network' in args['extendable']:
        network.lines.loc[network.lines.scn_name == (
            'extension_' + args['overlay_scn_name']),
            's_nom_extendable'] = True

        network.links.loc[network.links.scn_name == (
            'extension_' + args['overlay_scn_name']),
                'p_nom_extendable'] = True

        network.transformers.loc[network.transformers.scn_name == (
            'extension_' + args['overlay_scn_name']),
                's_nom_extendable'] = True

    if 'overlay_lines' in args['extendable']:
        network.lines.loc[network.lines.scn_name == (
            'extension_' + args['overlay_scn_name']),
            's_nom_extendable'] = True

        network.links.loc[network.links.scn_name == (
            'extension_' + args['overlay_scn_name']),
                'p_nom_extendable'] = True

        network.lines.loc[network.lines.scn_name == (
            'extension_' + args['overlay_scn_name']),
=======
# Extension settings for extension-NEP 2305 scenarios

    if 'NEP Zubaunetz' in extendable:
        
        for i in range(len(overlay_scn_name)):
            network.lines.loc[(network.lines.project != 'EnLAG') & (
            network.lines.scn_name == 'extension_' + overlay_scn_name[i]),
            's_nom_extendable'] = True
                    
            network.transformers.loc[(network.transformers.project != 'EnLAG') & (
            network.transformers.scn_name == ('extension_'+ overlay_scn_name[i])),
            's_nom_extendable'] = True
                    
            network.links.loc[network.links.scn_name == (
            'extension_' + overlay_scn_name[i]), 'p_nom_extendable'] = True

    if 'overlay_network' in extendable:
        
        for i in range(len(overlay_scn_name)):
            network.lines.loc[network.lines.scn_name == (
            'extension_' + overlay_scn_name[i]), 's_nom_extendable'] = True
                
            network.links.loc[network.links.scn_name == (
            'extension_' + overlay_scn_name[i]), 'p_nom_extendable'] = True
                
            network.transformers.loc[network.transformers.scn_name == (
            'extension_' + overlay_scn_name[i]), 's_nom_extendable'] = True

    if 'overlay_lines' in extendable:
        for i in range(len(overlay_scn_name)):
            
            network.lines.loc[network.lines.scn_name == (
            'extension_' + overlay_scn_name[i]), 's_nom_extendable'] = True
                
            network.links.loc[network.links.scn_name == (
            'extension_' + overlay_scn_name[i]), 'p_nom_extendable'] = True
                
            network.lines.loc[network.lines.scn_name == (
            'extension_' + overlay_scn_name[i]),
>>>>>>> 8932c1bc
            'capital_cost'] = network.lines.capital_cost + (2 * 14166)
        
    network.lines.s_nom_min[network.lines.s_nom_extendable == False] =\
        network.lines.s_nom
    
    network.transformers.s_nom_min[network.transformers.s_nom_extendable == \
        False] = network.transformers.s_nom
                                   
    network.lines.s_nom_max[network.lines.s_nom_extendable == False] =\
        network.lines.s_nom
    
    network.transformers.s_nom_max[network.transformers.s_nom_extendable == \
        False] = network.transformers.s_nom

    return network


def remarkable_snapshots(network, args):

    snapshots = find_snapshots(network, 'residual load')
    snapshots = snapshots.append(find_snapshots(network, 'wind_onshore'))
    snapshots = snapshots.append(find_snapshots(network, 'solar'))
    snapshots = snapshots.drop_duplicates()
    snapshots = snapshots.sort_values()

    # Set all lines and trafos extendable in network
    network.lines.loc[:, 's_nom_extendable'] = True
    network.lines.loc[:, 's_nom_min'] = network.lines.s_nom
    network.lines.loc[:, 's_nom_max'] = np.inf

    network.transformers.loc[:, 's_nom_extendable'] = True
    network.transformers.loc[:, 's_nom_min'] = network.transformers.s_nom
    network.transformers.loc[:, 's_nom_max'] = np.inf

    network = set_line_costs(network)
    network = set_trafo_costs(network)
    network = convert_capital_costs(network, 1, 1)
    extended_lines = network.lines.index[network.lines.s_nom_opt >
                                         network.lines.s_nom]
    x = time.time()
    for i in range(int(snapshots.value_counts().sum())):
        if i > 0:
            network.lopf(snapshots[i], solver_name=args['solver'])
            extended_lines = extended_lines.append(
                    network.lines.index[network.lines.s_nom_opt >
                                        network.lines.s_nom])
            extended_lines = extended_lines.drop_duplicates()

    print("Number of preselected lines: ", len(extended_lines))

    network.lines.loc[~network.lines.index.isin(extended_lines),
                      's_nom_extendable'] = False
    network.lines.loc[network.lines.s_nom_extendable, 's_nom_min']\
        = network.lines.s_nom
    network.lines.loc[network.lines.s_nom_extendable, 's_nom_max']\
        = np.inf

    network = set_line_costs(network)
    network = set_trafo_costs(network)
    network = convert_capital_costs(network, args['start_snapshot'],
                                    args['end_snapshot'])

    y = time.time()
    z1st = (y - x) / 60

    print("Time for first LOPF [min]:", round(z1st, 2))

    return network<|MERGE_RESOLUTION|>--- conflicted
+++ resolved
@@ -65,9 +65,6 @@
         network.transformers.s_nom_max = float("inf")
         network = set_trafo_costs(network)
 
-    if 'preselection_network' in args['extendable']:
-        remarkable_snapshots(network, args)
-
     if 'storages' in args['extendable']:
         if network.storage_units.\
             carrier[network.
@@ -82,88 +79,50 @@
         network.generators.p_nom_min = network.generators.p_nom
         network.generators.p_nom_max = float("inf")
 
-<<<<<<< HEAD
     # Extension settings for extension-NEP 2035 scenarios
     if 'NEP Zubaunetz' in args['extendable']:
-        network.lines.loc[(network.lines.project != 'EnLAG') & (
-            network.lines.scn_name == 'extension_' + args['overlay_scn_name']),
-            's_nom_extendable'] = True
-
-        network.transformers.loc[(network.transformers.project != 'EnLAG') & (
-            network.transformers.scn_name == (
-                    'extension_' + args['overlay_scn_name']
-                    )), 's_nom_extendable'] = True
-
-        network.links.loc[network.links.scn_name == (
-            'extension_' + args['overlay_scn_name']),
-                'p_nom_extendable'] = True
-
-    if 'overlay_network' in args['extendable']:
-        network.lines.loc[network.lines.scn_name == (
-            'extension_' + args['overlay_scn_name']),
-            's_nom_extendable'] = True
-
-        network.links.loc[network.links.scn_name == (
-            'extension_' + args['overlay_scn_name']),
-                'p_nom_extendable'] = True
-
-        network.transformers.loc[network.transformers.scn_name == (
-            'extension_' + args['overlay_scn_name']),
-                's_nom_extendable'] = True
-
-    if 'overlay_lines' in args['extendable']:
-        network.lines.loc[network.lines.scn_name == (
-            'extension_' + args['overlay_scn_name']),
-            's_nom_extendable'] = True
-
-        network.links.loc[network.links.scn_name == (
-            'extension_' + args['overlay_scn_name']),
-                'p_nom_extendable'] = True
-
-        network.lines.loc[network.lines.scn_name == (
-            'extension_' + args['overlay_scn_name']),
-=======
-# Extension settings for extension-NEP 2305 scenarios
-
-    if 'NEP Zubaunetz' in extendable:
-        
-        for i in range(len(overlay_scn_name)):
+        for i in range(len(args['scn_extension'])):
             network.lines.loc[(network.lines.project != 'EnLAG') & (
-            network.lines.scn_name == 'extension_' + overlay_scn_name[i]),
+            network.lines.scn_name == 'extension_' + args['scn_extension'][i]),
             's_nom_extendable'] = True
                     
-            network.transformers.loc[(network.transformers.project != 'EnLAG') & (
-            network.transformers.scn_name == ('extension_'+ overlay_scn_name[i])),
-            's_nom_extendable'] = True
+            network.transformers.loc[(
+                    network.transformers.project != 'EnLAG') & (
+                            network.transformers.scn_name == (
+                                    'extension_'+ args['scn_extension'][i])),
+                                        's_nom_extendable'] = True
                     
             network.links.loc[network.links.scn_name == (
-            'extension_' + overlay_scn_name[i]), 'p_nom_extendable'] = True
-
-    if 'overlay_network' in extendable:
-        
-        for i in range(len(overlay_scn_name)):
+            'extension_' + args['scn_extension'][i]
+            ), 'p_nom_extendable'] = True
+
+    if 'overlay_network' in args['extendable']:
+        for i in range(len(args['scn_extension'])):
             network.lines.loc[network.lines.scn_name == (
-            'extension_' + overlay_scn_name[i]), 's_nom_extendable'] = True
+            'extension_' + args['scn_extension'][i]
+            ), 's_nom_extendable'] = True
                 
             network.links.loc[network.links.scn_name == (
-            'extension_' + overlay_scn_name[i]), 'p_nom_extendable'] = True
+            'extension_' + args['scn_extension'][i]
+            ), 'p_nom_extendable'] = True
                 
             network.transformers.loc[network.transformers.scn_name == (
-            'extension_' + overlay_scn_name[i]), 's_nom_extendable'] = True
-
-    if 'overlay_lines' in extendable:
-        for i in range(len(overlay_scn_name)):
-            
+            'extension_' + args['scn_extension'][i]
+            ), 's_nom_extendable'] = True
+
+    if 'overlay_lines' in args['extendable']:
+        for i in range(len(args['scn_extension'])):
             network.lines.loc[network.lines.scn_name == (
-            'extension_' + overlay_scn_name[i]), 's_nom_extendable'] = True
+            'extension_' + args['scn_extension'][i]
+            ), 's_nom_extendable'] = True
                 
             network.links.loc[network.links.scn_name == (
-            'extension_' + overlay_scn_name[i]), 'p_nom_extendable'] = True
+            'extension_' + args['scn_extension'][i]
+            ), 'p_nom_extendable'] = True
                 
             network.lines.loc[network.lines.scn_name == (
-            'extension_' + overlay_scn_name[i]),
->>>>>>> 8932c1bc
-            'capital_cost'] = network.lines.capital_cost + (2 * 14166)
+            'extension_' + args['scn_extension'][i]),
+                'capital_cost'] = network.lines.capital_cost + (2 * 14166)
         
     network.lines.s_nom_min[network.lines.s_nom_extendable == False] =\
         network.lines.s_nom
@@ -181,6 +140,23 @@
 
 
 def remarkable_snapshots(network, args):
+    
+    """
+    Function that preselects lines which are extendend in snapshots leading to 
+    overloading to reduce nubmer of extension variables. 
+    
+    Parameters
+    ----------
+    network : :class:`pypsa.Network
+        Overall container of PyPSA
+    args  : dict
+        Arguments set in appl.py
+
+    Returns
+    -------
+    network : :class:`pypsa.Network
+        Overall container of PyPSA
+    """
 
     snapshots = find_snapshots(network, 'residual load')
     snapshots = snapshots.append(find_snapshots(network, 'wind_onshore'))
@@ -222,6 +198,11 @@
 
     network = set_line_costs(network)
     network = set_trafo_costs(network)
+    
+    network.storage_units.loc[network.storage_units.p_nom_extendable,
+                              'capital_cost'] = network.\
+                                  storage_units.capital_cost * (8760)
+
     network = convert_capital_costs(network, args['start_snapshot'],
                                     args['end_snapshot'])
 
