# -*- coding: utf-8 -*-
# Copyright 2016-2018  Flensburg University of Applied Sciences,
# Europa-Universität Flensburg,
# Centre for Sustainable Energy Systems,
# DLR-Institute for Networked Energy Systems
#
# This program is free software; you can redistribute it and/or
# modify it under the terms of the GNU Affero General Public License as
# published by the Free Software Foundation; either version 3 of the
# License, or (at your option) any later version.
#
# This program is distributed in the hope that it will be useful,
# but WITHOUT ANY WARRANTY; without even the implied warranty of
# MERCHANTABILITY or FITNESS FOR A PARTICULAR PURPOSE.  See the
# GNU Affero General Public License for more details.
#
# You should have received a copy of the GNU Affero General Public License
# along with this program.  If not, see <http://www.gnu.org/licenses/>.

# File description
"""
Extendable.py defines function to set PyPSA-components extendable.
"""
from etrago.tools.utilities import (
        set_line_costs,
        set_trafo_costs,
        convert_capital_costs,
        find_snapshots,
        buses_by_country)

from etrago.cluster.snapshot import snapshot_clustering

import numpy as np

import time

__copyright__ = ("Flensburg University of Applied Sciences, "
                 "Europa-Universität Flensburg, "
                 "Centre for Sustainable Energy Systems, "
                 "DLR-Institute for Networked Energy Systems")
__license__ = "GNU Affero General Public License Version 3 (AGPL-3.0)"
__author__ = "ulfmueller, s3pp, wolfbunke, mariusves, lukasol"


def extendable(network, args, line_max):

    """
    Function that sets selected components extendable

    'network' for all lines, links and transformers
    'german_network' for all lines, links and transformers located in Germany
    'foreign_network' for all foreign lines, links and transformers
    'transformers' for all transformers
    'storages' for extendable storages
    'overlay_network' for lines, links and trafos in extension scenerio(s)
    
    Parameters
    ----------
    network : :class:`pypsa.Network
        Overall container of PyPSA
    args  : dict
        Arguments set in appl.py


    Returns
    -------
    network : :class:`pypsa.Network
        Overall container of PyPSA
    """

    if 'network' in args['extendable']:
        network.lines.s_nom_extendable = True
        network.lines.s_nom_min = network.lines.s_nom
        
        if not line_max==None:
            network.lines.s_nom_max = line_max * network.lines.s_nom
        
        else:
            network.lines.s_nom_max = float("inf")

        if not network.transformers.empty:
            network.transformers.s_nom_extendable = True
            network.transformers.s_nom_min = network.transformers.s_nom

            if not line_max==None:
                network.transformers.s_nom_max =\
                line_max * network.transformers.s_nom
                
            else:
                network.transformers.s_nom_max = float("inf")

        if not network.links.empty:
            network.links.p_nom_extendable = True
            network.links.p_nom_min = network.links.p_nom
            network.links.p_nom_max = float("inf")
            if not line_max==None:
                network.links.p_nom_max=\
                line_max * network.links.p_nom
                
            else:
                network.links.p_nom_max = float("inf")

        network = set_line_costs(network, args)
        network = set_trafo_costs(network, args)

    if 'german_network' in args['extendable']:
        buses = network.buses[~network.buses.index.isin(
                buses_by_country(network).index)]
        network.lines.loc[(network.lines.bus0.isin(buses.index)) &
                          (network.lines.bus1.isin(buses.index)),
                          's_nom_extendable'] = True
        network.lines.loc[(network.lines.bus0.isin(buses.index)) &
                          (network.lines.bus1.isin(buses.index)),
                          's_nom_min'] = network.lines.s_nom
        network.lines.loc[(network.lines.bus0.isin(buses.index)) &
                          (network.lines.bus1.isin(buses.index)),
                          's_nom_max'] = float("inf")
        
        if not line_max==None:
            network.lines.loc[(network.lines.bus0.isin(buses.index)) &
                    (network.lines.bus1.isin(buses.index)),
                    's_nom_max'] = line_max * network.lines.s_nom
        
        else:
            network.lines.loc[(network.lines.bus0.isin(buses.index)) &
                    (network.lines.bus1.isin(buses.index)),
                    's_nom_max'] = float("inf")

        if not network.transformers.empty:
            network.transformers.loc[network.transformers.bus0.isin(
                    buses.index),'s_nom_extendable'] = True
            network.transformers.loc[network.transformers.bus0.isin(
                    buses.index),'s_nom_min'] = network.transformers.s_nom
                
            if not line_max==None:
                network.transformers.loc[network.transformers.bus0.isin(
                    buses.index),'s_nom_max'] = \
                line_max * network.transformers.s_nom
                
            else:
                network.transformers.loc[network.transformers.bus0.isin(
                    buses.index),'s_nom_max'] = float("inf")

        if not network.links.empty:
            network.links.loc[(network.links.bus0.isin(buses.index)) &
                              (network.links.bus1.isin(buses.index)),
                              'p_nom_extendable'] = True
            network.links.loc[(network.links.bus0.isin(buses.index)) &
                              (network.links.bus1.isin(buses.index)),
                          'p_nom_min'] = network.links.p_nom

            if not line_max==None:
                network.links.loc[(network.links.bus0.isin(buses.index)) &
                        (network.links.bus1.isin(buses.index)),
                          'p_nom_max'] = line_max * network.links.p_nom
                
            else:
                network.links.loc[(network.links.bus0.isin(buses.index)) &
                        (network.links.bus1.isin(buses.index)),
                          'p_nom_max'] = float("inf")
            
        network = set_line_costs(network, args)
        network = set_trafo_costs(network, args)

    if 'foreign_network' in args['extendable']:
        buses = network.buses[network.buses.index.isin(
                buses_by_country(network).index)]
        network.lines.loc[network.lines.bus0.isin(buses.index) |
                          network.lines.bus1.isin(buses.index) ,
                          's_nom_extendable'] = True
        network.lines.loc[network.lines.bus0.isin(buses.index) |
                          network.lines.bus1.isin(buses.index),
                          's_nom_min'] = network.lines.s_nom

        if not line_max==None:
            network.lines.loc[network.lines.bus0.isin(buses.index) |
                          network.lines.bus1.isin(buses.index),
                    's_nom_max'] = line_max * network.lines.s_nom
        
        else:
            network.lines.loc[network.lines.bus0.isin(buses.index) |
                          network.lines.bus1.isin(buses.index),
                    's_nom_max'] = float("inf")
        
        if not network.transformers.empty:
            network.transformers.loc[network.transformers.bus0.isin(
                    buses.index) | network.transformers.bus1.isin(
                    buses.index) ,'s_nom_extendable'] = True
            network.transformers.loc[network.transformers.bus0.isin(
                    buses.index) | network.transformers.bus1.isin(
                    buses.index) ,'s_nom_min'] = network.transformers.s_nom

            if not line_max==None:
                network.transformers.loc[network.transformers.bus0.isin(
                    buses.index) | network.transformers.bus1.isin(
                    buses.index),'s_nom_max'] = \
                line_max * network.transformers.s_nom
                
            else:
                network.transformers.loc[network.transformers.bus0.isin(
                    buses.index) | network.transformers.bus1.isin(
                    buses.index),'s_nom_max'] = float("inf")

        if not network.links.empty:
            network.links.loc[(network.links.bus0.isin(buses.index)) |
                              (network.links.bus1.isin(buses.index)),
                          'p_nom_extendable'] = True
            network.links.loc[(network.links.bus0.isin(buses.index)) |
                              (network.links.bus1.isin(buses.index)),
                          'p_nom_min'] = network.links.p_nom
            
            if not line_max==None:
                network.links.loc[(network.links.bus0.isin(buses.index)) |
                              (network.links.bus1.isin(buses.index)),
                          'p_nom_max'] = line_max * network.links.p_nom
                
            else:
                network.links.loc[(network.links.bus0.isin(buses.index)) |
                              (network.links.bus1.isin(buses.index)),
                          'p_nom_max'] = float("inf")
            
        network = set_line_costs(network, args)
        network = set_trafo_costs(network, args)

    if 'transformers' in args['extendable']:
        network.transformers.s_nom_extendable = True
        network.transformers.s_nom_min = network.transformers.s_nom
        network.transformers.s_nom_max = float("inf")
        network = set_trafo_costs(network)

    if 'storages' in args['extendable'] or 'storage' in args['extendable']:
        if network.storage_units.\
            carrier[network.
                    storage_units.carrier ==
                    'extendable_storage'].any() == 'extendable_storage':
            network.storage_units.loc[network.storage_units.carrier ==
                                      'extendable_storage',
                                      'p_nom_extendable'] = True

    if 'generators' in args['extendable']:
        network.generators.p_nom_extendable = True
        network.generators.p_nom_min = network.generators.p_nom
        network.generators.p_nom_max = float("inf")
        
    if 'foreign_storage' in args['extendable']:
        network.storage_units.p_nom_extendable[(network.storage_units.bus.isin(
                network.buses.index[network.buses.country_code != 'DE'])) & (
                network.storage_units.carrier.isin(
                        ['battery_storage','hydrogen_storage'] ))] = True

        network.storage_units.loc[
                network.storage_units.p_nom_max.isnull(),'p_nom_max'] = \
                network.storage_units.p_nom #1000000

        network.storage_units.loc[
                (network.storage_units.carrier == 'battery_storage'),
                'capital_cost'] = network.storage_units.loc[(
                network.storage_units.carrier == 'extendable_storage') 
                & (network.storage_units.max_hours == 6),'capital_cost'].max()

        network.storage_units.loc[ 
                (network.storage_units.carrier == 'hydrogen_storage'),
                'capital_cost'] = network.storage_units.loc[(
                network.storage_units.carrier == 'extendable_storage') &
                (network.storage_units.max_hours == 168),'capital_cost'].max()

        network.storage_units.loc[
                (network.storage_units.carrier == 'battery_storage'),
                'marginal_cost'] = network.storage_units.loc[(
                network.storage_units.carrier == 'extendable_storage') 
                & (network.storage_units.max_hours == 6),'marginal_cost'].max()

        network.storage_units.loc[
                (network.storage_units.carrier == 'hydrogen_storage'),
                'marginal_cost'] = network.storage_units.loc[(
                network.storage_units.carrier == 'extendable_storage') &
                (network.storage_units.max_hours == 168),'marginal_cost'].max()


    # Extension settings for extension-NEP 2035 scenarios
    if 'NEP Zubaunetz' in args['extendable']:
        for i in range(len(args['scn_extension'])):
            network.lines.loc[(network.lines.project != 'EnLAG') & (
            network.lines.scn_name == 'extension_' + args['scn_extension'][i]),
            's_nom_extendable'] = True

            network.transformers.loc[(
                    network.transformers.project != 'EnLAG') & (
                            network.transformers.scn_name == (
                                    'extension_'+ args['scn_extension'][i])),
                                        's_nom_extendable'] = True

            network.links.loc[network.links.scn_name == (
            'extension_' + args['scn_extension'][i]
            ), 'p_nom_extendable'] = True

    if 'overlay_network' in args['extendable']:
        for i in range(len(args['scn_extension'])):
            network.lines.loc[network.lines.scn_name == (
            'extension_' + args['scn_extension'][i]
            ), 's_nom_extendable'] = True
                
            network.lines.loc[network.lines.scn_name == (
            'extension_' + args['scn_extension'][i]
            ), 's_nom_max'] = network.lines.s_nom[network.lines.scn_name == (
            'extension_' + args['scn_extension'][i])]
                
            network.links.loc[network.links.scn_name == (
            'extension_' + args['scn_extension'][i]
            ), 'p_nom_extendable'] = True
                
            network.transformers.loc[network.transformers.scn_name == (
            'extension_' + args['scn_extension'][i]
            ), 's_nom_extendable'] = True
                
            network.lines.loc[network.lines.scn_name == (
            'extension_' + args['scn_extension'][i]
            ), 'capital_cost'] = network.lines.capital_cost/\
                args['branch_capacity_factor']['eHV']   

    if 'overlay_lines' in args['extendable']:
        for i in range(len(args['scn_extension'])):
            network.lines.loc[network.lines.scn_name == (
            'extension_' + args['scn_extension'][i]
            ), 's_nom_extendable'] = True
                
            network.links.loc[network.links.scn_name == (
            'extension_' + args['scn_extension'][i]
            ), 'p_nom_extendable'] = True
                
            network.lines.loc[network.lines.scn_name == (
            'extension_' + args['scn_extension'][i]),
                'capital_cost'] = network.lines.capital_cost + (2 * 14166)

    network.lines.s_nom_min[network.lines.s_nom_extendable == False] =\
        network.lines.s_nom

    network.transformers.s_nom_min[network.transformers.s_nom_extendable == \
        False] = network.transformers.s_nom
                       
    network.lines.s_nom_max[network.lines.s_nom_extendable == False] =\
        network.lines.s_nom

    network.transformers.s_nom_max[network.transformers.s_nom_extendable == \
        False] = network.transformers.s_nom

    return network


def extension_preselection(network, args, method, days = 3):
    
    """
    Function that preselects lines which are extendend in snapshots leading to 
    overloading to reduce nubmer of extension variables. 
    
    Parameters
    ----------
    network : :class:`pypsa.Network
        Overall container of PyPSA
    args  : dict
        Arguments set in appl.py
    method: str
        Choose method of selection:
        'extreme_situations' for remarkable timsteps 
        (e.g. minimal resiudual load)
        'snapshot_clustering' for snapshot clustering with number of days
    days: int
        Number of clustered days, only used when method = 'snapshot_clustering'

    Returns
    -------
    network : :class:`pypsa.Network
        Overall container of PyPSA
    """

    weighting = network.snapshot_weightings

    if method == 'extreme_situations':
        snapshots = find_snapshots(network, 'residual load')
        snapshots = snapshots.append(find_snapshots(network, 'wind_onshore'))
        snapshots = snapshots.append(find_snapshots(network, 'solar'))
        snapshots = snapshots.drop_duplicates()
        snapshots = snapshots.sort_values()

    if method == 'snapshot_clustering':
        network_cluster = snapshot_clustering(network, how='daily', 
                                              clusters=days)
        snapshots = network_cluster.snapshots
        network.snapshot_weightings = network_cluster.snapshot_weightings

    # Set all lines and trafos extendable in network
    network.lines.loc[:, 's_nom_extendable'] = True
    network.lines.loc[:, 's_nom_min'] = network.lines.s_nom
    network.lines.loc[:, 's_nom_max'] = np.inf
    
    network.links.loc[:, 'p_nom_extendable'] = True
    network.links.loc[:, 'p_nom_min'] = network.links.p_nom
    network.links.loc[:, 'p_nom_max'] = np.inf

    network.transformers.loc[:, 's_nom_extendable'] = True
    network.transformers.loc[:, 's_nom_min'] = network.transformers.s_nom
    network.transformers.loc[:, 's_nom_max'] = np.inf

    network = set_line_costs(network)
    network = set_trafo_costs(network)
    network = convert_capital_costs(network, 1, 1)
    extended_lines = network.lines.index[network.lines.s_nom_opt >
                                         network.lines.s_nom]
    extended_links = network.links.index[network.links.p_nom_opt >
                                         network.links.p_nom]

    x = time.time()
    for i in range(int(snapshots.value_counts().sum())):
        if i > 0:
            network.lopf(snapshots[i], solver_name=args['solver'])
            extended_lines = extended_lines.append(
                    network.lines.index[network.lines.s_nom_opt >
                                        network.lines.s_nom])
            extended_lines = extended_lines.drop_duplicates()
            extended_links = extended_links.append(
                    network.links.index[network.links.p_nom_opt >
                                        network.links.p_nom])
            extended_links = extended_links.drop_duplicates()

    print("Number of preselected lines: ", len(extended_lines))

    network.lines.loc[~network.lines.index.isin(extended_lines),
                      's_nom_extendable'] = False
    network.lines.loc[network.lines.s_nom_extendable, 's_nom_min']\
        = network.lines.s_nom
    network.lines.loc[network.lines.s_nom_extendable, 's_nom_max']\
        = np.inf
        
    network.links.loc[~network.links.index.isin(extended_links),
                      'p_nom_extendable'] = False
    network.links.loc[network.links.p_nom_extendable, 'p_nom_min']\
        = network.links.p_nom
    network.links.loc[network.links.p_nom_extendable, 'p_nom_max']\
        = np.inf

    network.snapshot_weightings = weighting
    network = set_line_costs(network)
    network = set_trafo_costs(network)
    network = convert_capital_costs(network, args['start_snapshot'],
                                    args['end_snapshot'])

    y = time.time()
    z1st = (y - x) / 60

    print("Time for first LOPF [min]:", round(z1st, 2))

    return network

def print_expansion_costs(network,args):

    ext_storage=network.storage_units[network.storage_units.p_nom_extendable]
    ext_lines=network.lines[network.lines.s_nom_extendable]
    ext_links=network.links[network.links.p_nom_extendable]
    ext_trafos=network.transformers[network.transformers.s_nom_extendable]

    if not ext_storage.empty:
        storage_costs=(ext_storage.p_nom_opt*ext_storage.capital_cost).sum()

    if not ext_lines.empty:
<<<<<<< HEAD
        network_costs=((ext_lines.s_nom_opt-ext_lines.s_nom_min
                   )*ext_lines.capital_cost).sum() +\
                   ((ext_links.p_nom_opt-ext_links.p_nom_min
=======
        network_costs=(((ext_lines.s_nom_opt-ext_lines.s_nom
                   )*ext_lines.capital_cost).sum() +\
                   (ext_links.p_nom_opt-ext_links.p_nom
>>>>>>> e72ed73a
                    )*ext_links.capital_cost).sum()

    if not ext_trafos.empty:
        network_costs=network_costs+((ext_trafos.s_nom_opt-ext_trafos.s_nom
                                     )*ext_trafos.capital_cost).sum()

    if not ext_storage.empty:
        print(
            "Investment costs for all storage units in selected snapshots [EUR]:",
            round(storage_costs,2))

    if not ext_lines.empty:
        print(
            "Investment costs for all lines and transformers in selected snapshots [EUR]:",
            round(network_costs,2))<|MERGE_RESOLUTION|>--- conflicted
+++ resolved
@@ -462,15 +462,9 @@
         storage_costs=(ext_storage.p_nom_opt*ext_storage.capital_cost).sum()
 
     if not ext_lines.empty:
-<<<<<<< HEAD
-        network_costs=((ext_lines.s_nom_opt-ext_lines.s_nom_min
-                   )*ext_lines.capital_cost).sum() +\
-                   ((ext_links.p_nom_opt-ext_links.p_nom_min
-=======
         network_costs=(((ext_lines.s_nom_opt-ext_lines.s_nom
                    )*ext_lines.capital_cost).sum() +\
                    (ext_links.p_nom_opt-ext_links.p_nom
->>>>>>> e72ed73a
                     )*ext_links.capital_cost).sum()
 
     if not ext_trafos.empty:
