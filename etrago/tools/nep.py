--- conflicted
+++ resolved
@@ -49,31 +49,21 @@
     if set_extendable == 'NEP Zubaunetz':
         network.lines.s_nom_extendable[(network.lines.project != 'EnLAG') & (network.lines.scn_name == 'extension_' + overlay_scn_name)]= True
         network.links.p_nom_extendable[(network.links.scn_name == 'extension_' + overlay_scn_name)] = True
-<<<<<<< HEAD
          ## Add costs for trafos to line costs
         network.lines.capital_cost[network.lines.scn_name == ('extension_' + overlay_scn_name)] = network.lines.capital_cost + (2*14166)
 
-=======
-       # network.transformers.s_nom_extendable[(network.transformers.project != 'EnLAG') & (network.transformers.scn_name == ('extension_' + overlay_scn_name))] = True
->>>>>>> c079660b
         
     if set_extendable == 'overlay_network_and_trafos':
         network.lines.s_nom_extendable[network.lines.scn_name == ('extension_' + overlay_scn_name)] = True
         network.links.p_nom_extendable[network.links.scn_name == ('extension_' + overlay_scn_name)] = True
-<<<<<<< HEAD
-        ## Add costs for trafos to line costs
-        network.lines.capital_cost[network.lines.scn_name == ('extension_' + overlay_scn_name)] = network.lines.capital_cost + (2*14166)
 
-    
-=======
         network.transformers.s_nom_extendable[network.transformers.scn_name == ('extension_' + overlay_scn_name)] = True
         
     if set_extendable == 'overlay_network':
         network.lines.s_nom_extendable[network.lines.scn_name == ('extension_' + overlay_scn_name)] = True
         network.links.p_nom_extendable[network.links.scn_name == ('extension_' + overlay_scn_name)] = True
         network.lines.capital_cost = network.lines.capital_cost +( 2 * 14166 )
->>>>>>> c079660b
-            
+
    ### Reconnect trafos without buses due to kmean_clustering to existing buses and set s_nom_min and s_nom_max so decomissioning is not needed
     if not k_mean_clustering == False:
             network.transformers.bus0[~network.transformers.bus0.isin(network.buses.index)] = (network.transformers.bus1[~network.transformers.bus0.isin(network.buses.index)]).apply(calc_nearest_point, network = network) 
