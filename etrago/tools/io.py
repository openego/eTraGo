""" io.py

Input/output operations between powerflow schema in the oedb and PyPSA.
Additionally oedb wrapper classes to instantiate PyPSA network objects.


Attributes
----------

packagename: str
    Package containing orm class definitions
temp_ormclass: str
    Orm class name of table with temporal resolution
carr_ormclass: str
    Orm class name of table with carrier id to carrier name datasets

"""

__copyright__ = "Flensburg University of Applied Sciences, Europa-Universität Flensburg, Centre for Sustainable Energy Systems, DLR-Institute for Networked Energy Systems"
__license__ = "GNU Affero General Public License Version 3 (AGPL-3.0)"
__author__ = "ulfmueller, mariusves"

import pypsa
from importlib import import_module
import pandas as pd
from sqlalchemy.orm.exc import NoResultFound
from sqlalchemy import and_, func, or_
from collections import OrderedDict
import re
import json
import os
from etrago.tools.nep import add_by_scenario, add_series_by_scenario
import numpy as np

packagename = 'egoio.db_tables'
temp_ormclass = 'TempResolution'
carr_ormclass = 'Source'

def loadcfg(path=''):
    if path == '':
        dirname = os.path.dirname(__file__)
        path = os.path.join(dirname, 'config.json')
    return json.load(open(path), object_pairs_hook=OrderedDict)


class ScenarioBase():
    """ Base class to hide package/db handling
    """

    def __init__(self, session, method, version=None, *args, **kwargs):

        global temp_ormclass
        global carr_ormclass

        schema = 'model_draft' if version is None else 'grid'

        cfgpath = kwargs.get('cfgpath', '')
        self.config = loadcfg(cfgpath)[method]
        self.session = session
        self.version = version
        self._prefix = kwargs.get('prefix', 'EgoGridPfHv')
        self._pkg = import_module(packagename + '.' + schema)
        self._mapped = {}
       

        # map static and timevarying classes
        for k, v in self.config.items():
            self.map_ormclass(k)
            if isinstance(v, dict):
                for kk in v.keys():
                    self.map_ormclass(kk)

        # map temporal resolution table
        self.map_ormclass(temp_ormclass)

        # map carrier id to carrier table
        self.map_ormclass(carr_ormclass)

    def map_ormclass(self, name):

        global packagename

        try:
            self._mapped[name] = getattr(self._pkg, self._prefix + name)

        except AttributeError:
            print('Warning: Relation %s does not exist.' % name)


class NetworkScenario(ScenarioBase):
    """
    """

    def __init__(self, session, *args, **kwargs):
        super().__init__(session, *args, **kwargs)

        self.scn_name = kwargs.get('scn_name', 'Status Quo')
        self.add_network = kwargs.get('add_network')
        self.add_be_no = kwargs.get('add_be_no')
        self.method   = kwargs.get('method', 'lopf')
        self.start_snapshot  = kwargs.get('start_snapshot', 1)
        self.end_snapshot    = kwargs.get('end_snapshot', 20)
        self.temp_id  = kwargs.get('temp_id', 1)
        self.network  = None

        self.configure_timeindex()

    def __repr__(self):
        r = ('NetworkScenario: %s' % self.scn_name)

        if not self.network:
            r += "\nTo create a PyPSA network call <NetworkScenario>.build_network()."

        return r

    def configure_timeindex(self):
        """
        """
        global timeindex
        global tr
        
        try:

            ormclass = self._mapped['TempResolution']
            if self.version:
                tr = self.session.query(ormclass).filter(
                ormclass.temp_id == self.temp_id).filter(ormclass.version == self.version).one()
                
            else:
                tr = self.session.query(ormclass).filter(
                ormclass.temp_id == self.temp_id).one()
       
        except (KeyError, NoResultFound):
            print('temp_id %s does not exist.' % self.temp_id)
       
            
        timeindex = pd.DatetimeIndex(start=tr.start_time,
                                     periods=tr.timesteps,
                                     freq=tr.resolution)

        self.timeindex = timeindex[self.start_snapshot - 1: self.end_snapshot]

    def id_to_source(self):

        ormclass = self._mapped['Source']
        query = self.session.query(ormclass)

        # TODO column naming in database
        return {k.source_id: k.name for k in query.all()}

    def by_scenario(self, name):
        """
        """

        ormclass = self._mapped[name]
        if self.add_be_no:
            query = self.session.query(ormclass).filter(#or_
                                      #(ormclass.scn_name == self.scn_name,ormclass.scn_name == self.add_network, ormclass.scn_name == 'BE_NO_' + self.scn_name))
                                      ormclass.scn_name == self.scn_name)
                                      
        else:
            query = self.session.query(ormclass).filter(#or_
                                      #(ormclass.scn_name == self.scn_name,ormclass.scn_name == self.add_network))
                                     ormclass.scn_name == self.scn_name)
        
        if self.version:
            query = query.filter(ormclass.version == self.version)

        # TODO: Better handled in db
        if name == 'Transformer':
            name = 'Trafo'

        df = pd.read_sql(query.statement,
                         self.session.bind,
                         index_col=name.lower() + '_id')
        
        if 'source' in df:
            df.source = df.source.map(self.id_to_source())
        
        
        if self.add_network != None or self.add_be_no == True:
            
            df = add_by_scenario(self, df, name)
            #print(df)
        return df
    
    def series_by_scenario(self, name, column):
        """
        """

        ormclass = self._mapped[name]

        # TODO: pls make more robust
        id_column = re.findall(r'[A-Z][^A-Z]*', name)[0] + '_' + 'id'
        id_column = id_column.lower()

        query = self.session.query(
            getattr(ormclass, id_column),
            getattr(ormclass, column)[self.start_snapshot: self.end_snapshot].
            label(column)).filter(and_(
                ormclass.scn_name == self.scn_name,
                ormclass.temp_id == self.temp_id))

        if self.version:
            query = query.filter(ormclass.version == self.version)

        df = pd.io.sql.read_sql(query.statement,
                                self.session.bind,
                                columns=[column],
                                index_col=id_column)

        df.index = df.index.astype(str)

        # change of format to fit pypsa
        df = df[column].apply(pd.Series).transpose()
        

        try:
            assert not df.empty
            df.index = self.timeindex
        except AssertionError:
            print("No data for %s in column %s." % (name, column))
        
        #if self.add_network != None :
            
           # df = add_series_by_scenario(self, df, name, column)
            #print(df)
            
        return df

    def build_network(self, *args, **kwargs):
        """
        """
        # TODO: build_network takes care of divergences in database design and
        # future PyPSA changes from PyPSA's v0.6 on. This concept should be
        # replaced, when the oedb has a revision system in place, because
        # sometime this will break!!!

        network = pypsa.Network()
        network.set_snapshots(self.timeindex)

        timevarying_override = False

        if pypsa.__version__ == '0.8.0' or '0.11.0':
            
            print(pypsa.__version__)

            old_to_new_name = {'Generator':
                               {'p_min_pu_fixed': 'p_min_pu',
                                'p_max_pu_fixed': 'p_max_pu',
                                'source': 'carrier',
                                'dispatch': 'former_dispatch'},
                               'Bus':
                               {'current_type': 'carrier'},
                               'Transformer':
                               {'trafo_id': 'transformer_id'},
                               'Storage':
                               {'p_min_pu_fixed': 'p_min_pu',
                                'p_max_pu_fixed': 'p_max_pu',
                                'soc_cyclic': 'cyclic_state_of_charge',
                                'soc_initial': 'state_of_charge_initial',
                                'source': 'carrier'}}

            timevarying_override = True

        else:

            old_to_new_name = {'Storage':
                               {'soc_cyclic': 'cyclic_state_of_charge',
                                'soc_initial': 'state_of_charge_initial'}}

        for comp, comp_t_dict in self.config.items():

            # TODO: This is confusing, should be fixed in db
            pypsa_comp_name = 'StorageUnit' if comp == 'Storage' else comp

            df = self.by_scenario(comp)
            

            if comp in old_to_new_name:

                tmp = old_to_new_name[comp]
                df.rename(columns=tmp, inplace=True)

            network.import_components_from_dataframe(df, pypsa_comp_name)

            if comp_t_dict:

                for comp_t, columns in comp_t_dict.items():

                    for col in columns:

                        df_series = self.series_by_scenario(comp_t, col)

                        # TODO: VMagPuSet?
                        if timevarying_override and comp == 'Generator':
                            idx = df[df.former_dispatch == 'flexible'].index
                            idx = [i for i in idx if i in df_series.columns]
                            df_series.drop(idx, axis=1, inplace=True)

                        try:

                            pypsa.io.import_series_from_dataframe(
                                network,
                                df_series,
                                pypsa_comp_name,
                                col)

                        except (ValueError, AttributeError):
                            print("Series %s of component %s could not be "
                                  "imported" % (col, pypsa_comp_name))

        self.network = network

        return network
    
def clear_results_db(session):
    '''Used to clear the result tables in the OEDB. Caution!
        This deletes EVERY RESULT SET!'''
    
    from egoio.db_tables.model_draft import EgoGridPfHvResultBus as BusResult,\
                                            EgoGridPfHvResultBusT as BusTResult,\
                                            EgoGridPfHvResultStorage as StorageResult,\
                                            EgoGridPfHvResultStorageT as StorageTResult,\
                                            EgoGridPfHvResultGenerator as GeneratorResult,\
                                            EgoGridPfHvResultGeneratorT as GeneratorTResult,\
                                            EgoGridPfHvResultLine as LineResult,\
                                            EgoGridPfHvResultLineT as LineTResult,\
                                            EgoGridPfHvResultLoad as LoadResult,\
                                            EgoGridPfHvResultLoadT as LoadTResult,\
                                            EgoGridPfHvResultTransformer as TransformerResult,\
                                            EgoGridPfHvResultTransformerT as TransformerTResult,\
                                            EgoGridPfHvResultMeta as ResultMeta
    print('Are you sure that you want to clear all results in the OEDB?')
    choice = ''
    while choice not in ['y', 'n']:
        choice = input('(y/n): ')
    if choice == 'y':
        print('Are you sure?')
        choice2 = ''
        while choice2 not in ['y', 'n']:
            choice2 = input('(y/n): ')
        if choice2 == 'y':
            print('Deleting all results...')
            session.query(BusResult).delete()
            session.query(BusTResult).delete()
            session.query(StorageResult).delete()
            session.query(StorageTResult).delete()
            session.query(GeneratorResult).delete()
            session.query(GeneratorTResult).delete()
            session.query(LoadResult).delete()
            session.query(LoadTResult).delete()
            session.query(LineResult).delete()
            session.query(LineTResult).delete()
            session.query(TransformerResult).delete()
            session.query(TransformerTResult).delete()
            session.query(ResultMeta).delete()
            session.commit()
        else:
            print('Deleting aborted!')
    else:
            print('Deleting aborted!')
    

<<<<<<< HEAD
def results_to_oedb(session, network, grid, args):
   # """Return results obtained from PyPSA to oedb"""
=======
def results_to_oedb(session, network, args, grid='hv'):
    """Return results obtained from PyPSA to oedb"""
>>>>>>> fcbf9d52
    # moved this here to prevent error when not using the mv-schema
    import datetime
    if grid.lower() == 'mv':
        print('MV currently not implemented')
    elif grid.lower() == 'hv':
        from egoio.db_tables.model_draft import EgoGridPfHvResultBus as BusResult,\
                                                EgoGridPfHvResultBusT as BusTResult,\
                                                EgoGridPfHvResultStorage as StorageResult,\
                                                EgoGridPfHvResultStorageT as StorageTResult,\
                                                EgoGridPfHvResultGenerator as GeneratorResult,\
                                                EgoGridPfHvResultGeneratorT as GeneratorTResult,\
                                                EgoGridPfHvResultLine as LineResult,\
                                                EgoGridPfHvResultLineT as LineTResult,\
                                                EgoGridPfHvResultLoad as LoadResult,\
                                                EgoGridPfHvResultLoadT as LoadTResult,\
                                                EgoGridPfHvResultTransformer as TransformerResult,\
                                                EgoGridPfHvResultTransformerT as TransformerTResult,\
                                                EgoGridPfHvResultMeta as ResultMeta,\
                                                EgoGridPfHvSource as Source
    else:
        print('Please enter mv or hv!')
    
    print('Uploading results to db...')
    # get last result id and get new one
    last_res_id = session.query(func.max(ResultMeta.result_id)).scalar()
    if last_res_id == None:
        new_res_id = 1
    else: 
        new_res_id = last_res_id + 1
       
    # result meta data 
    res_meta = ResultMeta()
    meta_misc = []
    for arg, value in args.items():
        if arg not in dir(res_meta) and arg not in ['db','lpfile','results','export']:
            meta_misc.append([arg,str(value)])

    res_meta.result_id=new_res_id
    res_meta.scn_name=args['scn_name']
    res_meta.calc_date= datetime.datetime.now()
#    res_meta.user_name = will be added when ego.io sessionmaker is implemented!
    res_meta.method=args['method']
    res_meta.start_snapshot = args['start_snapshot']
    res_meta.end_snapshot = args['end_snapshot']
    res_meta.snapshots = network.snapshots.tolist()
    res_meta.solver = args['solver']
    res_meta.settings=meta_misc
    
    session.add(res_meta)
    session.commit()

    #get source_id
    sources = pd.read_sql(session.query(Source).statement,session.bind)
    for gen in network.generators.index:
        if network.generators.carrier[gen] not in sources.name.values:
            new_source = Source()
            new_source.source_id = session.query(func.max(Source.source_id)).scalar()+1
            new_source.name = network.generators.carrier[gen]
            session.add(new_source)
            session.commit()
            sources = pd.read_sql(session.query(Source).statement,session.bind)
        try:
            old_source_id = int(sources.source_id[sources.name == network.generators.carrier[gen]])
            network.generators.set_value(gen, 'source', int(old_source_id))
        except:
            print('Source ' + network.generators.carrier[gen] + ' is not in the source table!')
    for stor in network.storage_units.index:
        if network.storage_units.carrier[stor] not in sources.name.values:
            new_source = Source()
            new_source.source_id = session.query(func.max(Source.source_id)).scalar()+1
            new_source.name = network.storage_units.carrier[stor]
            session.add(new_source)
            session.commit()
            sources = pd.read_sql(session.query(Source).statement,session.bind)
        try:
            old_source_id = int(sources.source_id[sources.name == network.storage_units.carrier[stor]])
            network.storage_units.set_value(stor, 'source', int(old_source_id))   
        except:
            print('Source ' + network.storage_units.carrier[stor] + ' is not in the source table!')
    
    whereismyindex = {BusResult: network.buses.index,
                      LoadResult: network.loads.index,
                      LineResult: network.lines.index,
                      TransformerResult: network.transformers.index,
                      StorageResult: network.storage_units.index,
                      GeneratorResult: network.generators.index,
                      BusTResult: network.buses.index,
                      LoadTResult: network.loads.index,
                      LineTResult: network.lines.index,
                      TransformerTResult: network.transformers.index,
                      StorageTResult: network.storage_units.index,
                      GeneratorTResult: network.generators.index}
    
    whereismydata = {BusResult: network.buses,
                     LoadResult: network.loads,
                     LineResult: network.lines,
                     TransformerResult: network.transformers,
                     StorageResult: network.storage_units,
                     GeneratorResult: network.generators,
                     BusTResult: network.buses_t,
                     LoadTResult: network.loads_t,
                     LineTResult: network.lines_t,
                     TransformerTResult: network.transformers_t,
                     StorageTResult: network.storage_units_t,
                     GeneratorTResult: network.generators_t}
    
    new_to_old_name = {'p_min_pu_fixed': 'p_min_pu',
                        'p_max_pu_fixed': 'p_max_pu',
                        'dispatch': 'former_dispatch',
                        'current_type': 'carrier',
                        'soc_cyclic': 'cyclic_state_of_charge',
                        'soc_initial': 'state_of_charge_initial'}
    
    ormclasses = [BusResult,LoadResult,LineResult,TransformerResult,GeneratorResult,StorageResult,
                  BusTResult,LoadTResult,LineTResult,TransformerTResult,GeneratorTResult,StorageTResult]
   
    for ormclass in ormclasses:
        for index in whereismyindex[ormclass]:
            myinstance = ormclass()
            columns = ormclass.__table__.columns.keys()
            columns.remove('result_id')
            myinstance.result_id = new_res_id
            for col in columns:
                if '_id' in col:
                    class_id_name = col
                else:
                    continue        
            setattr(myinstance, class_id_name, index)
            columns.remove(class_id_name)
            
            if str(ormclass)[:-2].endswith('T'):
                for col in columns:
                    if col =='soc_set':
                        try:
                            setattr(myinstance, col, getattr(whereismydata[ormclass],'state_of_charge_set')[index].tolist())
                        except:
                            pass
                    else:    
                        try:
                            setattr(myinstance, col, getattr(whereismydata[ormclass],col)[index].tolist())
                        except:
                            pass
                session.add(myinstance)
                
            else:            
                for col in columns:
                    if col in new_to_old_name:
                        if col == 'soc_cyclic':
                            try:
                                setattr(myinstance, col, bool(whereismydata[ormclass].loc[index, new_to_old_name[col]]))
                            except:
                                pass
                        elif 'Storage' in str(ormclass) and col == 'dispatch':
                            try:
                                setattr(myinstance, col, whereismydata[ormclass].loc[index, col])
                            except:
                                pass 
                        else:
                            try:
                                setattr(myinstance, col, whereismydata[ormclass].loc[index, new_to_old_name[col]])
                            except:
                                pass
                    elif col in ['s_nom_extendable','p_nom_extendable']:
                        try:
                            setattr(myinstance, col, bool(whereismydata[ormclass].loc[index, col]))
                        except:
                            pass
                    else:
                        try:
                            setattr(myinstance, col, whereismydata[ormclass].loc[index, col])
                        except:
                            pass
                session.add(myinstance)
    
        session.commit()
    print('Upload finished!')
    
    
if __name__ == '__main__':
    if pypsa.__version__ not in ['0.6.2', '0.8.0']:
        print('Pypsa version %s not supported.' % pypsa.__version__)
    pass<|MERGE_RESOLUTION|>--- conflicted
+++ resolved
@@ -1,4 +1,4 @@
-""" io.py
+﻿""" io.py
 
 Input/output operations between powerflow schema in the oedb and PyPSA.
 Additionally oedb wrapper classes to instantiate PyPSA network objects.
@@ -362,13 +362,9 @@
             print('Deleting aborted!')
     
 
-<<<<<<< HEAD
-def results_to_oedb(session, network, grid, args):
-   # """Return results obtained from PyPSA to oedb"""
-=======
+
 def results_to_oedb(session, network, args, grid='hv'):
     """Return results obtained from PyPSA to oedb"""
->>>>>>> fcbf9d52
     # moved this here to prevent error when not using the mv-schema
     import datetime
     if grid.lower() == 'mv':
