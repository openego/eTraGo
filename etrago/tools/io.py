""" io.py

Input/output operations between powerflow schema in the oedb and PyPSA.
Additionally oedb wrapper classes to instantiate PyPSA network objects.


Attributes
----------

packagename: str
    Package containing orm class definitions
temp_ormclass: str
    Orm class name of table with temporal resolution
carr_ormclass: str
    Orm class name of table with carrier id to carrier name datasets

"""

__copyright__ = "Flensburg University of Applied Sciences, Europa-Universität Flensburg, Centre for Sustainable Energy Systems, DLR-Institute for Networked Energy Systems"
__license__ = "GNU Affero General Public License Version 3 (AGPL-3.0)"
__author__ = "ulfmueller, mariusves"

import pypsa
from importlib import import_module
import pandas as pd
from sqlalchemy.orm.exc import NoResultFound
from sqlalchemy import and_, func
from collections import OrderedDict
import re
import json
import os


packagename = 'egoio.db_tables'
temp_ormclass = 'TempResolution'
carr_ormclass = 'Source'

def loadcfg(path=''):
    if path == '':
        dirname = os.path.dirname(__file__)
        path = os.path.join(dirname, 'config.json')
    return json.load(open(path), object_pairs_hook=OrderedDict)


class ScenarioBase():
    """ Base class to hide package/db handling
    """

    def __init__(self, session, method, version=None, *args, **kwargs):

        global temp_ormclass
        global carr_ormclass

        schema = 'model_draft' if version is None else 'grid'

        cfgpath = kwargs.get('cfgpath', '')
        self.config = loadcfg(cfgpath)[method]

        self.session = session
        self.version = version
        self._prefix = kwargs.get('prefix', 'EgoGridPfHv')
        self._pkg = import_module(packagename + '.' + schema)
        self._mapped = {}

        # map static and timevarying classes
        for k, v in self.config.items():
            self.map_ormclass(k)
            if isinstance(v, dict):
                for kk in v.keys():
                    self.map_ormclass(kk)

        # map temporal resolution table
        self.map_ormclass(temp_ormclass)

        # map carrier id to carrier table
        self.map_ormclass(carr_ormclass)

    def map_ormclass(self, name):

        global packagename

        try:
            self._mapped[name] = getattr(self._pkg, self._prefix + name)

        except AttributeError:
            print('Warning: Relation %s does not exist.' % name)


class NetworkScenario(ScenarioBase):
    """
    """

    def __init__(self, session, *args, **kwargs):
        super().__init__(session, *args, **kwargs)

        self.scn_name = kwargs.get('scn_name', 'Status Quo')
        self.method   = kwargs.get('method', 'lopf')
        self.start_snapshot  = kwargs.get('start_snapshot', 1)
        self.end_snapshot    = kwargs.get('end_snapshot', 20)
        self.temp_id  = kwargs.get('temp_id', 1)
        self.network  = None

        self.configure_timeindex()

    def __repr__(self):
        r = ('NetworkScenario: %s' % self.scn_name)

        if not self.network:
            r += "\nTo create a PyPSA network call <NetworkScenario>.build_network()."

        return r

    def configure_timeindex(self):
        """
        """

        try:

            ormclass = self._mapped['TempResolution']
            if self.version:
                tr = self.session.query(ormclass).filter(
                ormclass.temp_id == self.temp_id).filter(ormclass.version == self.version).one()
                
            else:
                tr = self.session.query(ormclass).filter(
                ormclass.temp_id == self.temp_id).one()

        except (KeyError, NoResultFound):
            print('temp_id %s does not exist.' % self.temp_id)

        timeindex = pd.DatetimeIndex(start=tr.start_time,
                                     periods=tr.timesteps,
                                     freq=tr.resolution)

        self.timeindex = timeindex[self.start_snapshot - 1: self.end_snapshot]

    def id_to_source(self):

        ormclass = self._mapped['Source']
        query = self.session.query(ormclass)

        # TODO column naming in database
        return {k.source_id: k.name for k in query.all()}

    def fetch_by_relname(self, name):
        """
        """

        ormclass = self._mapped[name]
        query = self.session.query(ormclass)

        if name != carr_ormclass:

            query = query.filter(
                ormclass.scn_name == self.scn_name)

        if self.version:
            query = query.filter(ormclass.version == self.version)

        # TODO: Better handled in db
        if name == 'Transformer':
            name = 'Trafo'

        df = pd.read_sql(query.statement,
                         self.session.bind,
                         index_col=name.lower() + '_id')

        if 'source' in df:
            df.source = df.source.map(self.id_to_source())

        return df

    def series_fetch_by_relname(self, name, column):
        """
        """

        ormclass = self._mapped[name]

        # TODO: pls make more robust
        id_column = re.findall(r'[A-Z][^A-Z]*', name)[0] + '_' + 'id'
        id_column = id_column.lower()

        query = self.session.query(
            getattr(ormclass, id_column),
            getattr(ormclass, column)[self.start_snapshot: self.end_snapshot].
            label(column)).filter(and_(
                ormclass.scn_name == self.scn_name,
                ormclass.temp_id == self.temp_id))

        if self.version:
            query = query.filter(ormclass.version == self.version)

        df = pd.io.sql.read_sql(query.statement,
                                self.session.bind,
                                columns=[column],
                                index_col=id_column)

        df.index = df.index.astype(str)

        # change of format to fit pypsa
        df = df[column].apply(pd.Series).transpose()

        try:
            assert not df.empty
            df.index = self.timeindex
        except AssertionError:
            print("No data for %s in column %s." % (name, column))

        return df

    def build_network(self, *args, **kwargs):
        """
        """
        # TODO: build_network takes care of divergences in database design and
        # future PyPSA changes from PyPSA's v0.6 on. This concept should be
        # replaced, when the oedb has a revision system in place, because
        # sometime this will break!!!

        network = pypsa.Network()
        network.set_snapshots(self.timeindex)

        timevarying_override = False
<<<<<<< HEAD
       
        if pypsa.__version__ == '0.11.0':
=======

        if pypsa.__version__ == '0.11.0':

>>>>>>> ecf09733
            old_to_new_name = {'Generator':
                               {'p_min_pu_fixed': 'p_min_pu',
                                'p_max_pu_fixed': 'p_max_pu',
                                'source': 'carrier',
                                'dispatch': 'former_dispatch'},
                               'Bus':
                               {'current_type': 'carrier'},
                               'Transformer':
                               {'trafo_id': 'transformer_id'},
                               'Storage':
                               {'p_min_pu_fixed': 'p_min_pu',
                                'p_max_pu_fixed': 'p_max_pu',
                                'soc_cyclic': 'cyclic_state_of_charge',
                                'soc_initial': 'state_of_charge_initial',
                                'source': 'carrier'}}

            timevarying_override = True

        else:

            old_to_new_name = {'Storage':
                               {'soc_cyclic': 'cyclic_state_of_charge',
                                'soc_initial': 'state_of_charge_initial'}}

        for comp, comp_t_dict in self.config.items():

            # TODO: This is confusing, should be fixed in db
            pypsa_comp_name = 'StorageUnit' if comp == 'Storage' else comp

            df = self.fetch_by_relname(comp)

            if comp in old_to_new_name:

                tmp = old_to_new_name[comp]
                df.rename(columns=tmp, inplace=True)

            network.import_components_from_dataframe(df, pypsa_comp_name)

            if comp_t_dict:

                for comp_t, columns in comp_t_dict.items():

                    for col in columns:

                        df_series = self.series_fetch_by_relname(comp_t, col)

                        # TODO: VMagPuSet?
                        if timevarying_override and comp == 'Generator':
                            idx = df[df.former_dispatch == 'flexible'].index
                            idx = [i for i in idx if i in df_series.columns]
                            df_series.drop(idx, axis=1, inplace=True)

                        try:

                            pypsa.io.import_series_from_dataframe(
                                network,
                                df_series,
                                pypsa_comp_name,
                                col)

                        except (ValueError, AttributeError):
                            print("Series %s of component %s could not be "
                                  "imported" % (col, pypsa_comp_name))

        # populate carrier attribute in PyPSA network
        network.import_components_from_dataframe(
            self.fetch_by_relname(carr_ormclass), 'Carrier')

        self.network = network

        return network
    
def clear_results_db(session):
    '''Used to clear the result tables in the OEDB. Caution!
        This deletes EVERY RESULT SET!'''
    
    from egoio.db_tables.model_draft import EgoGridPfHvResultBus as BusResult,\
                                            EgoGridPfHvResultBusT as BusTResult,\
                                            EgoGridPfHvResultStorage as StorageResult,\
                                            EgoGridPfHvResultStorageT as StorageTResult,\
                                            EgoGridPfHvResultGenerator as GeneratorResult,\
                                            EgoGridPfHvResultGeneratorT as GeneratorTResult,\
                                            EgoGridPfHvResultLine as LineResult,\
                                            EgoGridPfHvResultLineT as LineTResult,\
                                            EgoGridPfHvResultLoad as LoadResult,\
                                            EgoGridPfHvResultLoadT as LoadTResult,\
                                            EgoGridPfHvResultTransformer as TransformerResult,\
                                            EgoGridPfHvResultTransformerT as TransformerTResult,\
                                            EgoGridPfHvResultMeta as ResultMeta
    print('Are you sure that you want to clear all results in the OEDB?')
    choice = ''
    while choice not in ['y', 'n']:
        choice = input('(y/n): ')
    if choice == 'y':
        print('Are you sure?')
        choice2 = ''
        while choice2 not in ['y', 'n']:
            choice2 = input('(y/n): ')
        if choice2 == 'y':
            print('Deleting all results...')
            session.query(BusResult).delete()
            session.query(BusTResult).delete()
            session.query(StorageResult).delete()
            session.query(StorageTResult).delete()
            session.query(GeneratorResult).delete()
            session.query(GeneratorTResult).delete()
            session.query(LoadResult).delete()
            session.query(LoadTResult).delete()
            session.query(LineResult).delete()
            session.query(LineTResult).delete()
            session.query(TransformerResult).delete()
            session.query(TransformerTResult).delete()
            session.query(ResultMeta).delete()
            session.commit()
        else:
            print('Deleting aborted!')
    else:
            print('Deleting aborted!')
    

def results_to_oedb(session, network, args, grid='hv'):
    """Return results obtained from PyPSA to oedb"""
    # moved this here to prevent error when not using the mv-schema
    import datetime
    if grid.lower() == 'mv':
        print('MV currently not implemented')
    elif grid.lower() == 'hv':
        from egoio.db_tables.model_draft import EgoGridPfHvResultBus as BusResult,\
                                                EgoGridPfHvResultBusT as BusTResult,\
                                                EgoGridPfHvResultStorage as StorageResult,\
                                                EgoGridPfHvResultStorageT as StorageTResult,\
                                                EgoGridPfHvResultGenerator as GeneratorResult,\
                                                EgoGridPfHvResultGeneratorT as GeneratorTResult,\
                                                EgoGridPfHvResultLine as LineResult,\
                                                EgoGridPfHvResultLineT as LineTResult,\
                                                EgoGridPfHvResultLoad as LoadResult,\
                                                EgoGridPfHvResultLoadT as LoadTResult,\
                                                EgoGridPfHvResultTransformer as TransformerResult,\
                                                EgoGridPfHvResultTransformerT as TransformerTResult,\
                                                EgoGridPfHvResultMeta as ResultMeta,\
                                                EgoGridPfHvSource as Source
    else:
        print('Please enter mv or hv!')
    
    print('Uploading results to db...')
    # get last result id and get new one
    last_res_id = session.query(func.max(ResultMeta.result_id)).scalar()
    if last_res_id == None:
        new_res_id = 1
    else: 
        new_res_id = last_res_id + 1
       
    # result meta data 
    res_meta = ResultMeta()
    meta_misc = []
    for arg, value in args.items():
        if arg not in dir(res_meta) and arg not in ['db','lpfile','results','export']:
            meta_misc.append([arg,str(value)])

    res_meta.result_id=new_res_id
    res_meta.scn_name=args['scn_name']
    res_meta.calc_date= datetime.datetime.now()
#    res_meta.user_name = will be added when ego.io sessionmaker is implemented!
    res_meta.method=args['method']
    res_meta.start_snapshot = args['start_snapshot']
    res_meta.end_snapshot = args['end_snapshot']
    res_meta.snapshots = network.snapshots.tolist()
    res_meta.solver = args['solver']
    res_meta.settings=meta_misc
    
    session.add(res_meta)
    session.commit()

    #get source_id
    sources = pd.read_sql(session.query(Source).statement,session.bind)
    for gen in network.generators.index:
        if network.generators.carrier[gen] not in sources.name.values:
            new_source = Source()
            new_source.source_id = session.query(func.max(Source.source_id)).scalar()+1
            new_source.name = network.generators.carrier[gen]
            session.add(new_source)
            session.commit()
            sources = pd.read_sql(session.query(Source).statement,session.bind)
        try:
            old_source_id = int(sources.source_id[sources.name == network.generators.carrier[gen]])
            network.generators.set_value(gen, 'source', int(old_source_id))
        except:
            print('Source ' + network.generators.carrier[gen] + ' is not in the source table!')
    for stor in network.storage_units.index:
        if network.storage_units.carrier[stor] not in sources.name.values:
            new_source = Source()
            new_source.source_id = session.query(func.max(Source.source_id)).scalar()+1
            new_source.name = network.storage_units.carrier[stor]
            session.add(new_source)
            session.commit()
            sources = pd.read_sql(session.query(Source).statement,session.bind)
        try:
            old_source_id = int(sources.source_id[sources.name == network.storage_units.carrier[stor]])
            network.storage_units.set_value(stor, 'source', int(old_source_id))   
        except:
            print('Source ' + network.storage_units.carrier[stor] + ' is not in the source table!')
    
    whereismyindex = {BusResult: network.buses.index,
                      LoadResult: network.loads.index,
                      LineResult: network.lines.index,
                      TransformerResult: network.transformers.index,
                      StorageResult: network.storage_units.index,
                      GeneratorResult: network.generators.index,
                      BusTResult: network.buses.index,
                      LoadTResult: network.loads.index,
                      LineTResult: network.lines.index,
                      TransformerTResult: network.transformers.index,
                      StorageTResult: network.storage_units.index,
                      GeneratorTResult: network.generators.index}
    
    whereismydata = {BusResult: network.buses,
                     LoadResult: network.loads,
                     LineResult: network.lines,
                     TransformerResult: network.transformers,
                     StorageResult: network.storage_units,
                     GeneratorResult: network.generators,
                     BusTResult: network.buses_t,
                     LoadTResult: network.loads_t,
                     LineTResult: network.lines_t,
                     TransformerTResult: network.transformers_t,
                     StorageTResult: network.storage_units_t,
                     GeneratorTResult: network.generators_t}
    
    new_to_old_name = {'p_min_pu_fixed': 'p_min_pu',
                        'p_max_pu_fixed': 'p_max_pu',
                        'dispatch': 'former_dispatch',
                        'current_type': 'carrier',
                        'soc_cyclic': 'cyclic_state_of_charge',
                        'soc_initial': 'state_of_charge_initial'}
    
    ormclasses = [BusResult,LoadResult,LineResult,TransformerResult,GeneratorResult,StorageResult,
                  BusTResult,LoadTResult,LineTResult,TransformerTResult,GeneratorTResult,StorageTResult]
   
    for ormclass in ormclasses:
        for index in whereismyindex[ormclass]:
            myinstance = ormclass()
            columns = ormclass.__table__.columns.keys()
            columns.remove('result_id')
            myinstance.result_id = new_res_id
            for col in columns:
                if '_id' in col:
                    class_id_name = col
                else:
                    continue        
            setattr(myinstance, class_id_name, index)
            columns.remove(class_id_name)
            
            if str(ormclass)[:-2].endswith('T'):
                for col in columns:
                    if col =='soc_set':
                        try:
                            setattr(myinstance, col, getattr(whereismydata[ormclass],'state_of_charge_set')[index].tolist())
                        except:
                            pass
                    else:    
                        try:
                            setattr(myinstance, col, getattr(whereismydata[ormclass],col)[index].tolist())
                        except:
                            pass
                session.add(myinstance)
                
            else:            
                for col in columns:
                    if col in new_to_old_name:
                        if col == 'soc_cyclic':
                            try:
                                setattr(myinstance, col, bool(whereismydata[ormclass].loc[index, new_to_old_name[col]]))
                            except:
                                pass
                        elif 'Storage' in str(ormclass) and col == 'dispatch':
                            try:
                                setattr(myinstance, col, whereismydata[ormclass].loc[index, col])
                            except:
                                pass 
                        else:
                            try:
                                setattr(myinstance, col, whereismydata[ormclass].loc[index, new_to_old_name[col]])
                            except:
                                pass
                    elif col in ['s_nom_extendable','p_nom_extendable']:
                        try:
                            setattr(myinstance, col, bool(whereismydata[ormclass].loc[index, col]))
                        except:
                            pass
                    else:
                        try:
                            setattr(myinstance, col, whereismydata[ormclass].loc[index, col])
                        except:
                            pass
                session.add(myinstance)
    
        session.commit()
    print('Upload finished!')
    
    
if __name__ == '__main__':
    if pypsa.__version__ not in ['0.6.2', '0.11.0']:
        print('Pypsa version %s not supported.' % pypsa.__version__)
    pass<|MERGE_RESOLUTION|>--- conflicted
+++ resolved
@@ -220,14 +220,9 @@
         network.set_snapshots(self.timeindex)
 
         timevarying_override = False
-<<<<<<< HEAD
        
         if pypsa.__version__ == '0.11.0':
-=======
-
-        if pypsa.__version__ == '0.11.0':
-
->>>>>>> ecf09733
+
             old_to_new_name = {'Generator':
                                {'p_min_pu_fixed': 'p_min_pu',
                                 'p_max_pu_fixed': 'p_max_pu',
