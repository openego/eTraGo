--- conflicted
+++ resolved
@@ -25,17 +25,6 @@
 __author__ = "ulfmueller, mariusves"
 
 import pypsa
-<<<<<<< HEAD
-import re
-import json
-import os
-import pandas as pd
-
-from importlib import import_module
-from sqlalchemy.orm.exc import NoResultFound
-from sqlalchemy import and_, func
-from collections import OrderedDict
-=======
 from importlib import import_module
 import pandas as pd
 from sqlalchemy.orm.exc import NoResultFound
@@ -48,7 +37,6 @@
 
 #from etrago.tools.nep import add_by_scenario, add_series_by_scenario
 import numpy as np
->>>>>>> 96433900
 
 packagename = 'egoio.db_tables'
 temp_ormclass = 'TempResolution'
@@ -87,16 +75,9 @@
         global temp_ormclass
         global carr_ormclass
 
-<<<<<<< HEAD
         schema = 'grid' if version else 'model_draft'
 
         self.config = load_config_file(configpath)[method]
-=======
-        schema = 'model_draft' if version is None else 'grid'
-
-        cfgpath = kwargs.get('cfgpath', '')
-        self.config = loadcfg(cfgpath)[method]
->>>>>>> 96433900
         self.session = session
         self.version = version
         self._prefix = prefix
@@ -104,7 +85,6 @@
         self._pkg = import_module(packagename + '.' + schema)
         #: dict: Container for orm classes corresponding to configuration file
         self._mapped = {}
-       
 
         # Populate _mapped with orm classes according to config
         for k, v in self.config.items():
@@ -157,7 +137,6 @@
         self, session, scn_name='Status Quo', method='lopf',
             start_snapshot=1, end_snapshot=20, temp_id=1, **kwargs):
 
-<<<<<<< HEAD
         self.scn_name = scn_name
         self.method = method
         self.start_snapshot = start_snapshot
@@ -169,14 +148,6 @@
         # network: pypsa.Network
         self.network = None
 
-=======
-        self.scn_name = kwargs.get('scn_name', 'Status Quo')
-        self.method   = kwargs.get('method', 'lopf')
-        self.start_snapshot  = kwargs.get('start_snapshot', 1)
-        self.end_snapshot    = kwargs.get('end_snapshot', 20)
-        self.temp_id  = kwargs.get('temp_id', 1)
-        self.network  = None
->>>>>>> 96433900
         self.configure_timeindex()
 
     def __repr__(self):
@@ -188,17 +159,9 @@
         return r
 
     def configure_timeindex(self):
-<<<<<<< HEAD
         """ Construct a DateTimeIndex with the queried temporal resolution,
         start- and end_snapshot. """
 
-=======
-        """
-        """
-        global timeindex
-        global tr
-        
->>>>>>> 96433900
         try:
 
             ormclass = self._mapped['TempResolution']
@@ -208,22 +171,15 @@
                         ormclass.version == self.version).one()
             else:
                 tr = self.session.query(ormclass).filter(
-<<<<<<< HEAD
                     ormclass.temp_id == self.temp_id).one()
 
-=======
-                ormclass.temp_id == self.temp_id).one()
-            
-       
->>>>>>> 96433900
         except (KeyError, NoResultFound):
             print('temp_id %s does not exist.' % self.temp_id)
-       
-            
+
         timeindex = pd.DatetimeIndex(start=tr.start_time,
                                      periods=tr.timesteps,
                                      freq=tr.resolution)
-        
+
         self.timeindex = timeindex[self.start_snapshot - 1: self.end_snapshot]
         """ pandas.tseries.index.DateTimeIndex :
                 Index of snapshots or timesteps. """
@@ -233,6 +189,7 @@
         ormclass = self._mapped['Source']
         query = self.session.query(ormclass)
 
+        # TODO column naming in database
         return {k.source_id: k.name for k in query.all()}
 
     def fetch_by_relname(self, name):
@@ -250,7 +207,6 @@
         """
 
         ormclass = self._mapped[name]
-
         query = self.session.query(ormclass)
 
         if name != carr_ormclass:
@@ -275,17 +231,10 @@
             
         if 'source' in df:
             df.source = df.source.map(self.id_to_source())
-        
-        
-
-            #print(df)
+
         return df
 
-    
-
-
     def series_fetch_by_relname(self, name, column):
-<<<<<<< HEAD
         """ Construct DataFrame with component timeseries data from filtered
         table data.
 
@@ -300,10 +249,6 @@
         -------
         pd.DataFrame
             Component data.
-=======
-
-        """
->>>>>>> 96433900
         """
 
         ormclass = self._mapped[name]
@@ -326,33 +271,22 @@
                                 self.session.bind,
                                 columns=[column],
                                 index_col=id_column)
-        
-           
+
         df.index = df.index.astype(str)
-       
-           
+
         # change of format to fit pypsa
         df = df[column].apply(pd.Series).transpose()
-       
-        
-           
+
         try:
             assert not df.empty
             df.index = self.timeindex
         except AssertionError:
             print("No data for %s in column %s." % (name, column))
-        
-       
-            
+
         return df
 
-<<<<<<< HEAD
-    def build_network(self, *args, **kwargs):
-        """ Core method to construct PyPSA Network object.
-=======
     def build_network(self, network = None, *args, **kwargs):
-        """
->>>>>>> 96433900
+        """  Core method to construct PyPSA Network object.
         """
         # TODO: build_network takes care of divergences in database design and
         # future PyPSA changes from PyPSA's v0.6 on. This concept should be
@@ -370,9 +304,6 @@
 
 
         if pypsa.__version__ == '0.11.0':
-
-
-
             old_to_new_name = {'Generator':
                                {'p_min_pu_fixed': 'p_min_pu',
                                 'p_max_pu_fixed': 'p_max_pu',
@@ -402,15 +333,12 @@
             # TODO: This is confusing, should be fixed in db
             pypsa_comp_name = 'StorageUnit' if comp == 'Storage' else comp
 
-
             df = self.fetch_by_relname(comp)
 
             if comp in old_to_new_name:
 
                 tmp = old_to_new_name[comp]
                 df.rename(columns=tmp, inplace=True)
-                
-               
 
             network.import_components_from_dataframe(df, pypsa_comp_name)
 
@@ -421,15 +349,9 @@
                     for col in columns:
 
                         df_series = self.series_fetch_by_relname(comp_t, col)
-                        
-
-<<<<<<< HEAD
+
                         # TODO: VMagPuSet is not implemented.
-                        if timevarying_override and comp == 'Generator':
-=======
-                        # TODO: VMagPuSet?
                         if timevarying_override and comp == 'Generator' and not df_series.empty:
->>>>>>> 96433900
                             idx = df[df.former_dispatch == 'flexible'].index
                             idx = [i for i in idx if i in df_series.columns]
                             df_series.drop(idx, axis=1, inplace=True)
@@ -454,7 +376,6 @@
 
         return network
     
-
 def clear_results_db(session):
     '''Used to clear the result tables in the OEDB. Caution!
         This deletes EVERY RESULT SET!'''
@@ -502,7 +423,6 @@
     else:
             print('Deleting aborted!')
     
-
 
 def results_to_oedb(session, network, args, grid='hv', safe_results = False):
     """Return results obtained from PyPSA to oedb"""
