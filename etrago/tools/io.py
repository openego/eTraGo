﻿""" io.py

Input/output operations between powerflow schema in the oedb and PyPSA.
Additionally oedb wrapper classes to instantiate PyPSA network objects.


Attributes
----------

packagename: str
    Package containing orm class definitions
temp_ormclass: str
    Orm class name of table with temporal resolution
carr_ormclass: str
    Orm class name of table with carrier id to carrier name datasets

"""

__copyright__ = "Flensburg University of Applied Sciences, Europa-Universität Flensburg, Centre for Sustainable Energy Systems, DLR-Institute for Networked Energy Systems"
__license__ = "GNU Affero General Public License Version 3 (AGPL-3.0)"
__author__ = "ulfmueller, mariusves"

import pypsa
from importlib import import_module
import pandas as pd
from sqlalchemy.orm.exc import NoResultFound
from sqlalchemy import and_, func, or_
from collections import OrderedDict
import re
import json
import os
from geoalchemy2.shape import to_shape

#from etrago.tools.nep import add_by_scenario, add_series_by_scenario
import numpy as np

packagename = 'egoio.db_tables'
temp_ormclass = 'TempResolution'
carr_ormclass = 'Source'

def loadcfg(path=''):
    if path == '':
        dirname = os.path.dirname(__file__)
        path = os.path.join(dirname, 'config.json')
    return json.load(open(path), object_pairs_hook=OrderedDict)


class ScenarioBase():
    """ Base class to hide package/db handling
    """

    def __init__(self, session, method, version=None, *args, **kwargs):

        global temp_ormclass
        global carr_ormclass

        schema = 'model_draft' if version is None else 'grid'

        cfgpath = kwargs.get('cfgpath', '')
        self.config = loadcfg(cfgpath)[method]
        self.session = session
        self.version = version
        self._prefix = kwargs.get('prefix', 'EgoGridPfHv')
        self._pkg = import_module(packagename + '.' + schema)
        self._mapped = {}
       

        # map static and timevarying classes
        for k, v in self.config.items():
            self.map_ormclass(k)
            if isinstance(v, dict):
                for kk in v.keys():
                    self.map_ormclass(kk)

        # map temporal resolution table
        self.map_ormclass(temp_ormclass)

        # map carrier id to carrier table
        self.map_ormclass(carr_ormclass)

    def map_ormclass(self, name):

        global packagename

        try:
            self._mapped[name] = getattr(self._pkg, self._prefix + name)

        except AttributeError:
            print('Warning: Relation %s does not exist.' % name)


class NetworkScenario(ScenarioBase):
    """
    """

    def __init__(self, session, *args, **kwargs):
        super().__init__(session, *args, **kwargs)

        self.scn_name = kwargs.get('scn_name', 'Status Quo')
        self.method   = kwargs.get('method', 'lopf')
        self.start_snapshot  = kwargs.get('start_snapshot', 1)
        self.end_snapshot    = kwargs.get('end_snapshot', 20)
        self.temp_id  = kwargs.get('temp_id', 1)
        self.network  = None
        self.configure_timeindex()

    def __repr__(self):
        r = ('NetworkScenario: %s' % self.scn_name)

        if not self.network:
            r += "\nTo create a PyPSA network call <NetworkScenario>.build_network()."

        return r

    def configure_timeindex(self):
        """
        """
        global timeindex
        global tr
        
        try:

            ormclass = self._mapped['TempResolution']
            if self.version:
                tr = self.session.query(ormclass).filter(
                ormclass.temp_id == self.temp_id).filter(ormclass.version == self.version).one()
                
            else:
                tr = self.session.query(ormclass).filter(
                ormclass.temp_id == self.temp_id).one()
            
       
        except (KeyError, NoResultFound):
            print('temp_id %s does not exist.' % self.temp_id)
       
            
        timeindex = pd.DatetimeIndex(start=tr.start_time,
                                     periods=tr.timesteps,
                                     freq=tr.resolution)
        
        self.timeindex = timeindex[self.start_snapshot - 1: self.end_snapshot]

    def id_to_source(self):

        ormclass = self._mapped['Source']
        query = self.session.query(ormclass)

        # TODO column naming in database
        return {k.source_id: k.name for k in query.all()}

    def fetch_by_relname(self, name):
        """
        """

        ormclass = self._mapped[name]

        query = self.session.query(ormclass)

        if name != carr_ormclass:

            query = query.filter(
                ormclass.scn_name == self.scn_name)

        if self.version:
            query = query.filter(ormclass.version == self.version)

        # TODO: Better handled in db
        if name == 'Transformer':
            name = 'Trafo'

        df = pd.read_sql(query.statement,
                         self.session.bind,
                         index_col=name.lower() + '_id')
        if name == 'Link':
            df['bus0'] = df.bus0.astype(int)
            df['bus1'] = df.bus1.astype(int)
        
            
        if 'source' in df:
            df.source = df.source.map(self.id_to_source())
        
        

            #print(df)
        return df

    


    def series_fetch_by_relname(self, name, column):

        """
        """

        ormclass = self._mapped[name]

        # TODO: pls make more robust
        id_column = re.findall(r'[A-Z][^A-Z]*', name)[0] + '_' + 'id'
        id_column = id_column.lower()

        query = self.session.query(
            getattr(ormclass, id_column),
            getattr(ormclass, column)[self.start_snapshot: self.end_snapshot].
            label(column)).filter(and_(
                ormclass.scn_name == self.scn_name,
                ormclass.temp_id == self.temp_id))

        if self.version:
            query = query.filter(ormclass.version == self.version)

        df = pd.io.sql.read_sql(query.statement,
                                self.session.bind,
                                columns=[column],
                                index_col=id_column)
        
           
        df.index = df.index.astype(str)
       
           
        # change of format to fit pypsa
        df = df[column].apply(pd.Series).transpose()
       
        
           
        try:
            assert not df.empty
            df.index = self.timeindex
        except AssertionError:
            print("No data for %s in column %s." % (name, column))
        
       
            
        return df

    def build_network(self, network = None, *args, **kwargs):
        """
        """
        # TODO: build_network takes care of divergences in database design and
        # future PyPSA changes from PyPSA's v0.6 on. This concept should be
        # replaced, when the oedb has a revision system in place, because
        # sometime this will break!!!
        
        if network != None :
            network = network 
            
        else:
            network = pypsa.Network()
            network.set_snapshots(self.timeindex)

        timevarying_override = False


        if pypsa.__version__ == '0.11.0':



            old_to_new_name = {'Generator':
                               {'p_min_pu_fixed': 'p_min_pu',
                                'p_max_pu_fixed': 'p_max_pu',
                                'source': 'carrier',
                                'dispatch': 'former_dispatch'},
                               'Bus':
                               {'current_type': 'carrier'},
                               'Transformer':
                               {'trafo_id': 'transformer_id'},
                               'Storage':
                               {'p_min_pu_fixed': 'p_min_pu',
                                'p_max_pu_fixed': 'p_max_pu',
                                'soc_cyclic': 'cyclic_state_of_charge',
                                'soc_initial': 'state_of_charge_initial',
                                'source': 'carrier'}}

            timevarying_override = True

        else:

            old_to_new_name = {'Storage':
                               {'soc_cyclic': 'cyclic_state_of_charge',
                                'soc_initial': 'state_of_charge_initial'}}

        for comp, comp_t_dict in self.config.items():

            # TODO: This is confusing, should be fixed in db
            pypsa_comp_name = 'StorageUnit' if comp == 'Storage' else comp


            df = self.fetch_by_relname(comp)

            if comp in old_to_new_name:

                tmp = old_to_new_name[comp]
                df.rename(columns=tmp, inplace=True)
                
               

            network.import_components_from_dataframe(df, pypsa_comp_name)

            if comp_t_dict:

                for comp_t, columns in comp_t_dict.items():

                    for col in columns:

                        df_series = self.series_fetch_by_relname(comp_t, col)
                        

                        # TODO: VMagPuSet?
                        if timevarying_override and comp == 'Generator' and not df_series.empty:
                            idx = df[df.former_dispatch == 'flexible'].index
                            idx = [i for i in idx if i in df_series.columns]
                            df_series.drop(idx, axis=1, inplace=True)

                        try:

                            pypsa.io.import_series_from_dataframe(
                                network,
                                df_series,
                                pypsa_comp_name,
                                col)

                        except (ValueError, AttributeError):
                            print("Series %s of component %s could not be "
                                  "imported" % (col, pypsa_comp_name))

        # populate carrier attribute in PyPSA network
        network.import_components_from_dataframe(
            self.fetch_by_relname(carr_ormclass), 'Carrier')

        self.network = network

        return network
    

def clear_results_db(session):
    '''Used to clear the result tables in the OEDB. Caution!
        This deletes EVERY RESULT SET!'''
    
    from egoio.db_tables.model_draft import EgoGridPfHvResultBus as BusResult,\
                                            EgoGridPfHvResultBusT as BusTResult,\
                                            EgoGridPfHvResultStorage as StorageResult,\
                                            EgoGridPfHvResultStorageT as StorageTResult,\
                                            EgoGridPfHvResultGenerator as GeneratorResult,\
                                            EgoGridPfHvResultGeneratorT as GeneratorTResult,\
                                            EgoGridPfHvResultLine as LineResult,\
                                            EgoGridPfHvResultLineT as LineTResult,\
                                            EgoGridPfHvResultLoad as LoadResult,\
                                            EgoGridPfHvResultLoadT as LoadTResult,\
                                            EgoGridPfHvResultTransformer as TransformerResult,\
                                            EgoGridPfHvResultTransformerT as TransformerTResult,\
                                            EgoGridPfHvResultMeta as ResultMeta
    print('Are you sure that you want to clear all results in the OEDB?')
    choice = ''
    while choice not in ['y', 'n']:
        choice = input('(y/n): ')
    if choice == 'y':
        print('Are you sure?')
        choice2 = ''
        while choice2 not in ['y', 'n']:
            choice2 = input('(y/n): ')
        if choice2 == 'y':
            print('Deleting all results...')
            session.query(BusResult).delete()
            session.query(BusTResult).delete()
            session.query(StorageResult).delete()
            session.query(StorageTResult).delete()
            session.query(GeneratorResult).delete()
            session.query(GeneratorTResult).delete()
            session.query(LoadResult).delete()
            session.query(LoadTResult).delete()
            session.query(LineResult).delete()
            session.query(LineTResult).delete()
            session.query(TransformerResult).delete()
            session.query(TransformerTResult).delete()
            session.query(ResultMeta).delete()
            session.commit()
        else:
            print('Deleting aborted!')
    else:
            print('Deleting aborted!')
    

<<<<<<< HEAD

def results_to_oedb(session, network, args, grid='hv'):
=======
def results_to_oedb(session, network, args, grid='hv', safe_results = False):
>>>>>>> 757b2ebb
    """Return results obtained from PyPSA to oedb"""
    # moved this here to prevent error when not using the mv-schema
    import datetime
    if grid.lower() == 'mv':
        print('MV currently not implemented')
    elif grid.lower() == 'hv':
        from egoio.db_tables.model_draft import EgoGridPfHvResultBus as BusResult,\
                                                EgoGridPfHvResultBusT as BusTResult,\
                                                EgoGridPfHvResultStorage as StorageResult,\
                                                EgoGridPfHvResultStorageT as StorageTResult,\
                                                EgoGridPfHvResultGenerator as GeneratorResult,\
                                                EgoGridPfHvResultGeneratorT as GeneratorTResult,\
                                                EgoGridPfHvResultLine as LineResult,\
                                                EgoGridPfHvResultLineT as LineTResult,\
                                                EgoGridPfHvResultLoad as LoadResult,\
                                                EgoGridPfHvResultLoadT as LoadTResult,\
                                                EgoGridPfHvResultTransformer as TransformerResult,\
                                                EgoGridPfHvResultTransformerT as TransformerTResult,\
                                                EgoGridPfHvResultMeta as ResultMeta,\
                                                EgoGridPfHvSource as Source
    else:
        print('Please enter mv or hv!')
    
    print('Uploading results to db...')
    # get last result id and get new one
    last_res_id = session.query(func.max(ResultMeta.result_id)).scalar()
    if last_res_id == None:
        new_res_id = 1
    else: 
        new_res_id = last_res_id + 1
       
    # result meta data 
    res_meta = ResultMeta()
    meta_misc = []
    for arg, value in args.items():
        if arg not in dir(res_meta) and arg not in ['db','lpfile','results','export']:
            meta_misc.append([arg,str(value)])

    res_meta.result_id=new_res_id
    res_meta.scn_name=args['scn_name']
    res_meta.calc_date= datetime.datetime.now()
    res_meta.user_name = args['user_name']
    res_meta.method=args['method']
    res_meta.start_snapshot = args['start_snapshot']
    res_meta.end_snapshot = args['end_snapshot']
    res_meta.safe_results = safe_results
    res_meta.snapshots = network.snapshots.tolist()
    res_meta.solver = args['solver']
    res_meta.settings=meta_misc
    
    session.add(res_meta)
    session.commit()

    #get source_id
    sources = pd.read_sql(session.query(Source).statement,session.bind)
    for gen in network.generators.index:
        if network.generators.carrier[gen] not in sources.name.values:
            new_source = Source()
            new_source.source_id = session.query(func.max(Source.source_id)).scalar()+1
            new_source.name = network.generators.carrier[gen]
            session.add(new_source)
            session.commit()
            sources = pd.read_sql(session.query(Source).statement,session.bind)
        try:
            old_source_id = int(sources.source_id[sources.name == network.generators.carrier[gen]])
            network.generators.set_value(gen, 'source', int(old_source_id))
        except:
            print('Source ' + network.generators.carrier[gen] + ' is not in the source table!')
    for stor in network.storage_units.index:
        if network.storage_units.carrier[stor] not in sources.name.values:
            new_source = Source()
            new_source.source_id = session.query(func.max(Source.source_id)).scalar()+1
            new_source.name = network.storage_units.carrier[stor]
            session.add(new_source)
            session.commit()
            sources = pd.read_sql(session.query(Source).statement,session.bind)
        try:
            old_source_id = int(sources.source_id[sources.name == network.storage_units.carrier[stor]])
            network.storage_units.set_value(stor, 'source', int(old_source_id))   
        except:
            print('Source ' + network.storage_units.carrier[stor] + ' is not in the source table!')
    
    whereismyindex = {BusResult: network.buses.index,
                      LoadResult: network.loads.index,
                      LineResult: network.lines.index,
                      TransformerResult: network.transformers.index,
                      StorageResult: network.storage_units.index,
                      GeneratorResult: network.generators.index,
                      BusTResult: network.buses.index,
                      LoadTResult: network.loads.index,
                      LineTResult: network.lines.index,
                      TransformerTResult: network.transformers.index,
                      StorageTResult: network.storage_units.index,
                      GeneratorTResult: network.generators.index}
    
    whereismydata = {BusResult: network.buses,
                     LoadResult: network.loads,
                     LineResult: network.lines,
                     TransformerResult: network.transformers,
                     StorageResult: network.storage_units,
                     GeneratorResult: network.generators,
                     BusTResult: network.buses_t,
                     LoadTResult: network.loads_t,
                     LineTResult: network.lines_t,
                     TransformerTResult: network.transformers_t,
                     StorageTResult: network.storage_units_t,
                     GeneratorTResult: network.generators_t}
    
    new_to_old_name = {'p_min_pu_fixed': 'p_min_pu',
                        'p_max_pu_fixed': 'p_max_pu',
                        'dispatch': 'former_dispatch',
                        'current_type': 'carrier',
                        'soc_cyclic': 'cyclic_state_of_charge',
                        'soc_initial': 'state_of_charge_initial'}
    
    ormclasses = [BusResult,LoadResult,LineResult,TransformerResult,GeneratorResult,StorageResult,
                  BusTResult,LoadTResult,LineTResult,TransformerTResult,GeneratorTResult,StorageTResult]
   
    for ormclass in ormclasses:
        for index in whereismyindex[ormclass]:
            myinstance = ormclass()
            columns = ormclass.__table__.columns.keys()
            columns.remove('result_id')
            myinstance.result_id = new_res_id
            for col in columns:
                if '_id' in col:
                    class_id_name = col
                else:
                    continue        
            setattr(myinstance, class_id_name, index)
            columns.remove(class_id_name)
            
            if str(ormclass)[:-2].endswith('T'):
                for col in columns:
                    if col =='soc_set':
                        try:
                            setattr(myinstance, col, getattr(whereismydata[ormclass],'state_of_charge_set')[index].tolist())
                        except:
                            pass
                    else:    
                        try:
                            setattr(myinstance, col, getattr(whereismydata[ormclass],col)[index].tolist())
                        except:
                            pass
                session.add(myinstance)
                
            else:            
                for col in columns:
                    if col in new_to_old_name:
                        if col == 'soc_cyclic':
                            try:
                                setattr(myinstance, col, bool(whereismydata[ormclass].loc[index, new_to_old_name[col]]))
                            except:
                                pass
                        elif 'Storage' in str(ormclass) and col == 'dispatch':
                            try:
                                setattr(myinstance, col, whereismydata[ormclass].loc[index, col])
                            except:
                                pass 
                        else:
                            try:
                                setattr(myinstance, col, whereismydata[ormclass].loc[index, new_to_old_name[col]])
                            except:
                                pass
                    elif col in ['s_nom_extendable','p_nom_extendable']:
                        try:
                            setattr(myinstance, col, bool(whereismydata[ormclass].loc[index, col]))
                        except:
                            pass
                    else:
                        try:
                            setattr(myinstance, col, whereismydata[ormclass].loc[index, col])
                        except:
                            pass
                session.add(myinstance)
    
        session.commit()
    print('Upload finished!')
    
    return

def run_sql_script(conn, scriptname='results_md2grid.sql'):
    """This function runs .sql scripts in the folder 'sql_scripts' """
    
    script_dir = os.path.abspath(
                 os.path.join(os.path.dirname(__file__), 'sql_scripts'))
    script_str = open(os.path.join(script_dir, scriptname)).read()
    conn.execution_options(autocommit=True).execute(script_str)
    
    return
    



def extension (network, session, scn_extension, start_snapshot, end_snapshot, k_mean_clustering, **kwargs):
    '''
        Function that adds an additional network to the existing network container. 
        The new network can include every PyPSA-component (e.g. buses, lines, links). 
        To connect it to the existing network, transformers are needed. 
        
        All components and its timeseries of the additional scenario need to be inserted in the fitting 'model_draft.ego_grid_pf_hv_extension_' table. 
        The scn_name in the tables have to be labled with 'extension_' + scn_name (e.g. 'extension_nep2035').
        
        Until now, the tables include three additional scenarios:
            'nep2035_confirmed':    all new lines and needed transformers planed in the 'Netzentwicklungsplan 2035' (NEP2035) that have been confirmed by the Bundesnetzagentur (BNetzA)
           
            'nep2035_b2':           all new lines and needed transformers planned in the NEP 2035 in the scenario 2035 B2
            
            'BE_NO_NEP 2035':       DC-lines and transformers to connect the upcomming electrical-neighbours Belgium and Norway 
                                    Generation, loads and its timeseries in Belgium and Norway for scenario 'NEP 2035'

    
        Input
        -----
          network : The existing network container (e.g. scenario 'NEP 2035')
          session : session-data
          overlay_scn_name : Name of the additional scenario (WITHOUT 'extension_')
          start_snapshot, end_snapshot: Simulation time 
          
        Output
        ------
          network : Network container including existing and additional network
          
    '''
    ### Adding overlay-network to existing network                    
    scenario = NetworkScenario(session,
                               version=None,
                               prefix='EgoGridPfHvExtension',
                               method=kwargs.get('method', 'lopf'),
                               start_snapshot=start_snapshot,
                               end_snapshot=end_snapshot,
                               scn_name='extension_' + scn_extension )

    network = scenario.build_network(network)
    
    ### Allow lossless links to conduct bidirectional 
    network.links.loc[network.links.efficiency == 1.0, 'p_min_pu'] = -1
    
    ### Set coordinates for new buses   
    extension_buses = network.buses[network.buses.scn_name =='extension_' + scn_extension ]
    for idx, row in extension_buses.iterrows():
            wkt_geom = to_shape(row['geom'])
            network.buses.loc[idx, 'x'] = wkt_geom.x
            network.buses.loc[idx, 'y'] = wkt_geom.y
        
    network.transformers = network.transformers[network.transformers.bus1.astype(str).isin(network.buses.index)]

   ### Reconnect trafos without buses due to kmean_clustering to existing buses and set s_nom_min and s_nom_max so decomissioning is not needed
    if not k_mean_clustering == False:
            network.transformers.loc[~network.transformers.bus0.isin(network.buses.index), 'bus0'] = (network.transformers.bus1[~network.transformers.bus0.isin(network.buses.index)]).apply(calc_nearest_point, network = network) 
            network.lines.loc[network.lines.scn_name == ('extension_' + scn_extension), 's_nom_max'] = network.lines.s_nom_max - network.lines.s_nom_min
            network.lines.loc[network.lines.scn_name == ('extension_' + scn_extension), 's_nom'] = network.lines.s_nom_max
            network.lines.loc[network.lines.scn_name == ('extension_' +  scn_extension), 's_nom_min'] = 0
            
    return network

def decommissioning(network, session, scn_decommissioning, k_mean_clustering):
    '''
        Function that removes components in a decommissioning-scenario from the existing network container. 
        Currently, only lines can be decommissioned.
        In future release, every PyPSA-component (e.g. buses, lines, links) can be decommissioned. 
        
        All components of the decommissioning scenario need to be inserted in the fitting 'model_draft.ego_grid_pf_hv_extension_' table. 
        The scn_name in the tables have to be labled with 'decommissioning_' + scn_name (e.g. 'decommissioning_nep2035'). 
        
    
        Input
        -----
          network : The existing network container (e.g. scenario 'NEP 2035')
          session : session-data
          overlay_scn_name : Name of the decommissioning scenario (WITHOUT 'decommissioning_')
          
          
        Output
        ------
          network : Network container including decommissioning
          
    '''  
    if not k_mean_clustering:
        
        ormclass = getattr(import_module('egoio.db_tables.model_draft'), 'EgoGridPfHvExtensionLine')
    
        query = session.query(ormclass).filter(
                        ormclass.scn_name == 'decommissioning_' + scn_decommissioning)
    
        df_decommisionning = pd.read_sql(query.statement,
                         session.bind,
                         index_col='line_id')
        df_decommisionning.index = df_decommisionning.index.astype(str)
    
    ### Drop lines from existing network, if they will be decommisioned      
        network.lines = network.lines[~network.lines.index.isin(df_decommisionning.index)]

    return network

       

def distance (x0, x1, y0, y1):
    '''
        Function that calculates the square of the distance between two points. 
        
    
        Input
        -----
          x0:  x - coordinate of point 0
          x1:  x - coordinate of point 1
          y0:  y - coordinate of point 0
          y1:  y - coordinate of point 1
          
          
        Output
        ------
          distance : square of distance
          
    '''    
    ### Calculate square of the distance between two points (Pythagoras)
    distance = (x1.values- x0.values)*(x1.values- x0.values) + (y1.values- y0.values)*(y1.values- y0.values)
    return distance

def calc_nearest_point(bus1, network):
    '''
        Function that finds the geographical nearest point in a network from a given bus. 
        
    
        Input
        -----
          bus1:  id of bus 
          network: network container including the comparable buses
          
          
        Output
        ------
          bus0 : bus_id of nearest point
          
    ''' 

    bus1_index = network.buses.index[network.buses.index == bus1]
    
    forbidden_buses = np.append(bus1_index.values, network.lines.bus1[network.lines.bus0 == bus1].values)
      
    forbidden_buses = np.append(forbidden_buses, network.lines.bus0[network.lines.bus1 == bus1].values)
    
    forbidden_buses = np.append(forbidden_buses, network.links.bus0[network.links.bus1 == bus1].values)
    
    forbidden_buses = np.append(forbidden_buses, network.links.bus1[network.links.bus0 == bus1].values)
   
    x0 = network.buses.x[network.buses.index.isin(bus1_index)]
    
    y0 = network.buses.y[network.buses.index.isin(bus1_index)]
    
    comparable_buses = network.buses[~network.buses.index.isin(forbidden_buses)]

    x1 = comparable_buses.x

    y1 = comparable_buses.y
    
    distance = (x1.values- x0.values)*(x1.values- x0.values) + (y1.values- y0.values)*(y1.values- y0.values)
    
    min_distance = distance.min()
        
    bus0 = comparable_buses[(((x1.values- x0.values)*(x1.values- x0.values) + (y1.values- y0.values)*(y1.values- y0.values)) == min_distance)  ]
    bus0 = bus0.index[bus0.index == bus0.index.max()]
    bus0 = ''.join(bus0.values)

    return bus0

if __name__ == '__main__':
    if pypsa.__version__ not in ['0.6.2', '0.11.0']:
        print('Pypsa version %s not supported.' % pypsa.__version__)
    pass<|MERGE_RESOLUTION|>--- conflicted
+++ resolved
@@ -379,12 +379,8 @@
             print('Deleting aborted!')
     
 
-<<<<<<< HEAD
-
-def results_to_oedb(session, network, args, grid='hv'):
-=======
+
 def results_to_oedb(session, network, args, grid='hv', safe_results = False):
->>>>>>> 757b2ebb
     """Return results obtained from PyPSA to oedb"""
     # moved this here to prevent error when not using the mv-schema
     import datetime
