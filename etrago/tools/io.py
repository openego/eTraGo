--- conflicted
+++ resolved
@@ -212,14 +212,10 @@
 
         ormclass = self._mapped['Source']
         query = self.session.query(ormclass)
-        
+
         if self.version:
             query = query.filter(ormclass.version == self.version)
-<<<<<<< HEAD
-
-=======
-            
->>>>>>> 8426404c
+
         # TODO column naming in database
         return {k.source_id: k.name for k in query.all()}
 
