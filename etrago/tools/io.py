--- conflicted
+++ resolved
@@ -153,14 +153,7 @@
         """
 
         ormclass = self._mapped[name]
-<<<<<<< HEAD
-        if self.add_be_no:
-            query = self.session.query(ormclass).filter(ormclass.scn_name == self.scn_name)
-                                      
-        else:
-            query = self.session.query(ormclass).filter(ormclass.scn_name == self.scn_name)
-        
-=======
+
         query = self.session.query(ormclass)
 
         if name != carr_ormclass:
@@ -168,7 +161,6 @@
             query = query.filter(
                 ormclass.scn_name == self.scn_name)
 
->>>>>>> af77ef99
         if self.version:
             query = query.filter(ormclass.version == self.version)
 
@@ -190,13 +182,12 @@
 
             #print(df)
         return df
-<<<<<<< HEAD
-    
-    def series_by_scenario(self, name, column):
-=======
+
+    
+
 
     def series_fetch_by_relname(self, name, column):
->>>>>>> af77ef99
+
         """
         """
 
@@ -252,15 +243,12 @@
         network.set_snapshots(self.timeindex)
 
         timevarying_override = False
-<<<<<<< HEAD
+
 
         if pypsa.__version__ == '0.11.0' or '0.8.0':
 
 
-=======
-       
-        if pypsa.__version__ == '0.11.0':
->>>>>>> af77ef99
+
             old_to_new_name = {'Generator':
                                {'p_min_pu_fixed': 'p_min_pu',
                                 'p_max_pu_fixed': 'p_max_pu',
@@ -290,12 +278,8 @@
             # TODO: This is confusing, should be fixed in db
             pypsa_comp_name = 'StorageUnit' if comp == 'Storage' else comp
 
-<<<<<<< HEAD
-            df = self.by_scenario(comp)
-            
-=======
+
             df = self.fetch_by_relname(comp)
->>>>>>> af77ef99
 
             if comp in old_to_new_name:
 
