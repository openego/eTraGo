# -*- coding: utf-8 -*-
# Copyright 2016-2018  Flensburg University of Applied Sciences,
# Europa-Universität Flensburg,
# Centre for Sustainable Energy Systems,
# DLR-Institute for Networked Energy Systems
#
# This program is free software; you can redistribute it and/or
# modify it under the terms of the GNU Affero General Public License as
# published by the Free Software Foundation; either version 3 of the
# License, or (at your option) any later version.
#
# This program is distributed in the hope that it will be useful,
# but WITHOUT ANY WARRANTY; without even the implied warranty of
# MERCHANTABILITY or FITNESS FOR A PARTICULAR PURPOSE.  See the
# GNU Affero General Public License for more details.
#
# You should have received a copy of the GNU Affero General Public License
# along with this program.  If not, see <http://www.gnu.org/licenses/>.
#
# File description
"""
io.py

Input/output operations between powerflow schema in the oedb and PyPSA.
Additionally oedb wrapper classes to instantiate PyPSA network objects.


Attributes
----------

packagename: str
    Package containing orm class definitions
temp_ormclass: str
    Orm class name of table with temporal resolution
carr_ormclass: str
    Orm class name of table with carrier id to carrier name datasets

Notes
-----
A configuration file connecting the chosen optimization method with
components to be queried is needed for NetworkScenario class.
"""

__copyright__ = ("Flensburg University of Applied Sciences, "
                 "Europa-Universität Flensburg, "
                 "Centre for Sustainable Energy Systems, "
                 "DLR-Institute for Networked Energy Systems")
__license__ = "GNU Affero General Public License Version 3 (AGPL-3.0)"
__author__ = "ulfmueller, mariusves"

import pypsa
from importlib import import_module
import pandas as pd
from collections import OrderedDict
import re
import json
import os
import numpy as np
if 'READTHEDOCS' not in os.environ:
    from geoalchemy2.shape import to_shape
    from sqlalchemy.orm.exc import NoResultFound
    from sqlalchemy import and_, func, or_

#from etrago.tools.nep import add_by_scenario, add_series_by_scenario

packagename = 'egoio.db_tables'
temp_ormclass = 'TempResolution'
carr_ormclass = 'Source'


def load_config_file(filename='config.json'):
    dirname = os.path.dirname(__file__)
    path = os.path.join(dirname, filename)
    return json.load(open(path), object_pairs_hook=OrderedDict)


class ScenarioBase():
    """ Base class to address the dynamic provision of orm classes representing
    powerflow components from egoio based on a configuration file


    Parameters
    ----------

    config : OrderedDict
        Dictionary with orm class names that should be accessable via _mapped.
    session : sqla.orm.session.Session
        Handles conversations with the database.
    version : str
        Version number of data version control in grid schema of the oedb.
    prefix : str
        Common prefix of component orm classnames in egoio.
    """

    def __init__(
        self, session, method='lopf', configpath='config.json', version=None,
            prefix='EgoGridPfHv'):

        global packagename
        global temp_ormclass
        global carr_ormclass

        schema = 'grid' if version else 'model_draft'

        self.config = load_config_file(configpath)[method]
        self.session = session
        self.version = version
        self._prefix = prefix
        #: module: Providing orm class definitions to oedb
        self._pkg = import_module(packagename + '.' + schema)
        #: dict: Container for orm classes corresponding to configuration file
        self._mapped = {}

        # Populate _mapped with orm classes according to config
        for k, v in self.config.items():
            self.map_ormclass(k)
            if isinstance(v, dict):
                for kk in v.keys():
                    self.map_ormclass(kk)

        # map temporal resolution table
        self.map_ormclass(temp_ormclass)

        # map carrier id to carrier table
        self.map_ormclass(carr_ormclass)

    def map_ormclass(self, name):
        """ Populate _mapped attribute with orm class

        Parameters
        ----------
        name : str
            Component part of orm class name. Concatenated with _prefix.
        """

        try:
            self._mapped[name] = getattr(self._pkg, self._prefix + name)

        except AttributeError:
            print('Warning: Relation %s does not exist.' % name)


class NetworkScenario(ScenarioBase):
    """ Adapter class between oedb powerflow data and PyPSA. Provides the
    method build_network to generate a pypsa.Network.

    Parameters
    ----------
    scn_name : str
        Scenario name.
    method : str
        Objective function.
    start_snapshot : int
        First snapshot or timestep.
    end_snapshot : int
        Last timestep.
    temp_id : int
        Nummer of temporal resolution.
    """

    def __init__(
        self, session, scn_name='Status Quo', method='lopf',
            start_snapshot=1, end_snapshot=20, temp_id=1, **kwargs):

        self.scn_name = scn_name
        self.method = method
        self.start_snapshot = start_snapshot
        self.end_snapshot = end_snapshot
        self.temp_id = temp_id

        super().__init__(session, **kwargs)

        # network: pypsa.Network
        self.network = None

        self.configure_timeindex()

    def __repr__(self):
        r = ('NetworkScenario: %s' % self.scn_name)

        if not self.network:
            r += "\nTo create a PyPSA network call <NetworkScenario>.build_network()."

        return r

    def configure_timeindex(self):
        """ Construct a DateTimeIndex with the queried temporal resolution,
        start- and end_snapshot. """

        try:

            ormclass = self._mapped['TempResolution']
            if self.version:
                tr = self.session.query(ormclass).filter(
                    ormclass.temp_id == self.temp_id).filter(
                        ormclass.version == self.version).one()
            else:
                tr = self.session.query(ormclass).filter(
                    ormclass.temp_id == self.temp_id).one()

        except (KeyError, NoResultFound):
            print('temp_id %s does not exist.' % self.temp_id)

        timeindex = pd.DatetimeIndex(start=tr.start_time,
                                     periods=tr.timesteps,
                                     freq=tr.resolution)

        self.timeindex = timeindex[self.start_snapshot - 1: self.end_snapshot]
        """ pandas.tseries.index.DateTimeIndex :
                Index of snapshots or timesteps. """

    def id_to_source(self):

        ormclass = self._mapped['Source']
        query = self.session.query(ormclass)

        if self.version:
            query = query.filter(ormclass.version == self.version)

        # TODO column naming in database
        return {k.source_id: k.name for k in query.all()}

    def fetch_by_relname(self, name):
        """ Construct DataFrame with component data from filtered table data.

        Parameters
        ----------
        name : str
            Component name.

        Returns
        -------
        pd.DataFrame
            Component data.
        """

        ormclass = self._mapped[name]
        query = self.session.query(ormclass)
        
        if name != carr_ormclass:

            query = query.filter(
                ormclass.scn_name == self.scn_name)

        if self.version:
            query = query.filter(ormclass.version == self.version)

        # TODO: Naming is not consistent. Change in database required.
        if name == 'Transformer':
            name = 'Trafo'

        df = pd.read_sql(query.statement,
                         self.session.bind,
                         index_col=name.lower() + '_id')
        
        if name == 'Link':
            df['bus0'] = df.bus0.astype(int)
            df['bus1'] = df.bus1.astype(int)

        if 'source' in df:
            df.source = df.source.map(self.id_to_source())

        return df

    def series_fetch_by_relname(self, name, column):
        """ Construct DataFrame with component timeseries data from filtered
        table data.

        Parameters
        ----------
        name : str
            Component name.
        column : str
            Component field with timevarying data.

        Returns
        -------
        pd.DataFrame
            Component data.
        """

        ormclass = self._mapped[name]

        # TODO: This is implemented in a not very robust way.
        id_column = re.findall(r'[A-Z][^A-Z]*', name)[0] + '_' + 'id'
        id_column = id_column.lower()

        query = self.session.query(
            getattr(ormclass, id_column),
            getattr(ormclass, column)[self.start_snapshot: self.end_snapshot].
            label(column)).filter(and_(
                ormclass.scn_name == self.scn_name,
                ormclass.temp_id == self.temp_id))

        if self.version:
            query = query.filter(ormclass.version == self.version)

        df = pd.io.sql.read_sql(query.statement,
                                self.session.bind,
                                columns=[column],
                                index_col=id_column)

        df.index = df.index.astype(str)

        # change of format to fit pypsa
        df = df[column].apply(pd.Series).transpose()

        try:
            assert not df.empty
            df.index = self.timeindex
        except AssertionError:
            print("No data for %s in column %s." % (name, column))

        return df

    def build_network(self, network=None, *args, **kwargs):
        """  Core method to construct PyPSA Network object.
        """
        # TODO: build_network takes care of divergences in database design and
        # future PyPSA changes from PyPSA's v0.6 on. This concept should be
        # replaced, when the oedb has a revision system in place, because
        # sometime this will break!!!

        if network != None:
            network = network

        else:
            network = pypsa.Network()
            network.set_snapshots(self.timeindex)

        timevarying_override = False

        if pypsa.__version__ == '0.11.0':
            old_to_new_name = {'Generator':
                               {'p_min_pu_fixed': 'p_min_pu',
                                'p_max_pu_fixed': 'p_max_pu',
                                'source': 'carrier',
                                'dispatch': 'former_dispatch'},
                               'Bus':
                               {'current_type': 'carrier'},
                               'Transformer':
                               {'trafo_id': 'transformer_id'},
                               'Storage':
                               {'p_min_pu_fixed': 'p_min_pu',
                                'p_max_pu_fixed': 'p_max_pu',
                                'soc_cyclic': 'cyclic_state_of_charge',
                                'soc_initial': 'state_of_charge_initial',
                                'source': 'carrier'}}

            timevarying_override = True

        else:

            old_to_new_name = {'Storage':
                               {'soc_cyclic': 'cyclic_state_of_charge',
                                'soc_initial': 'state_of_charge_initial'}}

        for comp, comp_t_dict in self.config.items():

            # TODO: This is confusing, should be fixed in db
            pypsa_comp_name = 'StorageUnit' if comp == 'Storage' else comp

            df = self.fetch_by_relname(comp)

            if comp in old_to_new_name:

                tmp = old_to_new_name[comp]
                df.rename(columns=tmp, inplace=True)

            network.import_components_from_dataframe(df, pypsa_comp_name)

            if comp_t_dict:

                for comp_t, columns in comp_t_dict.items():

                    for col in columns:

                        df_series = self.series_fetch_by_relname(comp_t, col)

                        # TODO: VMagPuSet is not implemented.
                        if timevarying_override and comp == 'Generator' and not df_series.empty:
                            idx = df[df.former_dispatch == 'flexible'].index
                            idx = [i for i in idx if i in df_series.columns]
                            df_series.drop(idx, axis=1, inplace=True)

                        try:

                            pypsa.io.import_series_from_dataframe(
                                network,
                                df_series,
                                pypsa_comp_name,
                                col)

                        except (ValueError, AttributeError):
                            print("Series %s of component %s could not be "
                                  "imported" % (col, pypsa_comp_name))

        # populate carrier attribute in PyPSA network
        network.import_components_from_dataframe(
            self.fetch_by_relname(carr_ormclass), 'Carrier')

        self.network = network

        return network


def clear_results_db(session):
    '''Used to clear the result tables in the OEDB. Caution!
        This deletes EVERY RESULT SET!'''

    from egoio.db_tables.model_draft import EgoGridPfHvResultBus as BusResult,\
        EgoGridPfHvResultBusT as BusTResult,\
        EgoGridPfHvResultStorage as StorageResult,\
        EgoGridPfHvResultStorageT as StorageTResult,\
        EgoGridPfHvResultGenerator as GeneratorResult,\
        EgoGridPfHvResultGeneratorT as GeneratorTResult,\
        EgoGridPfHvResultLine as LineResult,\
        EgoGridPfHvResultLineT as LineTResult,\
        EgoGridPfHvResultLoad as LoadResult,\
        EgoGridPfHvResultLoadT as LoadTResult,\
        EgoGridPfHvResultTransformer as TransformerResult,\
        EgoGridPfHvResultTransformerT as TransformerTResult,\
        EgoGridPfHvResultMeta as ResultMeta
    print('Are you sure that you want to clear all results in the OEDB?')
    choice = ''
    while choice not in ['y', 'n']:
        choice = input('(y/n): ')
    if choice == 'y':
        print('Are you sure?')
        choice2 = ''
        while choice2 not in ['y', 'n']:
            choice2 = input('(y/n): ')
        if choice2 == 'y':
            print('Deleting all results...')
            session.query(BusResult).delete()
            session.query(BusTResult).delete()
            session.query(StorageResult).delete()
            session.query(StorageTResult).delete()
            session.query(GeneratorResult).delete()
            session.query(GeneratorTResult).delete()
            session.query(LoadResult).delete()
            session.query(LoadTResult).delete()
            session.query(LineResult).delete()
            session.query(LineTResult).delete()
            session.query(TransformerResult).delete()
            session.query(TransformerTResult).delete()
            session.query(ResultMeta).delete()
            session.commit()
        else:
            print('Deleting aborted!')
    else:
        print('Deleting aborted!')


def results_to_oedb(session, network, args, grid='hv', safe_results=False):
    """Return results obtained from PyPSA to oedb"""
    # moved this here to prevent error when not using the mv-schema
    import datetime
    if grid.lower() == 'mv':
        print('MV currently not implemented')
    elif grid.lower() == 'hv':
        from egoio.db_tables.model_draft import EgoGridPfHvResultBus as BusResult,\
            EgoGridPfHvResultBusT as BusTResult,\
            EgoGridPfHvResultStorage as StorageResult,\
            EgoGridPfHvResultStorageT as StorageTResult,\
            EgoGridPfHvResultGenerator as GeneratorResult,\
            EgoGridPfHvResultGeneratorT as GeneratorTResult,\
            EgoGridPfHvResultLine as LineResult,\
            EgoGridPfHvResultLineT as LineTResult,\
            EgoGridPfHvResultLoad as LoadResult,\
            EgoGridPfHvResultLoadT as LoadTResult,\
            EgoGridPfHvResultTransformer as TransformerResult,\
            EgoGridPfHvResultTransformerT as TransformerTResult,\
            EgoGridPfHvResultMeta as ResultMeta,\
            EgoGridPfHvSource as Source
    else:
        print('Please enter mv or hv!')

    print('Uploading results to db...')
    # get last result id and get new one
    last_res_id = session.query(func.max(ResultMeta.result_id)).scalar()
    if last_res_id == None:
        new_res_id = 1
    else:
        new_res_id = last_res_id + 1

    # result meta data
    res_meta = ResultMeta()
    meta_misc = []
    for arg, value in args.items():
        if arg not in dir(res_meta) and arg not in ['db', 'lpfile', 'results', 'export']:
            meta_misc.append([arg, str(value)])

    res_meta.result_id = new_res_id
    res_meta.scn_name = args['scn_name']
    res_meta.calc_date = datetime.datetime.now()
    res_meta.user_name = args['user_name']
    res_meta.method = args['method']
    res_meta.start_snapshot = args['start_snapshot']
    res_meta.end_snapshot = args['end_snapshot']
    res_meta.safe_results = safe_results
    res_meta.snapshots = network.snapshots.tolist()
    res_meta.solver = args['solver']
    res_meta.settings = meta_misc

    session.add(res_meta)
    session.commit()

    # get source_id
    sources = pd.read_sql(session.query(Source).statement, session.bind)
    for gen in network.generators.index:
        if network.generators.carrier[gen] not in sources.name.values:
            new_source = Source()
            new_source.source_id = session.query(
                func.max(Source.source_id)).scalar()+1
            new_source.name = network.generators.carrier[gen]
            session.add(new_source)
            session.commit()
            sources = pd.read_sql(session.query(Source).statement, session.bind)
        try:
            old_source_id = int(
                sources.source_id[sources.name == network.generators.carrier[gen]])
            network.generators.set_value(gen, 'source', int(old_source_id))
        except:
            print(
                'Source ' + network.generators.carrier[gen] + ' is not in the source table!')
    for stor in network.storage_units.index:
        if network.storage_units.carrier[stor] not in sources.name.values:
            new_source = Source()
            new_source.source_id = session.query(
                func.max(Source.source_id)).scalar()+1
            new_source.name = network.storage_units.carrier[stor]
            session.add(new_source)
            session.commit()
            sources = pd.read_sql(session.query(Source).statement, session.bind)
        try:
            old_source_id = int(
                sources.source_id[sources.name == network.storage_units.carrier[stor]])
            network.storage_units.set_value(stor, 'source', int(old_source_id))
        except:
            print(
                'Source ' + network.storage_units.carrier[stor] + ' is not in the source table!')

    whereismyindex = {BusResult: network.buses.index,
                      LoadResult: network.loads.index,
                      LineResult: network.lines.index,
                      TransformerResult: network.transformers.index,
                      StorageResult: network.storage_units.index,
                      GeneratorResult: network.generators.index,
                      BusTResult: network.buses.index,
                      LoadTResult: network.loads.index,
                      LineTResult: network.lines.index,
                      TransformerTResult: network.transformers.index,
                      StorageTResult: network.storage_units.index,
                      GeneratorTResult: network.generators.index}

    whereismydata = {BusResult: network.buses,
                     LoadResult: network.loads,
                     LineResult: network.lines,
                     TransformerResult: network.transformers,
                     StorageResult: network.storage_units,
                     GeneratorResult: network.generators,
                     BusTResult: network.buses_t,
                     LoadTResult: network.loads_t,
                     LineTResult: network.lines_t,
                     TransformerTResult: network.transformers_t,
                     StorageTResult: network.storage_units_t,
                     GeneratorTResult: network.generators_t}

    new_to_old_name = {'p_min_pu_fixed': 'p_min_pu',
                       'p_max_pu_fixed': 'p_max_pu',
                       'dispatch': 'former_dispatch',
                       'current_type': 'carrier',
                       'soc_cyclic': 'cyclic_state_of_charge',
                       'soc_initial': 'state_of_charge_initial'}

    ormclasses = [BusResult, LoadResult, LineResult, TransformerResult, GeneratorResult, StorageResult,
                  BusTResult, LoadTResult, LineTResult, TransformerTResult, GeneratorTResult, StorageTResult]

    for ormclass in ormclasses:
        for index in whereismyindex[ormclass]:
            myinstance = ormclass()
            columns = ormclass.__table__.columns.keys()
            columns.remove('result_id')
            myinstance.result_id = new_res_id
            for col in columns:
                if '_id' in col:
                    class_id_name = col
                else:
                    continue
            setattr(myinstance, class_id_name, index)
            columns.remove(class_id_name)

            if str(ormclass)[:-2].endswith('T'):
                for col in columns:
                    if col == 'soc_set':
                        try:
                            setattr(myinstance, col, getattr(
                                whereismydata[ormclass], 'state_of_charge_set')[index].tolist())
                        except:
                            pass
                    else:
                        try:
                            setattr(myinstance, col, getattr(
                                whereismydata[ormclass], col)[index].tolist())
                        except:
                            pass
                session.add(myinstance)

            else:
                for col in columns:
                    if col in new_to_old_name:
                        if col == 'soc_cyclic':
                            try:
                                setattr(myinstance, col, bool(
                                    whereismydata[ormclass].loc[index, new_to_old_name[col]]))
                            except:
                                pass
                        elif 'Storage' in str(ormclass) and col == 'dispatch':
                            try:
                                setattr(myinstance, col,
                                        whereismydata[ormclass].loc[index, col])
                            except:
                                pass
                        else:
                            try:
                                setattr(
                                    myinstance, col, whereismydata[ormclass].loc[index, new_to_old_name[col]])
                            except:
                                pass
                    elif col in ['s_nom_extendable', 'p_nom_extendable']:
                        try:
                            setattr(myinstance, col, bool(
                                whereismydata[ormclass].loc[index, col]))
                        except:
                            pass
                    else:
                        try:
                            setattr(myinstance, col,
                                    whereismydata[ormclass].loc[index, col])
                        except:
                            pass
                session.add(myinstance)

        session.commit()
    print('Upload finished!')

    return


def run_sql_script(conn, scriptname='results_md2grid.sql'):
    """This function runs .sql scripts in the folder 'sql_scripts' """

    script_dir = os.path.abspath(
        os.path.join(os.path.dirname(__file__), 'sql_scripts'))
    script_str = open(os.path.join(script_dir, scriptname)).read()
    conn.execution_options(autocommit=True).execute(script_str)

    return


<<<<<<< HEAD
def extension (network, session, version, scn_extension, start_snapshot, end_snapshot, **kwargs):
=======
def extension(network, session, scn_extension, start_snapshot, end_snapshot, k_mean_clustering, **kwargs):
>>>>>>> 4807ceaa
    '''
        Function that adds an additional network to the existing network container.
        The new network can include every PyPSA-component (e.g. buses, lines, links).
        To connect it to the existing network, transformers are needed.

        All components and its timeseries of the additional scenario need to be inserted in the fitting 'model_draft.ego_grid_pf_hv_extension_' table.
        The scn_name in the tables have to be labled with 'extension_' + scn_name (e.g. 'extension_nep2035').

        Until now, the tables include three additional scenarios:
            'nep2035_confirmed':    all new lines and needed transformers planed in the 'Netzentwicklungsplan 2035' (NEP2035) that have been confirmed by the Bundesnetzagentur (BNetzA)

            'nep2035_b2':           all new lines and needed transformers planned in the NEP 2035 in the scenario 2035 B2

            'BE_NO_NEP 2035':       DC-lines and transformers to connect the upcomming electrical-neighbours Belgium and Norway
                                    Generation, loads and its timeseries in Belgium and Norway for scenario 'NEP 2035'


        Input
        -----
          network : The existing network container (e.g. scenario 'NEP 2035')
          session : session-data
          overlay_scn_name : Name of the additional scenario (WITHOUT 'extension_')
          start_snapshot, end_snapshot: Simulation time

        Output
        ------
          network : Network container including existing and additional network

    '''
<<<<<<< HEAD
    
    if version is None:
       ormcls_prefix = 'EgoGridPfHvExtension'
    else:
        ormcls_prefix = 'EgoPfHvExtension'
               
    ### Adding overlay-network to existing network                    
=======
    # Adding overlay-network to existing network
>>>>>>> 4807ceaa
    scenario = NetworkScenario(session,
                               version = version,
                               prefix=ormcls_prefix,
                               method=kwargs.get('method', 'lopf'),
                               start_snapshot=start_snapshot,
                               end_snapshot=end_snapshot,
                               scn_name='extension_' + scn_extension)

    network = scenario.build_network(network)

    # Allow lossless links to conduct bidirectional
    network.links.loc[network.links.efficiency == 1.0, 'p_min_pu'] = -1

    # Set coordinates for new buses
    extension_buses = network.buses[network.buses.scn_name ==
                                    'extension_' + scn_extension]
    for idx, row in extension_buses.iterrows():
<<<<<<< HEAD
            wkt_geom = to_shape(row['geom'])
            network.buses.loc[idx, 'x'] = wkt_geom.x
            network.buses.loc[idx, 'y'] = wkt_geom.y
               
    return network

def decommissioning(network, session, version,  scn_decommissioning, **kwargs):
=======
        wkt_geom = to_shape(row['geom'])
        network.buses.loc[idx, 'x'] = wkt_geom.x
        network.buses.loc[idx, 'y'] = wkt_geom.y

    network.transformers = network.transformers[network.transformers.bus1.astype(
        str).isin(network.buses.index)]

   # Reconnect trafos without buses due to kmean_clustering to existing buses and set s_nom_min and s_nom_max so decomissioning is not needed
    if not k_mean_clustering == False:
        network.transformers.loc[~network.transformers.bus0.isin(network.buses.index), 'bus0'] = (
            network.transformers.bus1[~network.transformers.bus0.isin(network.buses.index)]).apply(calc_nearest_point, network=network)
        network.lines.loc[network.lines.scn_name == (
            'extension_' + scn_extension), 's_nom_max'] = network.lines.s_nom_max - network.lines.s_nom_min
        network.lines.loc[network.lines.scn_name == (
            'extension_' + scn_extension), 's_nom'] = network.lines.s_nom_max
        network.lines.loc[network.lines.scn_name == (
            'extension_' + scn_extension), 's_nom_min'] = 0

    return network


def decommissioning(network, session, scn_decommissioning, k_mean_clustering):
>>>>>>> 4807ceaa
    '''
        Function that removes components in a decommissioning-scenario from the existing network container.
        Currently, only lines can be decommissioned.
<<<<<<< HEAD
               
        All components of the decommissioning scenario need to be inserted in the fitting 'model_draft.ego_grid_pf_hv_extension_' table. 
        The scn_name in the tables have to be labled with 'decommissioning_' + scn_name (e.g. 'decommissioning_nep2035'). 
        
    
=======
        In future release, every PyPSA-component (e.g. buses, lines, links) can be decommissioned.

        All components of the decommissioning scenario need to be inserted in the fitting 'model_draft.ego_grid_pf_hv_extension_' table.
        The scn_name in the tables have to be labled with 'decommissioning_' + scn_name (e.g. 'decommissioning_nep2035').


>>>>>>> 4807ceaa
        Input
        -----
          network : The existing network container (e.g. scenario 'NEP 2035')
          session : session-data
          overlay_scn_name : Name of the decommissioning scenario (WITHOUT 'decommissioning_')


        Output
        ------
          network : Network container including decommissioning
<<<<<<< HEAD
          
    '''  
    """components = ['Line', 'Link']
    for comp in components:
        if version  == None:   
            ormclass = getattr(import_module('egoio.db_tables.model_draft'), ('EgoGridPfHvExtension' + comp))
        else:
            ormclass = getattr(import_module('egoio.db_tables.grid'), 'EgoPfHvExtension' + comp) 
            
        query = session.query(ormclass).filter(ormclass.scn_name ==\
                             'decommissioning_' + scn_decommissioning)
        
        df_decommisionning = pd.read_sql(query.statement,
                         session.bind,
                         index_col=comp.lower() + '_id'))
        
        df_decommisionning.index = df_decommisionning.index.astype(str)
        
        Wie kann network.lines, network.links in Schleife geschrieben werden? 
        
        """
        
    if version == None:   
        ormclass = getattr(import_module('egoio.db_tables.model_draft'), 'EgoGridPfHvExtensionLine')
    else:
        ormclass = getattr(import_module('egoio.db_tables.grid'), 'EgoPfHvExtensionLine')
       
    
    query = session.query(ormclass).filter(
                        ormclass.scn_name == 'decommissioning_' + scn_decommissioning)
    
    
    df_decommisionning = pd.read_sql(query.statement,
                         session.bind,
                         index_col='line_id')
    df_decommisionning.index = df_decommisionning.index.astype(str)
    
    ### Drop decommissioning-lines from existing network
    network.lines = network.lines[~network.lines.index.isin(df_decommisionning.index)]
=======

    '''
    if not k_mean_clustering:

        ormclass = getattr(import_module(
            'egoio.db_tables.model_draft'), 'EgoGridPfHvExtensionLine')

        query = session.query(ormclass).filter(
            ormclass.scn_name == 'decommissioning_' + scn_decommissioning)

        df_decommisionning = pd.read_sql(query.statement,
                                         session.bind,
                                         index_col='line_id')
        df_decommisionning.index = df_decommisionning.index.astype(str)

    # Drop lines from existing network, if they will be decommisioned
        network.lines = network.lines[~network.lines.index.isin(
            df_decommisionning.index)]
>>>>>>> 4807ceaa

    return network


def distance(x0, x1, y0, y1):
    '''
        Function that calculates the square of the distance between two points.


        Input
        -----
          x0:  x - coordinate of point 0
          x1:  x - coordinate of point 1
          y0:  y - coordinate of point 0
          y1:  y - coordinate of point 1


        Output
        ------
          distance : square of distance
<<<<<<< HEAD
          
    '''    
    ### Calculate square of the distance between two points (Pythagoras)
    distance = (x1.values- x0.values)*(x1.values- x0.values)\
        + (y1.values- y0.values)*(y1.values- y0.values)
=======

    '''
    # Calculate square of the distance between two points (Pythagoras)
    distance = (x1.values - x0.values)*(x1.values - x0.values) + \
        (y1.values - y0.values)*(y1.values - y0.values)
>>>>>>> 4807ceaa
    return distance


def calc_nearest_point(bus1, network):
    '''
        Function that finds the geographical nearest point in a network from a given bus.


        Input
        -----
          bus1:  id of bus
          network: network container including the comparable buses


        Output
        ------
          bus0 : bus_id of nearest point

    '''

    bus1_index = network.buses.index[network.buses.index == bus1]

    forbidden_buses = np.append(
        bus1_index.values, network.lines.bus1[network.lines.bus0 == bus1].values)

    forbidden_buses = np.append(
        forbidden_buses, network.lines.bus0[network.lines.bus1 == bus1].values)

    forbidden_buses = np.append(
        forbidden_buses, network.links.bus0[network.links.bus1 == bus1].values)

    forbidden_buses = np.append(
        forbidden_buses, network.links.bus1[network.links.bus0 == bus1].values)

    x0 = network.buses.x[network.buses.index.isin(bus1_index)]

    y0 = network.buses.y[network.buses.index.isin(bus1_index)]

    comparable_buses = network.buses[~network.buses.index.isin(forbidden_buses)]

    x1 = comparable_buses.x

    y1 = comparable_buses.y

    distance = (x1.values - x0.values)*(x1.values - x0.values) + \
        (y1.values - y0.values)*(y1.values - y0.values)

    min_distance = distance.min()

    bus0 = comparable_buses[(((x1.values - x0.values)*(x1.values - x0.values) + (
        y1.values - y0.values)*(y1.values - y0.values)) == min_distance)]
    bus0 = bus0.index[bus0.index == bus0.index.max()]
    bus0 = ''.join(bus0.values)

    return bus0


if __name__ == '__main__':
    if pypsa.__version__ not in ['0.6.2', '0.11.0']:
        print('Pypsa version %s not supported.' % pypsa.__version__)
    pass<|MERGE_RESOLUTION|>--- conflicted
+++ resolved
@@ -213,10 +213,10 @@
 
         ormclass = self._mapped['Source']
         query = self.session.query(ormclass)
-
+        
         if self.version:
             query = query.filter(ormclass.version == self.version)
-
+            
         # TODO column naming in database
         return {k.source_id: k.name for k in query.all()}
 
@@ -236,7 +236,7 @@
 
         ormclass = self._mapped[name]
         query = self.session.query(ormclass)
-        
+
         if name != carr_ormclass:
 
             query = query.filter(
@@ -252,7 +252,6 @@
         df = pd.read_sql(query.statement,
                          self.session.bind,
                          index_col=name.lower() + '_id')
-        
         if name == 'Link':
             df['bus0'] = df.bus0.astype(int)
             df['bus1'] = df.bus1.astype(int)
@@ -659,17 +658,14 @@
     return
 
 
-<<<<<<< HEAD
+
 def extension (network, session, version, scn_extension, start_snapshot, end_snapshot, **kwargs):
-=======
-def extension(network, session, scn_extension, start_snapshot, end_snapshot, k_mean_clustering, **kwargs):
->>>>>>> 4807ceaa
     '''
-        Function that adds an additional network to the existing network container.
-        The new network can include every PyPSA-component (e.g. buses, lines, links).
-        To connect it to the existing network, transformers are needed.
-
-        All components and its timeseries of the additional scenario need to be inserted in the fitting 'model_draft.ego_grid_pf_hv_extension_' table.
+        Function that adds an additional network to the existing network container. 
+        The new network can include every PyPSA-component (e.g. buses, lines, links). 
+        To connect it to the existing network, transformers are needed. 
+        
+        All components and its timeseries of the additional scenario need to be inserted in the fitting 'model_draft.ego_grid_pf_hv_extension_' table. 
         The scn_name in the tables have to be labled with 'extension_' + scn_name (e.g. 'extension_nep2035').
 
         Until now, the tables include three additional scenarios:
@@ -693,17 +689,13 @@
           network : Network container including existing and additional network
 
     '''
-<<<<<<< HEAD
     
     if version is None:
        ormcls_prefix = 'EgoGridPfHvExtension'
     else:
         ormcls_prefix = 'EgoPfHvExtension'
                
-    ### Adding overlay-network to existing network                    
-=======
     # Adding overlay-network to existing network
->>>>>>> 4807ceaa
     scenario = NetworkScenario(session,
                                version = version,
                                prefix=ormcls_prefix,
@@ -721,7 +713,6 @@
     extension_buses = network.buses[network.buses.scn_name ==
                                     'extension_' + scn_extension]
     for idx, row in extension_buses.iterrows():
-<<<<<<< HEAD
             wkt_geom = to_shape(row['geom'])
             network.buses.loc[idx, 'x'] = wkt_geom.x
             network.buses.loc[idx, 'y'] = wkt_geom.y
@@ -729,47 +720,14 @@
     return network
 
 def decommissioning(network, session, version,  scn_decommissioning, **kwargs):
-=======
-        wkt_geom = to_shape(row['geom'])
-        network.buses.loc[idx, 'x'] = wkt_geom.x
-        network.buses.loc[idx, 'y'] = wkt_geom.y
-
-    network.transformers = network.transformers[network.transformers.bus1.astype(
-        str).isin(network.buses.index)]
-
-   # Reconnect trafos without buses due to kmean_clustering to existing buses and set s_nom_min and s_nom_max so decomissioning is not needed
-    if not k_mean_clustering == False:
-        network.transformers.loc[~network.transformers.bus0.isin(network.buses.index), 'bus0'] = (
-            network.transformers.bus1[~network.transformers.bus0.isin(network.buses.index)]).apply(calc_nearest_point, network=network)
-        network.lines.loc[network.lines.scn_name == (
-            'extension_' + scn_extension), 's_nom_max'] = network.lines.s_nom_max - network.lines.s_nom_min
-        network.lines.loc[network.lines.scn_name == (
-            'extension_' + scn_extension), 's_nom'] = network.lines.s_nom_max
-        network.lines.loc[network.lines.scn_name == (
-            'extension_' + scn_extension), 's_nom_min'] = 0
-
-    return network
-
-
-def decommissioning(network, session, scn_decommissioning, k_mean_clustering):
->>>>>>> 4807ceaa
     '''
         Function that removes components in a decommissioning-scenario from the existing network container.
         Currently, only lines can be decommissioned.
-<<<<<<< HEAD
                
         All components of the decommissioning scenario need to be inserted in the fitting 'model_draft.ego_grid_pf_hv_extension_' table. 
         The scn_name in the tables have to be labled with 'decommissioning_' + scn_name (e.g. 'decommissioning_nep2035'). 
         
     
-=======
-        In future release, every PyPSA-component (e.g. buses, lines, links) can be decommissioned.
-
-        All components of the decommissioning scenario need to be inserted in the fitting 'model_draft.ego_grid_pf_hv_extension_' table.
-        The scn_name in the tables have to be labled with 'decommissioning_' + scn_name (e.g. 'decommissioning_nep2035').
-
-
->>>>>>> 4807ceaa
         Input
         -----
           network : The existing network container (e.g. scenario 'NEP 2035')
@@ -780,7 +738,6 @@
         Output
         ------
           network : Network container including decommissioning
-<<<<<<< HEAD
           
     '''  
     """components = ['Line', 'Link']
@@ -820,26 +777,6 @@
     
     ### Drop decommissioning-lines from existing network
     network.lines = network.lines[~network.lines.index.isin(df_decommisionning.index)]
-=======
-
-    '''
-    if not k_mean_clustering:
-
-        ormclass = getattr(import_module(
-            'egoio.db_tables.model_draft'), 'EgoGridPfHvExtensionLine')
-
-        query = session.query(ormclass).filter(
-            ormclass.scn_name == 'decommissioning_' + scn_decommissioning)
-
-        df_decommisionning = pd.read_sql(query.statement,
-                                         session.bind,
-                                         index_col='line_id')
-        df_decommisionning.index = df_decommisionning.index.astype(str)
-
-    # Drop lines from existing network, if they will be decommisioned
-        network.lines = network.lines[~network.lines.index.isin(
-            df_decommisionning.index)]
->>>>>>> 4807ceaa
 
     return network
 
@@ -860,19 +797,11 @@
         Output
         ------
           distance : square of distance
-<<<<<<< HEAD
           
     '''    
-    ### Calculate square of the distance between two points (Pythagoras)
+    # Calculate square of the distance between two points (Pythagoras)
     distance = (x1.values- x0.values)*(x1.values- x0.values)\
         + (y1.values- y0.values)*(y1.values- y0.values)
-=======
-
-    '''
-    # Calculate square of the distance between two points (Pythagoras)
-    distance = (x1.values - x0.values)*(x1.values - x0.values) + \
-        (y1.values - y0.values)*(y1.values - y0.values)
->>>>>>> 4807ceaa
     return distance
 
 
