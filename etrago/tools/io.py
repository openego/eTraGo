--- conflicted
+++ resolved
@@ -220,14 +220,8 @@
         network.set_snapshots(self.timeindex)
 
         timevarying_override = False
-<<<<<<< HEAD
-
+       
         if pypsa.__version__ == '0.11.0':
-
-=======
-        
-        if pypsa.__version__ == '0.11.0':
->>>>>>> 82a94f2c
             old_to_new_name = {'Generator':
                                {'p_min_pu_fixed': 'p_min_pu',
                                 'p_max_pu_fixed': 'p_max_pu',
