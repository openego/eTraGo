--- conflicted
+++ resolved
@@ -1448,7 +1448,6 @@
 
     return arg
 
-
 def add_ch4_constraints_linopy(self, network, snapshots):
     """
     Add CH4 constraints for optimization with linopy
@@ -1476,7 +1475,7 @@
     # Add constraint for Germany
     arg = read_max_gas_generation(self)
     gas_carrier = arg.keys()
-
+    
     carrier_names = {
         "eGon2035": {"CH4": "CH4_NG", "biogas": "CH4_biogas"},
         "eGon2035_lowflex": {"CH4": "CH4_NG", "biogas": "CH4_biogas"},
@@ -3266,7 +3265,6 @@
             Constraint(list(snapshots), rule=top_iso_fuel_line),
         )
 
-
 def add_chp_constraints_linopy(network, snapshots):
     """
     Limits the dispatch of combined heat and power links based on
@@ -3317,7 +3315,6 @@
             & (network.links.bus0 == i)
         ].index
 
-<<<<<<< HEAD
         for snapshot in snapshots:
             dispatch_heat = (
                 c_m * get_var(network, "Link", "p").loc[snapshot, heat_chp] *
@@ -3344,37 +3341,4 @@
                     & (network.links.bus0 == i)
                 ].p_nom.sum(),
                 "Link", "top_iso_fuel_line_" + i + "_" + str(snapshot),
-                )
-=======
-        dispatch_heat = (
-            c_m
-            * get_var(network, "Link", "p").loc[snapshots, heat_chp]
-            * network.links.loc[heat_chp, "efficiency"]
-        ).sum()
-        dispatch_elec = (
-            get_var(network, "Link", "p").loc[snapshots, elec_chp]
-            * network.links.loc[elec_chp, "efficiency"]
-        ).sum()
-
-        define_constraints(
-            network,
-            (dispatch_heat - dispatch_elec),
-            "<=",
-            0,
-            "Link",
-            "backpressure_" + i,
-        )
-
-        define_constraints(
-            network,
-            get_var(network, "Link", "p").loc[snapshots, heat_chp].sum()
-            + get_var(network, "Link", "p").loc[snapshots, elec_chp].sum(),
-            "<=",
-            network.links[
-                (network.links.carrier == "central_gas_CHP")
-                & (network.links.bus0 == i)
-            ].p_nom.sum(),
-            "Link",
-            "top_iso_fuel_line_" + i,
-        )
->>>>>>> 0606e5bb
+                )