# -*- coding: utf-8 -*-
# Copyright 2016-2018  Flensburg University of Applied Sciences,
# Europa-Universität Flensburg,
# Centre for Sustainable Energy Systems,
# DLR-Institute for Networked Energy Systems
#
# This program is free software; you can redistribute it and/or
# modify it under the terms of the GNU Affero General Public License as
# published by the Free Software Foundation; either version 3 of the
# License, or (at your option) any later version.
#
# This program is distributed in the hope that it will be useful,
# but WITHOUT ANY WARRANTY; without even the implied warranty of
# MERCHANTABILITY or FITNESS FOR A PARTICULAR PURPOSE.  See the
# GNU Affero General Public License for more details.
#
# You should have received a copy of the GNU Affero General Public License
# along with this program.  If not, see <http://www.gnu.org/licenses/>.

# File description
"""
Constraints.py includes additional constraints for eTraGo-optimizations
"""
import logging
from pyomo.environ import Constraint
import pandas as pd
import pyomo.environ as po
import numpy as np
from pypsa.linopt import get_var, linexpr, define_constraints, define_variables
from pypsa.descriptors import expand_series
from pypsa.pf import get_switchable_as_dense as get_as_dense

logger = logging.getLogger(__name__)

__copyright__ = (
    "Flensburg University of Applied Sciences, "
    "Europa-Universität Flensburg, "
    "Centre for Sustainable Energy Systems, "
    "DLR-Institute for Networked Energy Systems"
)
__license__ = "GNU Affero General Public License Version 3 (AGPL-3.0)"
__author__ = "ulfmueller, s3pp, wolfbunke, mariusves, lukasol"


def _get_crossborder_components(network, cntr="all"):
    """
    Identifies foreign buses and crossborder ac- and dc-lines for all foreign
    countries or only one specific.

    Parameters
    ----------
    network : :class:`pypsa.Network
        Overall container of PyPSA
    cntr : str, optional
        Country code of the returned buses and lines. The default is 'all'.

    Returns
    -------
    buses_de : pandas.base.Index
        Index of buses located in Germany
    buses_for : pandas.base.Index
        Index of buses located in selected country
    cb0 : pandas.base.Index
        Index of ac-lines from foreign country to Germany
    cb1 : pandas.base.Index
        Index of ac-lines from Germany to foreign country
    cb0_link : pandas.base.Index
        Index of dc-lines from foreign country to Germany
    cb1_link : pandas.base.Index
        Index of dc-lines from Germany to foreign country

    """
    buses_de = network.buses.index[network.buses.country == "DE"]

    if cntr == "all":
        buses_for = network.buses.index[network.buses.country != "DE"]
    else:
        buses_for = network.buses.index[network.buses.country == cntr]

    cb0 = network.lines.index[
        (network.lines.bus0.isin(buses_for)) & (network.lines.bus1.isin(buses_de))
    ]

    cb1 = network.lines.index[
        (network.lines.bus1.isin(buses_for)) & (network.lines.bus0.isin(buses_de))
    ]

    cb0_link = network.links.index[
        (network.links.bus0.isin(buses_for)) & (network.links.bus1.isin(buses_de))
    ]

    cb1_link = network.links.index[
        (network.links.bus0.isin(buses_de)) & (network.links.bus1.isin(buses_for))
    ]

    return buses_de, buses_for, cb0, cb1, cb0_link, cb1_link


def _max_line_ext(self, network, snapshots):
    """
    Extra-functionality that limits overall line expansion to a multiple
    of existing capacity.

    Parameters
    ----------
    network : :class:`pypsa.Network
        Overall container of PyPSA
    snapshots : pandas.DatetimeIndex
        List of timesteps considered in the optimization

    Returns
    -------
    None

    """
    lines_snom = network.lines.s_nom.sum()
    links_pnom = network.links.p_nom.sum()

    def _rule(m):
        lines_opt = sum(
            m.passive_branch_s_nom[index] for index in m.passive_branch_s_nom_index
        )

        links_opt = sum(m.link_p_nom[index] for index in m.link_p_nom_index)

        return (lines_opt + links_opt) <= (lines_snom + links_pnom) * self.args[
            "extra_functionality"
        ]["max_line_ext"]

    network.model.max_line_ext = Constraint(rule=_rule)


def _max_line_ext_nmp(self, network, snapshots):
    """
    Extra-functionality that limits overall line expansion to a multiple
    of existing capacity without pyomo.

    Parameters
    ----------
    network : :class:`pypsa.Network
        Overall container of PyPSA
    snapshots : pandas.DatetimeIndex
        List of timesteps considered in the optimization

    Returns
    -------
    None.

    """

    lines_snom = network.lines.s_nom.sum()
    links_pnom = network.links.p_nom.sum()
    get_var(network, "Line", "s_nom")

    def _rule(m):
        lines_opt = sum(
            m.passive_branch_s_nom[index] for index in m.passive_branch_s_nom_index
        )

        links_opt = sum(m.link_p_nom[index] for index in m.link_p_nom_index)

        return (lines_opt + links_opt) <= (lines_snom + links_pnom) * self.args[
            "extra_functionality"
        ]["max_line_ext"]

    network.model.max_line_ext = Constraint(rule=_rule)


def _min_renewable_share_nmp(self, network, snapshots):
    """
    Extra-functionality that limits the minimum share of renewable generation.
    Add key 'min_renewable_share' and minimal share in p.u. as float
    to args.extra_functionality.

    Parameters
    ----------
    network : :class:`pypsa.Network
        Overall container of PyPSA
    snapshots : pandas.DatetimeIndex
        List of timesteps considered in the optimization

    Returns
    -------
    None.

    """

    renewables = ["wind_onshore", "wind_offshore", "biomass", "solar", "run_of_river"]

    res = network.generators.index[network.generators.carrier.isin(renewables)]

    renew = (
        get_var(network, "Generator", "p")
        .loc[network.snapshots, res]
        .mul(network.snapshot_weightings, axis=0)
    )
    total = get_var(network, "Generator", "p").mul(network.snapshot_weightings, axis=0)

    renew_production = linexpr((1, renew)).sum().sum()
    total_production = (
        linexpr((-self.args["extra_functionality"]["min_renewable_share"], total))
        .sum()
        .sum()
    )

    expr = renew_production + total_production

    define_constraints(network, expr, ">=", 0, "Generator", "min_renew_share")


def _min_renewable_share(self, network, snapshots):
    """
    Extra-functionality that limits the minimum share of renewable generation.
    Add key 'min_renewable_share' and minimal share in p.u. as float
    to args.extra_functionality.

    Parameters
    ----------
    network : :class:`pypsa.Network
        Overall container of PyPSA
    snapshots : pandas.DatetimeIndex
        List of timesteps considered in the optimization

    Returns
    -------
    None.

    """

    renewables = ["wind_onshore", "wind_offshore", "biomass", "solar", "run_of_river"]

    res = list(network.generators.index[network.generators.carrier.isin(renewables)])

    total = list(network.generators.index)

    def _rule(m):

        renewable_production = sum(
            m.generator_p[gen, sn] * network.snapshot_weightings[sn]
            for gen in res
            for sn in snapshots
        )
        total_production = sum(
            m.generator_p[gen, sn] * network.snapshot_weightings[sn]
            for gen in total
            for sn in snapshots
        )

        return (
            renewable_production
            >= total_production
            * self.args["extra_functionality"]["min_renewable_share"]
        )

    network.model.min_renewable_share = Constraint(rule=_rule)


def _cross_border_flow(self, network, snapshots):
    """
    Extra_functionality that limits overall crossborder flows from/to Germany.
    Add key 'cross_border_flow' and array with minimal and maximal percent of
    im- and exports as a fraction of loads in Germany.
    Example: {'cross_border_flow': [-0.1, 0.1]}
    ----------
    network : :class:`pypsa.Network
        Overall container of PyPSA
    snapshots : pandas.DatetimeIndex
        List of timesteps considered in the optimization
    Returns
    -------
    None.

    """

    buses_de, buses_for, cb0, cb1, cb0_link, cb1_link = _get_crossborder_components(
        network
    )

    export = (
        pd.Series(data=self.args["extra_functionality"]["cross_border_flow"])
        * network.loads_t.p_set.mul(network.snapshot_weightings, axis=0)[
            network.loads.index[network.loads.bus.isin(buses_de)]
        ]
        .sum()
        .sum()
    )

    def _rule_min(m):
        cb_flow = (
            -sum(
                m.passive_branch_p["Line", line, sn] * network.snapshot_weightings[sn]
                for line in cb0
                for sn in snapshots
            )
            + sum(
                m.passive_branch_p["Line", line, sn] * network.snapshot_weightings[sn]
                for line in cb1
                for sn in snapshots
            )
            - sum(
                m.link_p[link, sn] * network.snapshot_weightings[sn]
                for link in cb0_link
                for sn in snapshots
            )
            + sum(
                m.link_p[link, sn] * network.snapshot_weightings[sn]
                for link in cb1_link
                for sn in snapshots
            )
        )
        return cb_flow >= export[0]

    def _rule_max(m):
        cb_flow = (
            -sum(
                m.passive_branch_p["Line", line, sn] * network.snapshot_weightings[sn]
                for line in cb0
                for sn in snapshots
            )
            + sum(
                m.passive_branch_p["Line", line, sn] * network.snapshot_weightings[sn]
                for line in cb1
                for sn in snapshots
            )
            - sum(
                m.link_p[link, sn] * network.snapshot_weightings[sn]
                for link in cb0_link
                for sn in snapshots
            )
            + sum(
                m.link_p[link, sn] * network.snapshot_weightings[sn]
                for link in cb1_link
                for sn in snapshots
            )
        )
        return cb_flow <= export[1]

    network.model.cross_border_flows_min = Constraint(rule=_rule_min)
    network.model.cross_border_flows_max = Constraint(rule=_rule_max)


def _cross_border_flow_nmp(self, network, snapshots):
    """
    Extra_functionality that limits overall crossborder flows from/to Germany.
    Add key 'cross_border_flow' and array with minimal and maximal percent of
    im- and exports as a fraction of loads in Germany.
    Example: {'cross_border_flow': [-0.1, 0.1]}
    ----------
    network : :class:`pypsa.Network
        Overall container of PyPSA
    snapshots : pandas.DatetimeIndex
        List of timesteps considered in the optimization
    Returns
    -------
    None.

    """

    buses_de, buses_for, cb0, cb1, cb0_link, cb1_link = _get_crossborder_components(
        network
    )

    export = (
        pd.Series(data=self.args["extra_functionality"]["cross_border_flow"])
        * network.loads_t.p_set.mul(network.snapshot_weightings, axis=0)[
            network.loads.index[network.loads.bus.isin(buses_de)]
        ]
        .sum()
        .sum()
    )

    cb0_flow = (
        get_var(network, "Line", "s")
        .loc[snapshots, cb0]
        .mul(network.snapshot_weightings, axis=0)
    )

    cb1_flow = (
        get_var(network, "Line", "s")
        .loc[snapshots, cb1]
        .mul(network.snapshot_weightings, axis=0)
    )

    cb0_link_flow = (
        get_var(network, "Link", "p")
        .loc[snapshots, cb0_link]
        .mul(network.snapshot_weightings, axis=0)
    )

    cb1_link_flow = (
        get_var(network, "Link", "p")
        .loc[snapshots, cb1_link]
        .mul(network.snapshot_weightings, axis=0)
    )

    expr = (
        linexpr((-1, cb0_flow)).sum().sum()
        + linexpr((1, cb1_flow)).sum().sum()
        + linexpr((-1, cb0_link_flow)).sum().sum()
        + linexpr((1, cb1_link_flow)).sum().sum()
    )

    define_constraints(network, expr, ">=", export[0], "Line", "min_cb_flow")
    define_constraints(network, expr, "<=", export[1], "Line", "max_cb_flow")


def _cross_border_flow_per_country_nmp(self, network, snapshots):
    """
    Extra_functionality that limits crossborder flows for each given
    foreign country from/to Germany.
    Add key 'cross_border_flow_per_country' to args.extra_functionality and
    define dictionary of country keys and desired limitations of im/exports as
    a fraction of load in Germany.
    Example: {'cross_border_flow_per_country': {'DK':[-0.05, 0.1], 'FR':[0,0]}}
    ----------
    network : :class:`pypsa.Network
        Overall container of PyPSA
    snapshots : pandas.DatetimeIndex
        List of timesteps considered in the optimization
    Returns
    -------
    None.

    """

    buses_de = network.buses.index[network.buses.country == "DE"]

    countries = network.buses.country.unique()

    export_per_country = (
        pd.DataFrame(
            data=self.args["extra_functionality"]["cross_border_flow_per_country"]
        ).transpose()
        * network.loads_t.p_set.mul(network.snapshot_weightings, axis=0)[
            network.loads.index[network.loads.bus.isin(buses_de)]
        ]
        .sum()
        .sum()
    )

    for cntr in export_per_country.index:
        if cntr in countries:
            buses_de, buses_for, cb0, cb1, cb0_link, cb1_link = _get_crossborder_components(
                network, cntr
            )

            cb0_flow = (
                get_var(network, "Line", "s")
                .loc[snapshots, cb0]
                .mul(network.snapshot_weightings, axis=0)
            )

            cb1_flow = (
                get_var(network, "Line", "s")
                .loc[snapshots, cb1]
                .mul(network.snapshot_weightings, axis=0)
            )

            cb0_link_flow = (
                get_var(network, "Link", "p")
                .loc[snapshots, cb0_link]
                .mul(network.snapshot_weightings, axis=0)
            )

            cb1_link_flow = (
                get_var(network, "Link", "p")
                .loc[snapshots, cb1_link]
                .mul(network.snapshot_weightings, axis=0)
            )

            expr = (
                linexpr((-1, cb0_flow)).sum().sum()
                + linexpr((1, cb1_flow)).sum().sum()
                + linexpr((-1, cb0_link_flow)).sum().sum()
                + linexpr((1, cb1_link_flow)).sum().sum()
            )

            define_constraints(
                network,
                expr,
                ">=",
                export_per_country[cntr][0],
                "Line",
                "min_cb_flow_" + cntr,
            )
            define_constraints(
                network,
                expr,
                "<=",
                export_per_country[cntr][1],
                "Line",
                "max_cb_flow_" + cntr,
            )


def _cross_border_flow_per_country(self, network, snapshots):
    """
    Extra_functionality that limits crossborder flows for each given
    foreign country from/to Germany.
    Add key 'cross_border_flow_per_country' to args.extra_functionality and
    define dictionary of country keys and desired limitations of im/exports as
    a fraction of load in Germany.
    Example: {'cross_border_flow_per_country': {'DK':[-0.05, 0.1], 'FR':[0,0]}}
    ----------
    network : :class:`pypsa.Network
        Overall container of PyPSA
    snapshots : pandas.DatetimeIndex
        List of timesteps considered in the optimization
    Returns
    -------
    None.

    """

    buses_de = network.buses.index[network.buses.country == "DE"]

    countries = network.buses.country.unique()

    export_per_country = (
        pd.DataFrame(
            data=self.args["extra_functionality"]["cross_border_flow_per_country"]
        ).transpose()
        * network.loads_t.p_set.mul(network.snapshot_weightings, axis=0)[
            network.loads.index[network.loads.bus.isin(buses_de)]
        ]
        .sum()
        .sum()
    )

    for cntr in export_per_country.index:
        if cntr in countries:
            buses_de, buses_for, cb0, cb1, cb0_link, cb1_link = _get_crossborder_components(
                network, cntr
            )

            def _rule_min(m):
                cb_flow = (
                    -sum(
                        m.passive_branch_p["Line", line, sn]
                        * network.snapshot_weightings[sn]
                        for line in cb0
                        for sn in snapshots
                    )
                    + sum(
                        m.passive_branch_p["Line", line, sn]
                        * network.snapshot_weightings[sn]
                        for line in cb1
                        for sn in snapshots
                    )
                    - sum(
                        m.link_p[link, sn] * network.snapshot_weightings[sn]
                        for link in cb0_link
                        for sn in snapshots
                    )
                    + sum(
                        m.link_p[link, sn] * network.snapshot_weightings[sn]
                        for link in cb1_link
                        for sn in snapshots
                    )
                )

                return cb_flow >= export_per_country[0][cntr]

            setattr(
                network.model,
                "min_cross_border" + cntr,
                Constraint(cntr, rule=_rule_min),
            )

            def _rule_max(m):
                cb_flow = (
                    -sum(
                        m.passive_branch_p["Line", line, sn]
                        * network.snapshot_weightings[sn]
                        for line in cb0
                        for sn in snapshots
                    )
                    + sum(
                        m.passive_branch_p["Line", line, sn]
                        * network.snapshot_weightings[sn]
                        for line in cb1
                        for sn in snapshots
                    )
                    - sum(
                        m.link_p[link, sn] * network.snapshot_weightings[sn]
                        for link in cb0_link
                        for sn in snapshots
                    )
                    + sum(
                        m.link_p[link, sn] * network.snapshot_weightings[sn]
                        for link in cb1_link
                        for sn in snapshots
                    )
                )
                return cb_flow <= export_per_country[1][cntr]

            setattr(
                network.model,
                "max_cross_border" + cntr,
                Constraint(cntr, rule=_rule_max),
            )


def _generation_potential(network, carrier, cntr="all"):
    """
    Function that calculates the generation potential for chosen carriers and
    countries.

    Parameters
    ----------
    network : :class:`pypsa.Network
        Overall container of PyPSA
    carrier : str
        Energy carrier of generator
    cntr : str, optional
        Country code or 'all'. The default is 'all'.

    Returns
    -------
    gens : pandas.base.Index
        Index of generators with given carrier in chosen country
    potential : float
        Gerneration potential in MW

    """

    if cntr == "all":
        gens = network.generators.index[network.generators.carrier == carrier]
    else:
        gens = network.generators.index[
            (network.generators.carrier == carrier)
            & (
                network.generators.bus.astype(str).isin(
                    network.buses.index[network.buses.country == cntr]
                )
            )
        ]
    if carrier in ["wind_onshore", "wind_offshore", "solar"]:
        potential = (
            (
                network.generators.p_nom[gens]
                * network.generators_t.p_max_pu[gens].mul(
                    network.snapshot_weightings, axis=0
                )
            )
            .sum()
            .sum()
        )
    else:
        potential = (
            network.snapshot_weightings.sum() * network.generators.p_nom[gens].sum()
        )
    return gens, potential


def _capacity_factor(self, network, snapshots):
    """
    Extra-functionality that limits overall dispatch of generators with chosen
    energy carrier.
    Add key 'capacity_factor' to args.extra_functionality and set limits in
    a dictonary as a fraction of generation potential.
    Example: 'capacity_factor': {'run_of_river': [0, 0.5], 'solar': [0.1, 1]}


    Parameters
    ----------
    network : :class:`pypsa.Network
        Overall container of PyPSA
    snapshots : pandas.DatetimeIndex
        List of timesteps considered in the optimization

    Returns
    -------
    None.

    """
    arg = self.args["extra_functionality"]["capacity_factor"]
    carrier = arg.keys()

    for c in carrier:
        factor = arg[c]
        gens, potential = _generation_potential(network, c, cntr="all")

        def _rule_max(m):

            dispatch = sum(
                m.generator_p[gen, sn] * network.snapshot_weightings[sn]
                for gen in gens
                for sn in snapshots
            )

            return dispatch <= factor[1] * potential

        setattr(network.model, "max_flh_" + c, Constraint(rule=_rule_max))

        def _rule_min(m):

            dispatch = sum(
                m.generator_p[gen, sn] * network.snapshot_weightings[sn]
                for gen in gens
                for sn in snapshots
            )

            return dispatch >= factor[0] * potential

        setattr(network.model, "min_flh_" + c, Constraint(rule=_rule_min))


def _capacity_factor_nmp(self, network, snapshots):
    """
    Extra-functionality that limits overall dispatch of generators with chosen
    energy carrier.
    Add key 'capacity_factor' to args.extra_functionality and set limits in
    a dictonary as a fraction of generation potential.
    Example: 'capacity_factor': {'run_of_river': [0, 0.5], 'solar': [0.1, 1]}


    Parameters
    ----------
    network : :class:`pypsa.Network
        Overall container of PyPSA
    snapshots : pandas.DatetimeIndex
        List of timesteps considered in the optimization

    Returns
    -------
    None.

    """
    arg = self.args["extra_functionality"]["capacity_factor"]
    carrier = arg.keys()

    for c in carrier:
        gens, potential = _generation_potential(network, c, cntr="all")

        generation = (
            get_var(network, "Generator", "p")
            .loc[snapshots, gens]
            .mul(network.snapshot_weightings, axis=0)
        )

        define_constraints(
            network,
            linexpr((1, generation)).sum().sum(),
            ">=",
            arg[c][0] * potential,
            "Generator",
            "min_flh_" + c,
        )
        define_constraints(
            network,
            linexpr((1, generation)).sum().sum(),
            "<=",
            arg[c][1] * potential,
            "Generator",
            "max_flh_" + c,
        )


def _capacity_factor_per_cntr(self, network, snapshots):
    """
    Extra-functionality that limits dispatch of generators with chosen
    energy carrier located in the chosen country.
    Add key 'capacity_factor_per_cntr' to args.extra_functionality and set
    limits per carrier in a dictonary with country codes as keys.

    Example:
    'capacity_factor_per_cntr': {'DE':{'run_of_river': [0, 0.5],
                                       'wind_onshore': [0.1, 1]},
                                 'DK':{'wind_onshore':[0, 0.7]}}

    Parameters
    ----------
    network : :class:`pypsa.Network
        Overall container of PyPSA
    snapshots : pandas.DatetimeIndex
        List of timesteps considered in the optimization

    Returns
    -------
    None.
    """
    arg = self.args["extra_functionality"]["capacity_factor_per_cntr"]
    for cntr in arg.keys():
        carrier = arg[cntr].keys()
        for c in carrier:
            factor = arg[cntr][c]
            gens, potential = _generation_potential(network, c, cntr)

            def _rule_max(m):

                dispatch = sum(
                    m.generator_p[gen, sn] * network.snapshot_weightings[sn]
                    for gen in gens
                    for sn in snapshots
                )

                return dispatch <= factor[1] * potential

            setattr(
                network.model, "max_flh_" + cntr + "_" + c, Constraint(rule=_rule_max)
            )

            def _rule_min(m):

                dispatch = sum(
                    m.generator_p[gen, sn] * network.snapshot_weightings[sn]
                    for gen in gens
                    for sn in snapshots
                )

                return dispatch >= factor[0] * potential

            setattr(
                network.model, "min_flh_" + cntr + "_" + c, Constraint(rule=_rule_min)
            )


def _capacity_factor_per_cntr_nmp(self, network, snapshots):
    """
    Extra-functionality that limits dispatch of generators with chosen
    energy carrier located in the chosen country.
    Add key 'capacity_factor_per_cntr' to args.extra_functionality and set
    limits per carrier in a dictonary with country codes as keys.

    Example:
    'capacity_factor_per_cntr': {'DE':{'run_of_river': [0, 0.5],
                                       'wind_onshore': [0.1, 1]},
                                 'DK':{'wind_onshore':[0, 0.7]}}

    Parameters
    ----------
    network : :class:`pypsa.Network
        Overall container of PyPSA
    snapshots : pandas.DatetimeIndex
        List of timesteps considered in the optimization

    Returns
    -------
    None.
    """
    arg = self.args["extra_functionality"]["capacity_factor_per_cntr"]
    for cntr in arg.keys():
        carrier = arg[cntr].keys()
        for c in carrier:
            gens, potential = _generation_potential(network, c, cntr)

            generation = (
                get_var(network, "Generator", "p")
                .loc[snapshots, gens]
                .mul(network.snapshot_weightings, axis=0)
            )

            define_constraints(
                network,
                linexpr((1, generation)).sum().sum(),
                ">=",
                arg[cntr][c][0] * potential,
                "Generator",
                "min_flh_" + c + "_" + cntr,
            )
            define_constraints(
                network,
                linexpr((1, generation)).sum().sum(),
                "<=",
                arg[cntr][c][1] * potential,
                "Generator",
                "max_flh_" + c + "_" + cntr,
            )


def _capacity_factor_per_gen(self, network, snapshots):
    """
    Extra-functionality that limits dispatch for each generator with chosen
    energy carrier.
    Add key 'capacity_factor_per_gen' to args.extra_functionality and set
    limits in a dictonary as a fraction of generation potential.
    Example:
    'capacity_factor_per_gen': {'run_of_river': [0, 0.5], 'solar': [0.1, 1]}


    Parameters
    ----------
    network : :class:`pypsa.Network
        Overall container of PyPSA
    snapshots : pandas.DatetimeIndex
        List of timesteps considered in the optimization

    Returns
    -------
    None.

    """
    arg = self.args["extra_functionality"]["capacity_factor_per_gen"]
    carrier = arg.keys()
    snapshots = network.snapshots
    for c in carrier:
        factor = arg[c]
        gens = network.generators.index[network.generators.carrier == c]
        for g in gens:
            if c in ["wind_onshore", "wind_offshore", "solar"]:
                potential = (
                    (
                        network.generators.p_nom[g]
                        * network.generators_t.p_max_pu[g].mul(
                            network.snapshot_weightings, axis=0
                        )
                    )
                    .sum()
                    .sum()
                )
            else:
                potential = (
                    network.snapshot_weightings.sum()
                    * network.generators.p_nom[g].sum()
                )

            def _rule_max(m):

                dispatch = sum(
                    m.generator_p[g, sn] * network.snapshot_weightings[sn]
                    for sn in snapshots
                )

                return dispatch <= factor[1] * potential

            setattr(network.model, "max_flh_" + g, Constraint(gens, rule=_rule_max))

            def _rule_min(m):

                dispatch = sum(
                    m.generator_p[g, sn] * network.snapshot_weightings[sn]
                    for sn in snapshots
                )

                return dispatch >= factor[0] * potential

            setattr(network.model, "min_flh_" + g, Constraint(gens, rule=_rule_min))


def _capacity_factor_per_gen_nmp(self, network, snapshots):
    """
    Extra-functionality that limits dispatch for each generator with chosen
    energy carrier.
    Add key 'capacity_factor_per_gen' to args.extra_functionality and set
    limits in a dictonary as a fraction of generation potential.
    Example:
    'capacity_factor_per_gen': {'run_of_river': [0, 0.5], 'solar': [0.1, 1]}


    Parameters
    ----------
    network : :class:`pypsa.Network
        Overall container of PyPSA
    snapshots : pandas.DatetimeIndex
        List of timesteps considered in the optimization

    Returns
    -------
    None.

    """
    arg = self.args["extra_functionality"]["capacity_factor_per_gen"]
    carrier = arg.keys()
    snapshots = network.snapshots
    for c in carrier:
        gens = network.generators.index[network.generators.carrier == c]
        for g in gens:
            if c in ["wind_onshore", "wind_offshore", "solar"]:
                potential = (
                    (
                        network.generators.p_nom[g]
                        * network.generators_t.p_max_pu[g].mul(
                            network.snapshot_weightings, axis=0
                        )
                    )
                    .sum()
                    .sum()
                )
            else:
                potential = (
                    network.snapshot_weightings.sum()
                    * network.generators.p_nom[g].sum()
                )

            generation = (
                get_var(network, "Generator", "p")
                .loc[snapshots, g]
                .mul(network.snapshot_weightings, axis=0)
            )

            define_constraints(
                network,
                linexpr((1, generation)).sum(),
                ">=",
                arg[c][0] * potential,
                "Generator",
                "min_flh_" + g,
            )
            define_constraints(
                network,
                linexpr((1, generation)).sum(),
                "<=",
                arg[c][1] * potential,
                "Generator",
                "max_flh_" + g,
            )


def _capacity_factor_per_gen_cntr(self, network, snapshots):
    """
    Extra-functionality that limits dispatch of each generator with chosen
    energy carrier located in the chosen country.
    Add key 'capacity_factor_per_gen_cntr' to args.extra_functionality and set
    limits per carrier in a dictonary with country codes as keys.

    Example:
    'capacity_factor_per_gen_cntr': {'DE':{'run_of_river': [0, 0.5],
                                       'wind_onshore': [0.1, 1]},
                                 'DK':{'wind_onshore':[0, 0.7]}}

    Parameters
    ----------
    network : :class:`pypsa.Network
        Overall container of PyPSA
    snapshots : pandas.DatetimeIndex
        List of timesteps considered in the optimization

    Returns
    -------
    None.
    """
    arg = self.args["extra_functionality"]["capacity_factor_per_gen_cntr"]
    for cntr in arg.keys():

        carrier = arg[cntr].keys()
        snapshots = network.snapshots
        for c in carrier:
            factor = arg[cntr][c]
            gens = network.generators.index[
                (network.generators.carrier == c)
                & (
                    network.generators.bus.astype(str).isin(
                        network.buses.index[network.buses.country == cntr]
                    )
                )
            ]
            for g in gens:
                if c in ["wind_onshore", "wind_offshore", "solar"]:
                    potential = (
                        (
                            network.generators.p_nom[g]
                            * network.generators_t.p_max_pu[g].mul(
                                network.snapshot_weightings, axis=0
                            )
                        )
                        .sum()
                        .sum()
                    )
                else:
                    potential = (
                        network.snapshot_weightings.sum()
                        * network.generators.p_nom[g].sum()
                    )

                def _rule_max(m):

                    dispatch = sum(
                        m.generator_p[g, sn] * network.snapshot_weightings[sn]
                        for sn in snapshots
                    )

                    return dispatch <= factor[1] * potential

                setattr(
                    network.model,
                    "max_flh_" + cntr + "_" + g,
                    Constraint(gens, rule=_rule_max),
                )

                def _rule_min(m):

                    dispatch = sum(
                        m.generator_p[g, sn] * network.snapshot_weightings[sn]
                        for sn in snapshots
                    )

                    return dispatch >= factor[0] * potential

                setattr(
                    network.model,
                    "min_flh_" + cntr + "_" + g,
                    Constraint(rule=_rule_min),
                )


def _capacity_factor_per_gen_cntr_nmp(self, network, snapshots):
    """
    Extra-functionality that limits dispatch of each generator with chosen
    energy carrier located in the chosen country.
    Add key 'capacity_factor_per_gen_cntr' to args.extra_functionality and set
    limits per carrier in a dictonary with country codes as keys.

    Example:
    'capacity_factor_per_gen_cntr': {'DE':{'run_of_river': [0, 0.5],
                                       'wind_onshore': [0.1, 1]},
                                 'DK':{'wind_onshore':[0, 0.7]}}

    Parameters
    ----------
    network : :class:`pypsa.Network
        Overall container of PyPSA
    snapshots : pandas.DatetimeIndex
        List of timesteps considered in the optimization

    Returns
    -------
    None.
    """
    arg = self.args["extra_functionality"]["capacity_factor_per_gen_cntr"]
    for cntr in arg.keys():

        carrier = arg[cntr].keys()

        for c in carrier:
            gens = network.generators.index[
                (network.generators.carrier == c)
                & (
                    network.generators.bus.astype(str).isin(
                        network.buses.index[network.buses.country == cntr]
                    )
                )
            ]
            for g in gens:
                if c in ["wind_onshore", "wind_offshore", "solar"]:
                    potential = (
                        (
                            network.generators.p_nom[g]
                            * network.generators_t.p_max_pu[g].mul(
                                network.snapshot_weightings, axis=0
                            )
                        )
                        .sum()
                        .sum()
                    )
                else:
                    potential = (
                        network.snapshot_weightings.sum()
                        * network.generators.p_nom[g].sum()
                    )

                generation = (
                    get_var(network, "Generator", "p")
                    .loc[snapshots, g]
                    .mul(network.snapshot_weightings, axis=0)
                )

                define_constraints(
                    network,
                    linexpr((1, generation)).sum(),
                    ">=",
                    arg[cntr][c][0] * potential,
                    "Generator",
                    "min_flh_" + g,
                )
                define_constraints(
                    network,
                    linexpr((1, generation)).sum(),
                    "<=",
                    arg[cntr][c][1] * potential,
                    "Generator",
                    "max_flh_" + g,
                )


def snapshot_clustering_daily_bounds(self, network, snapshots):
    # This will bound the storage level to 0.5 max_level every 24th hour.
    sus = network.storage_units
    # take every first hour of the clustered days
    network.model.period_starts = network.snapshot_weightings.index[0::24]

    network.model.storages = sus.index

    print("Setting daily_bounds constraint")

    def day_rule(m, s, p):
        """
        Sets the soc of the every first hour to the
        soc of the last hour of the day (i.e. + 23 hours)
        """
        return (
            m.state_of_charge[s, p] == m.state_of_charge[s, p + pd.Timedelta(hours=23)]
        )

    network.model.period_bound = Constraint(
        network.model.storages, network.model.period_starts, rule=day_rule
    )


def snapshot_clustering_daily_bounds_nmp(self, network, snapshots):

    c = "StorageUnit"

    period_starts = snapshots[0::24]
    period_ends = period_starts + pd.Timedelta(hours=23)

    eh = expand_series(
        network.snapshot_weightings[period_ends], network.storage_units.index
    )  # elapsed hours

    eff_stand = expand_series(1 - network.df(c).standing_loss, period_ends).T
    eff_dispatch = expand_series(network.df(c).efficiency_dispatch, period_ends).T
    eff_store = expand_series(network.df(c).efficiency_store, period_ends).T

    soc = get_var(network, c, "state_of_charge").loc[period_ends, :]

    soc_peroid_start = get_var(network, c, "state_of_charge").loc[period_starts]

    coeff_var = [
        (-1, soc),
        (-1 / eff_dispatch * eh, get_var(network, c, "p_dispatch").loc[period_ends, :]),
        (eff_store * eh, get_var(network, c, "p_store").loc[period_ends, :]),
    ]

    lhs, *axes = linexpr(*coeff_var, return_axes=True)

    def masked_term(coeff, var, cols):
        return (
            linexpr((coeff[cols], var[cols]))
            .reindex(index=axes[0], columns=axes[1], fill_value="")
            .values
        )

    lhs += masked_term(eff_stand, soc_peroid_start, network.storage_units.index)

    rhs = -get_as_dense(network, c, "inflow", period_ends).mul(eh)

    define_constraints(network, lhs, "==", rhs, "daily_bounds")


def snapshot_clustering_seasonal_storage(self, network, snapshots, simplified=False):

    sus = network.storage_units
    sto = network.stores

    if self.args["snapshot_clustering"]["how"] == "weekly":
        network.model.period_starts = network.snapshot_weightings.index[0::168]
    elif self.args["snapshot_clustering"]["how"] == "monthly":
        network.model.period_starts = network.snapshot_weightings.index[0::720]
    else:
        network.model.period_starts = network.snapshot_weightings.index[0::24]

    network.model.storages = sus.index
    network.model.stores = sto.index

    candidates = network.cluster.index.get_level_values(0).unique()

    # create set for inter-temp constraints and variables
    network.model.candidates = po.Set(initialize=candidates, ordered=True)

    if simplified == False:

        # create intra soc variable for each storage/store and each hour
        network.model.state_of_charge_intra = po.Var(sus.index, network.snapshots)
        network.model.state_of_charge_intra_store = po.Var(sto.index, network.snapshots)

    else:

        network.model.state_of_charge_intra_max = po.Var(
            sus.index, network.model.candidates
        )
        network.model.state_of_charge_intra_min = po.Var(
            sus.index, network.model.candidates
        )
        network.model.state_of_charge_intra_store_max = po.Var(
            sto.index, network.model.candidates
        )
        network.model.state_of_charge_intra_store_min = po.Var(
            sto.index, network.model.candidates
        )

        # create intra soc variable for each storage and each hour
        network.model.state_of_charge_intra = po.Var(sus.index, network.snapshots)
        network.model.state_of_charge_intra_store = po.Var(sto.index, network.snapshots)

        def intra_max(model, st, h):
            cand = network.cluster_ts["Candidate_day"][h]
            return (
                model.state_of_charge_intra_max[st, cand]
                >= model.state_of_charge_intra[st, h]
            )

        network.model.soc_intra_max = Constraint(
            network.model.storages, network.snapshots, rule=intra_max
        )

        def intra_min(model, st, h):
            cand = network.cluster_ts["Candidate_day"][h]
            return (
                model.state_of_charge_intra_min[st, cand]
                <= model.state_of_charge_intra[st, h]
            )

        network.model.soc_intra_min = Constraint(
            network.model.storages, network.snapshots, rule=intra_min
        )

        def intra_max_store(model, st, h):
            cand = network.cluster_ts["Candidate_day"][h]
            return (
                model.state_of_charge_intra_store_max[st, cand]
                >= model.state_of_charge_intra_store[st, h]
            )

        network.model.soc_intra_store_max = Constraint(
            network.model.stores, network.snapshots, rule=intra_max_store
        )

        def intra_min_store(model, st, h):
            cand = network.cluster_ts["Candidate_day"][h]
            return (
                model.state_of_charge_intra_store_min[st, cand]
                <= model.state_of_charge_intra_store[st, h]
            )

        network.model.soc_intra_store_min = Constraint(
            network.model.stores, network.snapshots, rule=intra_min_store
        )

    def intra_soc_rule(m, s, h):
        """
        Sets soc_inter of first hour of every day to 0. Other hours
        are set by technical coherences of storage units

        According to:
        L. Kotzur et al: 'Time series aggregation for energy
        system design:
        Modeling seasonal storage', 2018, equation no. 18
        """

        if (
            self.args["snapshot_clustering"]["how"] == "weekly"
            and h in network.snapshot_weightings[0::168].index
        ):
            expr = m.state_of_charge_intra[s, h] == 0
        elif (
            self.args["snapshot_clustering"]["how"] == "monthly"
            and h in network.snapshot_weightings[0::720].index
        ):
            expr = m.state_of_charge_intra[s, h] == 0
        elif self.args["snapshot_clustering"]["how"] == "daily" and h.hour == 0:
            expr = m.state_of_charge_intra[s, h] == 0
        else:
            expr = m.state_of_charge_intra[s, h] == m.state_of_charge_intra[
                s, h - pd.DateOffset(hours=1)
            ] * (1 - network.storage_units.at[s, "standing_loss"]) - (
                m.storage_p_dispatch[s, h - pd.DateOffset(hours=1)]
                / network.storage_units.at[s, "efficiency_dispatch"]
                - network.storage_units.at[s, "efficiency_store"]
                * m.storage_p_store[s, h - pd.DateOffset(hours=1)]
            )
        return expr

    def intra_soc_rule_store(m, s, h):

        if (
            self.args["snapshot_clustering"]["how"] == "weekly"
            and h in network.snapshot_weightings[0::168].index
        ):
            expr = m.state_of_charge_intra_store[s, h] == 0
        elif (
            self.args["snapshot_clustering"]["how"] == "monthly"
            and h in network.snapshot_weightings[0::720].index
        ):
            expr = m.state_of_charge_intra_store[s, h] == 0
        elif self.args["snapshot_clustering"]["how"] == "daily" and h.hour == 0:
            expr = m.state_of_charge_intra_store[s, h] == 0
        else:
            expr = (
                m.state_of_charge_intra_store[s, h]
                == m.state_of_charge_intra_store[s, h - pd.DateOffset(hours=1)]
                * (1 - network.stores.at[s, "standing_loss"])
                + m.store_p[s, h - pd.DateOffset(hours=1)]
            )
        return expr

    network.model.soc_intra = po.Constraint(
        network.model.storages, network.snapshots, rule=intra_soc_rule
    )
    network.model.soc_intra_store = po.Constraint(
        network.model.stores, network.snapshots, rule=intra_soc_rule_store
    )

    # create inter soc variable for each storage/store and each candidate
    network.model.state_of_charge_inter = po.Var(
        sus.index, network.model.candidates, within=po.NonNegativeReals
    )
    network.model.state_of_charge_inter_store = po.Var(
        sto.index, network.model.candidates, within=po.NonNegativeReals
    )

    def inter_storage_soc_rule(m, s, i):
        """
        Define the state_of_charge_inter as the state_of_charge_inter of
        the day before minus the storage losses plus the state_of_charge_intra
        of one hour after the last hour of the representative day.
        For the last reperesentive day, the soc_inter is the same as
        the first day due to cyclic soc condition

        According to:
        L. Kotzur et al: 'Time series aggregation for energy system design:
        Modeling seasonal storage', 2018, equation no. 19
        """

        if i == network.model.candidates[-1]:
            last_hour = network.cluster["last_hour_RepresentativeDay"][i]
            expr = po.Constraint.Skip
        else:
            last_hour = network.cluster["last_hour_RepresentativeDay"][i]
            if self.args["snapshot_clustering"]["how"] == "weekly":
                hrs = 168
            elif self.args["snapshot_clustering"]["how"] == "monthly":
                hrs = 720
            else:
                hrs = 24
            expr = m.state_of_charge_inter[s, i + 1] == m.state_of_charge_inter[
                s, i
            ] * (
                1 - network.storage_units.at[s, "standing_loss"]
            ) ** hrs + m.state_of_charge_intra[
                s, last_hour
            ] * (
                1 - network.storage_units.at[s, "standing_loss"]
            ) - (
                m.storage_p_dispatch[s, last_hour]
                / network.storage_units.at[s, "efficiency_dispatch"]
                - network.storage_units.at[s, "efficiency_store"]
                * m.storage_p_store[s, last_hour]
            )
        return expr

    def inter_store_soc_rule(m, s, i):

        if i == network.model.candidates[-1]:
            last_hour = network.cluster["last_hour_RepresentativeDay"][i]
            expr = po.Constraint.Skip
        else:
            last_hour = network.cluster["last_hour_RepresentativeDay"][i]
            if self.args["snapshot_clustering"]["how"] == "weekly":
                hrs = 168
            elif self.args["snapshot_clustering"]["how"] == "monthly":
                hrs = 720
            else:
                hrs = 24
            expr = (
                m.state_of_charge_inter_store[s, i + 1]
                == m.state_of_charge_inter_store[s, i]
                * (1 - network.stores.at[s, "standing_loss"]) ** hrs
                + m.state_of_charge_intra_store[s, last_hour]
                * (1 - network.stores.at[s, "standing_loss"])
                + m.store_p[s, last_hour]
            )
        return expr

    network.model.inter_storage_soc_constraint = po.Constraint(
        sus.index, network.model.candidates, rule=inter_storage_soc_rule
    )
    network.model.inter_store_soc_constraint = po.Constraint(
        sto.index, network.model.candidates, rule=inter_store_soc_rule
    )

    # new definition of the state_of_charge used in pypsa

    network.model.del_component("state_of_charge_constraint")
    network.model.del_component("state_of_charge_constraint_index")
    network.model.del_component("state_of_charge_constraint_index_0")
    network.model.del_component("state_of_charge_constraint_index_1")

    network.model.del_component("store_constraint")
    network.model.del_component("store_constraint_index")
    network.model.del_component("store_constraint_index_0")
    network.model.del_component("store_constraint_index_1")

    def total_state_of_charge(m, s, h):
        """
        Define the state_of_charge as the sum of state_of_charge_inter
        and state_of_charge_intra

        According to:
        L. Kotzur et al: 'Time series aggregation for energy system design:
        Modeling seasonal storage', 2018
        """

        return (
            m.state_of_charge[s, h]
            == m.state_of_charge_intra[s, h]
            + m.state_of_charge_inter[s, network.cluster_ts["Candidate_day"][h]]
        )

    def total_state_of_charge_store(m, s, h):

        return (
            m.store_e[s, h]
            == m.state_of_charge_intra_store[s, h]
            + m.state_of_charge_inter_store[s, network.cluster_ts["Candidate_day"][h]]
        )

    network.model.total_storage_constraint = po.Constraint(
        sus.index, network.snapshots, rule=total_state_of_charge
    )
    network.model.total_store_constraint = po.Constraint(
        sto.index, network.snapshots, rule=total_state_of_charge_store
    )

    network.model.del_component("state_of_charge_lower")
    network.model.del_component("state_of_charge_lower_index")
    network.model.del_component("state_of_charge_lower_index_0")
    network.model.del_component("state_of_charge_lower_index_1")

    network.model.del_component("store_e_lower")
    network.model.del_component("store_e_lower_index")
    network.model.del_component("store_e_lower_index_0")
    network.model.del_component("store_e_lower_index_1")

    def state_of_charge_lower(m, s, h):
        """
        Define the state_of_charge as the sum of state_of_charge_inter
        and state_of_charge_intra

        According to:
        L. Kotzur et al: 'Time series aggregation for energy system design:
        Modeling seasonal storage', 2018
        """

        # Choose datetime of representive day
        if self.args["snapshot_clustering"]["how"] == "weekly":
            hrs = 168
            candidate = network.cluster_ts["Candidate_day"][h]
            last_hour = network.cluster.loc[candidate]["last_hour_RepresentativeDay"]
            first_hour = last_hour - pd.DateOffset(hours=167)
            period_start = network.cluster_ts.index[0::168][candidate - 1]
            delta_t = h - period_start
            intra_hour = first_hour + delta_t
        elif self.args["snapshot_clustering"]["how"] == "monthly":
            hrs = 720
            candidate = network.cluster_ts["Candidate_day"][h]
            last_hour = network.cluster.loc[candidate]["last_hour_RepresentativeDay"]
            first_hour = last_hour - pd.DateOffset(hours=719)
            period_start = network.cluster_ts.index[0::720][candidate - 1]
            delta_t = h - period_start
            intra_hour = first_hour + delta_t
        else:
            hrs = 24  # 0 ###
            date = str(
                network.snapshots[
                    network.snapshots.dayofyear - 1
                    == network.cluster["RepresentativeDay"][h.dayofyear]
                ][0]
            ).split(" ")[0]
            hour = str(h).split(" ")[1]
            intra_hour = pd.to_datetime(date + " " + hour)

        return (
            m.state_of_charge_intra[s, intra_hour]
            + m.state_of_charge_inter[s, network.cluster_ts["Candidate_day"][h]]
            * (1 - network.storage_units.at[s, "standing_loss"]) ** hrs  ###
            >= 0
        )

    def state_of_charge_lower_store(m, s, h):

        # Choose datetime of representive day
        if self.args["snapshot_clustering"]["how"] == "weekly":
            hrs = 168
            candidate = network.cluster_ts["Candidate_day"][h]
            last_hour = network.cluster.loc[candidate]["last_hour_RepresentativeDay"]
            first_hour = last_hour - pd.DateOffset(hours=167)
            period_start = network.cluster_ts.index[0::168][candidate - 1]
            delta_t = h - period_start
            intra_hour = first_hour + delta_t
        elif self.args["snapshot_clustering"]["how"] == "monthly":
            hrs = 720
            candidate = network.cluster_ts["Candidate_day"][h]
            last_hour = network.cluster.loc[candidate]["last_hour_RepresentativeDay"]
            first_hour = last_hour - pd.DateOffset(hours=719)
            period_start = network.cluster_ts.index[0::720][candidate - 1]
            delta_t = h - period_start
            intra_hour = first_hour + delta_t
        else:
            hrs = 24  # 0 ###
            date = str(
                network.snapshots[
                    network.snapshots.dayofyear - 1
                    == network.cluster["RepresentativeDay"][h.dayofyear]
                ][0]
            ).split(" ")[0]
            hour = str(h).split(" ")[1]
            intra_hour = pd.to_datetime(date + " " + hour)

        if "DSM" in s:
            low = network.stores.e_nom[s] * network.stores_t.e_min_pu.at[intra_hour, s]
        else:
            low = 0

        return (
            m.state_of_charge_intra_store[s, intra_hour]
            + m.state_of_charge_inter_store[s, network.cluster_ts["Candidate_day"][h]]
            * (1 - network.stores.at[s, "standing_loss"]) ** hrs  ###
            >= low
        )

    def state_of_charge_lower_simplified(m, s, h):
        """
        Define the state_of_charge as the sum of state_of_charge_inter
        and state_of_charge_intra

        According to:
        L. Kotzur et al: 'Time series aggregation for energy system design:
        Modeling seasonal storage', 2018
        """
        if self.args["snapshot_clustering"]["how"] == "weekly":
            hrs = 168
        elif self.args["snapshot_clustering"]["how"] == "monthly":
            hrs = 720
        else:
            hrs = 24  # 0

        return (
            m.state_of_charge_intra_min[s, network.cluster_ts["Candidate_day"][h]]
            + m.state_of_charge_inter[s, network.cluster_ts["Candidate_day"][h]]
            * (1 - network.storage_units.at[s, "standing_loss"]) ** hrs  ###
            >= 0
        )

    def state_of_charge_lower_store_simplified(m, s, h):

        if self.args["snapshot_clustering"]["how"] == "weekly":
            hrs = 168
        elif self.args["snapshot_clustering"]["how"] == "monthly":
            hrs = 720
        else:
            hrs = 24  # 0

        if "DSM" in s:
            if self.args["snapshot_clustering"]["how"] == "weekly":
                candidate = network.cluster_ts["Candidate_day"][h]
                last_hour = network.cluster.loc[candidate][
                    "last_hour_RepresentativeDay"
                ]
                first_hour = last_hour - pd.DateOffset(hours=167)
                period_start = network.cluster_ts.index[0::168][candidate - 1]
                delta_t = h - period_start
                intra_hour = first_hour + delta_t
            elif self.args["snapshot_clustering"]["how"] == "monthly":
                candidate = network.cluster_ts["Candidate_day"][h]
                last_hour = network.cluster.loc[candidate][
                    "last_hour_RepresentativeDay"
                ]
                first_hour = last_hour - pd.DateOffset(hours=719)
                period_start = network.cluster_ts.index[0::720][candidate - 1]
                delta_t = h - period_start
                intra_hour = first_hour + delta_t
            else:
                date = str(
                    network.snapshots[
                        network.snapshots.dayofyear - 1
                        == network.cluster["RepresentativeDay"][h.dayofyear]
                    ][0]
                ).split(" ")[0]
                hour = str(h).split(" ")[1]
                intra_hour = pd.to_datetime(date + " " + hour)
            low = network.stores.e_nom[s] * network.stores_t.e_min_pu.at[intra_hour, s]
        else:
            low = 0

        return (
            m.state_of_charge_intra_store_min[s, network.cluster_ts["Candidate_day"][h]]
            + m.state_of_charge_inter_store[s, network.cluster_ts["Candidate_day"][h]]
            * (1 - network.stores.at[s, "standing_loss"]) ** hrs  ###
            >= low
        )

    if simplified:
        network.model.state_of_charge_lower = po.Constraint(
            sus.index, network.cluster_ts.index, rule=state_of_charge_lower_simplified
        )
        network.model.state_of_charge_lower_store = po.Constraint(
            sto.index,
            network.cluster_ts.index,
            rule=state_of_charge_lower_store_simplified,
        )

    else:
        network.model.state_of_charge_lower = po.Constraint(
            sus.index, network.cluster_ts.index, rule=state_of_charge_lower
        )
        network.model.state_of_charge_lower_store = po.Constraint(
            sto.index, network.cluster_ts.index, rule=state_of_charge_lower_store
        )

    network.model.del_component("state_of_charge_upper")
    network.model.del_component("state_of_charge_upper_index")
    network.model.del_component("state_of_charge_upper_index_0")
    network.model.del_component("state_of_charge_upper_index_1")

    network.model.del_component("store_e_upper")
    network.model.del_component("store_e_upper_index")
    network.model.del_component("store_e_upper_index_0")
    network.model.del_component("store_e_upper_index_1")

    def state_of_charge_upper(m, s, h):

        # Choose datetime of representive day
        if self.args["snapshot_clustering"]["how"] == "weekly":
            hrs = 168
            candidate = network.cluster_ts["Candidate_day"][h]
            last_hour = network.cluster.loc[candidate]["last_hour_RepresentativeDay"]
            first_hour = last_hour - pd.DateOffset(hours=167)
            period_start = network.cluster_ts.index[0::168][candidate - 1]
            delta_t = h - period_start
            intra_hour = first_hour + delta_t
        elif self.args["snapshot_clustering"]["how"] == "monthly":
            hrs = 720
            candidate = network.cluster_ts["Candidate_day"][h]
            last_hour = network.cluster.loc[candidate]["last_hour_RepresentativeDay"]
            first_hour = last_hour - pd.DateOffset(hours=719)
            period_start = network.cluster_ts.index[0::720][candidate - 1]
            delta_t = h - period_start
            intra_hour = first_hour + delta_t
        else:
            hrs = 24  # 0
            date = str(
                network.snapshots[
                    network.snapshots.dayofyear - 1
                    == network.cluster["RepresentativeDay"][h.dayofyear]
                ][0]
            ).split(" ")[0]
            hour = str(h).split(" ")[1]
            intra_hour = pd.to_datetime(date + " " + hour)

        if network.storage_units.p_nom_extendable[s]:
            p_nom = m.storage_p_nom[s]
        else:
            p_nom = network.storage_units.p_nom[s]

        return (
            m.state_of_charge_intra[s, intra_hour]
            + m.state_of_charge_inter[s, network.cluster_ts["Candidate_day"][h]]
            * (1 - network.storage_units.at[s, "standing_loss"]) ** hrs  ###
            <= p_nom * network.storage_units.at[s, "max_hours"]
        )

    def state_of_charge_upper_store(m, s, h):

        # Choose datetime of representive day
        if self.args["snapshot_clustering"]["how"] == "weekly":
            hrs = 168
            candidate = network.cluster_ts["Candidate_day"][h]
            last_hour = network.cluster.loc[candidate]["last_hour_RepresentativeDay"]
            first_hour = last_hour - pd.DateOffset(hours=167)
            period_start = network.cluster_ts.index[0::168][candidate - 1]
            delta_t = h - period_start
            intra_hour = first_hour + delta_t
        elif self.args["snapshot_clustering"]["how"] == "monthly":
            hrs = 720
            candidate = network.cluster_ts["Candidate_day"][h]
            last_hour = network.cluster.loc[candidate]["last_hour_RepresentativeDay"]
            first_hour = last_hour - pd.DateOffset(hours=719)
            period_start = network.cluster_ts.index[0::720][candidate - 1]
            delta_t = h - period_start
            intra_hour = first_hour + delta_t
        else:
            hrs = 24  # 0
            date = str(
                network.snapshots[
                    network.snapshots.dayofyear - 1
                    == network.cluster["RepresentativeDay"][h.dayofyear]
                ][0]
            ).split(" ")[0]
            hour = str(h).split(" ")[1]
            intra_hour = pd.to_datetime(date + " " + hour)

        if network.stores.e_nom_extendable[s]:
            e_nom = m.store_e_nom[s]
        else:
            if "DSM" in s:
                e_nom = (
                    network.stores.e_nom[s]
                    * network.stores_t.e_max_pu.at[intra_hour, s]
                )
            else:
                e_nom = network.stores.e_nom[s]

        return (
            m.state_of_charge_intra_store[s, intra_hour]
            + m.state_of_charge_inter_store[s, network.cluster_ts["Candidate_day"][h]]
            * (1 - network.stores.at[s, "standing_loss"]) ** hrs  ###
            <= e_nom
        )

    def state_of_charge_upper_simplified(m, s, h):

        if self.args["snapshot_clustering"]["how"] == "weekly":
            hrs = 168
        elif self.args["snapshot_clustering"]["how"] == "monthly":
            hrs = 720
        else:
            hrs = 24  # 0

        if network.storage_units.p_nom_extendable[s]:
            p_nom = m.storage_p_nom[s]
        else:
            p_nom = network.storage_units.p_nom[s]

        return (
            m.state_of_charge_intra_max[s, network.cluster_ts["Candidate_day"][h]]
            + m.state_of_charge_inter[s, network.cluster_ts["Candidate_day"][h]]
            * (1 - network.storage_units.at[s, "standing_loss"]) ** hrs  ###
            <= p_nom * network.storage_units.at[s, "max_hours"]
        )

    def state_of_charge_upper_store_simplified(m, s, h):

        if self.args["snapshot_clustering"]["how"] == "weekly":
            hrs = 168
        elif self.args["snapshot_clustering"]["how"] == "monthly":
            hrs = 720
        else:
            hrs = 24  # 0

        if network.stores.e_nom_extendable[s]:
            e_nom = m.store_e_nom[s]
        else:
            if "DSM" in s:
                if self.args["snapshot_clustering"]["how"] == "weekly":
                    candidate = network.cluster_ts["Candidate_day"][h]
                    last_hour = network.cluster.loc[candidate][
                        "last_hour_RepresentativeDay"
                    ]
                    first_hour = last_hour - pd.DateOffset(hours=167)
                    period_start = network.cluster_ts.index[0::168][candidate - 1]
                    delta_t = h - period_start
                    intra_hour = first_hour + delta_t

                elif self.args["snapshot_clustering"]["how"] == "monthly":
                    candidate = network.cluster_ts["Candidate_day"][h]
                    last_hour = network.cluster.loc[candidate][
                        "last_hour_RepresentativeDay"
                    ]
                    first_hour = last_hour - pd.DateOffset(hours=719)
                    period_start = network.cluster_ts.index[0::720][candidate - 1]
                    delta_t = h - period_start
                    intra_hour = first_hour + delta_t

                else:
                    date = str(
                        network.snapshots[
                            network.snapshots.dayofyear - 1
                            == network.cluster["RepresentativeDay"][h.dayofyear]
                        ][0]
                    ).split(" ")[0]
                    hour = str(h).split(" ")[1]
                    intra_hour = pd.to_datetime(date + " " + hour)
                e_nom = (
                    network.stores.e_nom[s]
                    * network.stores_t.e_max_pu.at[intra_hour, s]
                )

            else:
                e_nom = network.stores.e_nom[s]

        return (
            m.state_of_charge_intra_store_max[s, network.cluster_ts["Candidate_day"][h]]
            + m.state_of_charge_inter_store[s, network.cluster_ts["Candidate_day"][h]]
            * (1 - network.stores.at[s, "standing_loss"]) ** hrs  ###
            <= e_nom
        )

    if simplified:

        network.model.state_of_charge_upper = po.Constraint(
            sus.index, network.cluster_ts.index, rule=state_of_charge_upper_simplified
        )
        network.model.state_of_charge_upper_store = po.Constraint(
            sto.index,
            network.cluster_ts.index,
            rule=state_of_charge_upper_store_simplified,
        )

    else:

        network.model.state_of_charge_upper = po.Constraint(
            sus.index, network.cluster_ts.index, rule=state_of_charge_upper
        )
        network.model.state_of_charge_upper_store = po.Constraint(
            sto.index, network.cluster_ts.index, rule=state_of_charge_upper_store
        )

    def cyclic_state_of_charge(m, s):
        """
        Defines cyclic condition like pypsas 'state_of_charge_contraint'.
        There are small differences to original results.
        """
        last_day = network.cluster.index[-1]
        last_calc_hour = network.cluster["last_hour_RepresentativeDay"][last_day]
        last_inter = m.state_of_charge_inter[s, last_day]
        last_intra = m.state_of_charge_intra[s, last_calc_hour]
        first_day = network.cluster.index[0]

        if self.args["snapshot_clustering"]["how"] == "weekly":
            hrs = 167
        elif self.args["snapshot_clustering"]["how"] == "monthly":
            hrs = 719
        else:
            hrs = 23

        first_calc_hour = network.cluster["last_hour_RepresentativeDay"][
            first_day
        ] - pd.DateOffset(hours=hrs)
        first_inter = m.state_of_charge_inter[s, first_day]
        first_intra = m.state_of_charge_intra[s, first_calc_hour]

        return first_intra + first_inter == (
            (last_intra + last_inter)
            * (1 - network.storage_units.at[s, "standing_loss"])
            - (
                m.storage_p_dispatch[s, last_calc_hour]
                / network.storage_units.at[s, "efficiency_dispatch"]
                - m.storage_p_store[s, last_calc_hour]
                * network.storage_units.at[s, "efficiency_store"]
            )
        )

    def cyclic_state_of_charge_store(m, s):

        last_day = network.cluster.index[-1]
        last_calc_hour = network.cluster["last_hour_RepresentativeDay"][last_day]
        last_inter = m.state_of_charge_inter_store[s, last_day]
        last_intra = m.state_of_charge_intra_store[s, last_calc_hour]
        first_day = network.cluster.index[0]

        if self.args["snapshot_clustering"]["how"] == "weekly":
            hrs = 167
        elif self.args["snapshot_clustering"]["how"] == "monthly":
            hrs = 719
        else:
            hrs = 23

        first_calc_hour = network.cluster["last_hour_RepresentativeDay"][
            first_day
        ] - pd.DateOffset(hours=hrs)
        first_inter = m.state_of_charge_inter_store[s, first_day]
        first_intra = m.state_of_charge_intra_store[s, first_calc_hour]

        expr = first_intra + first_inter == (
            (last_intra + last_inter) * (1 - network.stores.at[s, "standing_loss"])
            + m.store_p[s, last_calc_hour]
        )

        return expr

    network.model.cyclic_storage_constraint = po.Constraint(
        sus.index, rule=cyclic_state_of_charge
    )
    network.model.cyclic_store_constraint = po.Constraint(
        sto.index, rule=cyclic_state_of_charge_store
    )


def snapshot_clustering_seasonal_storage_hourly(self, network, snapshots):

    # TODO: updaten mit stores (Sektorkopplung)

    network.model.del_component("state_of_charge_all")
    network.model.del_component("state_of_charge_all_index")
    network.model.del_component("state_of_charge_all_index_0")
    network.model.del_component("state_of_charge_all_index_1")
    network.model.del_component("state_of_charge_constraint")
    network.model.del_component("state_of_charge_constraint_index")
    network.model.del_component("state_of_charge_constraint_index_0")
    network.model.del_component("state_of_charge_constraint_index_1")

    candidates = network.cluster.index.get_level_values(0).unique()
    network.model.state_of_charge_all = po.Var(
        network.storage_units.index,
        candidates - 1 + self.args["start_snapshot"],
        within=po.NonNegativeReals,
    )
    network.model.storages = network.storage_units.index

    def set_soc_all(m, s, h):

        if h == self.args["start_snapshot"]:
            prev = (
                network.cluster.index.get_level_values(0)[-1]
                - 1
                + self.args["start_snapshot"]
            )

        else:
            prev = h - 1

        cluster_hour = network.cluster["Hour"][h + 1 - self.args["start_snapshot"]]

        expr = m.state_of_charge_all[s, h] == m.state_of_charge_all[s, prev] * (
            1 - network.storage_units.at[s, "standing_loss"]
        ) - (
            m.storage_p_dispatch[s, cluster_hour]
            / network.storage_units.at[s, "efficiency_dispatch"]
            - network.storage_units.at[s, "efficiency_store"]
            * m.storage_p_store[s, cluster_hour]
        )
        return expr

    network.model.soc_all = po.Constraint(
        network.model.storages,
        candidates - 1 + self.args["start_snapshot"],
        rule=set_soc_all,
    )

    def soc_equals_soc_all(m, s, h):

        hour = (h.dayofyear - 1) * 24 + h.hour

        return m.state_of_charge_all[s, hour] == m.state_of_charge[s, h]

    network.model.soc_equals_soc_all = po.Constraint(
        network.model.storages, network.snapshots, rule=soc_equals_soc_all
    )

    network.model.del_component("state_of_charge_upper")
    network.model.del_component("state_of_charge_upper_index")
    network.model.del_component("state_of_charge_upper_index_0")
    network.model.del_component("state_of_charge_upper_index_1")

    def state_of_charge_upper(m, s, h):

        if network.storage_units.p_nom_extendable[s]:
            p_nom = m.storage_p_nom[s]
        else:
            p_nom = network.storage_units.p_nom[s]

        return (
            m.state_of_charge_all[s, h]
            <= p_nom * network.storage_units.at[s, "max_hours"]
        )

    network.model.state_of_charge_upper = po.Constraint(
        network.storage_units.index,
        candidates - 1 + self.args["start_snapshot"],
        rule=state_of_charge_upper,
    )


def snapshot_clustering_seasonal_storage_nmp(self, n, sns, simplified=False):

    # TODO: so noch nicht korrekt...
    # TODO: updaten mit stores (Sektorkopplung)
    # TODO: simplified ergänzen

    sus = n.storage_units

    c = "StorageUnit"

    period_starts = sns[0::24]

    candidates = n.cluster.index.get_level_values(0).unique()

    soc_total = get_var(n, c, "state_of_charge")

    # inter_soc
    # Set lower and upper bound for soc_inter
    lb = pd.DataFrame(index=candidates, columns=sus.index, data=0)
    ub = pd.DataFrame(index=candidates, columns=sus.index, data=np.inf)

    # Create soc_inter variable for each storage and each day
    define_variables(n, lb, ub, "StorageUnit", "soc_inter")

    # Define soc_intra
    # Set lower and upper bound for soc_intra
    lb = pd.DataFrame(index=sns, columns=sus.index, data=-np.inf)
    ub = pd.DataFrame(index=sns, columns=sus.index, data=np.inf)

    # Set soc_intra to 0 at first hour of every day
    lb.loc[period_starts, :] = 0
    ub.loc[period_starts, :] = 0

    # Create intra soc variable for each storage and each hour
    define_variables(n, lb, ub, "StorageUnit", "soc_intra")
    soc_intra = get_var(n, c, "soc_intra")

    last_hour = n.cluster["last_hour_RepresentativeDay"].values

    soc_inter = get_var(n, c, "soc_inter")
    next_soc_inter = soc_inter.shift(-1).fillna(soc_inter.loc[candidates[0]])

    last_soc_intra = soc_intra.loc[last_hour].set_index(candidates)

    eff_stand = expand_series(1 - n.df(c).standing_loss, candidates).T
    eff_dispatch = expand_series(n.df(c).efficiency_dispatch, candidates).T
    eff_store = expand_series(n.df(c).efficiency_store, candidates).T

    dispatch = get_var(n, c, "p_dispatch").loc[last_hour].set_index(candidates)
    store = get_var(n, c, "p_store").loc[last_hour].set_index(candidates)

    coeff_var = [
        (-1, next_soc_inter),
        (eff_stand.pow(24), soc_inter),
        (eff_stand, last_soc_intra),
        (-1 / eff_dispatch, dispatch),
        (eff_store, store),
    ]

    lhs, *axes = linexpr(*coeff_var, return_axes=True)

    define_constraints(n, lhs, "==", 0, c, "soc_inter_constraints")

    coeff_var = [
        (-1, soc_total),
        (1, soc_intra),
        (1, soc_inter.loc[n.cluster_ts.loc[sns, "Candidate_day"]].set_index(sns)),
    ]
    lhs, *axes = linexpr(*coeff_var, return_axes=True)

    define_constraints(n, lhs, "==", 0, c, "soc_intra_constraints")


def snapshot_clustering_seasonal_storage_hourly_nmp(self, n, sns):

    print("TODO")

    # TODO: implementieren


class Constraints:
    def __init__(self, args):
        self.args = args

    def functionality(self, network, snapshots):
        """ Add constraints to pypsa-model using extra-functionality.
        Serveral constraints can be choosen at once. Possible constraints are
        set and described in the above functions.

        Parameters
        ----------
        network : :class:`pypsa.Network
            Overall container of PyPSA
        snapshots : pandas.DatetimeIndex
        List of timesteps considered in the optimization

        """
        if self.args['method']['pyomo']:
            add_chp_constraints(network,snapshots)
        else:
            add_chp_constraints_nmp(network)

        for constraint in self.args["extra_functionality"].keys():
            try:
                type(network.model)

                try:
                    eval("_" + constraint + "(self, network, snapshots)")
                    logger.info("Added extra_functionality {}".format(constraint))
                except:
                    logger.warning(
                        "Constraint {} not defined".format(constraint)
                        + ". New constraints can be defined in"
                        + " etrago/tools/constraint.py."
                    )
            except:
                try:
                    eval("_" + constraint + "_nmp(self, network, snapshots)")
                    logger.info(
                        "Added extra_functionality {} without pyomo".format(constraint)
                    )
                except:
                    logger.warning("Constraint {} not defined".format(constraint))

        if (
            self.args["snapshot_clustering"]["active"]
            and self.args["snapshot_clustering"]["method"] == "typical_periods"
        ):

            if (
                self.args["snapshot_clustering"]["storage_constraints"]
                == "daily_bounds"
            ):

                if self.args["method"]["pyomo"]:
                    snapshot_clustering_daily_bounds(self, network, snapshots)
                else:
                    snapshot_clustering_daily_bounds_nmp(self, network, snapshots)

            elif (
                self.args["snapshot_clustering"]["storage_constraints"]
                == "soc_constraints"
            ):

                if self.args["snapshot_clustering"]["how"] == "hourly":

                    if self.args["method"]["pyomo"]:
                        snapshot_clustering_seasonal_storage_hourly(
                            self, network, snapshots
                        )
                    else:
                        snapshot_clustering_seasonal_storage_hourly_nmp(
                            self, network, snapshots
                        )
                else:

                    if self.args["method"]["pyomo"]:
                        snapshot_clustering_seasonal_storage(self, network, snapshots)
                    else:
                        snapshot_clustering_seasonal_storage_nmp(
                            self, network, snapshots
                        )

            elif (
                self.args["snapshot_clustering"]["storage_constraints"]
                == "soc_constraints_simplified"
            ):

                if self.args["snapshot_clustering"]["how"] == "hourly":

                    logger.info(
                        "soc_constraints_simplified not possible while hourly clustering -> changed to soc_constraints"
                    )

                    if self.args["method"]["pyomo"]:
                        snapshot_clustering_seasonal_storage_hourly(
                            self, network, snapshots
                        )
                    else:
                        snapshot_clustering_seasonal_storage_hourly_nmp(
                            self, network, snapshots
                        )

                if self.args["method"]["pyomo"]:
                    snapshot_clustering_seasonal_storage(
                        self, network, snapshots, simplified=True
                    )
                else:
                    snapshot_clustering_seasonal_storage_nmp(
                        self, network, snapshots, simplified=True
                    )

            else:
<<<<<<< HEAD
                logger.error('snapshot clustering constraints must be in' +
                             ' [daily_bounds, soc_constraints]')

def add_chp_constraints_nmp(n):
    """
    Limits the dispatch of combined heat and power links based on
    T.Brown et. al : Synergies of sector coupling and transmission reinforcement
    in a cost-optimised, highly renewable European energy system, 2018

    Parameters
    ----------
    n : pypsa.Network
        Network container

    Returns
    -------
    None.

    """

    #backpressure limit
    c_m = 0.75

    #marginal loss for each additional generation of heat
    c_v = 0.15
    electric_bool = (n.links.carrier=="central_gas_CHP")
    heat_bool = (n.links.carrier =="central_gas_CHP_heat")

    electric = n.links.index[electric_bool]
    heat = n.links.index[heat_bool]

    n.links.loc[heat,"efficiency"] = (n.links.loc[electric,"efficiency"]/c_v).values

    if not electric.empty:
        link_p = get_var(n, "Link", "p")
        #backpressure
        lhs = linexpr(
            (c_m*n.links.loc[heat,"efficiency"],
             link_p[heat]),
            (-n.links.loc[ electric ,"efficiency"].values,
             link_p[ electric ].values))

        define_constraints(n, lhs, "<=", 0, 'chplink', 'backpressure')

        #top_iso_fuel_line
        lhs, *ax = linexpr((1,link_p[heat]),
                      (1,link_p[electric].values),
                      return_axes=True)
        define_constraints(n, lhs, "<=", n.links.loc[electric].p_nom, 'chplink','top_iso_fuel_line_fix', axes=ax)

def add_chp_constraints(network,snapshots):
    """
    Limits the dispatch of combined heat and power links based on
    T.Brown et. al : Synergies of sector coupling and transmission reinforcement
    in a cost-optimised, highly renewable European energy system, 2018

    Parameters
    ----------
    network : pypsa.Network
        Network container
    snapshots : pandas.DataFrame
        Timesteps to optimize

    Returns
    -------
    None.

    """
    #backpressure limit
    c_m = 0.75

    #marginal loss for each additional generation of heat
    c_v = 0.15
    electric_bool = (network.links.carrier=="central_gas_CHP")
    heat_bool = (network.links.carrier =="central_gas_CHP_heat")

    electric = network.links.index[electric_bool]
    heat = network.links.index[heat_bool]

    network.links.loc[heat,"efficiency"] = (network.links.loc[electric,"efficiency"]/c_v).values

    for i in range(len(electric)):

        #Guarantees c_m p_b1  \leq p_g1
        def backpressure(model,snapshot):
            return (
                c_m*network.links.at[heat[i],"efficiency"]*
                model.link_p[heat[i],snapshot]
                <= network.links.at[electric[i],"efficiency"]*
                model.link_p[electric[i],snapshot] )

        setattr(network.model, "backpressure" + str(i),
            Constraint(list(snapshots), rule=backpressure))

        #Guarantees p_g1 +c_v p_b1 \leq p_g1_nom
        def top_iso_fuel_line(model,snapshot):
            return (
                model.link_p[heat[i],snapshot]
                + model.link_p[electric[i],snapshot]
                <= network.links.at[electric[i], "p_nom"]
                )
        setattr(network.model, "top_iso_fuel_line" + str(i),
            Constraint(list(snapshots), rule=top_iso_fuel_line))
=======
                logger.error(
                    "If you want to use constraints considering the storage behaviour, snapshot clustering constraints must be in"
                    + " [daily_bounds, soc_constraints, soc_constraints_simplified]"
                )
>>>>>>> 4517568e
<|MERGE_RESOLUTION|>--- conflicted
+++ resolved
@@ -2157,7 +2157,6 @@
         for constraint in self.args["extra_functionality"].keys():
             try:
                 type(network.model)
-
                 try:
                     eval("_" + constraint + "(self, network, snapshots)")
                     logger.info("Added extra_functionality {}".format(constraint))
@@ -2245,9 +2244,10 @@
                     )
 
             else:
-<<<<<<< HEAD
-                logger.error('snapshot clustering constraints must be in' +
-                             ' [daily_bounds, soc_constraints]')
+                logger.error(
+                    "If you want to use constraints considering the storage behaviour, snapshot clustering constraints must be in"
+                    + " [daily_bounds, soc_constraints, soc_constraints_simplified]"
+                )
 
 def add_chp_constraints_nmp(n):
     """
@@ -2348,10 +2348,4 @@
                 <= network.links.at[electric[i], "p_nom"]
                 )
         setattr(network.model, "top_iso_fuel_line" + str(i),
-            Constraint(list(snapshots), rule=top_iso_fuel_line))
-=======
-                logger.error(
-                    "If you want to use constraints considering the storage behaviour, snapshot clustering constraints must be in"
-                    + " [daily_bounds, soc_constraints, soc_constraints_simplified]"
-                )
->>>>>>> 4517568e
+            Constraint(list(snapshots), rule=top_iso_fuel_line))