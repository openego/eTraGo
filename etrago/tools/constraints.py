--- conflicted
+++ resolved
@@ -32,12 +32,8 @@
 import pandas as pd
 import pyomo.environ as po
 
-<<<<<<< HEAD
-from etrago.tools import db
-=======
 if "READTHEDOCS" not in os.environ:
-    from egoio.tools import db
->>>>>>> 86142b91
+    from etrago.tools import db
 
 logger = logging.getLogger(__name__)
 
