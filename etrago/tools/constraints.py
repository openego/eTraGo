# -*- coding: utf-8 -*-
# Copyright 2016-2018  Flensburg University of Applied Sciences,
# Europa-Universität Flensburg,
# Centre for Sustainable Energy Systems,
# DLR-Institute for Networked Energy Systems
#
# This program is free software; you can redistribute it and/or
# modify it under the terms of the GNU Affero General Public License as
# published by the Free Software Foundation; either version 3 of the
# License, or (at your option) any later version.
#
# This program is distributed in the hope that it will be useful,
# but WITHOUT ANY WARRANTY; without even the implied warranty of
# MERCHANTABILITY or FITNESS FOR A PARTICULAR PURPOSE.  See the
# GNU Affero General Public License for more details.
#
# You should have received a copy of the GNU Affero General Public License
# along with this program.  If not, see <http://www.gnu.org/licenses/>.

# File description
"""
Constraints.py includes additional constraints for eTraGo-optimizations
"""
import logging
from pyomo.environ import Constraint
import pandas as pd
import pyomo.environ as po
import numpy as np
from pypsa.linopt import get_var, linexpr, define_constraints, define_variables
from pypsa.descriptors import expand_series
from pypsa.pf import get_switchable_as_dense as get_as_dense

logger = logging.getLogger(__name__)

__copyright__ = (
    "Flensburg University of Applied Sciences, "
    "Europa-Universität Flensburg, "
    "Centre for Sustainable Energy Systems, "
    "DLR-Institute for Networked Energy Systems"
)
__license__ = "GNU Affero General Public License Version 3 (AGPL-3.0)"
__author__ = "ulfmueller, s3pp, wolfbunke, mariusves, lukasol"


def _get_crossborder_components(network, cntr="all"):
    """
    Identifies foreign buses and crossborder ac- and dc-lines for all foreign
    countries or only one specific.

    Parameters
    ----------
    network : :class:`pypsa.Network
        Overall container of PyPSA
    cntr : str, optional
        Country code of the returned buses and lines. The default is 'all'.

    Returns
    -------
    buses_de : pandas.base.Index
        Index of buses located in Germany
    buses_for : pandas.base.Index
        Index of buses located in selected country
    cb0 : pandas.base.Index
        Index of ac-lines from foreign country to Germany
    cb1 : pandas.base.Index
        Index of ac-lines from Germany to foreign country
    cb0_link : pandas.base.Index
        Index of dc-lines from foreign country to Germany
    cb1_link : pandas.base.Index
        Index of dc-lines from Germany to foreign country

    """
    buses_de = network.buses.index[network.buses.country == "DE"]

    if cntr == "all":
        buses_for = network.buses.index[network.buses.country != "DE"]
    else:
        buses_for = network.buses.index[network.buses.country == cntr]

    cb0 = network.lines.index[
        (network.lines.bus0.isin(buses_for)) & (network.lines.bus1.isin(buses_de))
    ]

    cb1 = network.lines.index[
        (network.lines.bus1.isin(buses_for)) & (network.lines.bus0.isin(buses_de))
    ]

    cb0_link = network.links.index[
        (network.links.bus0.isin(buses_for)) & (network.links.bus1.isin(buses_de))
    ]

    cb1_link = network.links.index[
        (network.links.bus0.isin(buses_de)) & (network.links.bus1.isin(buses_for))
    ]

    return buses_de, buses_for, cb0, cb1, cb0_link, cb1_link


def _max_line_ext(self, network, snapshots):
    """
    Extra-functionality that limits overall line expansion to a multiple
    of existing capacity.

    Parameters
    ----------
    network : :class:`pypsa.Network
        Overall container of PyPSA
    snapshots : pandas.DatetimeIndex
        List of timesteps considered in the optimization

    Returns
    -------
    None

    """
    lines_snom = network.lines.s_nom.sum()
    links_pnom = network.links.p_nom.sum()

    def _rule(m):
        lines_opt = sum(
            m.passive_branch_s_nom[index] for index in m.passive_branch_s_nom_index
        )

        links_opt = sum(m.link_p_nom[index] for index in m.link_p_nom_index)

        return (lines_opt + links_opt) <= (lines_snom + links_pnom) * self.args[
            "extra_functionality"
        ]["max_line_ext"]

    network.model.max_line_ext = Constraint(rule=_rule)


def _max_line_ext_nmp(self, network, snapshots):
    """
    Extra-functionality that limits overall line expansion to a multiple
    of existing capacity without pyomo.

    Parameters
    ----------
    network : :class:`pypsa.Network
        Overall container of PyPSA
    snapshots : pandas.DatetimeIndex
        List of timesteps considered in the optimization

    Returns
    -------
    None.

    """

    lines_snom = network.lines.s_nom.sum()
    links_pnom = network.links.p_nom.sum()
    get_var(network, "Line", "s_nom")

    def _rule(m):
        lines_opt = sum(
            m.passive_branch_s_nom[index] for index in m.passive_branch_s_nom_index
        )

        links_opt = sum(m.link_p_nom[index] for index in m.link_p_nom_index)

        return (lines_opt + links_opt) <= (lines_snom + links_pnom) * self.args[
            "extra_functionality"
        ]["max_line_ext"]

    network.model.max_line_ext = Constraint(rule=_rule)


def _min_renewable_share_nmp(self, network, snapshots):
    """
    Extra-functionality that limits the minimum share of renewable generation.
    Add key 'min_renewable_share' and minimal share in p.u. as float
    to args.extra_functionality.

    Parameters
    ----------
    network : :class:`pypsa.Network
        Overall container of PyPSA
    snapshots : pandas.DatetimeIndex
        List of timesteps considered in the optimization

    Returns
    -------
    None.

    """

    renewables = ["wind_onshore", "wind_offshore", "biomass", "solar", "run_of_river"]

    res = network.generators.index[network.generators.carrier.isin(renewables)]

    renew = (
        get_var(network, "Generator", "p")
        .loc[network.snapshots, res]
        .mul(network.snapshot_weightings, axis=0)
    )
    total = get_var(network, "Generator", "p").mul(network.snapshot_weightings, axis=0)

    renew_production = linexpr((1, renew)).sum().sum()
    total_production = (
        linexpr((-self.args["extra_functionality"]["min_renewable_share"], total))
        .sum()
        .sum()
    )

    expr = renew_production + total_production

    define_constraints(network, expr, ">=", 0, "Generator", "min_renew_share")


def _min_renewable_share(self, network, snapshots):
    """
    Extra-functionality that limits the minimum share of renewable generation.
    Add key 'min_renewable_share' and minimal share in p.u. as float
    to args.extra_functionality.

    Parameters
    ----------
    network : :class:`pypsa.Network
        Overall container of PyPSA
    snapshots : pandas.DatetimeIndex
        List of timesteps considered in the optimization

    Returns
    -------
    None.

    """

    renewables = ["wind_onshore", "wind_offshore", "biomass", "solar", "run_of_river"]

    res = list(network.generators.index[network.generators.carrier.isin(renewables)])

    total = list(network.generators.index)

    def _rule(m):

        renewable_production = sum(
            m.generator_p[gen, sn] * network.snapshot_weightings[sn]
            for gen in res
            for sn in snapshots
        )
        total_production = sum(
            m.generator_p[gen, sn] * network.snapshot_weightings[sn]
            for gen in total
            for sn in snapshots
        )

        return (
            renewable_production
            >= total_production
            * self.args["extra_functionality"]["min_renewable_share"]
        )

    network.model.min_renewable_share = Constraint(rule=_rule)


def _cross_border_flow(self, network, snapshots):
    """
    Extra_functionality that limits overall crossborder flows from/to Germany.
    Add key 'cross_border_flow' and array with minimal and maximal percent of
    im- and exports as a fraction of loads in Germany.
    Example: {'cross_border_flow': [-0.1, 0.1]}
    ----------
    network : :class:`pypsa.Network
        Overall container of PyPSA
    snapshots : pandas.DatetimeIndex
        List of timesteps considered in the optimization
    Returns
    -------
    None.

    """

    buses_de, buses_for, cb0, cb1, cb0_link, cb1_link = _get_crossborder_components(
        network
    )

    export = (
        pd.Series(data=self.args["extra_functionality"]["cross_border_flow"])
        * network.loads_t.p_set.mul(network.snapshot_weightings, axis=0)[
            network.loads.index[network.loads.bus.isin(buses_de)]
        ]
        .sum()
        .sum()
    )

    def _rule_min(m):
        cb_flow = (
            -sum(
                m.passive_branch_p["Line", line, sn] * network.snapshot_weightings[sn]
                for line in cb0
                for sn in snapshots
            )
            + sum(
                m.passive_branch_p["Line", line, sn] * network.snapshot_weightings[sn]
                for line in cb1
                for sn in snapshots
            )
            - sum(
                m.link_p[link, sn] * network.snapshot_weightings[sn]
                for link in cb0_link
                for sn in snapshots
            )
            + sum(
                m.link_p[link, sn] * network.snapshot_weightings[sn]
                for link in cb1_link
                for sn in snapshots
            )
        )
        return cb_flow >= export[0]

    def _rule_max(m):
        cb_flow = (
            -sum(
                m.passive_branch_p["Line", line, sn] * network.snapshot_weightings[sn]
                for line in cb0
                for sn in snapshots
            )
            + sum(
                m.passive_branch_p["Line", line, sn] * network.snapshot_weightings[sn]
                for line in cb1
                for sn in snapshots
            )
            - sum(
                m.link_p[link, sn] * network.snapshot_weightings[sn]
                for link in cb0_link
                for sn in snapshots
            )
            + sum(
                m.link_p[link, sn] * network.snapshot_weightings[sn]
                for link in cb1_link
                for sn in snapshots
            )
        )
        return cb_flow <= export[1]

    network.model.cross_border_flows_min = Constraint(rule=_rule_min)
    network.model.cross_border_flows_max = Constraint(rule=_rule_max)


def _cross_border_flow_nmp(self, network, snapshots):
    """
    Extra_functionality that limits overall crossborder flows from/to Germany.
    Add key 'cross_border_flow' and array with minimal and maximal percent of
    im- and exports as a fraction of loads in Germany.
    Example: {'cross_border_flow': [-0.1, 0.1]}
    ----------
    network : :class:`pypsa.Network
        Overall container of PyPSA
    snapshots : pandas.DatetimeIndex
        List of timesteps considered in the optimization
    Returns
    -------
    None.

    """

    buses_de, buses_for, cb0, cb1, cb0_link, cb1_link = _get_crossborder_components(
        network
    )

    export = (
        pd.Series(data=self.args["extra_functionality"]["cross_border_flow"])
        * network.loads_t.p_set.mul(network.snapshot_weightings, axis=0)[
            network.loads.index[network.loads.bus.isin(buses_de)]
        ]
        .sum()
        .sum()
    )

    cb0_flow = (
        get_var(network, "Line", "s")
        .loc[snapshots, cb0]
        .mul(network.snapshot_weightings, axis=0)
    )

    cb1_flow = (
        get_var(network, "Line", "s")
        .loc[snapshots, cb1]
        .mul(network.snapshot_weightings, axis=0)
    )

    cb0_link_flow = (
        get_var(network, "Link", "p")
        .loc[snapshots, cb0_link]
        .mul(network.snapshot_weightings, axis=0)
    )

    cb1_link_flow = (
        get_var(network, "Link", "p")
        .loc[snapshots, cb1_link]
        .mul(network.snapshot_weightings, axis=0)
    )

    expr = (
        linexpr((-1, cb0_flow)).sum().sum()
        + linexpr((1, cb1_flow)).sum().sum()
        + linexpr((-1, cb0_link_flow)).sum().sum()
        + linexpr((1, cb1_link_flow)).sum().sum()
    )

    define_constraints(network, expr, ">=", export[0], "Line", "min_cb_flow")
    define_constraints(network, expr, "<=", export[1], "Line", "max_cb_flow")


def _cross_border_flow_per_country_nmp(self, network, snapshots):
    """
    Extra_functionality that limits crossborder flows for each given
    foreign country from/to Germany.
    Add key 'cross_border_flow_per_country' to args.extra_functionality and
    define dictionary of country keys and desired limitations of im/exports as
    a fraction of load in Germany.
    Example: {'cross_border_flow_per_country': {'DK':[-0.05, 0.1], 'FR':[0,0]}}
    ----------
    network : :class:`pypsa.Network
        Overall container of PyPSA
    snapshots : pandas.DatetimeIndex
        List of timesteps considered in the optimization
    Returns
    -------
    None.

    """

    buses_de = network.buses.index[network.buses.country == "DE"]

    countries = network.buses.country.unique()

    export_per_country = (
        pd.DataFrame(
            data=self.args["extra_functionality"]["cross_border_flow_per_country"]
        ).transpose()
        * network.loads_t.p_set.mul(network.snapshot_weightings, axis=0)[
            network.loads.index[network.loads.bus.isin(buses_de)]
        ]
        .sum()
        .sum()
    )

    for cntr in export_per_country.index:
        if cntr in countries:
            buses_de, buses_for, cb0, cb1, cb0_link, cb1_link = _get_crossborder_components(
                network, cntr
            )

            cb0_flow = (
                get_var(network, "Line", "s")
                .loc[snapshots, cb0]
                .mul(network.snapshot_weightings, axis=0)
            )

            cb1_flow = (
                get_var(network, "Line", "s")
                .loc[snapshots, cb1]
                .mul(network.snapshot_weightings, axis=0)
            )

            cb0_link_flow = (
                get_var(network, "Link", "p")
                .loc[snapshots, cb0_link]
                .mul(network.snapshot_weightings, axis=0)
            )

            cb1_link_flow = (
                get_var(network, "Link", "p")
                .loc[snapshots, cb1_link]
                .mul(network.snapshot_weightings, axis=0)
            )

            expr = (
                linexpr((-1, cb0_flow)).sum().sum()
                + linexpr((1, cb1_flow)).sum().sum()
                + linexpr((-1, cb0_link_flow)).sum().sum()
                + linexpr((1, cb1_link_flow)).sum().sum()
            )

            define_constraints(
                network,
                expr,
                ">=",
                export_per_country[cntr][0],
                "Line",
                "min_cb_flow_" + cntr,
            )
            define_constraints(
                network,
                expr,
                "<=",
                export_per_country[cntr][1],
                "Line",
                "max_cb_flow_" + cntr,
            )


def _cross_border_flow_per_country(self, network, snapshots):
    """
    Extra_functionality that limits crossborder flows for each given
    foreign country from/to Germany.
    Add key 'cross_border_flow_per_country' to args.extra_functionality and
    define dictionary of country keys and desired limitations of im/exports as
    a fraction of load in Germany.
    Example: {'cross_border_flow_per_country': {'DK':[-0.05, 0.1], 'FR':[0,0]}}
    ----------
    network : :class:`pypsa.Network
        Overall container of PyPSA
    snapshots : pandas.DatetimeIndex
        List of timesteps considered in the optimization
    Returns
    -------
    None.

    """

    buses_de = network.buses.index[network.buses.country == "DE"]

    countries = network.buses.country.unique()

    export_per_country = (
        pd.DataFrame(
            data=self.args["extra_functionality"]["cross_border_flow_per_country"]
        ).transpose()
        * network.loads_t.p_set.mul(network.snapshot_weightings, axis=0)[
            network.loads.index[network.loads.bus.isin(buses_de)]
        ]
        .sum()
        .sum()
    )

    for cntr in export_per_country.index:
        if cntr in countries:
            buses_de, buses_for, cb0, cb1, cb0_link, cb1_link = _get_crossborder_components(
                network, cntr
            )

            def _rule_min(m):
                cb_flow = (
                    -sum(
                        m.passive_branch_p["Line", line, sn]
                        * network.snapshot_weightings[sn]
                        for line in cb0
                        for sn in snapshots
                    )
                    + sum(
                        m.passive_branch_p["Line", line, sn]
                        * network.snapshot_weightings[sn]
                        for line in cb1
                        for sn in snapshots
                    )
                    - sum(
                        m.link_p[link, sn] * network.snapshot_weightings[sn]
                        for link in cb0_link
                        for sn in snapshots
                    )
                    + sum(
                        m.link_p[link, sn] * network.snapshot_weightings[sn]
                        for link in cb1_link
                        for sn in snapshots
                    )
                )

                return cb_flow >= export_per_country[0][cntr]

            setattr(
                network.model,
                "min_cross_border" + cntr,
                Constraint(cntr, rule=_rule_min),
            )

            def _rule_max(m):
                cb_flow = (
                    -sum(
                        m.passive_branch_p["Line", line, sn]
                        * network.snapshot_weightings[sn]
                        for line in cb0
                        for sn in snapshots
                    )
                    + sum(
                        m.passive_branch_p["Line", line, sn]
                        * network.snapshot_weightings[sn]
                        for line in cb1
                        for sn in snapshots
                    )
                    - sum(
                        m.link_p[link, sn] * network.snapshot_weightings[sn]
                        for link in cb0_link
                        for sn in snapshots
                    )
                    + sum(
                        m.link_p[link, sn] * network.snapshot_weightings[sn]
                        for link in cb1_link
                        for sn in snapshots
                    )
                )
                return cb_flow <= export_per_country[1][cntr]

            setattr(
                network.model,
                "max_cross_border" + cntr,
                Constraint(cntr, rule=_rule_max),
            )


def _generation_potential(network, carrier, cntr="all"):
    """
    Function that calculates the generation potential for chosen carriers and
    countries.

    Parameters
    ----------
    network : :class:`pypsa.Network
        Overall container of PyPSA
    carrier : str
        Energy carrier of generator
    cntr : str, optional
        Country code or 'all'. The default is 'all'.

    Returns
    -------
    gens : pandas.base.Index
        Index of generators with given carrier in chosen country
    potential : float
        Gerneration potential in MW

    """

    if cntr == "all":
        gens = network.generators.index[network.generators.carrier == carrier]
    else:
        gens = network.generators.index[
            (network.generators.carrier == carrier)
            & (
                network.generators.bus.astype(str).isin(
                    network.buses.index[network.buses.country == cntr]
                )
            )
        ]
    if carrier in ["wind_onshore", "wind_offshore", "solar"]:
        potential = (
            (
                network.generators.p_nom[gens]
                * network.generators_t.p_max_pu[gens].mul(
                    network.snapshot_weightings, axis=0
                )
            )
            .sum()
            .sum()
        )
    else:
        potential = (
            network.snapshot_weightings.sum() * network.generators.p_nom[gens].sum()
        )
    return gens, potential


def _capacity_factor(self, network, snapshots):
    """
    Extra-functionality that limits overall dispatch of generators with chosen
    energy carrier.
    Add key 'capacity_factor' to args.extra_functionality and set limits in
    a dictonary as a fraction of generation potential.
    Example: 'capacity_factor': {'run_of_river': [0, 0.5], 'solar': [0.1, 1]}


    Parameters
    ----------
    network : :class:`pypsa.Network
        Overall container of PyPSA
    snapshots : pandas.DatetimeIndex
        List of timesteps considered in the optimization

    Returns
    -------
    None.

    """
    arg = self.args["extra_functionality"]["capacity_factor"]
    carrier = arg.keys()

    for c in carrier:
        factor = arg[c]
        gens, potential = _generation_potential(network, c, cntr="all")

        def _rule_max(m):

            dispatch = sum(
                m.generator_p[gen, sn] * network.snapshot_weightings[sn]
                for gen in gens
                for sn in snapshots
            )

            return dispatch <= factor[1] * potential

        setattr(network.model, "max_flh_" + c, Constraint(rule=_rule_max))

        def _rule_min(m):

            dispatch = sum(
                m.generator_p[gen, sn] * network.snapshot_weightings[sn]
                for gen in gens
                for sn in snapshots
            )

            return dispatch >= factor[0] * potential

        setattr(network.model, "min_flh_" + c, Constraint(rule=_rule_min))


def _capacity_factor_nmp(self, network, snapshots):
    """
    Extra-functionality that limits overall dispatch of generators with chosen
    energy carrier.
    Add key 'capacity_factor' to args.extra_functionality and set limits in
    a dictonary as a fraction of generation potential.
    Example: 'capacity_factor': {'run_of_river': [0, 0.5], 'solar': [0.1, 1]}


    Parameters
    ----------
    network : :class:`pypsa.Network
        Overall container of PyPSA
    snapshots : pandas.DatetimeIndex
        List of timesteps considered in the optimization

    Returns
    -------
    None.

    """
    arg = self.args["extra_functionality"]["capacity_factor"]
    carrier = arg.keys()

    for c in carrier:
        gens, potential = _generation_potential(network, c, cntr="all")

        generation = (
            get_var(network, "Generator", "p")
            .loc[snapshots, gens]
            .mul(network.snapshot_weightings, axis=0)
        )

        define_constraints(
            network,
            linexpr((1, generation)).sum().sum(),
            ">=",
            arg[c][0] * potential,
            "Generator",
            "min_flh_" + c,
        )
        define_constraints(
            network,
            linexpr((1, generation)).sum().sum(),
            "<=",
            arg[c][1] * potential,
            "Generator",
            "max_flh_" + c,
        )


def _capacity_factor_per_cntr(self, network, snapshots):
    """
    Extra-functionality that limits dispatch of generators with chosen
    energy carrier located in the chosen country.
    Add key 'capacity_factor_per_cntr' to args.extra_functionality and set
    limits per carrier in a dictonary with country codes as keys.

    Example:
    'capacity_factor_per_cntr': {'DE':{'run_of_river': [0, 0.5],
                                       'wind_onshore': [0.1, 1]},
                                 'DK':{'wind_onshore':[0, 0.7]}}

    Parameters
    ----------
    network : :class:`pypsa.Network
        Overall container of PyPSA
    snapshots : pandas.DatetimeIndex
        List of timesteps considered in the optimization

    Returns
    -------
    None.
    """
    arg = self.args["extra_functionality"]["capacity_factor_per_cntr"]
    for cntr in arg.keys():
        carrier = arg[cntr].keys()
        for c in carrier:
            factor = arg[cntr][c]
            gens, potential = _generation_potential(network, c, cntr)

            def _rule_max(m):

                dispatch = sum(
                    m.generator_p[gen, sn] * network.snapshot_weightings[sn]
                    for gen in gens
                    for sn in snapshots
                )

                return dispatch <= factor[1] * potential

            setattr(
                network.model, "max_flh_" + cntr + "_" + c, Constraint(rule=_rule_max)
            )

            def _rule_min(m):

                dispatch = sum(
                    m.generator_p[gen, sn] * network.snapshot_weightings[sn]
                    for gen in gens
                    for sn in snapshots
                )

                return dispatch >= factor[0] * potential

            setattr(
                network.model, "min_flh_" + cntr + "_" + c, Constraint(rule=_rule_min)
            )


def _capacity_factor_per_cntr_nmp(self, network, snapshots):
    """
    Extra-functionality that limits dispatch of generators with chosen
    energy carrier located in the chosen country.
    Add key 'capacity_factor_per_cntr' to args.extra_functionality and set
    limits per carrier in a dictonary with country codes as keys.

    Example:
    'capacity_factor_per_cntr': {'DE':{'run_of_river': [0, 0.5],
                                       'wind_onshore': [0.1, 1]},
                                 'DK':{'wind_onshore':[0, 0.7]}}

    Parameters
    ----------
    network : :class:`pypsa.Network
        Overall container of PyPSA
    snapshots : pandas.DatetimeIndex
        List of timesteps considered in the optimization

    Returns
    -------
    None.
    """
    arg = self.args["extra_functionality"]["capacity_factor_per_cntr"]
    for cntr in arg.keys():
        carrier = arg[cntr].keys()
        for c in carrier:
            gens, potential = _generation_potential(network, c, cntr)

            generation = (
                get_var(network, "Generator", "p")
                .loc[snapshots, gens]
                .mul(network.snapshot_weightings, axis=0)
            )

            define_constraints(
                network,
                linexpr((1, generation)).sum().sum(),
                ">=",
                arg[cntr][c][0] * potential,
                "Generator",
                "min_flh_" + c + "_" + cntr,
            )
            define_constraints(
                network,
                linexpr((1, generation)).sum().sum(),
                "<=",
                arg[cntr][c][1] * potential,
                "Generator",
                "max_flh_" + c + "_" + cntr,
            )


def _capacity_factor_per_gen(self, network, snapshots):
    """
    Extra-functionality that limits dispatch for each generator with chosen
    energy carrier.
    Add key 'capacity_factor_per_gen' to args.extra_functionality and set
    limits in a dictonary as a fraction of generation potential.
    Example:
    'capacity_factor_per_gen': {'run_of_river': [0, 0.5], 'solar': [0.1, 1]}


    Parameters
    ----------
    network : :class:`pypsa.Network
        Overall container of PyPSA
    snapshots : pandas.DatetimeIndex
        List of timesteps considered in the optimization

    Returns
    -------
    None.

    """
    arg = self.args["extra_functionality"]["capacity_factor_per_gen"]
    carrier = arg.keys()
    snapshots = network.snapshots
    for c in carrier:
        factor = arg[c]
        gens = network.generators.index[network.generators.carrier == c]
        for g in gens:
            if c in ["wind_onshore", "wind_offshore", "solar"]:
                potential = (
                    (
                        network.generators.p_nom[g]
                        * network.generators_t.p_max_pu[g].mul(
                            network.snapshot_weightings, axis=0
                        )
                    )
                    .sum()
                    .sum()
                )
            else:
                potential = (
                    network.snapshot_weightings.sum()
                    * network.generators.p_nom[g].sum()
                )

            def _rule_max(m):

                dispatch = sum(
                    m.generator_p[g, sn] * network.snapshot_weightings[sn]
                    for sn in snapshots
                )

                return dispatch <= factor[1] * potential

            setattr(network.model, "max_flh_" + g, Constraint(gens, rule=_rule_max))

            def _rule_min(m):

                dispatch = sum(
                    m.generator_p[g, sn] * network.snapshot_weightings[sn]
                    for sn in snapshots
                )

                return dispatch >= factor[0] * potential

            setattr(network.model, "min_flh_" + g, Constraint(gens, rule=_rule_min))


def _capacity_factor_per_gen_nmp(self, network, snapshots):
    """
    Extra-functionality that limits dispatch for each generator with chosen
    energy carrier.
    Add key 'capacity_factor_per_gen' to args.extra_functionality and set
    limits in a dictonary as a fraction of generation potential.
    Example:
    'capacity_factor_per_gen': {'run_of_river': [0, 0.5], 'solar': [0.1, 1]}


    Parameters
    ----------
    network : :class:`pypsa.Network
        Overall container of PyPSA
    snapshots : pandas.DatetimeIndex
        List of timesteps considered in the optimization

    Returns
    -------
    None.

    """
    arg = self.args["extra_functionality"]["capacity_factor_per_gen"]
    carrier = arg.keys()
    snapshots = network.snapshots
    for c in carrier:
        gens = network.generators.index[network.generators.carrier == c]
        for g in gens:
            if c in ["wind_onshore", "wind_offshore", "solar"]:
                potential = (
                    (
                        network.generators.p_nom[g]
                        * network.generators_t.p_max_pu[g].mul(
                            network.snapshot_weightings, axis=0
                        )
                    )
                    .sum()
                    .sum()
                )
            else:
                potential = (
                    network.snapshot_weightings.sum()
                    * network.generators.p_nom[g].sum()
                )

            generation = (
                get_var(network, "Generator", "p")
                .loc[snapshots, g]
                .mul(network.snapshot_weightings, axis=0)
            )

            define_constraints(
                network,
                linexpr((1, generation)).sum(),
                ">=",
                arg[c][0] * potential,
                "Generator",
                "min_flh_" + g,
            )
            define_constraints(
                network,
                linexpr((1, generation)).sum(),
                "<=",
                arg[c][1] * potential,
                "Generator",
                "max_flh_" + g,
            )


def _capacity_factor_per_gen_cntr(self, network, snapshots):
    """
    Extra-functionality that limits dispatch of each generator with chosen
    energy carrier located in the chosen country.
    Add key 'capacity_factor_per_gen_cntr' to args.extra_functionality and set
    limits per carrier in a dictonary with country codes as keys.

    Example:
    'capacity_factor_per_gen_cntr': {'DE':{'run_of_river': [0, 0.5],
                                       'wind_onshore': [0.1, 1]},
                                 'DK':{'wind_onshore':[0, 0.7]}}

    Parameters
    ----------
    network : :class:`pypsa.Network
        Overall container of PyPSA
    snapshots : pandas.DatetimeIndex
        List of timesteps considered in the optimization

    Returns
    -------
    None.
    """
    arg = self.args["extra_functionality"]["capacity_factor_per_gen_cntr"]
    for cntr in arg.keys():

        carrier = arg[cntr].keys()
        snapshots = network.snapshots
        for c in carrier:
            factor = arg[cntr][c]
            gens = network.generators.index[
                (network.generators.carrier == c)
                & (
                    network.generators.bus.astype(str).isin(
                        network.buses.index[network.buses.country == cntr]
                    )
                )
            ]
            for g in gens:
                if c in ["wind_onshore", "wind_offshore", "solar"]:
                    potential = (
                        (
                            network.generators.p_nom[g]
                            * network.generators_t.p_max_pu[g].mul(
                                network.snapshot_weightings, axis=0
                            )
                        )
                        .sum()
                        .sum()
                    )
                else:
                    potential = (
                        network.snapshot_weightings.sum()
                        * network.generators.p_nom[g].sum()
                    )

                def _rule_max(m):

                    dispatch = sum(
                        m.generator_p[g, sn] * network.snapshot_weightings[sn]
                        for sn in snapshots
                    )

                    return dispatch <= factor[1] * potential

                setattr(
                    network.model,
                    "max_flh_" + cntr + "_" + g,
                    Constraint(gens, rule=_rule_max),
                )

                def _rule_min(m):

                    dispatch = sum(
                        m.generator_p[g, sn] * network.snapshot_weightings[sn]
                        for sn in snapshots
                    )

                    return dispatch >= factor[0] * potential

                setattr(
                    network.model,
                    "min_flh_" + cntr + "_" + g,
                    Constraint(rule=_rule_min),
                )


def _capacity_factor_per_gen_cntr_nmp(self, network, snapshots):
    """
    Extra-functionality that limits dispatch of each generator with chosen
    energy carrier located in the chosen country.
    Add key 'capacity_factor_per_gen_cntr' to args.extra_functionality and set
    limits per carrier in a dictonary with country codes as keys.

    Example:
    'capacity_factor_per_gen_cntr': {'DE':{'run_of_river': [0, 0.5],
                                       'wind_onshore': [0.1, 1]},
                                 'DK':{'wind_onshore':[0, 0.7]}}

    Parameters
    ----------
    network : :class:`pypsa.Network
        Overall container of PyPSA
    snapshots : pandas.DatetimeIndex
        List of timesteps considered in the optimization

    Returns
    -------
    None.
    """
    arg = self.args["extra_functionality"]["capacity_factor_per_gen_cntr"]
    for cntr in arg.keys():

        carrier = arg[cntr].keys()

        for c in carrier:
            gens = network.generators.index[
                (network.generators.carrier == c)
                & (
                    network.generators.bus.astype(str).isin(
                        network.buses.index[network.buses.country == cntr]
                    )
                )
            ]
            for g in gens:
                if c in ["wind_onshore", "wind_offshore", "solar"]:
                    potential = (
                        (
                            network.generators.p_nom[g]
                            * network.generators_t.p_max_pu[g].mul(
                                network.snapshot_weightings, axis=0
                            )
                        )
                        .sum()
                        .sum()
                    )
                else:
                    potential = (
                        network.snapshot_weightings.sum()
                        * network.generators.p_nom[g].sum()
                    )

                generation = (
                    get_var(network, "Generator", "p")
                    .loc[snapshots, g]
                    .mul(network.snapshot_weightings, axis=0)
                )

                define_constraints(
                    network,
                    linexpr((1, generation)).sum(),
                    ">=",
                    arg[cntr][c][0] * potential,
                    "Generator",
                    "min_flh_" + g,
                )
                define_constraints(
                    network,
                    linexpr((1, generation)).sum(),
                    "<=",
                    arg[cntr][c][1] * potential,
                    "Generator",
                    "max_flh_" + g,
                )


def snapshot_clustering_daily_bounds(self, network, snapshots):
    # This will bound the storage level to 0.5 max_level every 24th hour.
    sus = network.storage_units
    # take every first hour of the clustered days
    network.model.period_starts = network.snapshot_weightings.index[0::24]

    network.model.storages = sus.index

    print("Setting daily_bounds constraint")

    def day_rule(m, s, p):
        """
        Sets the soc of the every first hour to the
        soc of the last hour of the day (i.e. + 23 hours)
        """
        return (
            m.state_of_charge[s, p] == m.state_of_charge[s, p + pd.Timedelta(hours=23)]
        )

    network.model.period_bound = Constraint(
        network.model.storages, network.model.period_starts, rule=day_rule
    )


def snapshot_clustering_daily_bounds_nmp(self, network, snapshots):

    c = "StorageUnit"

    period_starts = snapshots[0::24]
    period_ends = period_starts + pd.Timedelta(hours=23)

    eh = expand_series(
        network.snapshot_weightings[period_ends], network.storage_units.index
    )  # elapsed hours

    eff_stand = expand_series(1 - network.df(c).standing_loss, period_ends).T
    eff_dispatch = expand_series(network.df(c).efficiency_dispatch, period_ends).T
    eff_store = expand_series(network.df(c).efficiency_store, period_ends).T

    soc = get_var(network, c, "state_of_charge").loc[period_ends, :]

    soc_peroid_start = get_var(network, c, "state_of_charge").loc[period_starts]

    coeff_var = [
        (-1, soc),
        (-1 / eff_dispatch * eh, get_var(network, c, "p_dispatch").loc[period_ends, :]),
        (eff_store * eh, get_var(network, c, "p_store").loc[period_ends, :]),
    ]

    lhs, *axes = linexpr(*coeff_var, return_axes=True)

    def masked_term(coeff, var, cols):
        return (
            linexpr((coeff[cols], var[cols]))
            .reindex(index=axes[0], columns=axes[1], fill_value="")
            .values
        )

    lhs += masked_term(eff_stand, soc_peroid_start, network.storage_units.index)

    rhs = -get_as_dense(network, c, "inflow", period_ends).mul(eh)

    define_constraints(network, lhs, "==", rhs, "daily_bounds")


def snapshot_clustering_seasonal_storage(self, network, snapshots, simplified=False):

    sus = network.storage_units
    sto = network.stores

    if self.args["snapshot_clustering"]["how"] == "weekly":
        network.model.period_starts = network.snapshot_weightings.index[0::168]
    elif self.args["snapshot_clustering"]["how"] == "monthly":
        network.model.period_starts = network.snapshot_weightings.index[0::720]
    else:
        network.model.period_starts = network.snapshot_weightings.index[0::24]

    network.model.storages = sus.index
    network.model.stores = sto.index

    candidates = network.cluster.index.get_level_values(0).unique()

    # create set for inter-temp constraints and variables
    network.model.candidates = po.Set(initialize=candidates, ordered=True)

    if simplified == False:

        # create intra soc variable for each storage/store and each hour
        network.model.state_of_charge_intra = po.Var(sus.index, network.snapshots)
        network.model.state_of_charge_intra_store = po.Var(sto.index, network.snapshots)

    else:

        network.model.state_of_charge_intra_max = po.Var(
            sus.index, network.model.candidates
        )
        network.model.state_of_charge_intra_min = po.Var(
            sus.index, network.model.candidates
        )
        network.model.state_of_charge_intra_store_max = po.Var(
            sto.index, network.model.candidates
        )
        network.model.state_of_charge_intra_store_min = po.Var(
            sto.index, network.model.candidates
        )

        # create intra soc variable for each storage and each hour
        network.model.state_of_charge_intra = po.Var(sus.index, network.snapshots)
        network.model.state_of_charge_intra_store = po.Var(sto.index, network.snapshots)

        def intra_max(model, st, h):
            cand = network.cluster_ts["Candidate_day"][h]
            return (
                model.state_of_charge_intra_max[st, cand]
                >= model.state_of_charge_intra[st, h]
            )

        network.model.soc_intra_max = Constraint(
            network.model.storages, network.snapshots, rule=intra_max
        )

        def intra_min(model, st, h):
            cand = network.cluster_ts["Candidate_day"][h]
            return (
                model.state_of_charge_intra_min[st, cand]
                <= model.state_of_charge_intra[st, h]
            )

        network.model.soc_intra_min = Constraint(
            network.model.storages, network.snapshots, rule=intra_min
        )

        def intra_max_store(model, st, h):
            cand = network.cluster_ts["Candidate_day"][h]
            return (
                model.state_of_charge_intra_store_max[st, cand]
                >= model.state_of_charge_intra_store[st, h]
            )

        network.model.soc_intra_store_max = Constraint(
            network.model.stores, network.snapshots, rule=intra_max_store
        )

        def intra_min_store(model, st, h):
            cand = network.cluster_ts["Candidate_day"][h]
            return (
                model.state_of_charge_intra_store_min[st, cand]
                <= model.state_of_charge_intra_store[st, h]
            )

        network.model.soc_intra_store_min = Constraint(
            network.model.stores, network.snapshots, rule=intra_min_store
        )

    def intra_soc_rule(m, s, h):
        """
        Sets soc_inter of first hour of every day to 0. Other hours
        are set by technical coherences of storage units

        According to:
        L. Kotzur et al: 'Time series aggregation for energy
        system design:
        Modeling seasonal storage', 2018, equation no. 18
        """

        if (
            self.args["snapshot_clustering"]["how"] == "weekly"
            and h in network.snapshot_weightings[0::168].index
        ):
            expr = m.state_of_charge_intra[s, h] == 0
        elif (
            self.args["snapshot_clustering"]["how"] == "monthly"
            and h in network.snapshot_weightings[0::720].index
        ):
            expr = m.state_of_charge_intra[s, h] == 0
        elif self.args["snapshot_clustering"]["how"] == "daily" and h.hour == 0:
            expr = m.state_of_charge_intra[s, h] == 0
        else:
            expr = m.state_of_charge_intra[s, h] == m.state_of_charge_intra[
                s, h - pd.DateOffset(hours=1)
            ] * (1 - network.storage_units.at[s, "standing_loss"]) - (
                m.storage_p_dispatch[s, h - pd.DateOffset(hours=1)]
                / network.storage_units.at[s, "efficiency_dispatch"]
                - network.storage_units.at[s, "efficiency_store"]
                * m.storage_p_store[s, h - pd.DateOffset(hours=1)]
            )
        return expr

    def intra_soc_rule_store(m, s, h):

        if (
            self.args["snapshot_clustering"]["how"] == "weekly"
            and h in network.snapshot_weightings[0::168].index
        ):
            expr = m.state_of_charge_intra_store[s, h] == 0
        elif (
            self.args["snapshot_clustering"]["how"] == "monthly"
            and h in network.snapshot_weightings[0::720].index
        ):
            expr = m.state_of_charge_intra_store[s, h] == 0
        elif self.args["snapshot_clustering"]["how"] == "daily" and h.hour == 0:
            expr = m.state_of_charge_intra_store[s, h] == 0
        else:
            expr = (
                m.state_of_charge_intra_store[s, h]
                == m.state_of_charge_intra_store[s, h - pd.DateOffset(hours=1)]
                * (1 - network.stores.at[s, "standing_loss"])
                + m.store_p[s, h - pd.DateOffset(hours=1)]
            )
        return expr

    network.model.soc_intra = po.Constraint(
        network.model.storages, network.snapshots, rule=intra_soc_rule
    )
    network.model.soc_intra_store = po.Constraint(
        network.model.stores, network.snapshots, rule=intra_soc_rule_store
    )

    # create inter soc variable for each storage/store and each candidate
    network.model.state_of_charge_inter = po.Var(
        sus.index, network.model.candidates, within=po.NonNegativeReals
    )
    network.model.state_of_charge_inter_store = po.Var(
        sto.index, network.model.candidates, within=po.NonNegativeReals
    )

    def inter_storage_soc_rule(m, s, i):
        """
        Define the state_of_charge_inter as the state_of_charge_inter of
        the day before minus the storage losses plus the state_of_charge_intra
        of one hour after the last hour of the representative day.
        For the last reperesentive day, the soc_inter is the same as
        the first day due to cyclic soc condition

        According to:
        L. Kotzur et al: 'Time series aggregation for energy system design:
        Modeling seasonal storage', 2018, equation no. 19
        """

        if i == network.model.candidates[-1]:
            last_hour = network.cluster["last_hour_RepresentativeDay"][i]
            expr = po.Constraint.Skip
        else:
            last_hour = network.cluster["last_hour_RepresentativeDay"][i]
            if self.args["snapshot_clustering"]["how"] == "weekly":
                hrs = 168
            elif self.args["snapshot_clustering"]["how"] == "monthly":
                hrs = 720
            else:
                hrs = 24
            expr = m.state_of_charge_inter[s, i + 1] == m.state_of_charge_inter[
                s, i
            ] * (
                1 - network.storage_units.at[s, "standing_loss"]
            ) ** hrs + m.state_of_charge_intra[
                s, last_hour
            ] * (
                1 - network.storage_units.at[s, "standing_loss"]
            ) - (
                m.storage_p_dispatch[s, last_hour]
                / network.storage_units.at[s, "efficiency_dispatch"]
                - network.storage_units.at[s, "efficiency_store"]
                * m.storage_p_store[s, last_hour]
            )
        return expr

    def inter_store_soc_rule(m, s, i):

        if i == network.model.candidates[-1]:
            last_hour = network.cluster["last_hour_RepresentativeDay"][i]
            expr = po.Constraint.Skip
        else:
            last_hour = network.cluster["last_hour_RepresentativeDay"][i]
            if self.args["snapshot_clustering"]["how"] == "weekly":
                hrs = 168
            elif self.args["snapshot_clustering"]["how"] == "monthly":
                hrs = 720
            else:
                hrs = 24
            expr = (
                m.state_of_charge_inter_store[s, i + 1]
                == m.state_of_charge_inter_store[s, i]
                * (1 - network.stores.at[s, "standing_loss"]) ** hrs
                + m.state_of_charge_intra_store[s, last_hour]
                * (1 - network.stores.at[s, "standing_loss"])
                + m.store_p[s, last_hour]
            )
        return expr

    network.model.inter_storage_soc_constraint = po.Constraint(
        sus.index, network.model.candidates, rule=inter_storage_soc_rule
    )
    network.model.inter_store_soc_constraint = po.Constraint(
        sto.index, network.model.candidates, rule=inter_store_soc_rule
    )

    # new definition of the state_of_charge used in pypsa

    network.model.del_component("state_of_charge_constraint")
    network.model.del_component("state_of_charge_constraint_index")
    network.model.del_component("state_of_charge_constraint_index_0")
    network.model.del_component("state_of_charge_constraint_index_1")

    network.model.del_component("store_constraint")
    network.model.del_component("store_constraint_index")
    network.model.del_component("store_constraint_index_0")
    network.model.del_component("store_constraint_index_1")

    def total_state_of_charge(m, s, h):
        """
        Define the state_of_charge as the sum of state_of_charge_inter
        and state_of_charge_intra

        According to:
        L. Kotzur et al: 'Time series aggregation for energy system design:
        Modeling seasonal storage', 2018
        """

        return (
            m.state_of_charge[s, h]
            == m.state_of_charge_intra[s, h]
            + m.state_of_charge_inter[s, network.cluster_ts["Candidate_day"][h]]
        )

    def total_state_of_charge_store(m, s, h):

        return (
            m.store_e[s, h]
            == m.state_of_charge_intra_store[s, h]
            + m.state_of_charge_inter_store[s, network.cluster_ts["Candidate_day"][h]]
        )

    network.model.total_storage_constraint = po.Constraint(
        sus.index, network.snapshots, rule=total_state_of_charge
    )
    network.model.total_store_constraint = po.Constraint(
        sto.index, network.snapshots, rule=total_state_of_charge_store
    )

    network.model.del_component("state_of_charge_lower")
    network.model.del_component("state_of_charge_lower_index")
    network.model.del_component("state_of_charge_lower_index_0")
    network.model.del_component("state_of_charge_lower_index_1")

    network.model.del_component("store_e_lower")
    network.model.del_component("store_e_lower_index")
    network.model.del_component("store_e_lower_index_0")
    network.model.del_component("store_e_lower_index_1")

    def state_of_charge_lower(m, s, h):
        """
        Define the state_of_charge as the sum of state_of_charge_inter
        and state_of_charge_intra

        According to:
        L. Kotzur et al: 'Time series aggregation for energy system design:
        Modeling seasonal storage', 2018
        """

        # Choose datetime of representive day
        if self.args["snapshot_clustering"]["how"] == "weekly":
            hrs = 168
            candidate = network.cluster_ts["Candidate_day"][h]
            last_hour = network.cluster.loc[candidate]["last_hour_RepresentativeDay"]
            first_hour = last_hour - pd.DateOffset(hours=167)
            period_start = network.cluster_ts.index[0::168][candidate - 1]
            delta_t = h - period_start
            intra_hour = first_hour + delta_t
        elif self.args["snapshot_clustering"]["how"] == "monthly":
            hrs = 720
            candidate = network.cluster_ts["Candidate_day"][h]
            last_hour = network.cluster.loc[candidate]["last_hour_RepresentativeDay"]
            first_hour = last_hour - pd.DateOffset(hours=719)
            period_start = network.cluster_ts.index[0::720][candidate - 1]
            delta_t = h - period_start
            intra_hour = first_hour + delta_t
        else:
            hrs = 24  # 0 ###
            date = str(
                network.snapshots[
                    network.snapshots.dayofyear - 1
                    == network.cluster["RepresentativeDay"][h.dayofyear]
                ][0]
            ).split(" ")[0]
            hour = str(h).split(" ")[1]
            intra_hour = pd.to_datetime(date + " " + hour)

        return (
            m.state_of_charge_intra[s, intra_hour]
            + m.state_of_charge_inter[s, network.cluster_ts["Candidate_day"][h]]
            * (1 - network.storage_units.at[s, "standing_loss"]) ** hrs  ###
            >= 0
        )

    def state_of_charge_lower_store(m, s, h):

        # Choose datetime of representive day
        if self.args["snapshot_clustering"]["how"] == "weekly":
            hrs = 168
            candidate = network.cluster_ts["Candidate_day"][h]
            last_hour = network.cluster.loc[candidate]["last_hour_RepresentativeDay"]
            first_hour = last_hour - pd.DateOffset(hours=167)
            period_start = network.cluster_ts.index[0::168][candidate - 1]
            delta_t = h - period_start
            intra_hour = first_hour + delta_t
        elif self.args["snapshot_clustering"]["how"] == "monthly":
            hrs = 720
            candidate = network.cluster_ts["Candidate_day"][h]
            last_hour = network.cluster.loc[candidate]["last_hour_RepresentativeDay"]
            first_hour = last_hour - pd.DateOffset(hours=719)
            period_start = network.cluster_ts.index[0::720][candidate - 1]
            delta_t = h - period_start
            intra_hour = first_hour + delta_t
        else:
            hrs = 24  # 0 ###
            date = str(
                network.snapshots[
                    network.snapshots.dayofyear - 1
                    == network.cluster["RepresentativeDay"][h.dayofyear]
                ][0]
            ).split(" ")[0]
            hour = str(h).split(" ")[1]
            intra_hour = pd.to_datetime(date + " " + hour)

        if "DSM" in s:
            low = network.stores.e_nom[s] * network.stores_t.e_min_pu.at[intra_hour, s]
        else:
            low = 0

        return (
            m.state_of_charge_intra_store[s, intra_hour]
            + m.state_of_charge_inter_store[s, network.cluster_ts["Candidate_day"][h]]
            * (1 - network.stores.at[s, "standing_loss"]) ** hrs  ###
            >= low
        )

    def state_of_charge_lower_simplified(m, s, h):
        """
        Define the state_of_charge as the sum of state_of_charge_inter
        and state_of_charge_intra

        According to:
        L. Kotzur et al: 'Time series aggregation for energy system design:
        Modeling seasonal storage', 2018
        """
        if self.args["snapshot_clustering"]["how"] == "weekly":
            hrs = 168
        elif self.args["snapshot_clustering"]["how"] == "monthly":
            hrs = 720
        else:
            hrs = 24  # 0

        return (
            m.state_of_charge_intra_min[s, network.cluster_ts["Candidate_day"][h]]
            + m.state_of_charge_inter[s, network.cluster_ts["Candidate_day"][h]]
            * (1 - network.storage_units.at[s, "standing_loss"]) ** hrs  ###
            >= 0
        )

    def state_of_charge_lower_store_simplified(m, s, h):

        if self.args["snapshot_clustering"]["how"] == "weekly":
            hrs = 168
        elif self.args["snapshot_clustering"]["how"] == "monthly":
            hrs = 720
        else:
            hrs = 24  # 0

        if "DSM" in s:
            if self.args["snapshot_clustering"]["how"] == "weekly":
                candidate = network.cluster_ts["Candidate_day"][h]
                last_hour = network.cluster.loc[candidate][
                    "last_hour_RepresentativeDay"
                ]
                first_hour = last_hour - pd.DateOffset(hours=167)
                period_start = network.cluster_ts.index[0::168][candidate - 1]
                delta_t = h - period_start
                intra_hour = first_hour + delta_t
            elif self.args["snapshot_clustering"]["how"] == "monthly":
                candidate = network.cluster_ts["Candidate_day"][h]
                last_hour = network.cluster.loc[candidate][
                    "last_hour_RepresentativeDay"
                ]
                first_hour = last_hour - pd.DateOffset(hours=719)
                period_start = network.cluster_ts.index[0::720][candidate - 1]
                delta_t = h - period_start
                intra_hour = first_hour + delta_t
            else:
                date = str(
                    network.snapshots[
                        network.snapshots.dayofyear - 1
                        == network.cluster["RepresentativeDay"][h.dayofyear]
                    ][0]
                ).split(" ")[0]
                hour = str(h).split(" ")[1]
                intra_hour = pd.to_datetime(date + " " + hour)
            low = network.stores.e_nom[s] * network.stores_t.e_min_pu.at[intra_hour, s]
        else:
            low = 0

        return (
            m.state_of_charge_intra_store_min[s, network.cluster_ts["Candidate_day"][h]]
            + m.state_of_charge_inter_store[s, network.cluster_ts["Candidate_day"][h]]
            * (1 - network.stores.at[s, "standing_loss"]) ** hrs  ###
            >= low
        )

    if simplified:
        network.model.state_of_charge_lower = po.Constraint(
            sus.index, network.cluster_ts.index, rule=state_of_charge_lower_simplified
        )
        network.model.state_of_charge_lower_store = po.Constraint(
            sto.index,
            network.cluster_ts.index,
            rule=state_of_charge_lower_store_simplified,
        )

    else:
        network.model.state_of_charge_lower = po.Constraint(
            sus.index, network.cluster_ts.index, rule=state_of_charge_lower
        )
        network.model.state_of_charge_lower_store = po.Constraint(
            sto.index, network.cluster_ts.index, rule=state_of_charge_lower_store
        )

    network.model.del_component("state_of_charge_upper")
    network.model.del_component("state_of_charge_upper_index")
    network.model.del_component("state_of_charge_upper_index_0")
    network.model.del_component("state_of_charge_upper_index_1")

    network.model.del_component("store_e_upper")
    network.model.del_component("store_e_upper_index")
    network.model.del_component("store_e_upper_index_0")
    network.model.del_component("store_e_upper_index_1")

    def state_of_charge_upper(m, s, h):

        # Choose datetime of representive day
        if self.args["snapshot_clustering"]["how"] == "weekly":
            hrs = 168
            candidate = network.cluster_ts["Candidate_day"][h]
            last_hour = network.cluster.loc[candidate]["last_hour_RepresentativeDay"]
            first_hour = last_hour - pd.DateOffset(hours=167)
            period_start = network.cluster_ts.index[0::168][candidate - 1]
            delta_t = h - period_start
            intra_hour = first_hour + delta_t
        elif self.args["snapshot_clustering"]["how"] == "monthly":
            hrs = 720
            candidate = network.cluster_ts["Candidate_day"][h]
            last_hour = network.cluster.loc[candidate]["last_hour_RepresentativeDay"]
            first_hour = last_hour - pd.DateOffset(hours=719)
            period_start = network.cluster_ts.index[0::720][candidate - 1]
            delta_t = h - period_start
            intra_hour = first_hour + delta_t
        else:
            hrs = 24  # 0
            date = str(
                network.snapshots[
                    network.snapshots.dayofyear - 1
                    == network.cluster["RepresentativeDay"][h.dayofyear]
                ][0]
            ).split(" ")[0]
            hour = str(h).split(" ")[1]
            intra_hour = pd.to_datetime(date + " " + hour)

        if network.storage_units.p_nom_extendable[s]:
            p_nom = m.storage_p_nom[s]
        else:
            p_nom = network.storage_units.p_nom[s]

        return (
            m.state_of_charge_intra[s, intra_hour]
            + m.state_of_charge_inter[s, network.cluster_ts["Candidate_day"][h]]
            * (1 - network.storage_units.at[s, "standing_loss"]) ** hrs  ###
            <= p_nom * network.storage_units.at[s, "max_hours"]
        )

    def state_of_charge_upper_store(m, s, h):

        # Choose datetime of representive day
        if self.args["snapshot_clustering"]["how"] == "weekly":
            hrs = 168
            candidate = network.cluster_ts["Candidate_day"][h]
            last_hour = network.cluster.loc[candidate]["last_hour_RepresentativeDay"]
            first_hour = last_hour - pd.DateOffset(hours=167)
            period_start = network.cluster_ts.index[0::168][candidate - 1]
            delta_t = h - period_start
            intra_hour = first_hour + delta_t
        elif self.args["snapshot_clustering"]["how"] == "monthly":
            hrs = 720
            candidate = network.cluster_ts["Candidate_day"][h]
            last_hour = network.cluster.loc[candidate]["last_hour_RepresentativeDay"]
            first_hour = last_hour - pd.DateOffset(hours=719)
            period_start = network.cluster_ts.index[0::720][candidate - 1]
            delta_t = h - period_start
            intra_hour = first_hour + delta_t
        else:
            hrs = 24  # 0
            date = str(
                network.snapshots[
                    network.snapshots.dayofyear - 1
                    == network.cluster["RepresentativeDay"][h.dayofyear]
                ][0]
            ).split(" ")[0]
            hour = str(h).split(" ")[1]
            intra_hour = pd.to_datetime(date + " " + hour)

        if network.stores.e_nom_extendable[s]:
            e_nom = m.store_e_nom[s]
        else:
            if "DSM" in s:
                e_nom = (
                    network.stores.e_nom[s]
                    * network.stores_t.e_max_pu.at[intra_hour, s]
                )
            else:
                e_nom = network.stores.e_nom[s]

        return (
            m.state_of_charge_intra_store[s, intra_hour]
            + m.state_of_charge_inter_store[s, network.cluster_ts["Candidate_day"][h]]
            * (1 - network.stores.at[s, "standing_loss"]) ** hrs  ###
            <= e_nom
        )

    def state_of_charge_upper_simplified(m, s, h):

        if self.args["snapshot_clustering"]["how"] == "weekly":
            hrs = 168
        elif self.args["snapshot_clustering"]["how"] == "monthly":
            hrs = 720
        else:
            hrs = 24  # 0

        if network.storage_units.p_nom_extendable[s]:
            p_nom = m.storage_p_nom[s]
        else:
            p_nom = network.storage_units.p_nom[s]

        return (
            m.state_of_charge_intra_max[s, network.cluster_ts["Candidate_day"][h]]
            + m.state_of_charge_inter[s, network.cluster_ts["Candidate_day"][h]]
            * (1 - network.storage_units.at[s, "standing_loss"]) ** hrs  ###
            <= p_nom * network.storage_units.at[s, "max_hours"]
        )

    def state_of_charge_upper_store_simplified(m, s, h):

        if self.args["snapshot_clustering"]["how"] == "weekly":
            hrs = 168
        elif self.args["snapshot_clustering"]["how"] == "monthly":
            hrs = 720
        else:
            hrs = 24  # 0

        if network.stores.e_nom_extendable[s]:
            e_nom = m.store_e_nom[s]
        else:
            if "DSM" in s:
                if self.args["snapshot_clustering"]["how"] == "weekly":
                    candidate = network.cluster_ts["Candidate_day"][h]
                    last_hour = network.cluster.loc[candidate][
                        "last_hour_RepresentativeDay"
                    ]
                    first_hour = last_hour - pd.DateOffset(hours=167)
                    period_start = network.cluster_ts.index[0::168][candidate - 1]
                    delta_t = h - period_start
                    intra_hour = first_hour + delta_t

                elif self.args["snapshot_clustering"]["how"] == "monthly":
                    candidate = network.cluster_ts["Candidate_day"][h]
                    last_hour = network.cluster.loc[candidate][
                        "last_hour_RepresentativeDay"
                    ]
                    first_hour = last_hour - pd.DateOffset(hours=719)
                    period_start = network.cluster_ts.index[0::720][candidate - 1]
                    delta_t = h - period_start
                    intra_hour = first_hour + delta_t

                else:
                    date = str(
                        network.snapshots[
                            network.snapshots.dayofyear - 1
                            == network.cluster["RepresentativeDay"][h.dayofyear]
                        ][0]
                    ).split(" ")[0]
                    hour = str(h).split(" ")[1]
                    intra_hour = pd.to_datetime(date + " " + hour)
                e_nom = (
                    network.stores.e_nom[s]
                    * network.stores_t.e_max_pu.at[intra_hour, s]
                )

            else:
                e_nom = network.stores.e_nom[s]

        return (
            m.state_of_charge_intra_store_max[s, network.cluster_ts["Candidate_day"][h]]
            + m.state_of_charge_inter_store[s, network.cluster_ts["Candidate_day"][h]]
            * (1 - network.stores.at[s, "standing_loss"]) ** hrs  ###
            <= e_nom
        )

    if simplified:

        network.model.state_of_charge_upper = po.Constraint(
            sus.index, network.cluster_ts.index, rule=state_of_charge_upper_simplified
        )
        network.model.state_of_charge_upper_store = po.Constraint(
            sto.index,
            network.cluster_ts.index,
            rule=state_of_charge_upper_store_simplified,
        )

    else:

        network.model.state_of_charge_upper = po.Constraint(
            sus.index, network.cluster_ts.index, rule=state_of_charge_upper
        )
        network.model.state_of_charge_upper_store = po.Constraint(
            sto.index, network.cluster_ts.index, rule=state_of_charge_upper_store
        )

    def cyclic_state_of_charge(m, s):
        """
        Defines cyclic condition like pypsas 'state_of_charge_contraint'.
        There are small differences to original results.
        """
        last_day = network.cluster.index[-1]
        last_calc_hour = network.cluster["last_hour_RepresentativeDay"][last_day]
        last_inter = m.state_of_charge_inter[s, last_day]
        last_intra = m.state_of_charge_intra[s, last_calc_hour]
        first_day = network.cluster.index[0]

        if self.args["snapshot_clustering"]["how"] == "weekly":
            hrs = 167
        elif self.args["snapshot_clustering"]["how"] == "monthly":
            hrs = 719
        else:
            hrs = 23

        first_calc_hour = network.cluster["last_hour_RepresentativeDay"][
            first_day
        ] - pd.DateOffset(hours=hrs)
        first_inter = m.state_of_charge_inter[s, first_day]
        first_intra = m.state_of_charge_intra[s, first_calc_hour]

        return first_intra + first_inter == (
            (last_intra + last_inter)
            * (1 - network.storage_units.at[s, "standing_loss"])
            - (
                m.storage_p_dispatch[s, last_calc_hour]
                / network.storage_units.at[s, "efficiency_dispatch"]
                - m.storage_p_store[s, last_calc_hour]
                * network.storage_units.at[s, "efficiency_store"]
            )
        )

    def cyclic_state_of_charge_store(m, s):

        last_day = network.cluster.index[-1]
        last_calc_hour = network.cluster["last_hour_RepresentativeDay"][last_day]
        last_inter = m.state_of_charge_inter_store[s, last_day]
        last_intra = m.state_of_charge_intra_store[s, last_calc_hour]
        first_day = network.cluster.index[0]

        if self.args["snapshot_clustering"]["how"] == "weekly":
            hrs = 167
        elif self.args["snapshot_clustering"]["how"] == "monthly":
            hrs = 719
        else:
            hrs = 23

        first_calc_hour = network.cluster["last_hour_RepresentativeDay"][
            first_day
        ] - pd.DateOffset(hours=hrs)
        first_inter = m.state_of_charge_inter_store[s, first_day]
        first_intra = m.state_of_charge_intra_store[s, first_calc_hour]

        expr = first_intra + first_inter == (
            (last_intra + last_inter) * (1 - network.stores.at[s, "standing_loss"])
            + m.store_p[s, last_calc_hour]
        )

        return expr

    network.model.cyclic_storage_constraint = po.Constraint(
        sus.index, rule=cyclic_state_of_charge
    )
    network.model.cyclic_store_constraint = po.Constraint(
        sto.index, rule=cyclic_state_of_charge_store
    )


def snapshot_clustering_seasonal_storage_hourly(self, network, snapshots):

    # TODO: updaten mit stores (Sektorkopplung)

    network.model.del_component("state_of_charge_all")
    network.model.del_component("state_of_charge_all_index")
    network.model.del_component("state_of_charge_all_index_0")
    network.model.del_component("state_of_charge_all_index_1")
    network.model.del_component("state_of_charge_constraint")
    network.model.del_component("state_of_charge_constraint_index")
    network.model.del_component("state_of_charge_constraint_index_0")
    network.model.del_component("state_of_charge_constraint_index_1")

    candidates = network.cluster.index.get_level_values(0).unique()
    network.model.state_of_charge_all = po.Var(
        network.storage_units.index,
        candidates - 1 + self.args["start_snapshot"],
        within=po.NonNegativeReals,
    )
    network.model.storages = network.storage_units.index

    def set_soc_all(m, s, h):

        if h == self.args["start_snapshot"]:
            prev = (
                network.cluster.index.get_level_values(0)[-1]
                - 1
                + self.args["start_snapshot"]
            )

        else:
            prev = h - 1

        cluster_hour = network.cluster["Hour"][h + 1 - self.args["start_snapshot"]]

        expr = m.state_of_charge_all[s, h] == m.state_of_charge_all[s, prev] * (
            1 - network.storage_units.at[s, "standing_loss"]
        ) - (
            m.storage_p_dispatch[s, cluster_hour]
            / network.storage_units.at[s, "efficiency_dispatch"]
            - network.storage_units.at[s, "efficiency_store"]
            * m.storage_p_store[s, cluster_hour]
        )
        return expr

    network.model.soc_all = po.Constraint(
        network.model.storages,
        candidates - 1 + self.args["start_snapshot"],
        rule=set_soc_all,
    )

    def soc_equals_soc_all(m, s, h):

        hour = (h.dayofyear - 1) * 24 + h.hour

        return m.state_of_charge_all[s, hour] == m.state_of_charge[s, h]

    network.model.soc_equals_soc_all = po.Constraint(
        network.model.storages, network.snapshots, rule=soc_equals_soc_all
    )

    network.model.del_component("state_of_charge_upper")
    network.model.del_component("state_of_charge_upper_index")
    network.model.del_component("state_of_charge_upper_index_0")
    network.model.del_component("state_of_charge_upper_index_1")

    def state_of_charge_upper(m, s, h):

        if network.storage_units.p_nom_extendable[s]:
            p_nom = m.storage_p_nom[s]
        else:
            p_nom = network.storage_units.p_nom[s]

        return (
            m.state_of_charge_all[s, h]
            <= p_nom * network.storage_units.at[s, "max_hours"]
        )

    network.model.state_of_charge_upper = po.Constraint(
        network.storage_units.index,
        candidates - 1 + self.args["start_snapshot"],
        rule=state_of_charge_upper,
    )


def snapshot_clustering_seasonal_storage_nmp(self, n, sns, simplified=False):

    # TODO: so noch nicht korrekt...
    # TODO: updaten mit stores (Sektorkopplung)
    # TODO: simplified ergänzen

    sus = n.storage_units

    c = "StorageUnit"

    period_starts = sns[0::24]

    candidates = n.cluster.index.get_level_values(0).unique()

    soc_total = get_var(n, c, "state_of_charge")

    # inter_soc
    # Set lower and upper bound for soc_inter
    lb = pd.DataFrame(index=candidates, columns=sus.index, data=0)
    ub = pd.DataFrame(index=candidates, columns=sus.index, data=np.inf)

    # Create soc_inter variable for each storage and each day
<<<<<<< HEAD
    define_variables(n, lb, ub, 'StorageUnit', 'soc_inter')
=======
    define_variables(n, lb, ub, "StorageUnit", "soc_inter")
>>>>>>> 3d0a7f28

    # Define soc_intra
    # Set lower and upper bound for soc_intra
    lb = pd.DataFrame(index=sns, columns=sus.index, data=-np.inf)
    ub = pd.DataFrame(index=sns, columns=sus.index, data=np.inf)

    # Set soc_intra to 0 at first hour of every day
    lb.loc[period_starts, :] = 0
    ub.loc[period_starts, :] = 0

    # Create intra soc variable for each storage and each hour
    define_variables(n, lb, ub, "StorageUnit", "soc_intra")
    soc_intra = get_var(n, c, "soc_intra")

    last_hour = n.cluster["last_hour_RepresentativeDay"].values

    soc_inter = get_var(n, c, "soc_inter")
    next_soc_inter = soc_inter.shift(-1).fillna(soc_inter.loc[candidates[0]])

    last_soc_intra = soc_intra.loc[last_hour].set_index(candidates)

    eff_stand = expand_series(1 - n.df(c).standing_loss, candidates).T
    eff_dispatch = expand_series(n.df(c).efficiency_dispatch, candidates).T
    eff_store = expand_series(n.df(c).efficiency_store, candidates).T
<<<<<<< HEAD

    dispatch = get_var(n, c, 'p_dispatch').loc[last_hour].set_index(candidates)
    store = get_var(n, c, 'p_store').loc[last_hour].set_index(candidates)
=======
>>>>>>> 3d0a7f28

    dispatch = get_var(n, c, "p_dispatch").loc[last_hour].set_index(candidates)
    store = get_var(n, c, "p_store").loc[last_hour].set_index(candidates)

    coeff_var = [
        (-1, next_soc_inter),
        (eff_stand.pow(24), soc_inter),
        (eff_stand, last_soc_intra),
        (-1 / eff_dispatch, dispatch),
        (eff_store, store),
    ]

    lhs, *axes = linexpr(*coeff_var, return_axes=True)

    define_constraints(n, lhs, "==", 0, c, "soc_inter_constraints")

    coeff_var = [
        (-1, soc_total),
        (1, soc_intra),
        (1, soc_inter.loc[n.cluster_ts.loc[sns, "Candidate_day"]].set_index(sns)),
    ]
    lhs, *axes = linexpr(*coeff_var, return_axes=True)

    define_constraints(n, lhs, "==", 0, c, "soc_intra_constraints")


def snapshot_clustering_seasonal_storage_hourly_nmp(self, n, sns):

    print("TODO")

    # TODO: implementieren


class Constraints:
    def __init__(self, args):
        self.args = args

    def functionality(self, network, snapshots):
        """ Add constraints to pypsa-model using extra-functionality.
        Serveral constraints can be choosen at once. Possible constraints are
        set and described in the above functions.

        Parameters
        ----------
        network : :class:`pypsa.Network
            Overall container of PyPSA
        snapshots : pandas.DatetimeIndex
        List of timesteps considered in the optimization

        """

        for constraint in self.args["extra_functionality"].keys():
            try:
                type(network.model)
                try:
                    eval("_" + constraint + "(self, network, snapshots)")
                    logger.info("Added extra_functionality {}".format(constraint))
                except:
                    logger.warning(
                        "Constraint {} not defined".format(constraint)
                        + ". New constraints can be defined in"
                        + " etrago/tools/constraint.py."
                    )
            except:
                try:
                    eval("_" + constraint + "_nmp(self, network, snapshots)")
                    logger.info(
                        "Added extra_functionality {} without pyomo".format(constraint)
                    )
                except:
                    logger.warning("Constraint {} not defined".format(constraint))

<<<<<<< HEAD
        if self.args['snapshot_clustering']['active']:
=======
        if (
            self.args["snapshot_clustering"]["active"]
            and self.args["snapshot_clustering"]["method"] == "typical_periods"
        ):

            if (
                self.args["snapshot_clustering"]["storage_constraints"]
                == "daily_bounds"
            ):
>>>>>>> 3d0a7f28

                if self.args["method"]["pyomo"]:
                    snapshot_clustering_daily_bounds(self, network, snapshots)
                else:
                    snapshot_clustering_daily_bounds_nmp(self, network, snapshots)

            elif (
                self.args["snapshot_clustering"]["storage_constraints"]
                == "soc_constraints"
            ):

                if self.args["snapshot_clustering"]["how"] == "hourly":

                    if self.args["method"]["pyomo"]:
                        snapshot_clustering_seasonal_storage_hourly(
                            self, network, snapshots
                        )
                    else:
                        snapshot_clustering_seasonal_storage_hourly_nmp(
                            self, network, snapshots
                        )
                else:

                    if self.args["method"]["pyomo"]:
                        snapshot_clustering_seasonal_storage(self, network, snapshots)
                    else:
                        snapshot_clustering_seasonal_storage_nmp(
                            self, network, snapshots
                        )

            elif (
                self.args["snapshot_clustering"]["storage_constraints"]
                == "soc_constraints_simplified"
            ):

                if self.args["snapshot_clustering"]["how"] == "hourly":

                    logger.info(
                        "soc_constraints_simplified not possible while hourly clustering -> changed to soc_constraints"
                    )

                    if self.args["method"]["pyomo"]:
                        snapshot_clustering_seasonal_storage_hourly(
                            self, network, snapshots
                        )
                    else:
                        snapshot_clustering_seasonal_storage_hourly_nmp(
                            self, network, snapshots
                        )

                if self.args["method"]["pyomo"]:
                    snapshot_clustering_seasonal_storage(
                        self, network, snapshots, simplified=True
                    )
                else:
                    snapshot_clustering_seasonal_storage_nmp(
                        self, network, snapshots, simplified=True
                    )

            else:
                logger.error(
                    "If you want to use constraints considering the storage behaviour, snapshot clustering constraints must be in"
                    + " [daily_bounds, soc_constraints, soc_constraints_simplified]"
                )<|MERGE_RESOLUTION|>--- conflicted
+++ resolved
@@ -2074,11 +2074,7 @@
     ub = pd.DataFrame(index=candidates, columns=sus.index, data=np.inf)
 
     # Create soc_inter variable for each storage and each day
-<<<<<<< HEAD
-    define_variables(n, lb, ub, 'StorageUnit', 'soc_inter')
-=======
     define_variables(n, lb, ub, "StorageUnit", "soc_inter")
->>>>>>> 3d0a7f28
 
     # Define soc_intra
     # Set lower and upper bound for soc_intra
@@ -2103,12 +2099,6 @@
     eff_stand = expand_series(1 - n.df(c).standing_loss, candidates).T
     eff_dispatch = expand_series(n.df(c).efficiency_dispatch, candidates).T
     eff_store = expand_series(n.df(c).efficiency_store, candidates).T
-<<<<<<< HEAD
-
-    dispatch = get_var(n, c, 'p_dispatch').loc[last_hour].set_index(candidates)
-    store = get_var(n, c, 'p_store').loc[last_hour].set_index(candidates)
-=======
->>>>>>> 3d0a7f28
 
     dispatch = get_var(n, c, "p_dispatch").loc[last_hour].set_index(candidates)
     store = get_var(n, c, "p_store").loc[last_hour].set_index(candidates)
@@ -2181,9 +2171,6 @@
                 except:
                     logger.warning("Constraint {} not defined".format(constraint))
 
-<<<<<<< HEAD
-        if self.args['snapshot_clustering']['active']:
-=======
         if (
             self.args["snapshot_clustering"]["active"]
             and self.args["snapshot_clustering"]["method"] == "typical_periods"
@@ -2193,7 +2180,6 @@
                 self.args["snapshot_clustering"]["storage_constraints"]
                 == "daily_bounds"
             ):
->>>>>>> 3d0a7f28
 
                 if self.args["method"]["pyomo"]:
                     snapshot_clustering_daily_bounds(self, network, snapshots)
